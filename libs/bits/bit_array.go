--- conflicted
+++ resolved
@@ -127,13 +127,8 @@
 		return bA.Copy()
 	}
 	o = o.Copy()
-<<<<<<< HEAD
 	bA.mtx.Lock()
 	defer bA.mtx.Unlock()
-=======
-	bA.mtx.RLock()
-	defer bA.mtx.RUnlock()
->>>>>>> 6d6ca1e1
 	c := bA.copyBits(tmmath.MaxInt(bA.Bits, o.Bits))
 	smaller := tmmath.MinInt(len(bA.Elems), len(o.Elems))
 	for i := 0; i < smaller; i++ {
@@ -150,13 +145,8 @@
 		return nil
 	}
 	o = o.Copy()
-<<<<<<< HEAD
 	bA.mtx.Lock()
 	defer bA.mtx.Unlock()
-=======
-	bA.mtx.RLock()
-	defer bA.mtx.RUnlock()
->>>>>>> 6d6ca1e1
 	return bA.and(o)
 }
 
@@ -196,12 +186,8 @@
 		return nil
 	}
 	o = o.Copy()
-<<<<<<< HEAD
-	bA.mtx.Lock()
-=======
-	bA.mtx.RLock()
-	defer bA.mtx.RUnlock()
->>>>>>> 6d6ca1e1
+	bA.mtx.RLock()
+	defer bA.mtx.RUnlock()
 	// output is the same size as bA
 	c := bA.copyBits(bA.Bits)
 	// Only iterate to the minimum size between the two.
@@ -213,10 +199,6 @@
 		// &^ is and not in golang
 		c.Elems[i] &^= o.Elems[i]
 	}
-<<<<<<< HEAD
-	bA.mtx.Unlock()
-=======
->>>>>>> 6d6ca1e1
 	return c
 }
 
@@ -385,10 +367,6 @@
 	if bA == nil || o == nil {
 		return
 	}
-<<<<<<< HEAD
-
-=======
->>>>>>> 6d6ca1e1
 	o = o.Copy()
 	bA.mtx.Lock()
 	copy(bA.Elems, o.Elems)
