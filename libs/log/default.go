--- conflicted
+++ resolved
@@ -98,7 +98,6 @@
 
 	ol.Logger = nl.Logger
 	return nil
-<<<<<<< HEAD
 }
 
 func getLogFields(keyVals ...interface{}) map[string]interface{} {
@@ -118,6 +117,4 @@
 	}
 
 	return fields
-=======
->>>>>>> d433ebe6
 }