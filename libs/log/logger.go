--- conflicted
+++ resolved
@@ -2,26 +2,7 @@
 
 import (
 	"io"
-	"sync"
-)
 
-const (
-	// LogFormatPlain defines a logging format used for human-readable text-based
-	// logging that is not structured. Typically, this format is used for development
-	// and testing purposes.
-	LogFormatPlain string = "plain"
-
-	// LogFormatText defines a logging format used for human-readable text-based
-	// logging that is not structured. Typically, this format is used for development
-	// and testing purposes.
-	LogFormatText string = "text"
-
-	// LogFormatJSON defines a logging format for structured JSON-based logging
-	// that is typically used in production environments, which can be sent to
-	// logging facilities that support complex log parsing and querying.
-	LogFormatJSON string = "json"
-
-<<<<<<< HEAD
 	sync "github.com/sasha-s/go-deadlock"
 )
 
@@ -48,15 +29,6 @@
 	LogLevelError = "error"
 )
 
-=======
-	// Supported loging levels
-	LogLevelDebug = "debug"
-	LogLevelInfo  = "info"
-	LogLevelWarn  = "warn"
-	LogLevelError = "error"
-)
-
->>>>>>> 0c3d42b4
 // Logger defines a generic logging interface compatible with Tendermint.
 type Logger interface {
 	Debug(msg string, keyVals ...interface{})
@@ -64,10 +36,7 @@
 	Error(msg string, keyVals ...interface{})
 
 	With(keyVals ...interface{}) Logger
-<<<<<<< HEAD
-=======
 	Output(w io.Writer) Logger
->>>>>>> 0c3d42b4
 }
 
 // syncWriter wraps an io.Writer that can be used in a Logger that is safe for
