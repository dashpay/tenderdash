package log

import (
	"io"

	"github.com/rs/zerolog"
	sync "github.com/sasha-s/go-deadlock"
)

const (
	// LogFormatPlain defines a logging format used for human-readable text-based
	// logging that is not structured. Typically, this format is used for development
	// and testing purposes.
	LogFormatPlain string = "plain"

	// LogFormatText defines a logging format used for human-readable text-based
	// logging that is not structured. Typically, this format is used for development
	// and testing purposes.
	LogFormatText string = "text"

	// LogFormatJSON defines a logging format for structured JSON-based logging
	// that is typically used in production environments, which can be sent to
	// logging facilities that support complex log parsing and querying.
	LogFormatJSON string = "json"

	// Supported loging levels
	LogLevelTrace Level = "trace"
	LogLevelDebug Level = "debug"
	LogLevelInfo  Level = "info"
	LogLevelWarn  Level = "warn"
	LogLevelError Level = "error"
)

type Level string

func (l Level) ToZerologLevel() (zerolog.Level, error) {
	return zerolog.ParseLevel(string(l))
}

func (l Level) String() string {
	return string(l)
}

// Logger defines a generic logging interface compatible with Tendermint.
type Logger interface {
<<<<<<< HEAD
	Log(level Level, msg string, keyVals ...interface{})
=======
	io.Closer
>>>>>>> a226dc9f

	Trace(msg string, keyVals ...interface{})
	Debug(msg string, keyVals ...interface{})
	Warn(msg string, keyVals ...interface{})
	Info(msg string, keyVals ...interface{})
	Error(msg string, keyVals ...interface{})

	With(keyVals ...interface{}) Logger
}

// syncWriter wraps an io.Writer that can be used in a Logger that is safe for
// concurrent use by multiple goroutines.
type syncWriter struct {
	sync.Mutex
	io.Writer
}

func newSyncWriter(w io.Writer) io.Writer {
	return &syncWriter{Writer: w}
}

// Write writes p to the underlying io.Writer. If another write is already in
// progress, the calling goroutine blocks until the syncWriter is available.
func (w *syncWriter) Write(p []byte) (int, error) {
	w.Lock()
	defer w.Unlock()
	return w.Writer.Write(p)
}<|MERGE_RESOLUTION|>--- conflicted
+++ resolved
@@ -43,11 +43,9 @@
 
 // Logger defines a generic logging interface compatible with Tendermint.
 type Logger interface {
-<<<<<<< HEAD
+	io.Closer
+
 	Log(level Level, msg string, keyVals ...interface{})
-=======
-	io.Closer
->>>>>>> a226dc9f
 
 	Trace(msg string, keyVals ...interface{})
 	Debug(msg string, keyVals ...interface{})
