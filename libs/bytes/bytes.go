--- conflicted
+++ resolved
@@ -27,19 +27,6 @@
 	return nil
 }
 
-<<<<<<< HEAD
-// MarshalJSON is the point of Bytes.
-func (bz HexBytes) MarshalJSON() ([]byte, error) {
-	s := strings.ToUpper(hex.EncodeToString(bz))
-	jbz := make([]byte, len(s)+2)
-	jbz[0] = '"'
-	copy(jbz[1:], s)
-	jbz[len(jbz)-1] = '"'
-	return jbz, nil
-}
-
-// UnmarshalJSON is the point of Bytes.
-=======
 // MarshalJSON implements the json.Marshaler interface. The encoding is a JSON
 // quoted string of hexadecimal digits.
 func (bz HexBytes) MarshalJSON() ([]byte, error) {
@@ -59,7 +46,6 @@
 }
 
 // UnmarshalJSON implements the json.Umarshaler interface.
->>>>>>> 97a3e44e
 func (bz *HexBytes) UnmarshalJSON(data []byte) error {
 	if bytes.Equal(data, []byte("null")) {
 		return nil
@@ -79,11 +65,7 @@
 	return nil
 }
 
-<<<<<<< HEAD
-// Bytes fulfils various interfaces in light-client, etc...
-=======
 // Bytes fulfills various interfaces in light-client, etc...
->>>>>>> 97a3e44e
 func (bz HexBytes) Bytes() []byte {
 	return bz
 }
@@ -96,7 +78,6 @@
 	return strings.ToUpper(hex.EncodeToString(bz))
 }
 
-<<<<<<< HEAD
 func (bz HexBytes) ReversedBytes() HexBytes {
 	s := make([]byte, len(bz))
 	copy(s, bz)
@@ -106,8 +87,6 @@
 	return s
 }
 
-=======
->>>>>>> 97a3e44e
 // Format writes either address of 0th element in a slice in base 16 notation,
 // with leading 0x (%p), or casts HexBytes to bytes and writes as hexadecimal
 // string to s.
