package version

import tmversion "github.com/tendermint/tendermint/proto/tendermint/version"

var (
	TMCoreSemVer = TMVersionDefault
)

const (
	// TMVersionDefault is the used as the fallback version for Tenderdash
	// when not using git describe. It is formatted with semantic versioning.
<<<<<<< HEAD
	TMVersionDefault = "0.8.0-dev.3"
=======
	TMVersionDefault = "0.35.0-unreleased"
>>>>>>> 6c40ad39
	// ABCISemVer is the semantic version of the ABCI library
	ABCISemVer = "0.19.0"

	ABCIVersion = ABCISemVer
)

var (
	// P2PProtocol versions all p2p behavior and msgs.
	// This includes proposer selection.
	P2PProtocol uint64 = 8

	// BlockProtocol versions all block data structures and processing.
	// This includes validity of blocks and state updates.
	BlockProtocol uint64 = 11
)

type Consensus struct {
	Block uint64 `json:"block,string"`
	App   uint64 `json:"app,string"`
}

func (c Consensus) ToProto() tmversion.Consensus {
	return tmversion.Consensus{
		Block: c.Block,
		App:   c.App,
	}
}<|MERGE_RESOLUTION|>--- conflicted
+++ resolved
@@ -9,11 +9,7 @@
 const (
 	// TMVersionDefault is the used as the fallback version for Tenderdash
 	// when not using git describe. It is formatted with semantic versioning.
-<<<<<<< HEAD
 	TMVersionDefault = "0.8.0-dev.3"
-=======
-	TMVersionDefault = "0.35.0-unreleased"
->>>>>>> 6c40ad39
 	// ABCISemVer is the semantic version of the ABCI library
 	ABCISemVer = "0.19.0"
 
