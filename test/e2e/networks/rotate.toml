# This testnet is run by CI, and attempts to cover a broad range of
# functionality with a single network.

initial_height = 1000
initial_state = { initial01 = "a", initial02 = "b", initial03 = "c" }
initial_core_chain_locked_height = 3400
<<<<<<< HEAD
queue_type = "priority"
=======
init_app_core_chain_locked_height = 2308 # should override initial_core_chain_locked_height
>>>>>>> 874b7845

[chainlock_updates]
1000 = 3450
1004 = 3451
1009 = 3452
1020 = 3454
1040 = 3500

[validators]

[validator_update.0]
validator01 = 100
validator02 = 100
validator03 = 100
validator04 = 100
validator05 = 100

[validator_update.1010]
validator06 = 100
validator07 = 100
validator08 = 100
validator09 = 100
validator10 = 100

[validator_update.1020]
validator01 = 100
validator06 = 100
validator08 = 100
validator11 = 100
validator12 = 100

    [validator_update.1030]
    validator02 = 100
    validator03 = 100
    validator04 = 100
    validator05 = 100
    validator09 = 100
[node.seed01]
mode = "seed"
perturb = ["restart"]

[node.validator01]
seeds = ["seed01"]
snapshot_interval = 5
perturb = ["disconnect"]
privval_protocol = "dashcore"

[node.validator02]
seeds = ["seed01"]
database = "boltdb"
abci_protocol = "tcp"
privval_protocol = "dashcore"
persist_interval = 0
perturb = ["restart"]

[node.validator03]
seeds = ["seed01"]
database = "badgerdb"
# FIXME: should be grpc, disabled due to https://github.com/tendermint/tendermint/issues/5439
#abci_protocol = "grpc"
privval_protocol = "dashcore"
persist_interval = 3
retain_blocks = 10
perturb = ["kill"]

[node.validator04]
persistent_peers = ["validator01"]
database = "rocksdb"
abci_protocol = "builtin"
privval_protocol = "dashcore"
perturb = ["pause"]

[node.validator05]
seeds = ["seed01"]
database = "cleveldb"
privval_protocol = "dashcore"
perturb = ["disconnect"]

[node.validator06]
start_at = 1005 # Becomes part of the validator set at 1010
seeds = ["seed01"]
snapshot_interval = 5
block_sync = "v0"
state_sync = "p2p"
persistent_peers = ["validator01", "validator02", "validator03", "validator04", "validator05", "validator07", "validator08"]
perturb = ["pause", "disconnect", "restart"]
privval_protocol = "dashcore"

[node.validator07]
seeds = ["seed01"]
perturb = ["disconnect"]
privval_protocol = "dashcore"

[node.validator08]
seeds = ["seed01"]
perturb = ["disconnect"]
privval_protocol = "dashcore"

[node.validator09]
seeds = ["seed01"]
perturb = ["disconnect"]
privval_protocol = "dashcore"

[node.validator10]
seeds = ["seed01"]
snapshot_interval = 10
perturb = ["disconnect"]
privval_protocol = "dashcore"

[node.validator11]
seeds = ["seed01"]
perturb = ["disconnect"]
privval_protocol = "dashcore"

[node.validator12]
seeds = ["seed01"]
perturb = ["disconnect"]
privval_protocol = "dashcore"

[node.full01]
start_at = 1010
mode = "full"
block_sync = "v0"
state_sync = "rpc"
persistent_peers = ["validator01", "validator02", "validator03", "validator04", "validator05"]
privval_protocol = "dashcore"
retain_blocks = 10
perturb = ["restart"]

[node.light01]
mode= "light"
start_at= 1015
privval_protocol = "dashcore"
persistent_peers = ["validator01", "validator02", "validator03"]<|MERGE_RESOLUTION|>--- conflicted
+++ resolved
@@ -4,11 +4,8 @@
 initial_height = 1000
 initial_state = { initial01 = "a", initial02 = "b", initial03 = "c" }
 initial_core_chain_locked_height = 3400
-<<<<<<< HEAD
+init_app_core_chain_locked_height = 2308 # should override initial_core_chain_locked_height
 queue_type = "priority"
-=======
-init_app_core_chain_locked_height = 2308 # should override initial_core_chain_locked_height
->>>>>>> 874b7845
 
 [chainlock_updates]
 1000 = 3450
@@ -40,12 +37,13 @@
 validator11 = 100
 validator12 = 100
 
-    [validator_update.1030]
-    validator02 = 100
-    validator03 = 100
-    validator04 = 100
-    validator05 = 100
-    validator09 = 100
+[validator_update.1030]
+validator02 = 100
+validator03 = 100
+validator04 = 100
+validator05 = 100
+validator09 = 100
+
 [node.seed01]
 mode = "seed"
 perturb = ["restart"]
