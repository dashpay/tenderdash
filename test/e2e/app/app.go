package app

import (
	"bytes"
	"context"
	"encoding/base64"
	"encoding/binary"
	"encoding/hex"
	"errors"
	"fmt"
	"math/rand"
	"path/filepath"
	"sort"
	"strconv"
	"strings"
	"sync"
	"time"

	"github.com/gogo/protobuf/proto"

	"github.com/tendermint/tendermint/crypto"

	"github.com/tendermint/tendermint/crypto/bls12381"
	"github.com/tendermint/tendermint/crypto/encoding"

	"github.com/tendermint/tendermint/abci/example/code"
	abci "github.com/tendermint/tendermint/abci/types"
<<<<<<< HEAD
=======
	"github.com/tendermint/tendermint/crypto"
	tmstrings "github.com/tendermint/tendermint/internal/libs/strings"
>>>>>>> d433ebe6
	"github.com/tendermint/tendermint/libs/log"
	types1 "github.com/tendermint/tendermint/proto/tendermint/types"
	"github.com/tendermint/tendermint/types"
	"github.com/tendermint/tendermint/version"
)

const (
	voteExtensionKey    string = "extensionSum"
	voteExtensionMaxVal int64  = 128
)

// Application is an ABCI application for use by end-to-end tests. It is a
// simple key/value store for strings, storing data in memory and persisting
// to disk as JSON, taking state sync snapshots if requested.
type Application struct {
	abci.BaseApplication
	mu              sync.Mutex
	logger          log.Logger
	state           *State
	snapshots       *SnapshotStore
	cfg             *Config
	restoreSnapshot *abci.Snapshot
	restoreChunks   [][]byte
}

// Config allows for the setting of high level parameters for running the e2e Application
// KeyType and ValidatorUpdates must be the same for all nodes running the same application.
type Config struct {
	// The directory with which state.json will be persisted in. Usually $HOME/.tendermint/data
	Dir string `toml:"dir"`

	// SnapshotInterval specifies the height interval at which the application
	// will take state sync snapshots. Defaults to 0 (disabled).
	SnapshotInterval uint64 `toml:"snapshot_interval"`

	// RetainBlocks specifies the number of recent blocks to retain. Defaults to
	// 0, which retains all blocks. Must be greater that PersistInterval,
	// SnapshotInterval and EvidenceAgeHeight.
	RetainBlocks uint64 `toml:"retain_blocks"`

	// KeyType sets the curve that will be used by validators.
	// Options are ed25519 & secp256k1
	KeyType string `toml:"key_type"`

	// PersistInterval specifies the height interval at which the application
	// will persist state to disk. Defaults to 1 (every height), setting this to
	// 0 disables state persistence.
	PersistInterval uint64 `toml:"persist_interval"`

	// ValidatorUpdates is a map of heights to validator names and their power,
	// and will be returned by the ABCI application. For example, the following
	// changes the power of validator01 and validator02 at height 1000:
	//
	// [validator_update.1000]
	// validator01 = 20
	// validator02 = 10
	//
	// Specifying height 0 returns the validator update during InitChain. The
	// application returns the validator updates as-is, i.e. removing a
	// validator must be done by returning it with power 0, and any validators
	// not specified are not changed.
	//
	// height <-> pubkey <-> voting power
<<<<<<< HEAD
	ValidatorUpdates map[string]map[string]string `toml:"validator_update"`

	// dash parameters
	ThesholdPublicKeyUpdate  map[string]string `toml:"threshold_public_key_update"`
	QuorumHashUpdate         map[string]string `toml:"quorum_hash_update"`
	ChainLockUpdates         map[string]string `toml:"chainlock_updates"`
	PrivValServerType        string            `toml:"privval_server_type"`
	InitAppInitialCoreHeight uint32            `toml:"init_app_core_chain_locked_height"`
=======
	ValidatorUpdates map[string]map[string]uint8 `toml:"validator_update"`

	// Add artificial delays to each of the main ABCI calls to mimic computation time
	// of the application
	PrepareProposalDelayMS uint64 `toml:"prepare_proposal_delay_ms"`
	ProcessProposalDelayMS uint64 `toml:"process_proposal_delay_ms"`
	CheckTxDelayMS         uint64 `toml:"check_tx_delay_ms"`
	VoteExtensionDelayMS   uint64 `toml:"vote_extension_delay_ms"`
	FinalizeBlockDelayMS   uint64 `toml:"finalize_block_delay_ms"`
>>>>>>> d433ebe6
}

func DefaultConfig(dir string) *Config {
	return &Config{
		PersistInterval:  1,
		SnapshotInterval: 100,
		Dir:              dir,
	}
}

// NewApplication creates the application.
func NewApplication(cfg *Config) (*Application, error) {
	state, err := NewState(cfg.Dir, cfg.PersistInterval)
	if err != nil {
		return nil, err
	}
	snapshots, err := NewSnapshotStore(filepath.Join(cfg.Dir, "snapshots"))
	if err != nil {
		return nil, err
	}
	logger, err := log.NewDefaultLogger(log.LogFormatPlain, log.LogLevelInfo)
	if err != nil {
		return nil, err
	}

	return &Application{
		logger:    logger,
		state:     state,
		snapshots: snapshots,
		cfg:       cfg,
	}, nil
}

// Info implements ABCI.
func (app *Application) Info(_ context.Context, req *abci.RequestInfo) (*abci.ResponseInfo, error) {
	app.mu.Lock()
	defer app.mu.Unlock()

	return &abci.ResponseInfo{
		Version:          version.ABCIVersion,
		AppVersion:       1,
		LastBlockHeight:  int64(app.state.Height),
		LastBlockAppHash: app.state.Hash,
	}, nil
}

// InitChain implements ABCI.
func (app *Application) InitChain(_ context.Context, req *abci.RequestInitChain) (*abci.ResponseInitChain, error) {
	app.mu.Lock()
	defer app.mu.Unlock()

	var err error
	app.state.initialHeight = uint64(req.InitialHeight)
	if len(req.AppStateBytes) > 0 {
		err = app.state.Import(0, req.AppStateBytes)
		if err != nil {
			panic(err)
		}
	}
	resp := &abci.ResponseInitChain{
		AppHash: app.state.Hash,
		ConsensusParams: &types1.ConsensusParams{
			Version: &types1.VersionParams{
				AppVersion: 1,
			},
		},
	}

	validatorSetUpdate, err := app.validatorSetUpdates(0)
	if err != nil {
		panic(err)
	}
	resp.ValidatorSetUpdate = *validatorSetUpdate
	resp.InitialCoreHeight = app.cfg.InitAppInitialCoreHeight
	if resp.NextCoreChainLockUpdate, err = app.chainLockUpdate(0); err != nil {
		panic(err)
	}
	return resp, nil
}

// CheckTx implements ABCI.
func (app *Application) CheckTx(_ context.Context, req *abci.RequestCheckTx) (*abci.ResponseCheckTx, error) {
	app.mu.Lock()
	defer app.mu.Unlock()

	_, _, err := parseTx(req.Tx)
	if err != nil {
		return &abci.ResponseCheckTx{
			Code: code.CodeTypeEncodingError,
		}, nil
	}

	if app.cfg.CheckTxDelayMS != 0 {
		time.Sleep(time.Duration(app.cfg.CheckTxDelayMS) * time.Millisecond)
	}

	return &abci.ResponseCheckTx{Code: code.CodeTypeOK, GasWanted: 1}, nil
}

// FinalizeBlock implements ABCI.
func (app *Application) FinalizeBlock(_ context.Context, req *abci.RequestFinalizeBlock) (*abci.ResponseFinalizeBlock, error) {
	var txs = make([]*abci.ExecTxResult, len(req.Txs))

	app.mu.Lock()
	defer app.mu.Unlock()

	for i, tx := range req.Txs {
		key, value, err := parseTx(tx)
		if err != nil {
			panic(err) // shouldn't happen since we verified it in CheckTx
		}
		app.state.Set(key, value)

		txs[i] = &abci.ExecTxResult{Code: code.CodeTypeOK}
	}

	var err error
	resp := abci.ResponseFinalizeBlock{
		TxResults: txs,
	}
	resp.ValidatorSetUpdate, err = app.validatorSetUpdates(uint64(req.Height))
	if err != nil {
		panic(err)
	}
<<<<<<< HEAD
	resp.NextCoreChainLockUpdate, err = app.chainLockUpdate(uint64(req.Height))
	if err != nil {
		panic(err)
	}
	resp.Events = []abci.Event{
		{
			Type: "val_updates",
			Attributes: []abci.EventAttribute{
				{
					Key:   "size",
					Value: strconv.Itoa(len(resp.ValidatorSetUpdate.ValidatorUpdates)),
				},
				{
					Key:   "height",
					Value: strconv.Itoa(int(req.Height)),
=======

	if app.cfg.FinalizeBlockDelayMS != 0 {
		time.Sleep(time.Duration(app.cfg.FinalizeBlockDelayMS) * time.Millisecond)
	}

	return &abci.ResponseFinalizeBlock{
		TxResults:        txs,
		ValidatorUpdates: valUpdates,
		AppHash:          app.state.Finalize(),
		Events: []abci.Event{
			{
				Type: "val_updates",
				Attributes: []abci.EventAttribute{
					{
						Key:   "size",
						Value: strconv.Itoa(valUpdates.Len()),
					},
					{
						Key:   "height",
						Value: strconv.Itoa(int(req.Height)),
					},
>>>>>>> d433ebe6
				},
			},
		},
	}

	return &resp, nil
}

// Commit implements ABCI.
func (app *Application) Commit(_ context.Context) (*abci.ResponseCommit, error) {
	app.mu.Lock()
	defer app.mu.Unlock()

	height, err := app.state.Commit()
	if err != nil {
		panic(err)
	}
	if app.cfg.SnapshotInterval > 0 && height%app.cfg.SnapshotInterval == 0 {
		snapshot, err := app.snapshots.Create(app.state)
		if err != nil {
			panic(err)
		}
		app.logger.Info("created state sync snapshot", "height", snapshot.Height)
		err = app.snapshots.Prune(maxSnapshotCount)
		if err != nil {
			app.logger.Error("failed to prune snapshots", "err", err)
		}
	}
	retainHeight := int64(0)
	if app.cfg.RetainBlocks > 0 {
		retainHeight = int64(height - app.cfg.RetainBlocks + 1)
	}
	return &abci.ResponseCommit{
		RetainHeight: retainHeight,
	}, nil
}

// Query implements ABCI.
func (app *Application) Query(_ context.Context, req *abci.RequestQuery) (*abci.ResponseQuery, error) {
	app.mu.Lock()
	defer app.mu.Unlock()

	return &abci.ResponseQuery{
		Height: int64(app.state.Height),
		Key:    req.Data,
		Value:  []byte(app.state.Get(string(req.Data))),
	}, nil
}

// ListSnapshots implements ABCI.
func (app *Application) ListSnapshots(_ context.Context, req *abci.RequestListSnapshots) (*abci.ResponseListSnapshots, error) {
	app.mu.Lock()
	defer app.mu.Unlock()

	snapshots, err := app.snapshots.List()
	if err != nil {
		panic(err)
	}
	return &abci.ResponseListSnapshots{Snapshots: snapshots}, nil
}

// LoadSnapshotChunk implements ABCI.
func (app *Application) LoadSnapshotChunk(_ context.Context, req *abci.RequestLoadSnapshotChunk) (*abci.ResponseLoadSnapshotChunk, error) {
	app.mu.Lock()
	defer app.mu.Unlock()

	chunk, err := app.snapshots.LoadChunk(req.Height, req.Format, req.Chunk)
	if err != nil {
		panic(err)
	}
	return &abci.ResponseLoadSnapshotChunk{Chunk: chunk}, nil
}

// OfferSnapshot implements ABCI.
func (app *Application) OfferSnapshot(_ context.Context, req *abci.RequestOfferSnapshot) (*abci.ResponseOfferSnapshot, error) {
	app.mu.Lock()
	defer app.mu.Unlock()

	if app.restoreSnapshot != nil {
		panic("A snapshot is already being restored")
	}
	app.restoreSnapshot = req.Snapshot
	app.restoreChunks = [][]byte{}
	return &abci.ResponseOfferSnapshot{Result: abci.ResponseOfferSnapshot_ACCEPT}, nil
}

// ApplySnapshotChunk implements ABCI.
func (app *Application) ApplySnapshotChunk(_ context.Context, req *abci.RequestApplySnapshotChunk) (*abci.ResponseApplySnapshotChunk, error) {
	app.mu.Lock()
	defer app.mu.Unlock()

	if app.restoreSnapshot == nil {
		panic("No restore in progress")
	}
	app.restoreChunks = append(app.restoreChunks, req.Chunk)
	if len(app.restoreChunks) == int(app.restoreSnapshot.Chunks) {
		bz := []byte{}
		for _, chunk := range app.restoreChunks {
			bz = append(bz, chunk...)
		}
		err := app.state.Import(app.restoreSnapshot.Height, bz)
		if err != nil {
			panic(err)
		}
		app.restoreSnapshot = nil
		app.restoreChunks = nil
	}
	return &abci.ResponseApplySnapshotChunk{Result: abci.ResponseApplySnapshotChunk_ACCEPT}, nil
}

// PrepareProposal will take the given transactions and attempt to prepare a
// proposal from them when it's our turn to do so. In the process, vote
// extensions from the previous round of consensus, if present, will be used to
// construct a special transaction whose value is the sum of all of the vote
// extensions from the previous round.
//
// NB: Assumes that the supplied transactions do not exceed `req.MaxTxBytes`.
// If adding a special vote extension-generated transaction would cause the
// total number of transaction bytes to exceed `req.MaxTxBytes`, we will not
// append our special vote extension transaction.
func (app *Application) PrepareProposal(_ context.Context, req *abci.RequestPrepareProposal) (*abci.ResponsePrepareProposal, error) {
<<<<<<< HEAD
	extCount := len(req.LocalLastCommit.ThresholdVoteExtensions)
=======
	app.mu.Lock()
	defer app.mu.Unlock()

	var sum int64
	var extCount int
	for _, vote := range req.LocalLastCommit.Votes {
		if !vote.SignedLastBlock || len(vote.VoteExtension) == 0 {
			continue
		}
		extValue, err := parseVoteExtension(vote.VoteExtension)
		// This should have been verified in VerifyVoteExtension
		if err != nil {
			panic(fmt.Errorf("failed to parse vote extension in PrepareProposal: %w", err))
		}
		valAddr := crypto.Address(vote.Validator.Address)
		app.logger.Info("got vote extension value in PrepareProposal", "valAddr", valAddr, "value", extValue)
		sum += extValue
		extCount++
	}
>>>>>>> d433ebe6
	// We only generate our special transaction if we have vote extensions
	if extCount > 0 {
		var totalBytes int64
		extTxPrefix := fmt.Sprintf("%s=", voteExtensionKey)
		extTx := []byte(fmt.Sprintf("%s%d", extTxPrefix, extCount))
		app.logger.Info("preparing proposal with custom transaction from vote extensions", "tx", extTx)
		// Our generated transaction takes precedence over any supplied
		// transaction that attempts to modify the "extensionSum" value.
		txRecords := make([]*abci.TxRecord, len(req.Txs)+1)
		for i, tx := range req.Txs {
			if strings.HasPrefix(string(tx), extTxPrefix) {
				txRecords[i] = &abci.TxRecord{
					Action: abci.TxRecord_REMOVED,
					Tx:     tx,
				}
			} else {
				txRecords[i] = &abci.TxRecord{
					Action: abci.TxRecord_UNMODIFIED,
					Tx:     tx,
				}
				totalBytes += int64(len(tx))
			}
		}
		if totalBytes+int64(len(extTx)) < req.MaxTxBytes {
			txRecords[len(req.Txs)] = &abci.TxRecord{
				Action: abci.TxRecord_ADDED,
				Tx:     extTx,
			}
		} else {
			app.logger.Info(
				"too many txs to include special vote extension-generated tx",
				"totalBytes", totalBytes,
				"MaxTxBytes", req.MaxTxBytes,
				"extTx", extTx,
				"extTxLen", len(extTx),
			)
		}
		return &abci.ResponsePrepareProposal{
			TxRecords: txRecords,
		}, nil
	}
	// None of the transactions are modified by this application.
	trs := make([]*abci.TxRecord, 0, len(req.Txs))
	var totalBytes int64
	for _, tx := range req.Txs {
		totalBytes += int64(len(tx))
		if totalBytes > req.MaxTxBytes {
			break
		}
		trs = append(trs, &abci.TxRecord{
			Action: abci.TxRecord_UNMODIFIED,
			Tx:     tx,
		})
	}

	if app.cfg.PrepareProposalDelayMS != 0 {
		time.Sleep(time.Duration(app.cfg.PrepareProposalDelayMS) * time.Millisecond)
	}

	return &abci.ResponsePrepareProposal{TxRecords: trs}, nil
}

// ProcessProposal implements part of the Application interface.
// It accepts any proposal that does not contain a malformed transaction.
func (app *Application) ProcessProposal(_ context.Context, req *abci.RequestProcessProposal) (*abci.ResponseProcessProposal, error) {
	app.mu.Lock()
	defer app.mu.Unlock()

	for _, tx := range req.Txs {
		k, v, err := parseTx(tx)
		if err != nil {
			app.logger.Error("malformed transaction in ProcessProposal", "tx", tx, "err", err)
			return &abci.ResponseProcessProposal{Status: abci.ResponseProcessProposal_REJECT}, nil
		}
		// Additional check for vote extension-related txs
		if k == voteExtensionKey {
			_, err := strconv.Atoi(v)
			if err != nil {
				app.logger.Error("malformed vote extension transaction", k, v, "err", err)
				return &abci.ResponseProcessProposal{Status: abci.ResponseProcessProposal_REJECT}, nil
			}
		}
	}

	if app.cfg.ProcessProposalDelayMS != 0 {
		time.Sleep(time.Duration(app.cfg.ProcessProposalDelayMS) * time.Millisecond)
	}

	return &abci.ResponseProcessProposal{Status: abci.ResponseProcessProposal_ACCEPT}, nil
}

// ExtendVote will produce vote extensions in the form of random numbers to
// demonstrate vote extension nondeterminism.
//
// In the next block, if there are any vote extensions from the previous block,
// a new transaction will be proposed that updates a special value in the
// key/value store ("extensionSum") with the sum of all of the numbers collected
// from the vote extensions.
func (app *Application) ExtendVote(_ context.Context, req *abci.RequestExtendVote) (*abci.ResponseExtendVote, error) {
	app.mu.Lock()
	defer app.mu.Unlock()

	// We ignore any requests for vote extensions that don't match our expected
	// next height.
	currentHeight := app.state.Height
	if currentHeight == 0 {
		currentHeight = app.state.initialHeight
	}
	if req.Height != int64(currentHeight)+1 {
		app.logger.Error(
			"got unexpected height in ExtendVote request",
			"expectedHeight", app.state.Height+1,
			"requestHeight", req.Height,
		)
		return &abci.ResponseExtendVote{}, nil
	}
	ext := make([]byte, binary.MaxVarintLen64)
	// We don't care that these values are generated by a weak random number
	// generator. It's just for test purposes.
	// nolint:gosec // G404: Use of weak random number generator
	num := rand.Int63n(voteExtensionMaxVal)
	extLen := binary.PutVarint(ext, num)

	if app.cfg.VoteExtensionDelayMS != 0 {
		time.Sleep(time.Duration(app.cfg.VoteExtensionDelayMS) * time.Millisecond)
	}

	app.logger.Info("generated vote extension",
		"num", num,
		"ext", tmstrings.LazySprintf("%x", ext[:extLen]),
		"state.Height", app.state.Height)
	return &abci.ResponseExtendVote{
		VoteExtensions: []*abci.ExtendVoteExtension{
			{
				Type:      types1.VoteExtensionType_DEFAULT,
				Extension: ext[:extLen],
			},
			{
				Type:      types1.VoteExtensionType_THRESHOLD_RECOVER,
				Extension: []byte(fmt.Sprintf("threshold-%d", app.state.Height)),
			},
		},
	}, nil
}

// VerifyVoteExtension simply validates vote extensions from other validators
// without doing anything about them. In this case, it just makes sure that the
// vote extension is a well-formed integer value.
func (app *Application) VerifyVoteExtension(_ context.Context, req *abci.RequestVerifyVoteExtension) (*abci.ResponseVerifyVoteExtension, error) {
	app.mu.Lock()
	defer app.mu.Unlock()

	// We allow vote extensions to be optional
	if len(req.VoteExtensions) == 0 {
		return &abci.ResponseVerifyVoteExtension{
			Status: abci.ResponseVerifyVoteExtension_ACCEPT,
		}, nil
	}
	if req.Height != int64(app.state.Height)+1 {
		app.logger.Error(
			"got unexpected height in VerifyVoteExtension request",
			"expectedHeight", app.state.Height,
			"requestHeight", req.Height,
		)
		return &abci.ResponseVerifyVoteExtension{
			Status: abci.ResponseVerifyVoteExtension_REJECT,
		}, nil
	}

	nums := make([]int64, 0, len(req.VoteExtensions))
	for _, ext := range req.VoteExtensions {
		num, err := parseVoteExtension(ext.Extension)
		if err != nil {
			app.logger.Error("failed to verify vote extension", "req", req, "err", err)
			return &abci.ResponseVerifyVoteExtension{
				Status: abci.ResponseVerifyVoteExtension_REJECT,
			}, nil
		}
		nums = append(nums, num)
	}

<<<<<<< HEAD
	app.logger.Info("verified vote extension value", "req", req, "nums", nums)
=======
	if app.cfg.VoteExtensionDelayMS != 0 {
		time.Sleep(time.Duration(app.cfg.VoteExtensionDelayMS) * time.Millisecond)
	}

	app.logger.Info("verified vote extension value", "req", req, "num", num)
>>>>>>> d433ebe6
	return &abci.ResponseVerifyVoteExtension{
		Status: abci.ResponseVerifyVoteExtension_ACCEPT,
	}, nil
}

func (app *Application) Rollback() error {
	app.mu.Lock()
	defer app.mu.Unlock()

	return app.state.Rollback()
}

// validatorSetUpdates generates a validator set update.
func (app *Application) validatorSetUpdates(height uint64) (*abci.ValidatorSetUpdate, error) {
	updates := app.cfg.ValidatorUpdates[fmt.Sprintf("%v", height)]
	if len(updates) == 0 {
		return &abci.ValidatorSetUpdate{}, nil
	}

	thresholdPublicKeyUpdateString := app.cfg.ThesholdPublicKeyUpdate[fmt.Sprintf("%v", height)]
	if len(thresholdPublicKeyUpdateString) == 0 {
		return nil, fmt.Errorf("thresholdPublicKeyUpdate must be set")
	}
	thresholdPublicKeyUpdateBytes, err := base64.StdEncoding.DecodeString(thresholdPublicKeyUpdateString)
	if err != nil {
		return nil, fmt.Errorf("invalid base64 pubkey value %q: %w", thresholdPublicKeyUpdateString, err)
	}
	thresholdPublicKeyUpdate := bls12381.PubKey(thresholdPublicKeyUpdateBytes)
	abciThresholdPublicKeyUpdate := encoding.MustPubKeyToProto(thresholdPublicKeyUpdate)

	quorumHashUpdateString := app.cfg.QuorumHashUpdate[fmt.Sprintf("%v", height)]
	if len(quorumHashUpdateString) == 0 {
		return nil, fmt.Errorf("quorumHashUpdate must be set")
	}
	quorumHashUpdateBytes, err := hex.DecodeString(quorumHashUpdateString)
	if err != nil {
		return nil, fmt.Errorf("invalid hex quorum value %q: %w", quorumHashUpdateString, err)
	}
	quorumHashUpdate := crypto.QuorumHash(quorumHashUpdateBytes)

	valSetUpdates := abci.ValidatorSetUpdate{}

	valUpdates := abci.ValidatorUpdates{}
	for proTxHashString, updateBase64 := range updates {
		validator, err := parseValidatorUpdate(updateBase64)
		if err != nil {
			return nil, err
		}
		proTxHashBytes, err := hex.DecodeString(proTxHashString)
		if err != nil {
			return nil, fmt.Errorf("invalid hex proTxHash value %q: %w", proTxHashBytes, err)
		}
		if !bytes.Equal(proTxHashBytes, validator.ProTxHash) {
			return nil, fmt.Errorf("proTxHash mismatch for key %s: %x != %x",
				proTxHashString, proTxHashBytes, validator.ProTxHash)
		}

		valUpdates = append(valUpdates, validator)
	}

	// the validator updates could be returned in arbitrary order,
	// and that seems potentially bad. This orders the validator
	// set.
	sort.Slice(valUpdates, func(i, j int) bool {
		return valUpdates[i].PubKey.Compare(valUpdates[j].PubKey) < 0
	})

	valSetUpdates.ValidatorUpdates = valUpdates
	valSetUpdates.ThresholdPublicKey = abciThresholdPublicKeyUpdate
	valSetUpdates.QuorumHash = quorumHashUpdate
	return &valSetUpdates, nil
}

func parseValidatorUpdate(validatorUpdateBase64 string) (abci.ValidatorUpdate, error) {
	validator := abci.ValidatorUpdate{}

	validatorBytes, err := base64.StdEncoding.DecodeString(validatorUpdateBase64)
	if err != nil {
		return validator, fmt.Errorf("invalid base64 validator update %q: %w", validatorUpdateBase64, err)
	}

	err = proto.Unmarshal(validatorBytes, &validator)
	if err != nil {
		return validator, fmt.Errorf("cannot parse validator update protobuf %q: %w", validatorBytes, err)
	}

	return validator, nil
}

// validatorUpdates generates a validator set update.
func (app *Application) chainLockUpdate(height uint64) (*types1.CoreChainLock, error) {
	updates := app.cfg.ChainLockUpdates[fmt.Sprintf("%v", height)]
	if len(updates) == 0 {
		return nil, nil
	}

	chainLockUpdateString := app.cfg.ChainLockUpdates[fmt.Sprintf("%v", height)]
	if len(chainLockUpdateString) == 0 {
		return nil, fmt.Errorf("chainlockUpdate must be set")
	}
	chainlockUpdateHeight, err := strconv.Atoi(chainLockUpdateString)
	if err != nil {
		return nil, fmt.Errorf("invalid number chainlockUpdate value %q: %w", chainLockUpdateString, err)
	}
	chainLock := types.NewMockChainLock(uint32(chainlockUpdateHeight))
	return chainLock.ToProto(), nil

}

// parseTx parses a tx in 'key=value' format into a key and value.
func parseTx(tx []byte) (string, string, error) {
	parts := bytes.Split(tx, []byte("="))
	if len(parts) != 2 {
		return "", "", fmt.Errorf("invalid tx format: %q", string(tx))
	}
	if len(parts[0]) == 0 {
		return "", "", errors.New("key cannot be empty")
	}
	return string(parts[0]), string(parts[1]), nil
}

// parseVoteExtension attempts to parse the given extension data into a positive
// integer value.
func parseVoteExtension(ext []byte) (int64, error) {
	num, errVal := binary.Varint(ext)
	if errVal == 0 {
		return 0, errors.New("vote extension is too small to parse")
	}
	if errVal < 0 {
		return 0, errors.New("vote extension value is too large")
	}
	if num >= voteExtensionMaxVal {
		return 0, fmt.Errorf("vote extension value must be smaller than %d (was %d)", voteExtensionMaxVal, num)
	}
	return num, nil
}<|MERGE_RESOLUTION|>--- conflicted
+++ resolved
@@ -25,11 +25,7 @@
 
 	"github.com/tendermint/tendermint/abci/example/code"
 	abci "github.com/tendermint/tendermint/abci/types"
-<<<<<<< HEAD
-=======
-	"github.com/tendermint/tendermint/crypto"
 	tmstrings "github.com/tendermint/tendermint/internal/libs/strings"
->>>>>>> d433ebe6
 	"github.com/tendermint/tendermint/libs/log"
 	types1 "github.com/tendermint/tendermint/proto/tendermint/types"
 	"github.com/tendermint/tendermint/types"
@@ -93,17 +89,7 @@
 	// not specified are not changed.
 	//
 	// height <-> pubkey <-> voting power
-<<<<<<< HEAD
 	ValidatorUpdates map[string]map[string]string `toml:"validator_update"`
-
-	// dash parameters
-	ThesholdPublicKeyUpdate  map[string]string `toml:"threshold_public_key_update"`
-	QuorumHashUpdate         map[string]string `toml:"quorum_hash_update"`
-	ChainLockUpdates         map[string]string `toml:"chainlock_updates"`
-	PrivValServerType        string            `toml:"privval_server_type"`
-	InitAppInitialCoreHeight uint32            `toml:"init_app_core_chain_locked_height"`
-=======
-	ValidatorUpdates map[string]map[string]uint8 `toml:"validator_update"`
 
 	// Add artificial delays to each of the main ABCI calls to mimic computation time
 	// of the application
@@ -112,7 +98,13 @@
 	CheckTxDelayMS         uint64 `toml:"check_tx_delay_ms"`
 	VoteExtensionDelayMS   uint64 `toml:"vote_extension_delay_ms"`
 	FinalizeBlockDelayMS   uint64 `toml:"finalize_block_delay_ms"`
->>>>>>> d433ebe6
+
+	// dash parameters
+	ThesholdPublicKeyUpdate  map[string]string `toml:"threshold_public_key_update"`
+	QuorumHashUpdate         map[string]string `toml:"quorum_hash_update"`
+	ChainLockUpdates         map[string]string `toml:"chainlock_updates"`
+	PrivValServerType        string            `toml:"privval_server_type"`
+	InitAppInitialCoreHeight uint32            `toml:"init_app_core_chain_locked_height"`
 }
 
 func DefaultConfig(dir string) *Config {
@@ -232,12 +224,17 @@
 	var err error
 	resp := abci.ResponseFinalizeBlock{
 		TxResults: txs,
+		AppHash:   app.state.Finalize(),
 	}
 	resp.ValidatorSetUpdate, err = app.validatorSetUpdates(uint64(req.Height))
 	if err != nil {
 		panic(err)
 	}
-<<<<<<< HEAD
+
+	if app.cfg.FinalizeBlockDelayMS != 0 {
+		time.Sleep(time.Duration(app.cfg.FinalizeBlockDelayMS) * time.Millisecond)
+	}
+
 	resp.NextCoreChainLockUpdate, err = app.chainLockUpdate(uint64(req.Height))
 	if err != nil {
 		panic(err)
@@ -253,29 +250,6 @@
 				{
 					Key:   "height",
 					Value: strconv.Itoa(int(req.Height)),
-=======
-
-	if app.cfg.FinalizeBlockDelayMS != 0 {
-		time.Sleep(time.Duration(app.cfg.FinalizeBlockDelayMS) * time.Millisecond)
-	}
-
-	return &abci.ResponseFinalizeBlock{
-		TxResults:        txs,
-		ValidatorUpdates: valUpdates,
-		AppHash:          app.state.Finalize(),
-		Events: []abci.Event{
-			{
-				Type: "val_updates",
-				Attributes: []abci.EventAttribute{
-					{
-						Key:   "size",
-						Value: strconv.Itoa(valUpdates.Len()),
-					},
-					{
-						Key:   "height",
-						Value: strconv.Itoa(int(req.Height)),
-					},
->>>>>>> d433ebe6
 				},
 			},
 		},
@@ -397,29 +371,10 @@
 // total number of transaction bytes to exceed `req.MaxTxBytes`, we will not
 // append our special vote extension transaction.
 func (app *Application) PrepareProposal(_ context.Context, req *abci.RequestPrepareProposal) (*abci.ResponsePrepareProposal, error) {
-<<<<<<< HEAD
+	app.mu.Lock()
+	defer app.mu.Unlock()
+
 	extCount := len(req.LocalLastCommit.ThresholdVoteExtensions)
-=======
-	app.mu.Lock()
-	defer app.mu.Unlock()
-
-	var sum int64
-	var extCount int
-	for _, vote := range req.LocalLastCommit.Votes {
-		if !vote.SignedLastBlock || len(vote.VoteExtension) == 0 {
-			continue
-		}
-		extValue, err := parseVoteExtension(vote.VoteExtension)
-		// This should have been verified in VerifyVoteExtension
-		if err != nil {
-			panic(fmt.Errorf("failed to parse vote extension in PrepareProposal: %w", err))
-		}
-		valAddr := crypto.Address(vote.Validator.Address)
-		app.logger.Info("got vote extension value in PrepareProposal", "valAddr", valAddr, "value", extValue)
-		sum += extValue
-		extCount++
-	}
->>>>>>> d433ebe6
 	// We only generate our special transaction if we have vote extensions
 	if extCount > 0 {
 		var totalBytes int64
@@ -601,15 +556,11 @@
 		nums = append(nums, num)
 	}
 
-<<<<<<< HEAD
-	app.logger.Info("verified vote extension value", "req", req, "nums", nums)
-=======
 	if app.cfg.VoteExtensionDelayMS != 0 {
 		time.Sleep(time.Duration(app.cfg.VoteExtensionDelayMS) * time.Millisecond)
 	}
 
-	app.logger.Info("verified vote extension value", "req", req, "num", num)
->>>>>>> d433ebe6
+	app.logger.Info("verified vote extension value", "req", req, "nums", nums)
 	return &abci.ResponseVerifyVoteExtension{
 		Status: abci.ResponseVerifyVoteExtension_ACCEPT,
 	}, nil
