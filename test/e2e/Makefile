<<<<<<< HEAD
ROOT_PATH := $(abspath $(lastword $(MAKEFILE_LIST)/../../../))

all: docker generator runner tests

docker:
	docker build --tag tenderdash/e2e-node -f docker/Dockerfile ../..

node:
	go build -o build/node -tags badgerdb,boltdb,cleveldb,rocksdb ./node

e2e/app/compile:
	docker run --rm -it --entrypoint "/src/tenderdash/test/e2e/entrypoint.sh" -w "/src/tenderdash/test/e2e" -v $(ROOT_PATH):/src/tenderdash tenderdash/e2e-node

runner/simple: runner e2e/app/compile
	./build/runner -f networks/simple.toml

runner/ci: runner e2e/app/compile
	./build/runner -f networks/ci.toml

runner/dashcore: runner e2e/app/compile
	./build/runner -f networks/dashcore.toml

runner/rotate: runner e2e/app/compile
	./build/runner -f networks/rotate.toml

<<<<<<< HEAD
=======
runner/island: runner e2e/app/compile
	./build/runner -f networks/island.toml

# We need to build support for database backends into the app in
# order to build a binary with a Tenderdash node in it (for built-in
# ABCI testing).
app:
	go build -o build/app -tags badgerdb,boltdb,cleveldb,rocksdb ./app

# To be used primarily by the e2e docker instance. If you want to produce this binary
# elsewhere, then run go build in the maverick directory.
maverick:
	go build -o build/maverick -tags badgerdb,boltdb,cleveldb,rocksdb ../maverick

>>>>>>> 8acb1d0c
generator:
	go build -o build/generator ./generator

runner:
	go build -o build/runner ./runner

tests:
	go test -o build/tests ./tests

.PHONY: all docker generator runner tests node<|MERGE_RESOLUTION|>--- conflicted
+++ resolved
@@ -1,4 +1,4 @@
-<<<<<<< HEAD
+
 ROOT_PATH := $(abspath $(lastword $(MAKEFILE_LIST)/../../../))
 
 all: docker generator runner tests
@@ -24,23 +24,6 @@
 runner/rotate: runner e2e/app/compile
 	./build/runner -f networks/rotate.toml
 
-<<<<<<< HEAD
-=======
-runner/island: runner e2e/app/compile
-	./build/runner -f networks/island.toml
-
-# We need to build support for database backends into the app in
-# order to build a binary with a Tenderdash node in it (for built-in
-# ABCI testing).
-app:
-	go build -o build/app -tags badgerdb,boltdb,cleveldb,rocksdb ./app
-
-# To be used primarily by the e2e docker instance. If you want to produce this binary
-# elsewhere, then run go build in the maverick directory.
-maverick:
-	go build -o build/maverick -tags badgerdb,boltdb,cleveldb,rocksdb ../maverick
-
->>>>>>> 8acb1d0c
 generator:
 	go build -o build/generator ./generator
 
