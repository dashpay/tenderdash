//nolint: gosec
package main

import (
	"context"
	"fmt"
	stdlog "log"
	"math/rand"
	"os"
	"path/filepath"

	"github.com/spf13/cobra"

	"github.com/tendermint/tendermint/libs/log"
	e2e "github.com/tendermint/tendermint/test/e2e/pkg"
)

const (
	randomSeed int64 = 4827085738
)

func main() {
	ctx, cancel := context.WithCancel(context.Background())
	defer cancel()

	cli, err := NewCLI()
	if err != nil {
		stdlog.Fatal(err)
	}

	cli.Run(ctx)
}

// CLI is the Cobra-based command-line interface.
type CLI struct {
	root   *cobra.Command
	opts   Options
	logger log.Logger
}

// NewCLI sets up the CLI.
func NewCLI() (*CLI, error) {
	logger, err := log.NewDefaultLogger(log.LogFormatPlain, log.LogLevelInfo)
	if err != nil {
		return nil, err
	}

	cli := &CLI{
		logger: logger,
	}
	cli.root = &cobra.Command{
		Use:           "generator",
		Short:         "End-to-end testnet generator",
		SilenceUsage:  true,
		SilenceErrors: true, // we'll output them ourselves in Run()
		RunE: func(cmd *cobra.Command, args []string) error {
<<<<<<< HEAD
			var err error

			p2pMode, err := cmd.Flags().GetString("p2p")
			if err != nil {
				return err
			}

			switch mode := P2PMode(p2pMode); mode {
			case NewP2PMode, LegacyP2PMode, HybridP2PMode, MixedP2PMode:
				cli.opts.P2P = mode
			default:
				return fmt.Errorf("p2p mode must be either new, legacy, hybrid or mixed got %s", p2pMode)
			}

			configPreset, err := cmd.Flags().GetString("preset")
			if err != nil {
				return err
			}
			err = initConfig(configPreset)
			if err != nil {
				return err
			}

=======
>>>>>>> 6c40ad39
			return cli.generate()
		},
	}

	cli.root.PersistentFlags().StringVarP(&cli.opts.Directory, "dir", "d", "", "Output directory for manifests")
	_ = cli.root.MarkPersistentFlagRequired("dir")
	cli.root.Flags().BoolVarP(&cli.opts.Reverse, "reverse", "r", false, "Reverse sort order")
	cli.root.PersistentFlags().IntVarP(&cli.opts.NumGroups, "groups", "g", 0, "Number of groups")
	cli.root.PersistentFlags().IntVarP(&cli.opts.MinNetworkSize, "min-size", "", 1,
		"Minimum network size (nodes)")
	cli.root.PersistentFlags().IntVarP(&cli.opts.MaxNetworkSize, "max-size", "", 0,
		"Maxmum network size (nodes), 0 is unlimited")
	cli.root.PersistentFlags().StringP("preset", "", "default",
		"Config preset, by default is used \"default\"")

	return cli, nil
}

// generate generates manifests in a directory.
func (cli *CLI) generate() error {
	err := os.MkdirAll(cli.opts.Directory, 0755)
	if err != nil {
		return err
	}

	manifests, err := Generate(rand.New(rand.NewSource(randomSeed)), cli.opts)
	if err != nil {
		return err
	}

	switch {
	case cli.opts.NumGroups <= 0:
		e2e.SortManifests(manifests, cli.opts.Reverse)

		if err := e2e.WriteManifests(filepath.Join(cli.opts.Directory, "gen"), manifests); err != nil {
			return err
		}
	default:
		groupManifests := e2e.SplitGroups(cli.opts.NumGroups, manifests)

		for idx, gm := range groupManifests {
			e2e.SortManifests(gm, cli.opts.Reverse)

			prefix := filepath.Join(cli.opts.Directory, fmt.Sprintf("gen-group%02d", idx))
			if err := e2e.WriteManifests(prefix, gm); err != nil {
				return err
			}
		}
	}

	return nil
}

// Run runs the CLI.
func (cli *CLI) Run(ctx context.Context) {
	if err := cli.root.ExecuteContext(ctx); err != nil {
		cli.logger.Error(err.Error())
		os.Exit(1)
	}
}<|MERGE_RESOLUTION|>--- conflicted
+++ resolved
@@ -54,21 +54,6 @@
 		SilenceUsage:  true,
 		SilenceErrors: true, // we'll output them ourselves in Run()
 		RunE: func(cmd *cobra.Command, args []string) error {
-<<<<<<< HEAD
-			var err error
-
-			p2pMode, err := cmd.Flags().GetString("p2p")
-			if err != nil {
-				return err
-			}
-
-			switch mode := P2PMode(p2pMode); mode {
-			case NewP2PMode, LegacyP2PMode, HybridP2PMode, MixedP2PMode:
-				cli.opts.P2P = mode
-			default:
-				return fmt.Errorf("p2p mode must be either new, legacy, hybrid or mixed got %s", p2pMode)
-			}
-
 			configPreset, err := cmd.Flags().GetString("preset")
 			if err != nil {
 				return err
@@ -77,9 +62,6 @@
 			if err != nil {
 				return err
 			}
-
-=======
->>>>>>> 6c40ad39
 			return cli.generate()
 		},
 	}
