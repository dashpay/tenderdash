package main

import (
	"fmt"
	"math/rand"
	"sort"
	"strings"
	"time"

	e2e "github.com/tendermint/tendermint/test/e2e/pkg"
	"github.com/tendermint/tendermint/types"
)

var (
	// testnetCombinations defines global testnet options, where we generate a
	// separate testnet for each combination (Cartesian product) of options.
	testnetCombinations = map[string][]interface{}{
		"topology":      {"single", "quad", "large"},
		"p2p":           {NewP2PMode, LegacyP2PMode, HybridP2PMode},
		"queueType":     {"priority"}, // "fifo", "wdrr"
		"initialHeight": {0, 1000},
		"initialState": {
			map[string]string{},
			map[string]string{"initial01": "a", "initial02": "b", "initial03": "c"},
		},
		"validators": {"genesis", "initchain"},
	}

	// The following specify randomly chosen values for testnet nodes.
	nodeDatabases = weightedChoice{
		"goleveldb": 35,
		"badgerdb":  35,
		"boltdb":    15,
		"rocksdb":   10,
		"cleveldb":  5,
	}
	nodeABCIProtocols = weightedChoice{
		"builtin": 50,
		"tcp":     20,
		"grpc":    20,
		"unix":    10,
	}
	nodePrivvalProtocols = weightedChoice{
		"file": 50,
		"grpc": 20,
		"tcp":  20,
		"unix": 10,
	}
	// FIXME: v2 disabled due to flake
	nodeBlockSyncs = uniformChoice{"v0"} // "v2"
	nodeMempools   = uniformChoice{"v0", "v1"}
	nodeStateSyncs = weightedChoice{
		e2e.StateSyncDisabled: 10,
		e2e.StateSyncP2P:      45,
		e2e.StateSyncRPC:      45,
	}
	nodePersistIntervals  = uniformChoice{0, 1, 5}
	nodeSnapshotIntervals = uniformChoice{0, 5}
	nodeRetainBlocks      = uniformChoice{0, 2 * int(e2e.EvidenceAgeHeight), 4 * int(e2e.EvidenceAgeHeight)}
	nodePerturbations     = probSetChoice{
		"disconnect": 0.1,
		"pause":      0.1,
		"kill":       0.1,
		"restart":    0.1,
	}
	evidence = uniformChoice{0, 1, 10}
	txSize   = uniformChoice{1024, 4096} // either 1kb or 4kb
	ipv6     = uniformChoice{false, true}
	keyType  = uniformChoice{types.ABCIPubKeyTypeEd25519, types.ABCIPubKeyTypeSecp256k1}
)

// Generate generates random testnets using the given RNG.
func Generate(r *rand.Rand, opts Options) ([]e2e.Manifest, error) {
	manifests := []e2e.Manifest{}
	switch opts.P2P {
	case NewP2PMode, LegacyP2PMode, HybridP2PMode:
		defer func() {
			// avoid modifying the global state.
			original := make([]interface{}, len(testnetCombinations["p2p"]))
			copy(original, testnetCombinations["p2p"])
			testnetCombinations["p2p"] = original
		}()

		testnetCombinations["p2p"] = []interface{}{opts.P2P}
	case MixedP2PMode:
		testnetCombinations["p2p"] = []interface{}{NewP2PMode, LegacyP2PMode, HybridP2PMode}
	}

	for _, opt := range combinations(testnetCombinations) {
		manifest, err := generateTestnet(r, opt)
		if err != nil {
			return nil, err
		}

		if len(manifest.Nodes) < opts.MinNetworkSize {
			continue
		}

		if len(manifest.Nodes) == 1 {
			if opt["p2p"] == HybridP2PMode {
				continue
			}
		}

		if opts.MaxNetworkSize > 0 && len(manifest.Nodes) >= opts.MaxNetworkSize {
			continue
		}

		manifests = append(manifests, manifest)
	}

	return manifests, nil
}

type Options struct {
	MinNetworkSize int
	MaxNetworkSize int
	NumGroups      int
	Directory      string
	P2P            P2PMode
	Reverse        bool
}

type P2PMode string

const (
	NewP2PMode    P2PMode = "new"
	LegacyP2PMode P2PMode = "legacy"
	HybridP2PMode P2PMode = "hybrid"
	// mixed means that all combination are generated
	MixedP2PMode P2PMode = "mixed"
)

// generateTestnet generates a single testnet with the given options.
func generateTestnet(r *rand.Rand, opt map[string]interface{}) (e2e.Manifest, error) {
	manifest := e2e.Manifest{
		IPv6:             ipv6.Choose(r).(bool),
		ABCIProtocol:     nodeABCIProtocols.Choose(r),
		InitialHeight:    int64(opt["initialHeight"].(int)),
		GenesisCoreChainLockedHeight: uint32(opt["initialCoreChainLockedHeight"].(int)),
		InitAppCoreChainLockedHeight: uint32(opt["initAppCoreChainLockedHeight"].(int)),
<<<<<<< HEAD
		InitialState:     opt["initialState"].(map[string]string),
		Validators:       map[string]int64{},
		ValidatorUpdates: map[string]map[string]int64{},
		Nodes:            map[string]*e2e.ManifestNode{},
		KeyType:          keyType.Choose(r).(string),
		Evidence:         evidence.Choose(r).(int),
		QueueType:        opt["queueType"].(string),
		TxSize:           int64(txSize.Choose(r).(int)),
=======
		InitialState:                 opt["initialState"].(map[string]string),
		Validators:                   map[string]int64{},
		ValidatorUpdates:             map[string]map[string]int64{},
		Nodes:                        map[string]*e2e.ManifestNode{},
		KeyType:                      keyType.Choose(r).(string),
		Evidence:                     evidence.Choose(r).(int),
		QueueType:                    opt["queueType"].(string),
		TxSize:                       int64(txSize.Choose(r).(int)),
>>>>>>> 77f526db
	}

	p2pMode := opt["p2p"].(P2PMode)
	switch p2pMode {
	case NewP2PMode, LegacyP2PMode, HybridP2PMode:
	default:
		return manifest, fmt.Errorf("unknown p2p mode %s", p2pMode)
	}

	topology, ok := topologies[opt["topology"].(string)]
	if !ok {
		return manifest, fmt.Errorf("unknown topology %q", opt["topology"])
	}

	numSeeds := topology.seeds.compute(r)
	numValidators := topology.validators.compute(r)
	numFulls := topology.fulls.compute(r)
	numChainLocks := topology.chainLocks.compute(r)
	numLightClients := topology.lightClients.compute(r)

	// First we generate seed nodes, starting at the initial height.
	for i := 1; i <= numSeeds; i++ {
		node := generateNode(r, manifest, e2e.ModeSeed, 0, false)
		manifest.Nodes[fmt.Sprintf("seed%02d", i)] = node
	}

	var numSyncingNodes = 0

	// prepare the list of the validator names
	validatorNames := generateValidatorNames(numValidators)
	valPlr := validatorUpdatesPopulator{
		rand:           rand.New(rand.NewSource(time.Now().UnixNano())), // nolint:gosec
		initialHeight:  manifest.InitialHeight,
		validatorNames: validatorNames,
		quorumMembers:  topology.quorumMembersCount,
		quorumRotate:   int64(topology.quorumHeightRotate),
	}
	// generate the validators updates list since initial height and updates every N blocks specified in quorumHeightRotate
	valHeights := valPlr.populate(manifest.ValidatorUpdates)

	// Next, we generate validators. We make sure a BFT quorum of validators start
	// at the initial height, and that we have two archive nodes. We also set up
	// the initial validator set, and validator set updates for delayed nodes.
	nextStartAt := manifest.InitialHeight + 5
	for i, name := range validatorNames {
		manifest.Nodes[name] = generateNode(r, manifest, e2e.ModeValidator, valHeights[name][0], i < 2)
	}

	// Move validators to InitChain if specified.
	switch opt["validators"].(string) {
	case "genesis":
	case "initchain":
		manifest.ValidatorUpdates["0"] = manifest.Validators
		manifest.Validators = map[string]int64{}
	default:
		return manifest, fmt.Errorf("invalid validators option %q", opt["validators"])
	}

	// Finally, we generate random full nodes.
	for i := 1; i <= numFulls; i++ {
		startAt := int64(0)
		if numSyncingNodes < 2 && r.Float64() >= 0.5 {
			numSyncingNodes++
			startAt = nextStartAt
			nextStartAt += 5
		}
		node := generateNode(r, manifest, e2e.ModeFull, startAt, false)
		manifest.Nodes[fmt.Sprintf("full%02d", i)] = node
	}

	// Finally, we generate random chain locks.
	startAtChainLocks := r.Intn(5)
	startAtChainLocksHeight := 3000 + r.Intn(5)
	for i := 1; i <= numChainLocks; i++ {
		startAtChainLocks += r.Intn(5)
		startAtChainLocksHeight += r.Intn(5)
		//manifest.ChainLockUpdates[fmt.Sprintf("%d", startAtChainLocks)] = int64(startAtChainLocksHeight)
	}

	// We now set up peer discovery for nodes. Seed nodes are fully meshed with
	// each other, while non-seed nodes either use a set of random seeds or a
	// set of random peers that start before themselves.
	var seedNames, peerNames, lightProviders []string
	for name, node := range manifest.Nodes {
		if node.Mode == string(e2e.ModeSeed) {
			seedNames = append(seedNames, name)
		} else {
			// if the full node or validator is an ideal candidate, it is added as a light provider.
			// There are at least two archive nodes so there should be at least two ideal candidates
			if (node.StartAt == 0 || node.StartAt == manifest.InitialHeight) && node.RetainBlocks == 0 {
				lightProviders = append(lightProviders, name)
			}
			peerNames = append(peerNames, name)
		}
	}

	for _, name := range seedNames {
		for _, otherName := range seedNames {
			if name != otherName {
				manifest.Nodes[name].Seeds = append(manifest.Nodes[name].Seeds, otherName)
			}
		}
	}

	sort.Slice(peerNames, func(i, j int) bool {
		iName, jName := peerNames[i], peerNames[j]
		switch {
		case manifest.Nodes[iName].StartAt < manifest.Nodes[jName].StartAt:
			return true
		case manifest.Nodes[iName].StartAt > manifest.Nodes[jName].StartAt:
			return false
		default:
			return strings.Compare(iName, jName) == -1
		}
	})
	for i, name := range peerNames {
		// there are seeds, statesync is disabled, and it's
		// either the first peer by the sort order, and
		// (randomly half of the remaining peers use a seed
		// node; otherwise, choose some remaining set of the
		// peers.

		if len(seedNames) > 0 &&
			manifest.Nodes[name].StateSync == e2e.StateSyncDisabled &&
			(i == 0 || r.Float64() >= 0.5) {

			// choose one of the seeds
			manifest.Nodes[name].Seeds = uniformSetChoice(seedNames).Choose(r)
		} else if i > 0 {
			peers := uniformSetChoice(peerNames[:i])
			if manifest.Nodes[name].StateSync == e2e.StateSyncP2P {
				manifest.Nodes[name].PersistentPeers = peers.ChooseAtLeast(r, 2)
			} else {
				manifest.Nodes[name].PersistentPeers = peers.Choose(r)
			}
		}
	}

	// lastly, set up the light clients
	for i := 1; i <= numLightClients; i++ {
		startAt := manifest.InitialHeight + 5
		node := generateLightNode(
			r, startAt+(5*int64(i)), lightProviders,
		)
		manifest.Nodes[fmt.Sprintf("light%02d", i)] = node
	}

	return manifest, nil
}

// generateNode randomly generates a node, with some constraints to avoid
// generating invalid configurations. We do not set Seeds or PersistentPeers
// here, since we need to know the overall network topology and startup
// sequencing.
func generateNode(
	r *rand.Rand,
	manifest e2e.Manifest,
	mode e2e.Mode,
	startAt int64,
	forceArchive bool,
) *e2e.ManifestNode {
	node := e2e.ManifestNode{
		Mode:             string(mode),
		StartAt:          startAt,
		Database:         nodeDatabases.Choose(r),
		PrivvalProtocol:  nodePrivvalProtocols.Choose(r),
		BlockSync:        nodeBlockSyncs.Choose(r).(string),
		Mempool:          nodeMempools.Choose(r).(string),
		StateSync:        e2e.StateSyncDisabled,
		PersistInterval:  ptrUint64(uint64(nodePersistIntervals.Choose(r).(int))),
		SnapshotInterval: uint64(nodeSnapshotIntervals.Choose(r).(int)),
		RetainBlocks:     uint64(nodeRetainBlocks.Choose(r).(int)),
		Perturb:          nodePerturbations.Choose(r),
	}

	if startAt > 0 && startAt != manifest.InitialHeight {
		node.StateSync = nodeStateSyncs.Choose(r)
		if manifest.InitialHeight-startAt <= 5 && node.StateSync == e2e.StateSyncDisabled {
			// avoid needing to blocsync more than five total blocks.
			node.StateSync = uniformSetChoice([]string{
				e2e.StateSyncP2P,
				e2e.StateSyncRPC,
			}).Choose(r)[0]
		}
	}

	// If this node is forced to be an archive node, retain all blocks and
	// enable state sync snapshotting.
	if forceArchive {
		node.RetainBlocks = 0
		node.SnapshotInterval = 3
	}

	// If a node which does not persist state also does not retain blocks, randomly
	// choose to either persist state or retain all blocks.
	if node.PersistInterval != nil && *node.PersistInterval == 0 && node.RetainBlocks > 0 {
		if r.Float64() > 0.5 {
			node.RetainBlocks = 0
		} else {
			node.PersistInterval = ptrUint64(node.RetainBlocks)
		}
	}

	// If either PersistInterval or SnapshotInterval are greater than RetainBlocks,
	// expand the block retention time.
	if node.RetainBlocks > 0 {
		if node.PersistInterval != nil && node.RetainBlocks < *node.PersistInterval {
			node.RetainBlocks = *node.PersistInterval
		}
		if node.RetainBlocks < node.SnapshotInterval {
			node.RetainBlocks = node.SnapshotInterval
		}
	}

	if node.StateSync != e2e.StateSyncDisabled {
		node.BlockSync = "v0"
	}

	return &node
}

func generateLightNode(r *rand.Rand, startAt int64, providers []string) *e2e.ManifestNode {
	return &e2e.ManifestNode{
		Mode:            string(e2e.ModeLight),
		StartAt:         startAt,
		Database:        nodeDatabases.Choose(r),
		PersistInterval: ptrUint64(0),
		PersistentPeers: providers,
	}
}

func ptrUint64(i uint64) *uint64 {
	return &i
}<|MERGE_RESOLUTION|>--- conflicted
+++ resolved
@@ -134,21 +134,11 @@
 // generateTestnet generates a single testnet with the given options.
 func generateTestnet(r *rand.Rand, opt map[string]interface{}) (e2e.Manifest, error) {
 	manifest := e2e.Manifest{
-		IPv6:             ipv6.Choose(r).(bool),
-		ABCIProtocol:     nodeABCIProtocols.Choose(r),
-		InitialHeight:    int64(opt["initialHeight"].(int)),
+		IPv6:                         ipv6.Choose(r).(bool),
+		ABCIProtocol:                 nodeABCIProtocols.Choose(r),
+		InitialHeight:                int64(opt["initialHeight"].(int)),
 		GenesisCoreChainLockedHeight: uint32(opt["initialCoreChainLockedHeight"].(int)),
 		InitAppCoreChainLockedHeight: uint32(opt["initAppCoreChainLockedHeight"].(int)),
-<<<<<<< HEAD
-		InitialState:     opt["initialState"].(map[string]string),
-		Validators:       map[string]int64{},
-		ValidatorUpdates: map[string]map[string]int64{},
-		Nodes:            map[string]*e2e.ManifestNode{},
-		KeyType:          keyType.Choose(r).(string),
-		Evidence:         evidence.Choose(r).(int),
-		QueueType:        opt["queueType"].(string),
-		TxSize:           int64(txSize.Choose(r).(int)),
-=======
 		InitialState:                 opt["initialState"].(map[string]string),
 		Validators:                   map[string]int64{},
 		ValidatorUpdates:             map[string]map[string]int64{},
@@ -157,7 +147,6 @@
 		Evidence:                     evidence.Choose(r).(int),
 		QueueType:                    opt["queueType"].(string),
 		TxSize:                       int64(txSize.Choose(r).(int)),
->>>>>>> 77f526db
 	}
 
 	p2pMode := opt["p2p"].(P2PMode)
