package main

import (
	"fmt"
	"math/rand"
	"sort"
	"strings"
	"time"

	e2e "github.com/tendermint/tendermint/test/e2e/pkg"
	"github.com/tendermint/tendermint/types"
)

var (
	// testnetCombinations defines global testnet options, where we generate a
	// separate testnet for each combination (Cartesian product) of options.
	testnetCombinations = map[string][]interface{}{
		"topology":      {"single", "quad", "large"},
		"queueType":     {"priority"}, // "fifo"
		"initialHeight": {0, 1000},
		"initialState": {
			map[string]string{},
			map[string]string{"initial01": "a", "initial02": "b", "initial03": "c"},
		},
		"validators": {"genesis", "initchain"},
		// Tenderdash-specific
		"initialCoreChainLockedHeight": {0},
		"initAppCoreChainLockedHeight": {0},
	}

	// The following specify randomly chosen values for testnet nodes.
	nodeDatabases = weightedChoice{
		"goleveldb": 35,
		"badgerdb":  35,
		"boltdb":    15,
		"rocksdb":   10,
		"cleveldb":  5,
	}
	nodeABCIProtocols = weightedChoice{
		"builtin": 50,
		"tcp":     20,
		"grpc":    20,
		"unix":    10,
	}
	nodePrivvalProtocols = weightedChoice{
		"file": 50,
		"grpc": 20,
		"tcp":  20,
		"unix": 10,
	}
	nodeStateSyncs = weightedChoice{
		e2e.StateSyncDisabled: 10,
		e2e.StateSyncP2P:      45,
		e2e.StateSyncRPC:      45,
	}
	nodePersistIntervals  = uniformChoice{0, 1, 5}
	nodeSnapshotIntervals = uniformChoice{0, 5}
<<<<<<< HEAD
	nodeRetainBlocks      = uniformChoice{0, 2 * int(e2e.EvidenceAgeHeight), 4 * int(e2e.EvidenceAgeHeight)}
	nodePerturbations     = probSetChoice{
=======
	nodeRetainBlocks      = uniformChoice{
		0,
		2 * int(e2e.EvidenceAgeHeight),
		4 * int(e2e.EvidenceAgeHeight),
	}
	nodePerturbations = probSetChoice{
>>>>>>> 6c40ad39
		"disconnect": 0.1,
		"pause":      0.1,
		"kill":       0.1,
		"restart":    0.1,
	}
	evidence = uniformChoice{0, 1, 10}
	txSize   = uniformChoice{1024, 4096} // either 1kb or 4kb
	ipv6     = uniformChoice{false, true}
	keyType  = uniformChoice{types.ABCIPubKeyTypeEd25519, types.ABCIPubKeyTypeSecp256k1}
)

// Generate generates random testnets using the given RNG.
func Generate(r *rand.Rand, opts Options) ([]e2e.Manifest, error) {
	manifests := []e2e.Manifest{}

	for _, opt := range combinations(testnetCombinations) {
		manifest, err := generateTestnet(r, opt)
		if err != nil {
			return nil, err
		}

		if len(manifest.Nodes) < opts.MinNetworkSize {
			continue
		}

		if opts.MaxNetworkSize > 0 && len(manifest.Nodes) >= opts.MaxNetworkSize {
			continue
		}

		manifests = append(manifests, manifest)
	}

	return manifests, nil
}

type Options struct {
	MinNetworkSize int
	MaxNetworkSize int
	NumGroups      int
	Directory      string
	Reverse        bool
}

// generateTestnet generates a single testnet with the given options.
func generateTestnet(r *rand.Rand, opt map[string]interface{}) (e2e.Manifest, error) {
	manifest := e2e.Manifest{
		IPv6:             ipv6.Choose(r).(bool),
		ABCIProtocol:     nodeABCIProtocols.Choose(r),
		InitialHeight:    int64(opt["initialHeight"].(int)),
		InitialState:     opt["initialState"].(map[string]string),
		Validators:       map[string]int64{},
		ValidatorUpdates: map[string]map[string]int64{},
		Nodes:            map[string]*e2e.ManifestNode{},
		KeyType:          keyType.Choose(r).(string),
		Evidence:         evidence.Choose(r).(int),
		QueueType:        opt["queueType"].(string),
		TxSize:           txSize.Choose(r).(int),
<<<<<<< HEAD

		// Tenderdash specific settings
		GenesisCoreChainLockedHeight: uint32(opt["initialCoreChainLockedHeight"].(int)),
		InitAppCoreChainLockedHeight: uint32(opt["initAppCoreChainLockedHeight"].(int)),
		ChainLockUpdates:             map[string]int64{},
	}

	p2pMode := opt["p2p"].(P2PMode)
	switch p2pMode {
	case NewP2PMode, LegacyP2PMode, HybridP2PMode:
	default:
		return manifest, fmt.Errorf("unknown p2p mode %s", p2pMode)
=======
>>>>>>> 6c40ad39
	}

	topology, ok := topologies[opt["topology"].(string)]
	if !ok {
		return manifest, fmt.Errorf("unknown topology %q", opt["topology"])
	}

<<<<<<< HEAD
	numSeeds := topology.seeds.compute(r)
	numValidators := topology.validators.compute(r)
	numFulls := topology.fulls.compute(r)
	numChainLocks := topology.chainLocks.compute(r)
	numLightClients := topology.lightClients.compute(r)

=======
>>>>>>> 6c40ad39
	// First we generate seed nodes, starting at the initial height.
	for i := 1; i <= numSeeds; i++ {
		node := generateNode(r, manifest, e2e.ModeSeed, 0, false)
		manifest.Nodes[fmt.Sprintf("seed%02d", i)] = node
	}

	var numSyncingNodes = 0
<<<<<<< HEAD

	// prepare the list of the validator names
	validatorNames := generateValidatorNames(numValidators)
	valPlr := validatorUpdatesPopulator{
		rand:           rand.New(rand.NewSource(time.Now().UnixNano())), // nolint:gosec
		initialHeight:  manifest.InitialHeight,
		validatorNames: validatorNames,
		quorumMembers:  topology.quorumMembersCount,
		quorumRotate:   int64(topology.quorumHeightRotate),
	}
	// generate the validators updates list since initial height and updates every N blocks specified in quorumHeightRotate
	valHeights := valPlr.populate(manifest.ValidatorUpdates)
=======
>>>>>>> 6c40ad39

	// Next, we generate validators. We make sure a BFT quorum of validators start
	// at the initial height, and that we have two archive nodes. We also set up
	// the initial validator set, and validator set updates for delayed nodes.
	nextStartAt := manifest.InitialHeight + 5
<<<<<<< HEAD
	for i, name := range validatorNames {
		manifest.Nodes[name] = generateNode(r, manifest, e2e.ModeValidator, valHeights[name][0], i < 2)
=======
	quorum := numValidators*2/3 + 1
	for i := 1; i <= numValidators; i++ {
		startAt := int64(0)
		if i > quorum && numSyncingNodes < 2 && r.Float64() >= 0.25 {
			numSyncingNodes++
			startAt = nextStartAt
			nextStartAt += 5
		}
		name := fmt.Sprintf("validator%02d", i)
		node := generateNode(r, manifest, e2e.ModeValidator, startAt, i <= 2)

		manifest.Nodes[name] = node

		if startAt == 0 {
			(*manifest.Validators)[name] = int64(30 + r.Intn(71))
		} else {
			manifest.ValidatorUpdates[fmt.Sprint(startAt+5)] = map[string]int64{
				name: int64(30 + r.Intn(71)),
			}
		}
>>>>>>> 6c40ad39
	}

	// Move validators to InitChain if specified.
	switch opt["validators"].(string) {
	case "genesis":
	case "initchain":
		manifest.ValidatorUpdates["0"] = manifest.Validators
		manifest.Validators = map[string]int64{}
	default:
		return manifest, fmt.Errorf("invalid validators option %q", opt["validators"])
	}

	// Finally, we generate random full nodes.
	for i := 1; i <= numFulls; i++ {
		startAt := int64(0)
		if numSyncingNodes < 2 && r.Float64() >= 0.5 {
			numSyncingNodes++
			startAt = nextStartAt
			nextStartAt += 5
		}
		node := generateNode(r, manifest, e2e.ModeFull, startAt, false)
<<<<<<< HEAD
=======

>>>>>>> 6c40ad39
		manifest.Nodes[fmt.Sprintf("full%02d", i)] = node
	}

	// Finally, we generate random chain locks.
	startAtChainLocks := r.Intn(5)
	startAtChainLocksHeight := 3000 + r.Intn(5)
	for i := 1; i <= numChainLocks; i++ {
		startAtChainLocks += r.Intn(5)
		startAtChainLocksHeight += r.Intn(5)
		manifest.ChainLockUpdates[fmt.Sprintf("%d", startAtChainLocks)] = int64(startAtChainLocksHeight)
	}

	// We now set up peer discovery for nodes. Seed nodes are fully meshed with
	// each other, while non-seed nodes either use a set of random seeds or a
	// set of random peers that start before themselves.
	var seedNames, peerNames, lightProviders []string
	for name, node := range manifest.Nodes {
		if node.Mode == string(e2e.ModeSeed) {
			seedNames = append(seedNames, name)
		} else {
			// if the full node or validator is an ideal candidate, it is added as a light provider.
			// There are at least two archive nodes so there should be at least two ideal candidates
			if (node.StartAt == 0 || node.StartAt == manifest.InitialHeight) && node.RetainBlocks == 0 {
				lightProviders = append(lightProviders, name)
			}
			peerNames = append(peerNames, name)
		}
	}

	for _, name := range seedNames {
		for _, otherName := range seedNames {
			if name != otherName {
				manifest.Nodes[name].Seeds = append(manifest.Nodes[name].Seeds, otherName)
			}
		}
	}

	sort.Slice(peerNames, func(i, j int) bool {
		iName, jName := peerNames[i], peerNames[j]
		switch {
		case manifest.Nodes[iName].StartAt < manifest.Nodes[jName].StartAt:
			return true
		case manifest.Nodes[iName].StartAt > manifest.Nodes[jName].StartAt:
			return false
		default:
			return strings.Compare(iName, jName) == -1
		}
	})
	for i, name := range peerNames {
		// there are seeds, statesync is disabled, and it's
		// either the first peer by the sort order, and
		// (randomly half of the remaining peers use a seed
		// node; otherwise, choose some remaining set of the
		// peers.

		if len(seedNames) > 0 &&
			manifest.Nodes[name].StateSync == e2e.StateSyncDisabled &&
			(i == 0 || r.Float64() >= 0.5) {

			// choose one of the seeds
			manifest.Nodes[name].Seeds = uniformSetChoice(seedNames).Choose(r)
		} else if i > 1 && r.Float64() >= 0.5 {
			peers := uniformSetChoice(peerNames[:i])
			manifest.Nodes[name].PersistentPeers = peers.ChooseAtLeast(r, 2)
		}
	}

	// lastly, set up the light clients
	for i := 1; i <= numLightClients; i++ {
		startAt := manifest.InitialHeight + 5
<<<<<<< HEAD
		node := generateLightNode(
			r, startAt+(5*int64(i)), lightProviders,
		)
=======

		node := generateLightNode(r, startAt+(5*int64(i)), lightProviders)

>>>>>>> 6c40ad39
		manifest.Nodes[fmt.Sprintf("light%02d", i)] = node
	}

	return manifest, nil
}

// generateNode randomly generates a node, with some constraints to avoid
// generating invalid configurations. We do not set Seeds or PersistentPeers
// here, since we need to know the overall network topology and startup
// sequencing.
func generateNode(
	r *rand.Rand,
	manifest e2e.Manifest,
	mode e2e.Mode,
	startAt int64,
	forceArchive bool,
) *e2e.ManifestNode {
	node := e2e.ManifestNode{
		Mode:             string(mode),
		StartAt:          startAt,
		Database:         nodeDatabases.Choose(r),
		PrivvalProtocol:  nodePrivvalProtocols.Choose(r),
		StateSync:        e2e.StateSyncDisabled,
		PersistInterval:  ptrUint64(uint64(nodePersistIntervals.Choose(r).(int))),
		SnapshotInterval: uint64(nodeSnapshotIntervals.Choose(r).(int)),
		RetainBlocks:     uint64(nodeRetainBlocks.Choose(r).(int)),
		Perturb:          nodePerturbations.Choose(r),
	}

<<<<<<< HEAD
	if startAt > 0 && startAt != manifest.InitialHeight {
=======
	if node.PrivvalProtocol == "" {
		node.PrivvalProtocol = "file"
	}

	if startAt > 0 {
>>>>>>> 6c40ad39
		node.StateSync = nodeStateSyncs.Choose(r)
		if manifest.InitialHeight-startAt <= 5 && node.StateSync == e2e.StateSyncDisabled {
			// avoid needing to blocsync more than five total blocks.
			node.StateSync = uniformSetChoice([]string{
				e2e.StateSyncP2P,
				e2e.StateSyncRPC,
			}).Choose(r)[0]
		}
	}

	// If this node is forced to be an archive node, retain all blocks and
	// enable state sync snapshotting.
	if forceArchive {
		node.RetainBlocks = 0
		node.SnapshotInterval = 3
	}

	// If a node which does not persist state also does not retain blocks, randomly
	// choose to either persist state or retain all blocks.
	if node.PersistInterval != nil && *node.PersistInterval == 0 && node.RetainBlocks > 0 {
		if r.Float64() > 0.5 {
			node.RetainBlocks = 0
		} else {
			node.PersistInterval = ptrUint64(node.RetainBlocks)
		}
	}

	// If either PersistInterval or SnapshotInterval are greater than RetainBlocks,
	// expand the block retention time.
	if node.RetainBlocks > 0 {
		if node.PersistInterval != nil && node.RetainBlocks < *node.PersistInterval {
			node.RetainBlocks = *node.PersistInterval
		}
		if node.RetainBlocks < node.SnapshotInterval {
			node.RetainBlocks = node.SnapshotInterval
		}
	}

	return &node
}

func generateLightNode(r *rand.Rand, startAt int64, providers []string) *e2e.ManifestNode {
	return &e2e.ManifestNode{
		Mode:            string(e2e.ModeLight),
		StartAt:         startAt,
		Database:        nodeDatabases.Choose(r),
		PersistInterval: ptrUint64(0),
		PersistentPeers: providers,
	}
}

func ptrUint64(i uint64) *uint64 {
	return &i
}<|MERGE_RESOLUTION|>--- conflicted
+++ resolved
@@ -55,17 +55,12 @@
 	}
 	nodePersistIntervals  = uniformChoice{0, 1, 5}
 	nodeSnapshotIntervals = uniformChoice{0, 5}
-<<<<<<< HEAD
-	nodeRetainBlocks      = uniformChoice{0, 2 * int(e2e.EvidenceAgeHeight), 4 * int(e2e.EvidenceAgeHeight)}
-	nodePerturbations     = probSetChoice{
-=======
 	nodeRetainBlocks      = uniformChoice{
 		0,
 		2 * int(e2e.EvidenceAgeHeight),
 		4 * int(e2e.EvidenceAgeHeight),
 	}
 	nodePerturbations = probSetChoice{
->>>>>>> 6c40ad39
 		"disconnect": 0.1,
 		"pause":      0.1,
 		"kill":       0.1,
@@ -123,7 +118,6 @@
 		Evidence:         evidence.Choose(r).(int),
 		QueueType:        opt["queueType"].(string),
 		TxSize:           txSize.Choose(r).(int),
-<<<<<<< HEAD
 
 		// Tenderdash specific settings
 		GenesisCoreChainLockedHeight: uint32(opt["initialCoreChainLockedHeight"].(int)),
@@ -131,29 +125,17 @@
 		ChainLockUpdates:             map[string]int64{},
 	}
 
-	p2pMode := opt["p2p"].(P2PMode)
-	switch p2pMode {
-	case NewP2PMode, LegacyP2PMode, HybridP2PMode:
-	default:
-		return manifest, fmt.Errorf("unknown p2p mode %s", p2pMode)
-=======
->>>>>>> 6c40ad39
-	}
-
 	topology, ok := topologies[opt["topology"].(string)]
 	if !ok {
 		return manifest, fmt.Errorf("unknown topology %q", opt["topology"])
 	}
 
-<<<<<<< HEAD
 	numSeeds := topology.seeds.compute(r)
 	numValidators := topology.validators.compute(r)
 	numFulls := topology.fulls.compute(r)
 	numChainLocks := topology.chainLocks.compute(r)
 	numLightClients := topology.lightClients.compute(r)
 
-=======
->>>>>>> 6c40ad39
 	// First we generate seed nodes, starting at the initial height.
 	for i := 1; i <= numSeeds; i++ {
 		node := generateNode(r, manifest, e2e.ModeSeed, 0, false)
@@ -161,7 +143,6 @@
 	}
 
 	var numSyncingNodes = 0
-<<<<<<< HEAD
 
 	// prepare the list of the validator names
 	validatorNames := generateValidatorNames(numValidators)
@@ -174,38 +155,13 @@
 	}
 	// generate the validators updates list since initial height and updates every N blocks specified in quorumHeightRotate
 	valHeights := valPlr.populate(manifest.ValidatorUpdates)
-=======
->>>>>>> 6c40ad39
 
 	// Next, we generate validators. We make sure a BFT quorum of validators start
 	// at the initial height, and that we have two archive nodes. We also set up
 	// the initial validator set, and validator set updates for delayed nodes.
 	nextStartAt := manifest.InitialHeight + 5
-<<<<<<< HEAD
 	for i, name := range validatorNames {
 		manifest.Nodes[name] = generateNode(r, manifest, e2e.ModeValidator, valHeights[name][0], i < 2)
-=======
-	quorum := numValidators*2/3 + 1
-	for i := 1; i <= numValidators; i++ {
-		startAt := int64(0)
-		if i > quorum && numSyncingNodes < 2 && r.Float64() >= 0.25 {
-			numSyncingNodes++
-			startAt = nextStartAt
-			nextStartAt += 5
-		}
-		name := fmt.Sprintf("validator%02d", i)
-		node := generateNode(r, manifest, e2e.ModeValidator, startAt, i <= 2)
-
-		manifest.Nodes[name] = node
-
-		if startAt == 0 {
-			(*manifest.Validators)[name] = int64(30 + r.Intn(71))
-		} else {
-			manifest.ValidatorUpdates[fmt.Sprint(startAt+5)] = map[string]int64{
-				name: int64(30 + r.Intn(71)),
-			}
-		}
->>>>>>> 6c40ad39
 	}
 
 	// Move validators to InitChain if specified.
@@ -227,10 +183,7 @@
 			nextStartAt += 5
 		}
 		node := generateNode(r, manifest, e2e.ModeFull, startAt, false)
-<<<<<<< HEAD
-=======
-
->>>>>>> 6c40ad39
+
 		manifest.Nodes[fmt.Sprintf("full%02d", i)] = node
 	}
 
@@ -301,15 +254,9 @@
 	// lastly, set up the light clients
 	for i := 1; i <= numLightClients; i++ {
 		startAt := manifest.InitialHeight + 5
-<<<<<<< HEAD
 		node := generateLightNode(
 			r, startAt+(5*int64(i)), lightProviders,
 		)
-=======
-
-		node := generateLightNode(r, startAt+(5*int64(i)), lightProviders)
-
->>>>>>> 6c40ad39
 		manifest.Nodes[fmt.Sprintf("light%02d", i)] = node
 	}
 
@@ -339,15 +286,7 @@
 		Perturb:          nodePerturbations.Choose(r),
 	}
 
-<<<<<<< HEAD
 	if startAt > 0 && startAt != manifest.InitialHeight {
-=======
-	if node.PrivvalProtocol == "" {
-		node.PrivvalProtocol = "file"
-	}
-
-	if startAt > 0 {
->>>>>>> 6c40ad39
 		node.StateSync = nodeStateSyncs.Choose(r)
 		if manifest.InitialHeight-startAt <= 5 && node.StateSync == e2e.StateSyncDisabled {
 			// avoid needing to blocsync more than five total blocks.
