package main

import (
	"fmt"
	"math/rand"
	"sort"
	"strings"
	"time"

	e2e "github.com/tendermint/tendermint/test/e2e/pkg"
	"github.com/tendermint/tendermint/types"
)

var (
	// testnetCombinations defines global testnet options, where we generate a
	// separate testnet for each combination (Cartesian product) of options.
	testnetCombinations = map[string][]interface{}{
		"topology": {"single", "quad", "large"},
		"initialState": {
			map[string]string{},
			map[string]string{"initial01": "a", "initial02": "b", "initial03": "c"},
		},
		"validators": {"genesis", "initchain"},
<<<<<<< HEAD
		// Tenderdash-specific
		"initialCoreChainLockedHeight": {0},
		"initAppCoreChainLockedHeight": {0},
=======
		"abci":       {"builtin", "outofprocess"},
		"txSize":     {1024, 2048, 4096, 8192},
>>>>>>> d433ebe6
	}

	// The following specify randomly chosen values for testnet nodes.
	nodeDatabases = weightedChoice{
		"goleveldb": 35,
		"badgerdb":  35,
		"boltdb":    15,
		"rocksdb":   10,
		"cleveldb":  5,
	}
	ABCIProtocols = weightedChoice{
		"tcp":  20,
		"grpc": 20,
		"unix": 10,
	}
	nodePrivvalProtocols = weightedChoice{
		"file": 50,
		"grpc": 20,
		"tcp":  20,
		"unix": 10,
	}
	nodeStateSyncs = weightedChoice{
		e2e.StateSyncDisabled: 10,
		e2e.StateSyncP2P:      45,
		e2e.StateSyncRPC:      45,
	}
	nodePersistIntervals  = uniformChoice{0, 1, 5}
	nodeSnapshotIntervals = uniformChoice{0, 5}
	nodeRetainBlocks      = uniformChoice{
		0,
		2 * int(e2e.EvidenceAgeHeight),
		4 * int(e2e.EvidenceAgeHeight),
	}
	nodePerturbations = probSetChoice{
		"disconnect": 0.1,
		"pause":      0.1,
		"kill":       0.1,
		"restart":    0.1,
	}

	// the following specify random chosen values for the entire testnet
	initialHeight = uniformChoice{0, 1000}
	evidence      = uniformChoice{0, 1, 10}
	ipv6          = uniformChoice{false, true}
	keyType       = uniformChoice{types.ABCIPubKeyTypeEd25519, types.ABCIPubKeyTypeSecp256k1}
	abciDelays    = uniformChoice{"none", "small", "large"}

	voteExtensionEnableHeightOffset = uniformChoice{int64(0), int64(10), int64(100)}
	voteExtensionEnabled            = uniformChoice{true, false}
)

// Generate generates random testnets using the given RNG.
func Generate(r *rand.Rand, opts Options) ([]e2e.Manifest, error) {
	manifests := []e2e.Manifest{}

	for _, opt := range combinations(testnetCombinations) {
		manifest, err := generateTestnet(r, opt)
		if err != nil {
			return nil, err
		}

		if len(manifest.Nodes) < opts.MinNetworkSize {
			continue
		}

		if opts.MaxNetworkSize > 0 && len(manifest.Nodes) >= opts.MaxNetworkSize {
			continue
		}

		manifests = append(manifests, manifest)
	}

	return manifests, nil
}

type Options struct {
	MinNetworkSize int
	MaxNetworkSize int
	NumGroups      int
	Directory      string
	Reverse        bool
}

// generateTestnet generates a single testnet with the given options.
func generateTestnet(r *rand.Rand, opt map[string]interface{}) (e2e.Manifest, error) {
	manifest := e2e.Manifest{
		IPv6:             ipv6.Choose(r).(bool),
		InitialState:     opt["initialState"].(map[string]string),
		Validators:       map[string]int64{},
		ValidatorUpdates: map[string]map[string]int64{},
		Nodes:            map[string]*e2e.ManifestNode{},
		KeyType:          keyType.Choose(r).(string),
		Evidence:         evidence.Choose(r).(int),
<<<<<<< HEAD
		QueueType:        opt["queueType"].(string),
		TxSize:           txSize.Choose(r).(int),

		// Tenderdash specific settings
		GenesisCoreChainLockedHeight: uint32(opt["initialCoreChainLockedHeight"].(int)),
		InitAppCoreChainLockedHeight: uint32(opt["initAppCoreChainLockedHeight"].(int)),
		ChainLockUpdates:             map[string]int64{},
=======
		QueueType:        "simple-priority",
		TxSize:           opt["txSize"].(int),
	}

	manifest.InitialHeight = int64(initialHeight.Choose(r).(int))

	if voteExtensionEnabled.Choose(r).(bool) {
		manifest.VoteExtensionsEnableHeight = manifest.InitialHeight + voteExtensionEnableHeightOffset.Choose(r).(int64)
	}

	if opt["abci"] == "builtin" {
		manifest.ABCIProtocol = string(e2e.ProtocolBuiltin)
	} else {
		manifest.ABCIProtocol = ABCIProtocols.Choose(r)
	}

	switch abciDelays.Choose(r).(string) {
	case "none":
	case "small":
		manifest.PrepareProposalDelayMS = 100
		manifest.ProcessProposalDelayMS = 100
		manifest.VoteExtensionDelayMS = 20
		manifest.FinalizeBlockDelayMS = 200
	case "large":
		manifest.PrepareProposalDelayMS = 200
		manifest.ProcessProposalDelayMS = 200
		manifest.CheckTxDelayMS = 20
		manifest.VoteExtensionDelayMS = 100
		manifest.FinalizeBlockDelayMS = 500
>>>>>>> d433ebe6
	}

	topology, ok := topologies[opt["topology"].(string)]
	if !ok {
		return manifest, fmt.Errorf("unknown topology %q", opt["topology"])
	}

	numSeeds := topology.seeds.compute(r)
	numValidators := topology.validators.compute(r)
	numFulls := topology.fulls.compute(r)
	numChainLocks := topology.chainLocks.compute(r)
	numLightClients := topology.lightClients.compute(r)

	// First we generate seed nodes, starting at the initial height.
	for i := 1; i <= numSeeds; i++ {
		node := generateNode(r, manifest, e2e.ModeSeed, 0, false)
		manifest.Nodes[fmt.Sprintf("seed%02d", i)] = node
	}

	var numSyncingNodes = 0

	// prepare the list of the validator names
	validatorNames := generateValidatorNames(numValidators)
	valPlr := validatorUpdatesPopulator{
		rand:           rand.New(rand.NewSource(time.Now().UnixNano())), // nolint:gosec
		initialHeight:  manifest.InitialHeight,
		validatorNames: validatorNames,
		quorumMembers:  topology.quorumMembersCount,
		quorumRotate:   int64(topology.quorumHeightRotate),
	}
	// generate the validators updates list since initial height and updates every N blocks specified in quorumHeightRotate
	valHeights := valPlr.populate(manifest.ValidatorUpdates)

	// Next, we generate validators. We make sure a BFT quorum of validators start
	// at the initial height, and that we have two archive nodes. We also set up
	// the initial validator set, and validator set updates for delayed nodes.
	nextStartAt := manifest.InitialHeight + 5
	for i, name := range validatorNames {
		manifest.Nodes[name] = generateNode(r, manifest, e2e.ModeValidator, valHeights[name][0], i < 2)
	}

	// Move validators to InitChain if specified.
	switch opt["validators"].(string) {
	case "genesis":
	case "initchain":
		manifest.ValidatorUpdates["0"] = manifest.Validators
		manifest.Validators = map[string]int64{}
	default:
		return manifest, fmt.Errorf("invalid validators option %q", opt["validators"])
	}

	// Finally, we generate random full nodes.
	for i := 1; i <= numFulls; i++ {
		startAt := int64(0)
		if numSyncingNodes < 2 && r.Float64() >= 0.5 {
			numSyncingNodes++
			startAt = nextStartAt
			nextStartAt += 5
		}
		node := generateNode(r, manifest, e2e.ModeFull, startAt, false)

		manifest.Nodes[fmt.Sprintf("full%02d", i)] = node
	}

	// Finally, we generate random chain locks.
	startAtChainLocks := r.Intn(5)
	startAtChainLocksHeight := 3000 + r.Intn(5)
	for i := 1; i <= numChainLocks; i++ {
		startAtChainLocks += r.Intn(5)
		startAtChainLocksHeight += r.Intn(5)
		manifest.ChainLockUpdates[fmt.Sprintf("%d", startAtChainLocks)] = int64(startAtChainLocksHeight)
	}

	// We now set up peer discovery for nodes. Seed nodes are fully meshed with
	// each other, while non-seed nodes either use a set of random seeds or a
	// set of random peers that start before themselves.
	var seedNames, peerNames, lightProviders []string
	for name, node := range manifest.Nodes {
		if node.Mode == string(e2e.ModeSeed) {
			seedNames = append(seedNames, name)
		} else {
			// if the full node or validator is an ideal candidate, it is added as a light provider.
			// There are at least two archive nodes so there should be at least two ideal candidates
			if (node.StartAt == 0 || node.StartAt == manifest.InitialHeight) && node.RetainBlocks == 0 {
				lightProviders = append(lightProviders, name)
			}
			peerNames = append(peerNames, name)
		}
	}

	for _, name := range seedNames {
		for _, otherName := range seedNames {
			if name != otherName {
				manifest.Nodes[name].Seeds = append(manifest.Nodes[name].Seeds, otherName)
			}
		}
	}

	sort.Slice(peerNames, func(i, j int) bool {
		iName, jName := peerNames[i], peerNames[j]
		switch {
		case manifest.Nodes[iName].StartAt < manifest.Nodes[jName].StartAt:
			return true
		case manifest.Nodes[iName].StartAt > manifest.Nodes[jName].StartAt:
			return false
		default:
			return strings.Compare(iName, jName) == -1
		}
	})
	for i, name := range peerNames {
		// there are seeds, statesync is disabled, and it's
		// either the first peer by the sort order, and
		// (randomly half of the remaining peers use a seed
		// node; otherwise, choose some remaining set of the
		// peers.

		if len(seedNames) > 0 &&
			manifest.Nodes[name].StateSync == e2e.StateSyncDisabled &&
			(i == 0 || r.Float64() >= 0.5) {

			// choose one of the seeds
			manifest.Nodes[name].Seeds = uniformSetChoice(seedNames).Choose(r)
		} else if i > 1 && r.Float64() >= 0.5 {
			peers := uniformSetChoice(peerNames[:i])
			manifest.Nodes[name].PersistentPeers = peers.ChooseAtLeast(r, 2)
		}
	}

	// lastly, set up the light clients
	for i := 1; i <= numLightClients; i++ {
		startAt := manifest.InitialHeight + 5
		node := generateLightNode(
			r, startAt+(5*int64(i)), lightProviders,
		)
		manifest.Nodes[fmt.Sprintf("light%02d", i)] = node
	}

	return manifest, nil
}

// generateNode randomly generates a node, with some constraints to avoid
// generating invalid configurations. We do not set Seeds or PersistentPeers
// here, since we need to know the overall network topology and startup
// sequencing.
func generateNode(
	r *rand.Rand,
	manifest e2e.Manifest,
	mode e2e.Mode,
	startAt int64,
	forceArchive bool,
) *e2e.ManifestNode {
	node := e2e.ManifestNode{
		Mode:             string(mode),
		StartAt:          startAt,
		Database:         nodeDatabases.Choose(r),
		PrivvalProtocol:  nodePrivvalProtocols.Choose(r),
		StateSync:        e2e.StateSyncDisabled,
		PersistInterval:  ptrUint64(uint64(nodePersistIntervals.Choose(r).(int))),
		SnapshotInterval: uint64(nodeSnapshotIntervals.Choose(r).(int)),
		RetainBlocks:     uint64(nodeRetainBlocks.Choose(r).(int)),
		Perturb:          nodePerturbations.Choose(r),
	}

	if startAt > 0 && startAt != manifest.InitialHeight {
		node.StateSync = nodeStateSyncs.Choose(r)
		if manifest.InitialHeight-startAt <= 5 && node.StateSync == e2e.StateSyncDisabled {
			// avoid needing to blocsync more than five total blocks.
			node.StateSync = uniformSetChoice([]string{
				e2e.StateSyncP2P,
				e2e.StateSyncRPC,
			}).Choose(r)[0]
		}
	}

	// If this node is forced to be an archive node, retain all blocks and
	// enable state sync snapshotting.
	if forceArchive {
		node.RetainBlocks = 0
		node.SnapshotInterval = 3
	}

	// If a node which does not persist state also does not retain blocks, randomly
	// choose to either persist state or retain all blocks.
	if node.PersistInterval != nil && *node.PersistInterval == 0 && node.RetainBlocks > 0 {
		if r.Float64() > 0.5 {
			node.RetainBlocks = 0
		} else {
			node.PersistInterval = ptrUint64(node.RetainBlocks)
		}
	}

	// If either PersistInterval or SnapshotInterval are greater than RetainBlocks,
	// expand the block retention time.
	if node.RetainBlocks > 0 {
		if node.PersistInterval != nil && node.RetainBlocks < *node.PersistInterval {
			node.RetainBlocks = *node.PersistInterval
		}
		if node.RetainBlocks < node.SnapshotInterval {
			node.RetainBlocks = node.SnapshotInterval
		}
	}

	return &node
}

func generateLightNode(r *rand.Rand, startAt int64, providers []string) *e2e.ManifestNode {
	return &e2e.ManifestNode{
		Mode:            string(e2e.ModeLight),
		StartAt:         startAt,
		Database:        nodeDatabases.Choose(r),
		PersistInterval: ptrUint64(0),
		PersistentPeers: providers,
	}
}

func ptrUint64(i uint64) *uint64 {
	return &i
}<|MERGE_RESOLUTION|>--- conflicted
+++ resolved
@@ -21,14 +21,11 @@
 			map[string]string{"initial01": "a", "initial02": "b", "initial03": "c"},
 		},
 		"validators": {"genesis", "initchain"},
-<<<<<<< HEAD
 		// Tenderdash-specific
 		"initialCoreChainLockedHeight": {0},
 		"initAppCoreChainLockedHeight": {0},
-=======
-		"abci":       {"builtin", "outofprocess"},
-		"txSize":     {1024, 2048, 4096, 8192},
->>>>>>> d433ebe6
+		"abci":                         {"builtin", "outofprocess"},
+		"txSize":                       {1024, 2048, 4096, 8192},
 	}
 
 	// The following specify randomly chosen values for testnet nodes.
@@ -122,17 +119,13 @@
 		Nodes:            map[string]*e2e.ManifestNode{},
 		KeyType:          keyType.Choose(r).(string),
 		Evidence:         evidence.Choose(r).(int),
-<<<<<<< HEAD
-		QueueType:        opt["queueType"].(string),
-		TxSize:           txSize.Choose(r).(int),
+		QueueType:        "simple-priority",
+		TxSize:           opt["txSize"].(int),
 
 		// Tenderdash specific settings
 		GenesisCoreChainLockedHeight: uint32(opt["initialCoreChainLockedHeight"].(int)),
 		InitAppCoreChainLockedHeight: uint32(opt["initAppCoreChainLockedHeight"].(int)),
 		ChainLockUpdates:             map[string]int64{},
-=======
-		QueueType:        "simple-priority",
-		TxSize:           opt["txSize"].(int),
 	}
 
 	manifest.InitialHeight = int64(initialHeight.Choose(r).(int))
@@ -160,7 +153,6 @@
 		manifest.CheckTxDelayMS = 20
 		manifest.VoteExtensionDelayMS = 100
 		manifest.FinalizeBlockDelayMS = 500
->>>>>>> d433ebe6
 	}
 
 	topology, ok := topologies[opt["topology"].(string)]
