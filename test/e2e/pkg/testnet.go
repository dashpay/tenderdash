package e2e

import (
	"bytes"
	"errors"
	"fmt"
	"io"
	"math/rand"
	"net"
	"path/filepath"
	"sort"
	"strconv"
	"strings"
	"time"

	"github.com/dashevo/dashd-go/btcjson"

	abci "github.com/tendermint/tendermint/abci/types"
	"github.com/tendermint/tendermint/crypto"
	"github.com/tendermint/tendermint/crypto/bls12381"
	"github.com/tendermint/tendermint/crypto/ed25519"
	"github.com/tendermint/tendermint/crypto/secp256k1"
	"github.com/tendermint/tendermint/dash/llmq"
	rpchttp "github.com/tendermint/tendermint/rpc/client/http"
	"github.com/tendermint/tendermint/types"
)

const (
	randomSeed     int64  = 2308084734268
	proxyPortFirst uint32 = 5701
	networkIPv4           = "10.186.73.0/24"
	networkIPv6           = "fd80:b10c::/48"
	networkPortP2P uint16 = 26656
)

type Mode string
type Protocol string
type Perturbation string

const (
	ModeValidator Mode = "validator"
	ModeFull      Mode = "full"
	ModeLight     Mode = "light"
	ModeSeed      Mode = "seed"

	ProtocolBuiltin  Protocol = "builtin"
	ProtocolFile     Protocol = "file"
	ProtocolGRPC     Protocol = "grpc"
	ProtocolTCP      Protocol = "tcp"
	ProtocolUNIX     Protocol = "unix"
	ProtocolDashCore Protocol = "dashcore"

	PerturbationDisconnect Perturbation = "disconnect"
	PerturbationKill       Perturbation = "kill"
	PerturbationPause      Perturbation = "pause"
	PerturbationRestart    Perturbation = "restart"

	EvidenceAgeHeight int64         = 7
	EvidenceAgeTime   time.Duration = 500 * time.Millisecond

	StateSyncP2P      = "p2p"
	StateSyncRPC      = "rpc"
	StateSyncDisabled = ""
)

// Testnet represents a single testnet.

type ValidatorConfig struct {
	abci.ValidatorUpdate
}

type ValidatorsMap map[*Node]ValidatorConfig
type Testnet struct {
<<<<<<< HEAD
	Name             string
	File             string
	Dir              string
	IP               *net.IPNet
	InitialHeight    int64
	InitialState     map[string]string
	Validators       ValidatorsMap
	ValidatorUpdates map[int64]ValidatorsMap
	Nodes            []*Node
	KeyType          string
	Evidence         int
	LogLevel         string
	TxSize           int
	ABCIProtocol     string

	// Tenderdash-specific fields
	GenesisCoreHeight         uint32 // InitialCoreHeight is a core height put into genesis file
	InitAppCoreHeight         uint32 // InitAppCoreHeight returned in InitApp response
	ChainLockUpdates          map[int64]int64
	ThresholdPublicKey        crypto.PubKey
	ThresholdPublicKeyUpdates map[int64]crypto.PubKey
	QuorumType                btcjson.LLMQType
	QuorumHash                crypto.QuorumHash
	QuorumHashUpdates         map[int64]crypto.QuorumHash
=======
	Name                       string
	File                       string
	Dir                        string
	IP                         *net.IPNet
	InitialHeight              int64
	InitialState               map[string]string
	Validators                 map[*Node]int64
	ValidatorUpdates           map[int64]map[*Node]int64
	Nodes                      []*Node
	KeyType                    string
	Evidence                   int
	VoteExtensionsEnableHeight int64
	LogLevel                   string
	TxSize                     int
	ABCIProtocol               Protocol
	PrepareProposalDelayMS     int
	ProcessProposalDelayMS     int
	CheckTxDelayMS             int
	VoteExtensionDelayMS       int
	FinalizeBlockDelayMS       int
>>>>>>> d433ebe6
}

// Node represents a Tenderdash node in a testnet.
type Node struct {
<<<<<<< HEAD
	Name                 string
	Testnet              *Testnet
	Mode                 Mode
	PrivvalKeys          map[string]crypto.QuorumKeys
	PrivvalUpdateHeights map[string]crypto.QuorumHash
	NodeKey              crypto.PrivKey
	ProTxHash            crypto.ProTxHash
	IP                   net.IP
	ProxyPort            uint32
	StartAt              int64
	Mempool              string
	StateSync            string
	Database             string
	ABCIProtocol         Protocol
	PrivvalProtocol      Protocol
	PersistInterval      uint64
	SnapshotInterval     uint64
	RetainBlocks         uint64
	Seeds                []*Node
	PersistentPeers      []*Node
	Perturbations        []Perturbation
	LogLevel             string
	QueueType            string
	HasStarted           bool
=======
	Name             string
	Testnet          *Testnet
	Mode             Mode
	PrivvalKey       crypto.PrivKey
	NodeKey          crypto.PrivKey
	IP               net.IP
	ProxyPort        uint32
	StartAt          int64
	Mempool          string
	StateSync        string
	Database         string
	PrivvalProtocol  Protocol
	PersistInterval  uint64
	SnapshotInterval uint64
	RetainBlocks     uint64
	Seeds            []*Node
	PersistentPeers  []*Node
	Perturbations    []Perturbation
	LogLevel         string
	QueueType        string
	HasStarted       bool
>>>>>>> d433ebe6
}

// LoadTestnet loads a testnet from a manifest file, using the filename to
// determine the testnet name and directory (from the basename of the file).
// The testnet generation must be deterministic, since it is generated
// separately by the runner and the test cases. For this reason, testnets use a
// random seed to generate e.g. keys.
func LoadTestnet(file string) (*Testnet, error) {
	fmt.Printf("loading manifest\n")
	manifest, err := LoadManifest(file)
	fmt.Printf("loaded manifest\n")
	if err != nil {
		return nil, err
	}
	dir := strings.TrimSuffix(file, filepath.Ext(file))

	// Set up resource generators. These must be deterministic.
	netAddress := networkIPv4
	if manifest.IPv6 {
		netAddress = networkIPv6
	}
	_, ipNet, err := net.ParseCIDR(netAddress)
	if err != nil {
		return nil, fmt.Errorf("invalid IP network address %q: %w", netAddress, err)
	}

	ipGen := newIPGenerator(ipNet)
	keyGen := newKeyGenerator(randomSeed)
	proTxHashGen := newProTxHashGenerator(randomSeed + 1)
	quorumHashGen := newQuorumHashGenerator(randomSeed + 2)
	proxyPortGen := newPortGenerator(proxyPortFirst)

	// Set up nodes, in alphabetical order (IPs and ports get same order).
	nodeNames := []string{}
	for name := range manifest.Nodes {
		nodeNames = append(nodeNames, name)
	}
	sort.Strings(nodeNames)

	validatorCount := countValidators(manifest.Nodes)
	fmt.Printf("validator count is %v\n", validatorCount)

	quorumType := manifest.QuorumType
	if quorumType == 0 {
		quorumType = 100
	}

	ld := llmq.MustGenerate(
		genProTxHashes(proTxHashGen, validatorCount),
		llmq.WithSeed(randomSeed),
	)
	quorumHash := quorumHashGen.generate()

	testnet := &Testnet{
<<<<<<< HEAD
		Name:                      filepath.Base(dir),
		File:                      file,
		Dir:                       dir,
		IP:                        ipGen.Network(),
		InitialHeight:             1,
		GenesisCoreHeight:         1,
		InitAppCoreHeight:         0,
		InitialState:              manifest.InitialState,
		Validators:                ValidatorsMap{},
		ValidatorUpdates:          map[int64]ValidatorsMap{},
		ChainLockUpdates:          map[int64]int64{},
		Nodes:                     []*Node{},
		Evidence:                  manifest.Evidence,
		KeyType:                   bls12381.KeyType,
		LogLevel:                  manifest.LogLevel,
		TxSize:                    manifest.TxSize,
		ABCIProtocol:              manifest.ABCIProtocol,
		ThresholdPublicKey:        ld.ThresholdPubKey,
		ThresholdPublicKeyUpdates: map[int64]crypto.PubKey{},
		QuorumType:                btcjson.LLMQType(quorumType),
		QuorumHash:                quorumHash,
		QuorumHashUpdates:         map[int64]crypto.QuorumHash{},
=======
		Name:                   filepath.Base(dir),
		File:                   file,
		Dir:                    dir,
		IP:                     ipGen.Network(),
		InitialHeight:          1,
		InitialState:           manifest.InitialState,
		Validators:             map[*Node]int64{},
		ValidatorUpdates:       map[int64]map[*Node]int64{},
		Nodes:                  []*Node{},
		Evidence:               manifest.Evidence,
		KeyType:                "ed25519",
		LogLevel:               manifest.LogLevel,
		TxSize:                 manifest.TxSize,
		ABCIProtocol:           Protocol(manifest.ABCIProtocol),
		PrepareProposalDelayMS: int(manifest.PrepareProposalDelayMS),
		ProcessProposalDelayMS: int(manifest.ProcessProposalDelayMS),
		CheckTxDelayMS:         int(manifest.CheckTxDelayMS),
		VoteExtensionDelayMS:   int(manifest.VoteExtensionDelayMS),
		FinalizeBlockDelayMS:   int(manifest.FinalizeBlockDelayMS),
>>>>>>> d433ebe6
	}
	if len(manifest.KeyType) != 0 {
		testnet.KeyType = manifest.KeyType
	}
	if testnet.TxSize <= 0 {
		testnet.TxSize = 1024
	}
	if manifest.InitialHeight > 0 {
		testnet.InitialHeight = manifest.InitialHeight
	}
	if testnet.ABCIProtocol == "" {
		testnet.ABCIProtocol = ProtocolBuiltin
	}
	if manifest.GenesisCoreChainLockedHeight > 0 {
		testnet.GenesisCoreHeight = manifest.GenesisCoreChainLockedHeight
	}
	if manifest.InitAppCoreChainLockedHeight > 0 {
		testnet.InitAppCoreHeight = manifest.InitAppCoreChainLockedHeight
	}

	for _, name := range nodeNames {
		fmt.Printf("Creating node: %s\n", name)
		privKey := keyGen.Generate(manifest.KeyType)
		quorumKeys := crypto.QuorumKeys{
			PrivKey:            privKey,
			ThresholdPublicKey: ld.ThresholdPubKey,
		}
		privateKeysMap := make(map[string]crypto.QuorumKeys)
		privateKeysMap[quorumHash.String()] = quorumKeys
		nodeManifest := manifest.Nodes[name]
		node := &Node{
			Name:             name,
			Testnet:          testnet,
			PrivvalKeys:      privateKeysMap,
			NodeKey:          keyGen.Generate("ed25519"),
			IP:               ipGen.Next(),
			ProxyPort:        proxyPortGen.Next(),
			Mode:             ModeValidator,
			Database:         "goleveldb",
			PrivvalProtocol:  ProtocolFile,
			StartAt:          nodeManifest.StartAt,
			Mempool:          nodeManifest.Mempool,
			StateSync:        nodeManifest.StateSync,
			PersistInterval:  1,
			SnapshotInterval: nodeManifest.SnapshotInterval,
			RetainBlocks:     nodeManifest.RetainBlocks,
			Perturbations:    []Perturbation{},
			LogLevel:         manifest.LogLevel,
			QueueType:        manifest.QueueType,
		}
		if node.StartAt == testnet.InitialHeight {
			node.StartAt = 0 // normalize to 0 for initial nodes, since code expects this
		}
		if nodeManifest.Mode != "" {
			node.Mode = Mode(nodeManifest.Mode)
		}
		if nodeManifest.Database != "" {
			node.Database = nodeManifest.Database
		}
		if nodeManifest.PrivvalProtocol != "" {
			node.PrivvalProtocol = Protocol(nodeManifest.PrivvalProtocol)
		}
		if nodeManifest.PersistInterval != nil {
			node.PersistInterval = *nodeManifest.PersistInterval
		}
		for _, p := range nodeManifest.Perturb {
			node.Perturbations = append(node.Perturbations, Perturbation(p))
		}
		if nodeManifest.LogLevel != "" {
			node.LogLevel = nodeManifest.LogLevel
		}
		testnet.Nodes = append(testnet.Nodes, node)
	}

	// We do a second pass to set up seeds and persistent peers, which allows graph cycles.
	for _, node := range testnet.Nodes {
		nodeManifest, ok := manifest.Nodes[node.Name]
		if !ok {
			return nil, fmt.Errorf("failed to look up manifest for node %q", node.Name)
		}
		for _, seedName := range nodeManifest.Seeds {
			seed := testnet.LookupNode(seedName)
			if seed == nil {
				return nil, fmt.Errorf("unknown seed %q for node %q", seedName, node.Name)
			}
			node.Seeds = append(node.Seeds, seed)
		}
		for _, peerName := range nodeManifest.PersistentPeers {
			peer := testnet.LookupNode(peerName)
			if peer == nil {
				return nil, fmt.Errorf("unknown persistent peer %q for node %q", peerName, node.Name)
			}
			if peer.Mode == ModeLight {
				return nil, fmt.Errorf("can not have a light client as a persistent peer (for %q)", node.Name)
			}
			node.PersistentPeers = append(node.PersistentPeers, peer)
		}

		// If there are no seeds or persistent peers specified, default to persistent
		// connections to all other full nodes.
		if len(node.PersistentPeers) == 0 && len(node.Seeds) == 0 {
			for _, peer := range testnet.Nodes {
				if peer.Name == node.Name {
					continue
				}
				if peer.Mode == ModeLight {
					continue
				}
				node.PersistentPeers = append(node.PersistentPeers, peer)
			}
		}
	}
	err = updateNodeParams(
		nodesFilter(testnet.Nodes, shouldHaveName(manifest.Validators)),
		initValidator(
			ld.Iter(),
			quorumHash,
			updateProTxHash(),
			updateGenesisValidators(testnet),
		),
	)
	if err != nil {
		return nil, err
	}
	err = updateNodeParams(
		nodesFilter(testnet.Nodes, shouldNotBeValidator()),
		initAnyNode(ld.ThresholdPubKey, quorumHash),
	)
	if err != nil {
		return nil, err
	}

	heights := make([]int, 0, len(manifest.ValidatorUpdates))
	// We need to do validator updates in order, as we use the previous validator set as the basis of current proTxHashes
	for heightStr := range manifest.ValidatorUpdates {
		height, err := strconv.Atoi(heightStr)
		if err != nil {
			return nil, fmt.Errorf("invalid validator update height %q: %w", height, err)
		}
		heights = append(heights, height)
	}

	sort.Ints(heights)

	// Set up validator updates.
	for _, height := range heights {
		heightStr := strconv.FormatInt(int64(height), 10)
		validators := manifest.ValidatorUpdates[heightStr]
		valUpdate := ValidatorsMap{}
		proTxHashes := make([]crypto.ProTxHash, 0, len(validators))
		for name := range validators {
			node := testnet.LookupNode(name)
			if node == nil {
				return nil, fmt.Errorf("unknown validator %q for update at height %v", name, height)
			}
			if node.ProTxHash == nil {
				node.ProTxHash = proTxHashGen.generate()
				fmt.Printf("Set validator (at update) %s proTxHash to %X\n", node.Name, node.ProTxHash)
			}
			proTxHashes = append(proTxHashes, node.ProTxHash)
		}

		ld = llmq.MustGenerate(proTxHashes, llmq.WithSeed(randomSeed+int64(height)))
		quorumHash := quorumHashGen.generate()

		err = updateNodeParams(
			lookupNodesByProTxHash(testnet, ld.ProTxHashes...),
			initValidator(
				ld.Iter(),
				quorumHash,
				updateValidatorUpdate(valUpdate),
				printInitValidatorInfo(height),
			),
			updatePrivvalUpdateHeights(modifyHeight(height), quorumHash),
		)
		if err != nil {
			return nil, err
		}

		err = updateNodeParams(
			nodesFilter(testnet.Nodes, proTxHashShouldNotBeIn(ld.ProTxHashes)),
			initAnyNode(ld.ThresholdPubKey, quorumHash),
			updatePrivvalUpdateHeights(modifyHeight(height), quorumHash),
		)
		if err != nil {
			return nil, err
		}
		if height == 0 {
			testnet.QuorumHash = quorumHash
			testnet.ThresholdPublicKey = ld.ThresholdPubKey
			testnet.Validators = valUpdate
		}
		testnet.ValidatorUpdates[int64(height)] = valUpdate
		testnet.ThresholdPublicKeyUpdates[int64(height)] = ld.ThresholdPubKey
		testnet.QuorumHashUpdates[int64(height)] = quorumHash
	}

	chainLockSetHeights := make([]int, 0, len(manifest.ChainLockUpdates))
	// We need to do validator updates in order, as we use the previous validator set as the basis of current proTxHashes
	for heightStr := range manifest.ChainLockUpdates {
		height, err := strconv.Atoi(heightStr)
		if err != nil {
			return nil, fmt.Errorf("invalid validator update height %q: %w", height, err)
		}
		chainLockSetHeights = append(chainLockSetHeights, height)
	}

	sort.Ints(chainLockSetHeights)

	// Set up validator updates.
	for _, height := range chainLockSetHeights {
		heightStr := strconv.FormatInt(int64(height), 10)
		chainLockHeight := manifest.ChainLockUpdates[heightStr]
		testnet.ChainLockUpdates[int64(height)] = chainLockHeight
		fmt.Printf("Set chainlock at height %d / core height is %d\n", height, chainLockHeight)
	}

	return testnet, testnet.Validate()
}

// Validate validates a testnet.
func (t Testnet) Validate() error {
	if t.Name == "" {
		return errors.New("network has no name")
	}
	if t.IP == nil {
		return errors.New("network has no IP")
	}
	if len(t.Nodes) == 0 {
		return errors.New("network has no nodes")
	}
	switch t.KeyType {
	case "", types.ABCIPubKeyTypeBLS12381:
	default:
		return errors.New("unsupported KeyType")
	}
	switch t.ABCIProtocol {
	case ProtocolBuiltin, ProtocolUNIX, ProtocolTCP, ProtocolGRPC:
	default:
		return fmt.Errorf("invalid ABCI protocol setting %q", t.ABCIProtocol)
	}

	for _, node := range t.Nodes {
		if err := node.Validate(t); err != nil {
			return fmt.Errorf("invalid node %q: %w", node.Name, err)
		}
	}
	return nil
}

// Validate validates a node.
func (n Node) Validate(testnet Testnet) error {
	if n.Name == "" {
		return errors.New("node has no name")
	}
	if n.IP == nil {
		return errors.New("node has no IP address")
	}
	if !testnet.IP.Contains(n.IP) {
		return fmt.Errorf("node IP %v is not in testnet network %v", n.IP, testnet.IP)
	}
	if n.ProxyPort > 0 {
		if n.ProxyPort <= 1024 {
			return fmt.Errorf("local port %v must be >1024", n.ProxyPort)
		}
		for _, peer := range testnet.Nodes {
			if peer.Name != n.Name && peer.ProxyPort == n.ProxyPort {
				return fmt.Errorf("peer %q also has local port %v", peer.Name, n.ProxyPort)
			}
		}
	}
	if n.Mode == "validator" {
		if n.ProTxHash == nil {
			return fmt.Errorf("validator %s must have a proTxHash set", n.Name)
		}
		if len(n.ProTxHash) != crypto.ProTxHashSize {
			return fmt.Errorf("validator %s must have a proTxHash of size 32 (%d)", n.Name, len(n.ProTxHash))
		}
	}
	switch n.StateSync {
	case StateSyncDisabled, StateSyncP2P, StateSyncRPC:
	default:
		return fmt.Errorf("invalid state sync setting %q", n.StateSync)
	}
	switch n.Mempool {
	case "", "v0", "v1":
	default:
		return fmt.Errorf("invalid mempool version %q", n.Mempool)
	}
	switch n.QueueType {
	case "", "priority", "fifo", "simple-priority":
	default:
		return fmt.Errorf("unsupported p2p queue type: %s", n.QueueType)
	}
	switch n.Database {
	case "goleveldb", "cleveldb", "boltdb", "rocksdb", "badgerdb":
	default:
		return fmt.Errorf("invalid database setting %q", n.Database)
	}
	switch n.PrivvalProtocol {
	case ProtocolFile, ProtocolUNIX, ProtocolTCP, ProtocolGRPC, ProtocolDashCore:
	default:
		return fmt.Errorf("invalid privval protocol setting %q", n.PrivvalProtocol)
	}

	if n.StartAt > 0 && n.StartAt < n.Testnet.InitialHeight {
		return fmt.Errorf("cannot start at height %v lower than initial height %v",
			n.StartAt, n.Testnet.InitialHeight)
	}
	if n.StateSync != StateSyncDisabled && n.StartAt == 0 {
		return errors.New("state synced nodes cannot start at the initial height")
	}
	if n.RetainBlocks != 0 && n.RetainBlocks < uint64(EvidenceAgeHeight) {
		return fmt.Errorf("retain_blocks must be greater or equal to max evidence age (%d)",
			EvidenceAgeHeight)
	}
	if n.PersistInterval == 0 && n.RetainBlocks > 0 {
		return errors.New("persist_interval=0 requires retain_blocks=0")
	}
	if n.PersistInterval > 1 && n.RetainBlocks > 0 && n.RetainBlocks < n.PersistInterval {
		return errors.New("persist_interval must be less than or equal to retain_blocks")
	}
	if n.SnapshotInterval > 0 && n.RetainBlocks > 0 && n.RetainBlocks < n.SnapshotInterval {
		return errors.New("snapshot_interval must be less than er equal to retain_blocks")
	}

	for _, perturbation := range n.Perturbations {
		switch perturbation {
		case PerturbationDisconnect, PerturbationKill, PerturbationPause, PerturbationRestart:
		default:
			return fmt.Errorf("invalid perturbation %q", perturbation)
		}
	}

	return nil
}

// LookupNode looks up a node by name. For now, simply do a linear search.
func (t Testnet) LookupNode(name string) *Node {
	for _, node := range t.Nodes {
		if node.Name == name {
			return node
		}
	}
	return nil
}

// LookupNode looks up a node by name. For now, simply do a linear search.
func (t Testnet) LookupNodeByProTxHash(proTxHash crypto.ProTxHash) *Node {
	for _, node := range t.Nodes {
		if bytes.Equal(node.ProTxHash, proTxHash) {
			return node
		}
	}
	return nil
}

// ArchiveNodes returns a list of archive nodes that start at the initial height
// and contain the entire blockchain history. They are used e.g. as light client
// RPC servers.
func (t Testnet) ArchiveNodes() []*Node {
	nodes := []*Node{}
	for _, node := range t.Nodes {
		if !node.Stateless() && node.StartAt == 0 && node.RetainBlocks == 0 {
			nodes = append(nodes, node)
		}
	}
	return nodes
}

// IPv6 returns true if the testnet is an IPv6 network.
func (t Testnet) IPv6() bool {
	return t.IP.IP.To4() == nil
}

// HasPerturbations returns whether the network has any perturbations.
func (t Testnet) HasPerturbations() bool {
	for _, node := range t.Nodes {
		if len(node.Perturbations) > 0 {
			return true
		}
	}
	return false
}

// validatorUpdate creates an abci.ValidatorUpdate struct from the current node
func (n *Node) validatorUpdate(pubKey crypto.PubKey) (abci.ValidatorUpdate, error) {
	proTxHash := n.ProTxHash.Bytes()

	power := types.DefaultDashVotingPower

	address := n.AddressP2P(false)
	validatorUpdate := abci.UpdateValidatorProto(proTxHash, pubKey, power, address)
	return validatorUpdate, nil
}

// Address returns a P2P endpoint address for the node.
func (n Node) AddressP2P(withID bool) string {
	ip := n.IP.String()
	if n.IP.To4() == nil {
		// IPv6 addresses must be wrapped in [] to avoid conflict with : port separator
		ip = fmt.Sprintf("[%v]", ip)
	}
	addr := fmt.Sprintf("%v:%d", ip, networkPortP2P)
	if withID {
		addr = fmt.Sprintf("%x@%v", n.NodeKey.PubKey().Address().Bytes(), addr)
	}
	return addr
}

// Address returns an RPC endpoint address for the node.
func (n Node) AddressRPC() string {
	ip := n.IP.String()
	if n.IP.To4() == nil {
		// IPv6 addresses must be wrapped in [] to avoid conflict with : port separator
		ip = fmt.Sprintf("[%v]", ip)
	}
	return fmt.Sprintf("%v:26657", ip)
}

// Client returns an RPC client for a node.
func (n Node) Client() (*rpchttp.HTTP, error) {
	return rpchttp.New(fmt.Sprintf("http://%s", n.AddressRPC()))
}

// Stateless returns true if the node is either a seed node or a light node
func (n Node) Stateless() bool {
	return n.Mode == ModeLight || n.Mode == ModeSeed
}

// keyGenerator generates pseudorandom keys based on a seed.
type keyGenerator struct {
	random *rand.Rand
}

func newKeyGenerator(seed int64) *keyGenerator {
	// nolint: gosec
	// G404: Use of weak random number generator (math/rand instead of crypto/rand)
	return &keyGenerator{
		random: rand.New(rand.NewSource(seed)),
	}
}

func (g *keyGenerator) Generate(keyType string) crypto.PrivKey {
	seed := make([]byte, bls12381.SeedSize)

	_, err := io.ReadFull(g.random, seed)
	if err != nil {
		panic(err) // this shouldn't happen
	}
	switch keyType {
	case "secp256k1":
		return secp256k1.GenPrivKeySecp256k1(seed)
	case "", "bls12381":
		return bls12381.GenPrivKeyFromSecret(seed)
	case "ed25519":
		return ed25519.GenPrivKeyFromSecret(seed)
	default:
		panic("KeyType not supported") // should not make it this far
	}
}

// portGenerator generates local Docker proxy ports for each node.
type portGenerator struct {
	nextPort uint32
}

func newPortGenerator(firstPort uint32) *portGenerator {
	return &portGenerator{nextPort: firstPort}
}

func (g *portGenerator) Next() uint32 {
	port := g.nextPort
	g.nextPort++
	if g.nextPort == 0 {
		panic("port overflow")
	}
	return port
}

// ipGenerator generates sequential IP addresses for each node, using a random
// network address.
type ipGenerator struct {
	network *net.IPNet
	nextIP  net.IP
}

func newIPGenerator(network *net.IPNet) *ipGenerator {
	nextIP := make([]byte, len(network.IP))
	copy(nextIP, network.IP)
	gen := &ipGenerator{network: network, nextIP: nextIP}
	// Skip network and gateway addresses
	gen.Next()
	gen.Next()
	return gen
}

func (g *ipGenerator) Network() *net.IPNet {
	n := &net.IPNet{
		IP:   make([]byte, len(g.network.IP)),
		Mask: make([]byte, len(g.network.Mask)),
	}
	copy(n.IP, g.network.IP)
	copy(n.Mask, g.network.Mask)
	return n
}

func (g *ipGenerator) Next() net.IP {
	ip := make([]byte, len(g.nextIP))
	copy(ip, g.nextIP)
	for i := len(g.nextIP) - 1; i >= 0; i-- {
		g.nextIP[i]++
		if g.nextIP[i] != 0 {
			break
		}
	}
	return ip
}<|MERGE_RESOLUTION|>--- conflicted
+++ resolved
@@ -71,21 +71,25 @@
 
 type ValidatorsMap map[*Node]ValidatorConfig
 type Testnet struct {
-<<<<<<< HEAD
-	Name             string
-	File             string
-	Dir              string
-	IP               *net.IPNet
-	InitialHeight    int64
-	InitialState     map[string]string
-	Validators       ValidatorsMap
-	ValidatorUpdates map[int64]ValidatorsMap
-	Nodes            []*Node
-	KeyType          string
-	Evidence         int
-	LogLevel         string
-	TxSize           int
-	ABCIProtocol     string
+	Name                   string
+	File                   string
+	Dir                    string
+	IP                     *net.IPNet
+	InitialHeight          int64
+	InitialState           map[string]string
+	Validators             ValidatorsMap
+	ValidatorUpdates       map[int64]ValidatorsMap
+	Nodes                  []*Node
+	KeyType                string
+	Evidence               int
+	LogLevel               string
+	TxSize                 int
+	ABCIProtocol           Protocol
+	PrepareProposalDelayMS int
+	ProcessProposalDelayMS int
+	CheckTxDelayMS         int
+	VoteExtensionDelayMS   int
+	FinalizeBlockDelayMS   int
 
 	// Tenderdash-specific fields
 	GenesisCoreHeight         uint32 // InitialCoreHeight is a core height put into genesis file
@@ -96,33 +100,10 @@
 	QuorumType                btcjson.LLMQType
 	QuorumHash                crypto.QuorumHash
 	QuorumHashUpdates         map[int64]crypto.QuorumHash
-=======
-	Name                       string
-	File                       string
-	Dir                        string
-	IP                         *net.IPNet
-	InitialHeight              int64
-	InitialState               map[string]string
-	Validators                 map[*Node]int64
-	ValidatorUpdates           map[int64]map[*Node]int64
-	Nodes                      []*Node
-	KeyType                    string
-	Evidence                   int
-	VoteExtensionsEnableHeight int64
-	LogLevel                   string
-	TxSize                     int
-	ABCIProtocol               Protocol
-	PrepareProposalDelayMS     int
-	ProcessProposalDelayMS     int
-	CheckTxDelayMS             int
-	VoteExtensionDelayMS       int
-	FinalizeBlockDelayMS       int
->>>>>>> d433ebe6
 }
 
 // Node represents a Tenderdash node in a testnet.
 type Node struct {
-<<<<<<< HEAD
 	Name                 string
 	Testnet              *Testnet
 	Mode                 Mode
@@ -136,7 +117,6 @@
 	Mempool              string
 	StateSync            string
 	Database             string
-	ABCIProtocol         Protocol
 	PrivvalProtocol      Protocol
 	PersistInterval      uint64
 	SnapshotInterval     uint64
@@ -147,29 +127,6 @@
 	LogLevel             string
 	QueueType            string
 	HasStarted           bool
-=======
-	Name             string
-	Testnet          *Testnet
-	Mode             Mode
-	PrivvalKey       crypto.PrivKey
-	NodeKey          crypto.PrivKey
-	IP               net.IP
-	ProxyPort        uint32
-	StartAt          int64
-	Mempool          string
-	StateSync        string
-	Database         string
-	PrivvalProtocol  Protocol
-	PersistInterval  uint64
-	SnapshotInterval uint64
-	RetainBlocks     uint64
-	Seeds            []*Node
-	PersistentPeers  []*Node
-	Perturbations    []Perturbation
-	LogLevel         string
-	QueueType        string
-	HasStarted       bool
->>>>>>> d433ebe6
 }
 
 // LoadTestnet loads a testnet from a manifest file, using the filename to
@@ -224,7 +181,6 @@
 	quorumHash := quorumHashGen.generate()
 
 	testnet := &Testnet{
-<<<<<<< HEAD
 		Name:                      filepath.Base(dir),
 		File:                      file,
 		Dir:                       dir,
@@ -241,33 +197,17 @@
 		KeyType:                   bls12381.KeyType,
 		LogLevel:                  manifest.LogLevel,
 		TxSize:                    manifest.TxSize,
-		ABCIProtocol:              manifest.ABCIProtocol,
+		ABCIProtocol:              Protocol(manifest.ABCIProtocol),
+		PrepareProposalDelayMS:    int(manifest.PrepareProposalDelayMS),
+		ProcessProposalDelayMS:    int(manifest.ProcessProposalDelayMS),
+		CheckTxDelayMS:            int(manifest.CheckTxDelayMS),
+		VoteExtensionDelayMS:      int(manifest.VoteExtensionDelayMS),
+		FinalizeBlockDelayMS:      int(manifest.FinalizeBlockDelayMS),
 		ThresholdPublicKey:        ld.ThresholdPubKey,
 		ThresholdPublicKeyUpdates: map[int64]crypto.PubKey{},
 		QuorumType:                btcjson.LLMQType(quorumType),
 		QuorumHash:                quorumHash,
 		QuorumHashUpdates:         map[int64]crypto.QuorumHash{},
-=======
-		Name:                   filepath.Base(dir),
-		File:                   file,
-		Dir:                    dir,
-		IP:                     ipGen.Network(),
-		InitialHeight:          1,
-		InitialState:           manifest.InitialState,
-		Validators:             map[*Node]int64{},
-		ValidatorUpdates:       map[int64]map[*Node]int64{},
-		Nodes:                  []*Node{},
-		Evidence:               manifest.Evidence,
-		KeyType:                "ed25519",
-		LogLevel:               manifest.LogLevel,
-		TxSize:                 manifest.TxSize,
-		ABCIProtocol:           Protocol(manifest.ABCIProtocol),
-		PrepareProposalDelayMS: int(manifest.PrepareProposalDelayMS),
-		ProcessProposalDelayMS: int(manifest.ProcessProposalDelayMS),
-		CheckTxDelayMS:         int(manifest.CheckTxDelayMS),
-		VoteExtensionDelayMS:   int(manifest.VoteExtensionDelayMS),
-		FinalizeBlockDelayMS:   int(manifest.FinalizeBlockDelayMS),
->>>>>>> d433ebe6
 	}
 	if len(manifest.KeyType) != 0 {
 		testnet.KeyType = manifest.KeyType
