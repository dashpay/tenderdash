//nolint: gosec
package e2e

import (
	"bytes"
	"errors"
	"fmt"
	"io"
	"math/rand"
	"net"
	"path/filepath"
	"sort"
	"strconv"
	"strings"
	"time"

	"github.com/dashevo/dashd-go/btcjson"

	abci "github.com/tendermint/tendermint/abci/types"
	"github.com/tendermint/tendermint/crypto"
	"github.com/tendermint/tendermint/crypto/bls12381"
	"github.com/tendermint/tendermint/crypto/ed25519"
	"github.com/tendermint/tendermint/crypto/secp256k1"
	"github.com/tendermint/tendermint/dash/llmq"
	rpchttp "github.com/tendermint/tendermint/rpc/client/http"
	"github.com/tendermint/tendermint/types"
)

const (
	randomSeed     int64  = 2308084734268
	proxyPortFirst uint32 = 5701
	networkIPv4           = "10.186.73.0/24"
	networkIPv6           = "fd80:b10c::/48"
	networkPortP2P uint16 = 26656
)

type Mode string
type Protocol string
type Perturbation string

const (
	ModeValidator Mode = "validator"
	ModeFull      Mode = "full"
	ModeLight     Mode = "light"
	ModeSeed      Mode = "seed"

	ProtocolBuiltin  Protocol = "builtin"
	ProtocolFile     Protocol = "file"
	ProtocolGRPC     Protocol = "grpc"
	ProtocolTCP      Protocol = "tcp"
	ProtocolUNIX     Protocol = "unix"
	ProtocolDashCore Protocol = "dashcore"

	PerturbationDisconnect Perturbation = "disconnect"
	PerturbationKill       Perturbation = "kill"
	PerturbationPause      Perturbation = "pause"
	PerturbationRestart    Perturbation = "restart"

	EvidenceAgeHeight int64         = 7
	EvidenceAgeTime   time.Duration = 500 * time.Millisecond

	StateSyncP2P      = "p2p"
	StateSyncRPC      = "rpc"
	StateSyncDisabled = ""
)

// Testnet represents a single testnet.

type ValidatorConfig struct {
	abci.ValidatorUpdate
}

type ValidatorsMap map[*Node]ValidatorConfig
type Testnet struct {
	Name                      string
	File                      string
	Dir                       string
	IP                        *net.IPNet
	InitialHeight             int64
	GenesisCoreHeight         uint32 // InitialCoreHeight is a core height put into genesis file
	InitAppCoreHeight         uint32 // InitAppCoreHeight returned in InitApp response
	InitialState              map[string]string
	Validators                ValidatorsMap
	ValidatorUpdates          map[int64]ValidatorsMap
	ChainLockUpdates          map[int64]int64
	Nodes                     []*Node
	KeyType                   string
	Evidence                  int
	LogLevel                  string
	TxSize                    int64
	ABCIProtocol              string
	ThresholdPublicKey        crypto.PubKey
	ThresholdPublicKeyUpdates map[int64]crypto.PubKey
	QuorumType                btcjson.LLMQType
	QuorumHash                crypto.QuorumHash
	QuorumHashUpdates         map[int64]crypto.QuorumHash
}

// Node represents a Tenderdash node in a testnet.
type Node struct {
	Name                 string
	Testnet              *Testnet
	Mode                 Mode
	PrivvalKeys          map[string]crypto.QuorumKeys
	PrivvalUpdateHeights map[string]crypto.QuorumHash
	NodeKey              crypto.PrivKey
	ProTxHash            crypto.ProTxHash
	IP                   net.IP
	ProxyPort            uint32
	StartAt              int64
	BlockSync            string
	Mempool              string
	StateSync            string
	Database             string
	ABCIProtocol         Protocol
	PrivvalProtocol      Protocol
	PersistInterval      uint64
	SnapshotInterval     uint64
	RetainBlocks         uint64
	Seeds                []*Node
	PersistentPeers      []*Node
	Perturbations        []Perturbation
	LogLevel             string
	UseLegacyP2P         bool
	QueueType            string
	HasStarted           bool
}

// LoadTestnet loads a testnet from a manifest file, using the filename to
// determine the testnet name and directory (from the basename of the file).
// The testnet generation must be deterministic, since it is generated
// separately by the runner and the test cases. For this reason, testnets use a
// random seed to generate e.g. keys.
func LoadTestnet(file string) (*Testnet, error) {
	fmt.Printf("loading manifest\n")
	manifest, err := LoadManifest(file)
	fmt.Printf("loaded manifest\n")
	if err != nil {
		return nil, err
	}
	dir := strings.TrimSuffix(file, filepath.Ext(file))

	// Set up resource generators. These must be deterministic.
	netAddress := networkIPv4
	if manifest.IPv6 {
		netAddress = networkIPv6
	}
	_, ipNet, err := net.ParseCIDR(netAddress)
	if err != nil {
		return nil, fmt.Errorf("invalid IP network address %q: %w", netAddress, err)
	}

	ipGen := newIPGenerator(ipNet)
	keyGen := newKeyGenerator(randomSeed)
	proTxHashGen := newProTxHashGenerator(randomSeed + 1)
	quorumHashGen := newQuorumHashGenerator(randomSeed + 2)
	proxyPortGen := newPortGenerator(proxyPortFirst)

	// Set up nodes, in alphabetical order (IPs and ports get same order).
	nodeNames := []string{}
	for name := range manifest.Nodes {
		nodeNames = append(nodeNames, name)
	}
	sort.Strings(nodeNames)

	validatorCount := countValidators(manifest.Nodes)
	fmt.Printf("validator count is %v\n", validatorCount)

	quorumType := manifest.QuorumType
	if quorumType == 0 {
		quorumType = 100
	}

<<<<<<< HEAD
	proTxHashes, privateKeys, thresholdPublicKey :=
		bls12381.CreatePrivLLMQDataOnProTxHashesDefaultThresholdUsingSeedSource(
			proTxHashGen.GenerateSlice(validatorCount),
			randomSeed,
		)

	quorumHash := quorumHashGen.Generate()
=======
	ld := llmq.MustGenerate(
		genProTxHashes(proTxHashGen, validatorCount),
		llmq.WithSeed(randomSeed),
	)
	quorumHash := quorumHashGen.generate()
>>>>>>> e5b104aa

	testnet := &Testnet{
		Name:                      filepath.Base(dir),
		File:                      file,
		Dir:                       dir,
		IP:                        ipGen.Network(),
		InitialHeight:             1,
		GenesisCoreHeight:         1,
		InitAppCoreHeight:         0,
		InitialState:              manifest.InitialState,
		Validators:                ValidatorsMap{},
		ValidatorUpdates:          map[int64]ValidatorsMap{},
		ChainLockUpdates:          map[int64]int64{},
		Nodes:                     []*Node{},
		Evidence:                  manifest.Evidence,
		KeyType:                   bls12381.KeyType,
		LogLevel:                  manifest.LogLevel,
		TxSize:                    manifest.TxSize,
		ABCIProtocol:              manifest.ABCIProtocol,
		ThresholdPublicKey:        ld.ThresholdPubKey,
		ThresholdPublicKeyUpdates: map[int64]crypto.PubKey{},
		QuorumType:                btcjson.LLMQType(quorumType),
		QuorumHash:                quorumHash,
		QuorumHashUpdates:         map[int64]crypto.QuorumHash{},
	}
	if len(manifest.KeyType) != 0 {
		testnet.KeyType = manifest.KeyType
	}
	if testnet.TxSize <= 0 {
		testnet.TxSize = 1024
	}
	if manifest.InitialHeight > 0 {
		testnet.InitialHeight = manifest.InitialHeight
	}
	if testnet.ABCIProtocol == "" {
		testnet.ABCIProtocol = string(ProtocolBuiltin)
	}
	if manifest.GenesisCoreChainLockedHeight > 0 {
		testnet.GenesisCoreHeight = manifest.GenesisCoreChainLockedHeight
	}
	if manifest.InitAppCoreChainLockedHeight > 0 {
		testnet.InitAppCoreHeight = manifest.InitAppCoreChainLockedHeight
	}

	for _, name := range nodeNames {
		fmt.Printf("Creating node: %s\n", name)
		privKey := keyGen.Generate(manifest.KeyType)
		quorumKeys := crypto.QuorumKeys{
			PrivKey:            privKey,
			ThresholdPublicKey: ld.ThresholdPubKey,
		}
		privateKeysMap := make(map[string]crypto.QuorumKeys)
		privateKeysMap[quorumHash.String()] = quorumKeys
		nodeManifest := manifest.Nodes[name]
		node := &Node{
			Name:             name,
			Testnet:          testnet,
			PrivvalKeys:      privateKeysMap,
			NodeKey:          keyGen.Generate("ed25519"),
			IP:               ipGen.Next(),
			ProxyPort:        proxyPortGen.Next(),
			Mode:             ModeValidator,
			Database:         "goleveldb",
			ABCIProtocol:     Protocol(testnet.ABCIProtocol),
			PrivvalProtocol:  ProtocolFile,
			StartAt:          nodeManifest.StartAt,
			BlockSync:        nodeManifest.BlockSync,
			Mempool:          nodeManifest.Mempool,
			StateSync:        nodeManifest.StateSync,
			PersistInterval:  1,
			SnapshotInterval: nodeManifest.SnapshotInterval,
			RetainBlocks:     nodeManifest.RetainBlocks,
			Perturbations:    []Perturbation{},
			LogLevel:         manifest.LogLevel,
			QueueType:        manifest.QueueType,
			UseLegacyP2P:     nodeManifest.UseLegacyP2P,
		}
		if node.StartAt == testnet.InitialHeight {
			node.StartAt = 0 // normalize to 0 for initial nodes, since code expects this
		}
		if nodeManifest.Mode != "" {
			node.Mode = Mode(nodeManifest.Mode)
		}
		if node.Mode == ModeLight {
			node.ABCIProtocol = ProtocolBuiltin
		}
		if nodeManifest.Database != "" {
			node.Database = nodeManifest.Database
		}
		if nodeManifest.PrivvalProtocol != "" {
			node.PrivvalProtocol = Protocol(nodeManifest.PrivvalProtocol)
		}
		if nodeManifest.PersistInterval != nil {
			node.PersistInterval = *nodeManifest.PersistInterval
		}
		for _, p := range nodeManifest.Perturb {
			node.Perturbations = append(node.Perturbations, Perturbation(p))
		}
		if nodeManifest.LogLevel != "" {
			node.LogLevel = nodeManifest.LogLevel
		}
		testnet.Nodes = append(testnet.Nodes, node)
	}

	// We do a second pass to set up seeds and persistent peers, which allows graph cycles.
	for _, node := range testnet.Nodes {
		nodeManifest, ok := manifest.Nodes[node.Name]
		if !ok {
			return nil, fmt.Errorf("failed to look up manifest for node %q", node.Name)
		}
		for _, seedName := range nodeManifest.Seeds {
			seed := testnet.LookupNode(seedName)
			if seed == nil {
				return nil, fmt.Errorf("unknown seed %q for node %q", seedName, node.Name)
			}
			node.Seeds = append(node.Seeds, seed)
		}
		for _, peerName := range nodeManifest.PersistentPeers {
			peer := testnet.LookupNode(peerName)
			if peer == nil {
				return nil, fmt.Errorf("unknown persistent peer %q for node %q", peerName, node.Name)
			}
			if peer.Mode == ModeLight {
				return nil, fmt.Errorf("can not have a light client as a persistent peer (for %q)", node.Name)
			}
			node.PersistentPeers = append(node.PersistentPeers, peer)
		}

		// If there are no seeds or persistent peers specified, default to persistent
		// connections to all other full nodes.
		if len(node.PersistentPeers) == 0 && len(node.Seeds) == 0 {
			for _, peer := range testnet.Nodes {
				if peer.Name == node.Name {
					continue
				}
				if peer.Mode == ModeLight {
					continue
				}
				node.PersistentPeers = append(node.PersistentPeers, peer)
			}
		}
	}
	err = updateNodeParams(
		nodesFilter(testnet.Nodes, shouldHaveName(manifest.Validators)),
		initValidator(
			ld.Iter(),
			quorumHash,
			updateProTxHash(),
			updateGenesisValidators(testnet),
		),
	)
	if err != nil {
		return nil, err
	}
	err = updateNodeParams(
		nodesFilter(testnet.Nodes, shouldNotBeValidator()),
		initAnyNode(ld.ThresholdPubKey, quorumHash),
	)
	if err != nil {
		return nil, err
	}

	heights := make([]int, 0, len(manifest.ValidatorUpdates))
	// We need to do validator updates in order, as we use the previous validator set as the basis of current proTxHashes
	for heightStr := range manifest.ValidatorUpdates {
		height, err := strconv.Atoi(heightStr)
		if err != nil {
			return nil, fmt.Errorf("invalid validator update height %q: %w", height, err)
		}
		heights = append(heights, height)
	}

	sort.Ints(heights)

	// Set up validator updates.
	for _, height := range heights {
		heightStr := strconv.FormatInt(int64(height), 10)
		validators := manifest.ValidatorUpdates[heightStr]
		valUpdate := ValidatorsMap{}
		proTxHashes := make([]crypto.ProTxHash, 0, len(validators))
		for name := range validators {
			node := testnet.LookupNode(name)
			if node == nil {
				return nil, fmt.Errorf("unknown validator %q for update at height %v", name, height)
			}
			if node.ProTxHash == nil {
				node.ProTxHash = proTxHashGen.generate()
				fmt.Printf("Set validator (at update) %s proTxHash to %X\n", node.Name, node.ProTxHash)
			}
<<<<<<< HEAD
			proTxHashesInUpdate[i] = node.ProTxHash
			i++
		}

		proTxHashes, privateKeys, thresholdPublicKey :=
			bls12381.CreatePrivLLMQDataOnProTxHashesDefaultThresholdUsingSeedSource(proTxHashesInUpdate, randomSeed+int64(height))

		quorumHash := quorumHashGen.Generate()

		for i, proTxHash := range proTxHashes {
			node := testnet.LookupNodeByProTxHash(proTxHash)
			valUpdate[node] = privateKeys[i].PubKey()
			if node == nil {
				return nil, fmt.Errorf("unknown validator with protxHash %X for update at height %v", proTxHash, height)
			}
			if height == 0 {
				pubKey := privateKeys[i].PubKey()
				quorumKeys := crypto.QuorumKeys{
					PrivKey:            privateKeys[i],
					PubKey:             pubKey,
					ThresholdPublicKey: thresholdPublicKey,
				}
				privateKeysMap := make(map[string]crypto.QuorumKeys)
				privvalUpdateHeights := make(map[string]crypto.QuorumHash)
				privateKeysMap[quorumHash.String()] = quorumKeys
				privvalUpdateHeights[strconv.Itoa(height)] = quorumHash

				node.PrivvalKeys = privateKeysMap
				node.PrivvalUpdateHeights = privvalUpdateHeights
				fmt.Printf("Set validator %s/%X (at genesis) pubkey to %X\n", node.Name,
					node.ProTxHash, pubKey.Bytes())
			} else {
				fmt.Printf("Set validator %s/%X (at height %d (+ 2)) pubkey to %X\n", node.Name,
					node.ProTxHash, height, privateKeys[i].PubKey().Bytes())
				if node.PrivvalKeys == nil {
					node.PrivvalKeys = make(map[string]crypto.QuorumKeys)
				}
				if node.PrivvalUpdateHeights == nil {
					node.PrivvalUpdateHeights = make(map[string]crypto.QuorumHash)
				}
				pubKey := privateKeys[i].PubKey()
				quorumKeys := crypto.QuorumKeys{
					PrivKey:            privateKeys[i],
					PubKey:             pubKey,
					ThresholdPublicKey: thresholdPublicKey,
				}
				node.PrivvalKeys[quorumHash.String()] = quorumKeys
				node.PrivvalUpdateHeights[strconv.Itoa(height+2)] = quorumHash
			}
=======
			proTxHashes = append(proTxHashes, node.ProTxHash)
		}

		ld = llmq.MustGenerate(proTxHashes, llmq.WithSeed(randomSeed+int64(height)))
		quorumHash := quorumHashGen.generate()

		err = updateNodeParams(
			lookupNodesByProTxHash(testnet, ld.ProTxHashes...),
			initValidator(
				ld.Iter(),
				quorumHash,
				updateValidatorUpdate(valUpdate),
				printInitValidatorInfo(height),
			),
			updatePrivvalUpdateHeights(modifyHeight(height), quorumHash),
		)
		if err != nil {
			return nil, err
>>>>>>> e5b104aa
		}

		err = updateNodeParams(
			nodesFilter(testnet.Nodes, proTxHashShouldNotBeIn(ld.ProTxHashes)),
			initAnyNode(ld.ThresholdPubKey, quorumHash),
			updatePrivvalUpdateHeights(modifyHeight(height), quorumHash),
		)
		if err != nil {
			return nil, err
		}
		if height == 0 {
			testnet.QuorumHash = quorumHash
			testnet.ThresholdPublicKey = ld.ThresholdPubKey
			testnet.Validators = valUpdate
		}
		testnet.ValidatorUpdates[int64(height)] = valUpdate
		testnet.ThresholdPublicKeyUpdates[int64(height)] = ld.ThresholdPubKey
		testnet.QuorumHashUpdates[int64(height)] = quorumHash
	}

	chainLockSetHeights := make([]int, 0, len(manifest.ChainLockUpdates))
	// We need to do validator updates in order, as we use the previous validator set as the basis of current proTxHashes
	for heightStr := range manifest.ChainLockUpdates {
		height, err := strconv.Atoi(heightStr)
		if err != nil {
			return nil, fmt.Errorf("invalid validator update height %q: %w", height, err)
		}
		chainLockSetHeights = append(chainLockSetHeights, height)
	}

	sort.Ints(chainLockSetHeights)

	// Set up validator updates.
	for _, height := range chainLockSetHeights {
		heightStr := strconv.FormatInt(int64(height), 10)
		chainLockHeight := manifest.ChainLockUpdates[heightStr]
		testnet.ChainLockUpdates[int64(height)] = chainLockHeight
		fmt.Printf("Set chainlock at height %d / core height is %d\n", height, chainLockHeight)
	}

	return testnet, testnet.Validate()
}

// Validate validates a testnet.
func (t Testnet) Validate() error {
	if t.Name == "" {
		return errors.New("network has no name")
	}
	if t.IP == nil {
		return errors.New("network has no IP")
	}
	if len(t.Nodes) == 0 {
		return errors.New("network has no nodes")
	}
	switch t.KeyType {
	case "", types.ABCIPubKeyTypeBLS12381:
	default:
		return errors.New("unsupported KeyType")
	}
	for _, node := range t.Nodes {
		if err := node.Validate(t); err != nil {
			return fmt.Errorf("invalid node %q: %w", node.Name, err)
		}
	}
	return nil
}

// Validate validates a node.
func (n Node) Validate(testnet Testnet) error {
	if n.Name == "" {
		return errors.New("node has no name")
	}
	if n.IP == nil {
		return errors.New("node has no IP address")
	}
	if !testnet.IP.Contains(n.IP) {
		return fmt.Errorf("node IP %v is not in testnet network %v", n.IP, testnet.IP)
	}
	if n.ProxyPort > 0 {
		if n.ProxyPort <= 1024 {
			return fmt.Errorf("local port %v must be >1024", n.ProxyPort)
		}
		for _, peer := range testnet.Nodes {
			if peer.Name != n.Name && peer.ProxyPort == n.ProxyPort {
				return fmt.Errorf("peer %q also has local port %v", peer.Name, n.ProxyPort)
			}
		}
	}
	if n.Mode == "validator" {
		if n.ProTxHash == nil {
			return fmt.Errorf("validator %s must have a proTxHash set", n.Name)
		}
		if len(n.ProTxHash) != crypto.ProTxHashSize {
			return fmt.Errorf("validator %s must have a proTxHash of size 32 (%d)", n.Name, len(n.ProTxHash))
		}
	}
	switch n.BlockSync {
	case "", "v0", "v2":
	default:
		return fmt.Errorf("invalid block sync setting %q", n.BlockSync)
	}
	switch n.StateSync {
	case StateSyncDisabled, StateSyncP2P, StateSyncRPC:
	default:
		return fmt.Errorf("invalid state sync setting %q", n.StateSync)
	}
	switch n.Mempool {
	case "", "v0", "v1":
	default:
		return fmt.Errorf("invalid mempool version %q", n.Mempool)
	}
	switch n.QueueType {
	case "", "priority", "wdrr", "fifo":
	default:
		return fmt.Errorf("unsupported p2p queue type: %s", n.QueueType)
	}
	switch n.Database {
	case "goleveldb", "cleveldb", "boltdb", "rocksdb", "badgerdb":
	default:
		return fmt.Errorf("invalid database setting %q", n.Database)
	}
	switch n.ABCIProtocol {
	case ProtocolBuiltin, ProtocolUNIX, ProtocolTCP, ProtocolGRPC:
	default:
		return fmt.Errorf("invalid ABCI protocol setting %q", n.ABCIProtocol)
	}
	if n.Mode == ModeLight && n.ABCIProtocol != ProtocolBuiltin {
		return errors.New("light client must use builtin protocol")
	}
	switch n.PrivvalProtocol {
	case ProtocolFile, ProtocolUNIX, ProtocolTCP, ProtocolGRPC, ProtocolDashCore:
	default:
		return fmt.Errorf("invalid privval protocol setting %q", n.PrivvalProtocol)
	}

	if n.StartAt > 0 && n.StartAt < n.Testnet.InitialHeight {
		return fmt.Errorf("cannot start at height %v lower than initial height %v",
			n.StartAt, n.Testnet.InitialHeight)
	}
	if n.StateSync != StateSyncDisabled && n.StartAt == 0 {
		return errors.New("state synced nodes cannot start at the initial height")
	}
	if n.RetainBlocks != 0 && n.RetainBlocks < uint64(EvidenceAgeHeight) {
		return fmt.Errorf("retain_blocks must be greater or equal to max evidence age (%d)",
			EvidenceAgeHeight)
	}
	if n.PersistInterval == 0 && n.RetainBlocks > 0 {
		return errors.New("persist_interval=0 requires retain_blocks=0")
	}
	if n.PersistInterval > 1 && n.RetainBlocks > 0 && n.RetainBlocks < n.PersistInterval {
		return errors.New("persist_interval must be less than or equal to retain_blocks")
	}
	if n.SnapshotInterval > 0 && n.RetainBlocks > 0 && n.RetainBlocks < n.SnapshotInterval {
		return errors.New("snapshot_interval must be less than er equal to retain_blocks")
	}

	for _, perturbation := range n.Perturbations {
		switch perturbation {
		case PerturbationDisconnect, PerturbationKill, PerturbationPause, PerturbationRestart:
		default:
			return fmt.Errorf("invalid perturbation %q", perturbation)
		}
	}

	return nil
}

// LookupNode looks up a node by name. For now, simply do a linear search.
func (t Testnet) LookupNode(name string) *Node {
	for _, node := range t.Nodes {
		if node.Name == name {
			return node
		}
	}
	return nil
}

// LookupNode looks up a node by name. For now, simply do a linear search.
func (t Testnet) LookupNodeByProTxHash(proTxHash crypto.ProTxHash) *Node {
	for _, node := range t.Nodes {
		if bytes.Equal(node.ProTxHash, proTxHash) {
			return node
		}
	}
	return nil
}

// ArchiveNodes returns a list of archive nodes that start at the initial height
// and contain the entire blockchain history. They are used e.g. as light client
// RPC servers.
func (t Testnet) ArchiveNodes() []*Node {
	nodes := []*Node{}
	for _, node := range t.Nodes {
		if !node.Stateless() && node.StartAt == 0 && node.RetainBlocks == 0 {
			nodes = append(nodes, node)
		}
	}
	return nodes
}

// IPv6 returns true if the testnet is an IPv6 network.
func (t Testnet) IPv6() bool {
	return t.IP.IP.To4() == nil
}

// HasPerturbations returns whether the network has any perturbations.
func (t Testnet) HasPerturbations() bool {
	for _, node := range t.Nodes {
		if len(node.Perturbations) > 0 {
			return true
		}
	}
	return false
}

// validatorUpdate creates an abci.ValidatorUpdate struct from the current node
func (n *Node) validatorUpdate(pubKey crypto.PubKey) (abci.ValidatorUpdate, error) {
	proTxHash := n.ProTxHash.Bytes()

	power := types.DefaultDashVotingPower

	address := n.AddressP2P(false)
	validatorUpdate := abci.UpdateValidatorProto(proTxHash, pubKey, power, address)
	return validatorUpdate, nil
}

// Address returns a P2P endpoint address for the node.
func (n Node) AddressP2P(withID bool) string {
	ip := n.IP.String()
	if n.IP.To4() == nil {
		// IPv6 addresses must be wrapped in [] to avoid conflict with : port separator
		ip = fmt.Sprintf("[%v]", ip)
	}
	addr := fmt.Sprintf("%v:%d", ip, networkPortP2P)
	if withID {
		addr = fmt.Sprintf("%x@%v", n.NodeKey.PubKey().Address().Bytes(), addr)
	}
	return addr
}

// Address returns an RPC endpoint address for the node.
func (n Node) AddressRPC() string {
	ip := n.IP.String()
	if n.IP.To4() == nil {
		// IPv6 addresses must be wrapped in [] to avoid conflict with : port separator
		ip = fmt.Sprintf("[%v]", ip)
	}
	return fmt.Sprintf("%v:26657", ip)
}

// Client returns an RPC client for a node.
func (n Node) Client() (*rpchttp.HTTP, error) {
	return rpchttp.New(fmt.Sprintf("http://127.0.0.1:%v", n.ProxyPort))
}

// Stateless returns true if the node is either a seed node or a light node
func (n Node) Stateless() bool {
	return n.Mode == ModeLight || n.Mode == ModeSeed
}

// keyGenerator generates pseudorandom keys based on a seed.
type keyGenerator struct {
	random *rand.Rand
}

func newKeyGenerator(seed int64) *keyGenerator {
	return &keyGenerator{
		random: rand.New(rand.NewSource(seed)),
	}
}

func (g *keyGenerator) Generate(keyType string) crypto.PrivKey {
	seed := make([]byte, bls12381.SeedSize)

	_, err := io.ReadFull(g.random, seed)
	if err != nil {
		panic(err) // this shouldn't happen
	}
	switch keyType {
	case "secp256k1":
		return secp256k1.GenPrivKeySecp256k1(seed)
	case "", "bls12381":
		return bls12381.GenPrivKeyFromSecret(seed)
	case "ed25519":
		return ed25519.GenPrivKeyFromSecret(seed)
	default:
		panic("KeyType not supported") // should not make it this far
	}
}

// portGenerator generates local Docker proxy ports for each node.
type portGenerator struct {
	nextPort uint32
}

func newPortGenerator(firstPort uint32) *portGenerator {
	return &portGenerator{nextPort: firstPort}
}

func (g *portGenerator) Next() uint32 {
	port := g.nextPort
	g.nextPort++
	if g.nextPort == 0 {
		panic("port overflow")
	}
	return port
}

// ipGenerator generates sequential IP addresses for each node, using a random
// network address.
type ipGenerator struct {
	network *net.IPNet
	nextIP  net.IP
}

func newIPGenerator(network *net.IPNet) *ipGenerator {
	nextIP := make([]byte, len(network.IP))
	copy(nextIP, network.IP)
	gen := &ipGenerator{network: network, nextIP: nextIP}
	// Skip network and gateway addresses
	gen.Next()
	gen.Next()
	return gen
}

func (g *ipGenerator) Network() *net.IPNet {
	n := &net.IPNet{
		IP:   make([]byte, len(g.network.IP)),
		Mask: make([]byte, len(g.network.Mask)),
	}
	copy(n.IP, g.network.IP)
	copy(n.Mask, g.network.Mask)
	return n
}

func (g *ipGenerator) Next() net.IP {
	ip := make([]byte, len(g.nextIP))
	copy(ip, g.nextIP)
	for i := len(g.nextIP) - 1; i >= 0; i-- {
		g.nextIP[i]++
		if g.nextIP[i] != 0 {
			break
		}
	}
	return ip
<<<<<<< HEAD
}

// proTxHashGenerator generates pseudorandom proTxHash based on a seed.
type proTxHashGenerator struct {
	random *rand.Rand
}

func newProTxHashGenerator(seed int64) *proTxHashGenerator {
	return &proTxHashGenerator{
		random: rand.New(rand.NewSource(seed)),
	}
}

func (g *proTxHashGenerator) Generate() crypto.ProTxHash {
	seed := make([]byte, crypto.DefaultHashSize)

	_, err := io.ReadFull(g.random, seed)
	if err != nil {
		panic(err) // this shouldn't happen
	}
	return crypto.ProTxHash(seed)
}

func (g *proTxHashGenerator) GenerateSlice(n int) []crypto.ProTxHash {
	proTxHashes := make([]crypto.ProTxHash, n)
	for i := 0; i < n; i++ {
		proTxHashes[i] = g.Generate()
	}
	return proTxHashes
}

// quorumHashGenerator generates pseudorandom quorumHash based on a seed.
type quorumHashGenerator struct {
	random *rand.Rand
}

func newQuorumHashGenerator(seed int64) *quorumHashGenerator {
	return &quorumHashGenerator{
		random: rand.New(rand.NewSource(seed)),
	}
}

func (g *quorumHashGenerator) Generate() crypto.QuorumHash {
	seed := make([]byte, crypto.DefaultHashSize)

	_, err := io.ReadFull(g.random, seed)
	if err != nil {
		panic(err) // this shouldn't happen
	}
	return crypto.QuorumHash(seed)
=======
>>>>>>> e5b104aa
}<|MERGE_RESOLUTION|>--- conflicted
+++ resolved
@@ -171,21 +171,11 @@
 		quorumType = 100
 	}
 
-<<<<<<< HEAD
-	proTxHashes, privateKeys, thresholdPublicKey :=
-		bls12381.CreatePrivLLMQDataOnProTxHashesDefaultThresholdUsingSeedSource(
-			proTxHashGen.GenerateSlice(validatorCount),
-			randomSeed,
-		)
-
-	quorumHash := quorumHashGen.Generate()
-=======
 	ld := llmq.MustGenerate(
 		genProTxHashes(proTxHashGen, validatorCount),
 		llmq.WithSeed(randomSeed),
 	)
 	quorumHash := quorumHashGen.generate()
->>>>>>> e5b104aa
 
 	testnet := &Testnet{
 		Name:                      filepath.Base(dir),
@@ -375,57 +365,6 @@
 				node.ProTxHash = proTxHashGen.generate()
 				fmt.Printf("Set validator (at update) %s proTxHash to %X\n", node.Name, node.ProTxHash)
 			}
-<<<<<<< HEAD
-			proTxHashesInUpdate[i] = node.ProTxHash
-			i++
-		}
-
-		proTxHashes, privateKeys, thresholdPublicKey :=
-			bls12381.CreatePrivLLMQDataOnProTxHashesDefaultThresholdUsingSeedSource(proTxHashesInUpdate, randomSeed+int64(height))
-
-		quorumHash := quorumHashGen.Generate()
-
-		for i, proTxHash := range proTxHashes {
-			node := testnet.LookupNodeByProTxHash(proTxHash)
-			valUpdate[node] = privateKeys[i].PubKey()
-			if node == nil {
-				return nil, fmt.Errorf("unknown validator with protxHash %X for update at height %v", proTxHash, height)
-			}
-			if height == 0 {
-				pubKey := privateKeys[i].PubKey()
-				quorumKeys := crypto.QuorumKeys{
-					PrivKey:            privateKeys[i],
-					PubKey:             pubKey,
-					ThresholdPublicKey: thresholdPublicKey,
-				}
-				privateKeysMap := make(map[string]crypto.QuorumKeys)
-				privvalUpdateHeights := make(map[string]crypto.QuorumHash)
-				privateKeysMap[quorumHash.String()] = quorumKeys
-				privvalUpdateHeights[strconv.Itoa(height)] = quorumHash
-
-				node.PrivvalKeys = privateKeysMap
-				node.PrivvalUpdateHeights = privvalUpdateHeights
-				fmt.Printf("Set validator %s/%X (at genesis) pubkey to %X\n", node.Name,
-					node.ProTxHash, pubKey.Bytes())
-			} else {
-				fmt.Printf("Set validator %s/%X (at height %d (+ 2)) pubkey to %X\n", node.Name,
-					node.ProTxHash, height, privateKeys[i].PubKey().Bytes())
-				if node.PrivvalKeys == nil {
-					node.PrivvalKeys = make(map[string]crypto.QuorumKeys)
-				}
-				if node.PrivvalUpdateHeights == nil {
-					node.PrivvalUpdateHeights = make(map[string]crypto.QuorumHash)
-				}
-				pubKey := privateKeys[i].PubKey()
-				quorumKeys := crypto.QuorumKeys{
-					PrivKey:            privateKeys[i],
-					PubKey:             pubKey,
-					ThresholdPublicKey: thresholdPublicKey,
-				}
-				node.PrivvalKeys[quorumHash.String()] = quorumKeys
-				node.PrivvalUpdateHeights[strconv.Itoa(height+2)] = quorumHash
-			}
-=======
 			proTxHashes = append(proTxHashes, node.ProTxHash)
 		}
 
@@ -444,7 +383,6 @@
 		)
 		if err != nil {
 			return nil, err
->>>>>>> e5b104aa
 		}
 
 		err = updateNodeParams(
@@ -790,57 +728,4 @@
 		}
 	}
 	return ip
-<<<<<<< HEAD
-}
-
-// proTxHashGenerator generates pseudorandom proTxHash based on a seed.
-type proTxHashGenerator struct {
-	random *rand.Rand
-}
-
-func newProTxHashGenerator(seed int64) *proTxHashGenerator {
-	return &proTxHashGenerator{
-		random: rand.New(rand.NewSource(seed)),
-	}
-}
-
-func (g *proTxHashGenerator) Generate() crypto.ProTxHash {
-	seed := make([]byte, crypto.DefaultHashSize)
-
-	_, err := io.ReadFull(g.random, seed)
-	if err != nil {
-		panic(err) // this shouldn't happen
-	}
-	return crypto.ProTxHash(seed)
-}
-
-func (g *proTxHashGenerator) GenerateSlice(n int) []crypto.ProTxHash {
-	proTxHashes := make([]crypto.ProTxHash, n)
-	for i := 0; i < n; i++ {
-		proTxHashes[i] = g.Generate()
-	}
-	return proTxHashes
-}
-
-// quorumHashGenerator generates pseudorandom quorumHash based on a seed.
-type quorumHashGenerator struct {
-	random *rand.Rand
-}
-
-func newQuorumHashGenerator(seed int64) *quorumHashGenerator {
-	return &quorumHashGenerator{
-		random: rand.New(rand.NewSource(seed)),
-	}
-}
-
-func (g *quorumHashGenerator) Generate() crypto.QuorumHash {
-	seed := make([]byte, crypto.DefaultHashSize)
-
-	_, err := io.ReadFull(g.random, seed)
-	if err != nil {
-		panic(err) // this shouldn't happen
-	}
-	return crypto.QuorumHash(seed)
-=======
->>>>>>> e5b104aa
 }