package e2e

import (
	"errors"
	"fmt"
	"io"
	"math/rand"
	"strconv"

	"github.com/tendermint/tendermint/crypto"
	"github.com/tendermint/tendermint/dash/llmq"
)

// proTxHashGenerator generates pseudorandom proTxHash based on a seed.
type proTxHashGenerator struct {
	random *rand.Rand
}

func newProTxHashGenerator(seed int64) *proTxHashGenerator {
	return &proTxHashGenerator{
		random: rand.New(rand.NewSource(seed)), //nolint: gosec
	}
}

func (g *proTxHashGenerator) generate() crypto.ProTxHash {
	seed := make([]byte, crypto.DefaultHashSize)
	_, err := io.ReadFull(g.random, seed)
	if err != nil {
		panic(err) // this shouldn't happen
	}
	return seed
}

// quorumHashGenerator generates pseudorandom quorumHash based on a seed.
type quorumHashGenerator struct {
	random *rand.Rand
}

func newQuorumHashGenerator(seed int64) *quorumHashGenerator {
	return &quorumHashGenerator{
		random: rand.New(rand.NewSource(seed)), //nolint: gosec
	}
}

func (g *quorumHashGenerator) generate() crypto.QuorumHash {
	seed := make([]byte, crypto.DefaultHashSize)

	_, err := io.ReadFull(g.random, seed)
	if err != nil {
		panic(err) // this shouldn't happen
	}
	return seed
}

type initNodeFunc func(*Node) error
type initValidatorFunc func(*Node, crypto.ProTxHash, crypto.QuorumKeys) error

func initValidator(iter *llmq.Iter, quorumHash crypto.QuorumHash, handlers ...initValidatorFunc) initNodeFunc {
	return func(node *Node) error {
		if !iter.Next() {
			return errors.New("unable to move iterator to next an element")
		}
		if node.PrivvalKeys == nil {
			node.PrivvalKeys = make(map[string]crypto.QuorumKeys)
		}
		proTxHash, qks := iter.Value()
		node.PrivvalKeys[quorumHash.String()] = qks
		for _, handler := range handlers {
			err := handler(node, proTxHash, qks)
			if err != nil {
				return err
			}
		}
		return nil
	}
}

func updateProTxHash() initValidatorFunc {
	return func(node *Node, proTxHash crypto.ProTxHash, qks crypto.QuorumKeys) error {
		node.ProTxHash = proTxHash
		fmt.Printf("Setting validator %s proTxHash to %s\n", node.Name, node.ProTxHash.ShortString())
		return nil
	}
}

func updateGenesisValidators(testnet *Testnet) initValidatorFunc {
<<<<<<< HEAD
	return func(node *Node, params validatorParams) error {
		pk := params.PrivKey.PubKey()
		vu, err := node.validatorUpdate(pk)
=======
	return func(node *Node, proTxHash crypto.ProTxHash, qks crypto.QuorumKeys) error {
		vu, err := node.validatorUpdate(qks.PubKey.Bytes())
>>>>>>> a5c3d32f
		if err != nil {
			return err
		}
		testnet.Validators[node] = ValidatorConfig{vu}
		return nil
	}
}

func updatePrivvalUpdateHeights(height int, quorumHash crypto.QuorumHash) initNodeFunc {
	return func(node *Node) error {
		if height == 0 {
			return nil
		}
		if node.PrivvalUpdateHeights == nil {
			node.PrivvalUpdateHeights = make(map[string]crypto.QuorumHash)
		}
		node.PrivvalUpdateHeights[strconv.Itoa(height)] = quorumHash
		return nil
	}
}

func updateValidatorUpdate(valUpdate ValidatorsMap) initValidatorFunc {
<<<<<<< HEAD
	return func(node *Node, params validatorParams) error {
		pk := params.PrivKey.PubKey()
		vu, err := node.validatorUpdate(pk)
=======
	return func(node *Node, proTxHash crypto.ProTxHash, qks crypto.QuorumKeys) error {
		vu, err := node.validatorUpdate(qks.PubKey.Bytes())
>>>>>>> a5c3d32f
		if err != nil {
			return err
		}
		valUpdate[node] = ValidatorConfig{vu}
		return nil
	}
}

func initAnyNode(thresholdPublicKey crypto.PubKey, quorumHash crypto.QuorumHash) initNodeFunc {
	return func(node *Node) error {
		quorumKeys := crypto.QuorumKeys{
			ThresholdPublicKey: thresholdPublicKey,
		}
		if node.PrivvalKeys == nil {
			node.PrivvalKeys = make(map[string]crypto.QuorumKeys)
		}
		node.PrivvalKeys[quorumHash.String()] = quorumKeys
		return nil
	}
}

func printInitValidatorInfo(height int) initValidatorFunc {
	return func(node *Node, proTxHash crypto.ProTxHash, qks crypto.QuorumKeys) error {
		if height == 0 {
			fmt.Printf("Set validator %s/%X (at genesis) pubkey to %X\n", node.Name,
				node.ProTxHash, qks.PubKey.Bytes())
			return nil
		}
		fmt.Printf("Set validator %s/%X (at height %d (+ 2)) pubkey to %X\n", node.Name,
			node.ProTxHash, height, qks.PubKey.Bytes())
		return nil
	}
}

func genProTxHashes(proTxHashGen *proTxHashGenerator, n int) []crypto.ProTxHash {
	proTxHashes := make([]crypto.ProTxHash, n)
	for i := 0; i < n; i++ {
		proTxHashes[i] = proTxHashGen.generate()
		if proTxHashes[i] == nil || len(proTxHashes[i]) != crypto.ProTxHashSize {
			panic("the proTxHash must be 32 bytes")
		}
	}
	return proTxHashes
}

func countValidators(nodes map[string]*ManifestNode) int {
	cnt := 0
	for _, node := range nodes {
		nodeManifest := node
		if nodeManifest.Mode == "" || Mode(nodeManifest.Mode) == ModeValidator {
			cnt++
		}
	}
	return cnt
}

func updateNodeParams(nodes []*Node, initFuncs ...initNodeFunc) error {
	// Set up genesis validators. If not specified explicitly, use all validator nodes.
	for _, node := range nodes {
		for _, initFunc := range initFuncs {
			err := initFunc(node)
			if err != nil {
				return err
			}
		}
	}
	return nil
}

func makeProTxHashMap(proTxHashes []crypto.ProTxHash) map[string]struct{} {
	m := make(map[string]struct{})
	for _, proTxHash := range proTxHashes {
		m[proTxHash.String()] = struct{}{}
	}
	return m
}

func modifyHeight(height int) int {
	if height > 0 {
		return height + 2
	}
	return height
}

// filter
func nodesFilter(nodes []*Node, cond func(node *Node) bool) []*Node {
	var res []*Node
	for _, node := range nodes {
		if cond(node) {
			res = append(res, node)
		}
	}
	return res
}

func shouldNotBeValidator() func(node *Node) bool {
	return func(node *Node) bool {
		return node.Mode != ModeValidator
	}
}

func shouldHaveName(allowed map[string]int64) func(node *Node) bool {
	return func(node *Node) bool {
		if node.Mode == ModeValidator && len(allowed) == 0 {
			return true
		}
		_, ok := allowed[node.Name]
		return ok
	}
}

func proTxHashShouldNotBeIn(proTxHashes []crypto.ProTxHash) func(node *Node) bool {
	proTxHashesMap := makeProTxHashMap(proTxHashes)
	return func(node *Node) bool {
		flag := false
		if node.ProTxHash != nil {
			_, flag = proTxHashesMap[node.ProTxHash.String()]
		}
		return !flag
	}
}

func lookupNodesByProTxHash(testnet *Testnet, proTxHashes ...crypto.ProTxHash) []*Node {
	res := make([]*Node, 0, len(proTxHashes))
	nodeMap := make(map[string]*Node)
	for _, node := range testnet.Nodes {
		nodeMap[node.ProTxHash.String()] = node
	}
	for _, proTxHash := range proTxHashes {
		res = append(res, nodeMap[proTxHash.String()])
	}
	return res
}<|MERGE_RESOLUTION|>--- conflicted
+++ resolved
@@ -84,14 +84,8 @@
 }
 
 func updateGenesisValidators(testnet *Testnet) initValidatorFunc {
-<<<<<<< HEAD
-	return func(node *Node, params validatorParams) error {
-		pk := params.PrivKey.PubKey()
-		vu, err := node.validatorUpdate(pk)
-=======
-	return func(node *Node, proTxHash crypto.ProTxHash, qks crypto.QuorumKeys) error {
-		vu, err := node.validatorUpdate(qks.PubKey.Bytes())
->>>>>>> a5c3d32f
+	return func(node *Node, proTxHash crypto.ProTxHash, qks crypto.QuorumKeys) error {
+		vu, err := node.validatorUpdate(qks.PubKey)
 		if err != nil {
 			return err
 		}
@@ -114,14 +108,8 @@
 }
 
 func updateValidatorUpdate(valUpdate ValidatorsMap) initValidatorFunc {
-<<<<<<< HEAD
-	return func(node *Node, params validatorParams) error {
-		pk := params.PrivKey.PubKey()
-		vu, err := node.validatorUpdate(pk)
-=======
-	return func(node *Node, proTxHash crypto.ProTxHash, qks crypto.QuorumKeys) error {
-		vu, err := node.validatorUpdate(qks.PubKey.Bytes())
->>>>>>> a5c3d32f
+	return func(node *Node, proTxHash crypto.ProTxHash, qks crypto.QuorumKeys) error {
+		vu, err := node.validatorUpdate(qks.PubKey)
 		if err != nil {
 			return err
 		}
