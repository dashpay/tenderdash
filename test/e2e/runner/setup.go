package main

import (
	"bytes"
	"context"
	"encoding/base64"
	"encoding/hex"
	"encoding/json"
	"errors"
	"fmt"
	"os"
	"path/filepath"
	"regexp"
	"sort"
	"strconv"
	"strings"
	"time"

	"github.com/BurntSushi/toml"
	"github.com/gogo/protobuf/proto"

	"github.com/tendermint/tendermint/config"
	"github.com/tendermint/tendermint/crypto"
	"github.com/tendermint/tendermint/crypto/bls12381"
	cryptoenc "github.com/tendermint/tendermint/crypto/encoding"
	"github.com/tendermint/tendermint/libs/log"
	"github.com/tendermint/tendermint/privval"
	e2e "github.com/tendermint/tendermint/test/e2e/pkg"
	"github.com/tendermint/tendermint/test/e2e/pkg/infra"
	"github.com/tendermint/tendermint/types"
)

const (
	AppAddressTCP  = "tcp://127.0.0.1:30000"
	AppAddressUNIX = "unix:///var/run/app.sock"

	PrivvalAddressTCP      = "tcp://0.0.0.0:27559"
	PrivvalAddressGRPC     = "grpc://0.0.0.0:27559"
	PrivvalAddressUNIX     = "unix:///var/run/privval.sock"
	PrivvalAddressDashCore = "127.0.0.1:19998"
	PrivvalKeyFile         = "config/priv_validator_key.json"
	PrivvalStateFile       = "data/priv_validator_state.json"
	PrivvalDummyKeyFile    = "config/dummy_validator_key.json"
	PrivvalDummyStateFile  = "data/dummy_validator_state.json"

	ABCIGRPC = "grpc"
)

// Setup sets up the testnet configuration.
func Setup(ctx context.Context, logger log.Logger, testnet *e2e.Testnet, ti infra.TestnetInfra) error {
	logger.Info(fmt.Sprintf("Generating testnet files in %q", testnet.Dir))

	err := os.MkdirAll(testnet.Dir, os.ModePerm)
	if err != nil {
		return err
	}

<<<<<<< HEAD
	compose, err := MakeDockerCompose(testnet)
	if err != nil {
		return err
	}
	err = os.WriteFile(filepath.Join(testnet.Dir, "docker-compose.yml"), compose, 0644)
	if err != nil {
		return err
	}

	genesisNodes, err := initGenesisForEveryNode(testnet)
=======
	genesis, err := MakeGenesis(testnet)
>>>>>>> d433ebe6
	if err != nil {
		return err
	}
	withModificators(genesisNodes, pubkeyResettingModificator(shouldResetPubkeys()))

	for _, node := range testnet.Nodes {
		genesis, ok := genesisNodes[node.Mode]
		if !ok {
			return fmt.Errorf("node has unsupported node type: %s", node.Mode)
		}

		nodeDir := filepath.Join(testnet.Dir, node.Name)

		dirs := []string{
			filepath.Join(nodeDir, "config"),
			filepath.Join(nodeDir, "data"),
			filepath.Join(nodeDir, "data", "app"),
		}
		for _, dir := range dirs {
			// light clients don't need an app directory
			if node.Mode == e2e.ModeLight && strings.Contains(dir, "app") {
				continue
			}
			err := os.MkdirAll(dir, 0755)
			if err != nil {
				return err
			}
		}

		cfg, err := MakeConfig(node)
		if err != nil {
			return err
		}
		if err := config.WriteConfigFile(nodeDir, cfg); err != nil {
			return err
		}

		appCfg, err := MakeAppConfig(node)
		if err != nil {
			return err
		}
		// nolint: gosec
		// G306: Expect WriteFile permissions to be 0600 or less
		err = os.WriteFile(filepath.Join(nodeDir, "config", "app.toml"), appCfg, 0644)
		if err != nil {
			return err
		}

		if node.Mode == e2e.ModeLight {
			// stop early if a light client
			// Set up a dummy validator for light client verification.
			pv, err := newDefaultFilePV(node, nodeDir)
			if err != nil {
				return err
			}
			err = pv.Save()
			if err != nil {
				return err
			}
			continue
		}

		err = genesis.SaveAs(filepath.Join(nodeDir, "config", "genesis.json"))
		if err != nil {
			return err
		}

		err = (&types.NodeKey{PrivKey: node.NodeKey}).SaveAs(filepath.Join(nodeDir, "config", "node_key.json"))
		if err != nil {
			return err
		}

		if node.Mode == e2e.ModeValidator {
			pv, err := newFilePVFromNode(node, nodeDir)
			if err != nil {
				return err
			}
			err = pv.Save()
			if err != nil {
				return err
			}
		}
		// Set up a dummy validator. Tenderdash requires a file PV even when not used, so we
		// give it a dummy such that it will fail if it actually tries to use it.
		pv, err := newDefaultFilePV(node, nodeDir)
		if err != nil {
			return err
		}
		err = pv.Save()
		if err != nil {
			return err
		}
	}

<<<<<<< HEAD
	return nil
}

// MakeDockerCompose generates a Docker Compose config for a testnet.
func MakeDockerCompose(testnet *e2e.Testnet) ([]byte, error) {
	// Must use version 2 Docker Compose format, to support IPv6.
	tmpl, err := template.New("docker-compose").Funcs(template.FuncMap{
		"debugPort": func(index int) int {
			return 40000 + index + 1
		},
		"addUint32": func(x, y uint32) uint32 {
			return x + y
		},
	}).Parse(`version: '2.4'

networks:
  {{ .Name }}:
    labels:
      e2e: true
    driver: bridge
{{- if .IPv6 }}
    enable_ipv6: true
{{- end }}
    ipam:
      driver: default
      config:
      - subnet: {{ .IP }}

services:
{{- range $index, $node :=  .Nodes }}
  {{ .Name }}:
    labels:
      e2e: true
    container_name: {{ .Name }}
    image: tenderdash/e2e-node
{{- if eq .ABCIProtocol "builtin" }}
    entrypoint: /usr/bin/entrypoint-builtin
{{- else if .LogLevel }}
    command: start --log-level {{ .LogLevel }}
{{- end }}
    init: true
{{- if $.Debug }}
    environment:
    - DEBUG=1
    - DEBUG_PORT={{ debugPort $index }}
{{- end }}
    ports:
    - 26656
    - {{ if .ProxyPort }}{{ addUint32 .ProxyPort 1000 }}:{{ end }}26660
    - {{ if .ProxyPort }}{{ .ProxyPort }}:{{ end }}26657
    - 6060
{{- if $.Debug }}
    - {{ debugPort $index }}:{{ debugPort $index }}
    security_opt:
      - "seccomp:unconfined"
    cap_add:
      - SYS_PTRACE
{{- end }}
    volumes:
    - ./{{ .Name }}:/tenderdash
{{- if ne $.PreCompiledAppPath "" }}
    - {{ $.PreCompiledAppPath }}:/usr/bin/app
{{- end }}
    networks:
      {{ $.Name }}:
        ipv{{ if $.IPv6 }}6{{ else }}4{{ end}}_address: {{ .IP }}

{{end}}`)
	if err != nil {
		return nil, err
	}
	var buf bytes.Buffer
	data := &struct {
		*e2e.Testnet
		PreCompiledAppPath string
		Debug              bool
	}{
		Testnet:            testnet,
		PreCompiledAppPath: os.Getenv("PRE_COMPILED_APP_PATH"),
		Debug:              os.Getenv("DEBUG") != "",
	}
	err = tmpl.Execute(&buf, data)
	if err != nil {
		return nil, err
=======
	if err := ti.Setup(ctx); err != nil {
		return err
>>>>>>> d433ebe6
	}

	return nil
}

// MakeGenesis generates a genesis document.
func MakeGenesis(testnet *e2e.Testnet, genesisTime time.Time) (types.GenesisDoc, error) {
	genesis := types.GenesisDoc{
		GenesisTime:                  genesisTime,
		ChainID:                      testnet.Name,
		ConsensusParams:              types.DefaultConsensusParams(),
		InitialHeight:                testnet.InitialHeight,
		InitialCoreChainLockedHeight: testnet.GenesisCoreHeight,
		ThresholdPublicKey:           testnet.ThresholdPublicKey,
		QuorumType:                   testnet.QuorumType,
		QuorumHash:                   testnet.QuorumHash,
	}
	genesis.ConsensusParams.Validator.PubKeyTypes =
		append(genesis.ConsensusParams.Validator.PubKeyTypes, types.ABCIPubKeyTypeBLS12381)
	genesis.ConsensusParams.Evidence.MaxAgeNumBlocks = e2e.EvidenceAgeHeight
	genesis.ConsensusParams.Evidence.MaxAgeDuration = e2e.EvidenceAgeTime
<<<<<<< HEAD

	for validator, validatorUpdate := range testnet.Validators {
		if validatorUpdate.PubKey == nil {
			return genesis, fmt.Errorf("public key for validator %s is nil", validator.Name)
		}
		pubkey, err := cryptoenc.PubKeyFromProto(*validatorUpdate.PubKey)
		if err != nil {
			return genesis, err
		}

=======
	genesis.ConsensusParams.ABCI.VoteExtensionsEnableHeight = testnet.VoteExtensionsEnableHeight
	for validator, power := range testnet.Validators {
>>>>>>> d433ebe6
		genesis.Validators = append(genesis.Validators, types.GenesisValidator{
			Name:      validator.Name,
			PubKey:    pubkey,
			ProTxHash: validator.ProTxHash,
			Power:     types.DefaultDashVotingPower,
		})
	}
	// The validator set will be sorted internally by Tenderdash ranked by power,
	// but we sort it here as well so that all genesis files are identical.
	sort.Slice(genesis.Validators, func(i, j int) bool {
		return strings.Compare(genesis.Validators[i].Name, genesis.Validators[j].Name) == -1
	})
	if len(testnet.InitialState) > 0 {
		appState, err := json.Marshal(testnet.InitialState)
		if err != nil {
			return genesis, err
		}
		genesis.AppState = appState
	}
	return genesis, genesis.ValidateAndComplete()
}

// MakeConfig generates a Tenderdash config for a node.
func MakeConfig(node *e2e.Node) (*config.Config, error) {
	cfg := config.DefaultConfig()
	cfg.Moniker = node.Name
	cfg.ProxyApp = AppAddressTCP
	cfg.TxIndex = config.TestTxIndexConfig()

	if node.LogLevel != "" {
		cfg.LogLevel = node.LogLevel
	}

	cfg.RPC.ListenAddress = "tcp://0.0.0.0:26657"
	cfg.RPC.PprofListenAddress = ":6060"
	cfg.P2P.ExternalAddress = fmt.Sprintf("tcp://%v", node.AddressP2P(false))
	cfg.Consensus.AppHashSize = crypto.DefaultAppHashSize
	cfg.P2P.QueueType = node.QueueType
	cfg.DBBackend = node.Database
	cfg.StateSync.DiscoveryTime = 5 * time.Second
	if node.Mode != e2e.ModeLight {
		cfg.Mode = string(node.Mode)
	}

	switch node.Testnet.ABCIProtocol {
	case e2e.ProtocolUNIX:
		cfg.ProxyApp = AppAddressUNIX
	case e2e.ProtocolTCP:
		cfg.ProxyApp = AppAddressTCP
	case e2e.ProtocolGRPC:
		cfg.ProxyApp = AppAddressTCP
		cfg.ABCI = ABCIGRPC
	case e2e.ProtocolBuiltin:
		cfg.ProxyApp = ""
		cfg.ABCI = ""
	default:
		return nil, fmt.Errorf("unexpected ABCI protocol setting %q", node.Testnet.ABCIProtocol)
	}

	// Tenderdash errors if it does not have a privval key set up, regardless of whether
	// it's actually needed (e.g. for remote KMS or non-validators). We set up a dummy
	// key here by default, and use the real key for actual validators that should use
	// the file privval.
	cfg.PrivValidator.ListenAddr = ""
	cfg.PrivValidator.Key = PrivvalDummyKeyFile
	cfg.PrivValidator.State = PrivvalDummyStateFile

	if node.PrivvalProtocol == e2e.ProtocolDashCore {
		cfg.PrivValidator.CoreRPCHost = "127.0.0.1:19998"
	}

	switch node.Mode {
	case e2e.ModeValidator:
		switch node.PrivvalProtocol {
		case e2e.ProtocolFile:
			cfg.PrivValidator.Key = PrivvalKeyFile
			cfg.PrivValidator.State = PrivvalStateFile
		case e2e.ProtocolUNIX:
			cfg.PrivValidator.ListenAddr = PrivvalAddressUNIX
		case e2e.ProtocolTCP:
			cfg.PrivValidator.ListenAddr = PrivvalAddressTCP
		case e2e.ProtocolGRPC:
			cfg.PrivValidator.ListenAddr = PrivvalAddressGRPC
		case e2e.ProtocolDashCore:
			cfg.PrivValidator.Key = PrivvalKeyFile
			cfg.PrivValidator.State = PrivvalStateFile
		default:
			return nil, fmt.Errorf("invalid privval protocol setting %q", node.PrivvalProtocol)
		}
	case e2e.ModeSeed:
		cfg.P2P.PexReactor = true
	case e2e.ModeFull, e2e.ModeLight:
		// Don't need to do anything, since we're using a dummy privval key by default.
	default:
		return nil, fmt.Errorf("unexpected mode %q", node.Mode)
	}

	switch node.StateSync {
	case e2e.StateSyncP2P:
		cfg.StateSync.Enable = true
		cfg.StateSync.UseP2P = true
	case e2e.StateSyncRPC:
		cfg.StateSync.Enable = true
		cfg.StateSync.RPCServers = []string{}
		for _, peer := range node.Testnet.ArchiveNodes() {
			if peer.Name == node.Name {
				continue
			}
			cfg.StateSync.RPCServers = append(cfg.StateSync.RPCServers, peer.AddressRPC())
		}

		if len(cfg.StateSync.RPCServers) < 2 {
			return nil, errors.New("unable to find 2 suitable state sync RPC servers")
		}
	}

	cfg.P2P.PersistentPeers = ""
	for _, peer := range node.PersistentPeers {
		if len(cfg.P2P.PersistentPeers) > 0 {
			cfg.P2P.PersistentPeers += ","
		}
		cfg.P2P.PersistentPeers += peer.AddressP2P(true)
	}

	cfg.Instrumentation.Prometheus = true

	return cfg, nil
}

// MakeAppConfig generates an ABCI application config for a node.
func MakeAppConfig(node *e2e.Node) ([]byte, error) {
	cfg := map[string]interface{}{
<<<<<<< HEAD
		"chain_id":            node.Testnet.Name,
		"dir":                 "data/app",
		"listen":              AppAddressUNIX,
		"mode":                node.Mode,
		"proxy_port":          node.ProxyPort,
		"protocol":            "socket",
		"persist_interval":    node.PersistInterval,
		"snapshot_interval":   node.SnapshotInterval,
		"retain_blocks":       node.RetainBlocks,
		"key_type":            bls12381.KeyType,
		"privval_server_type": "dashcore",
		"privval_server":      PrivvalAddressDashCore,
=======
		"chain_id":                  node.Testnet.Name,
		"dir":                       "data/app",
		"listen":                    AppAddressUNIX,
		"mode":                      node.Mode,
		"proxy_port":                node.ProxyPort,
		"protocol":                  "socket",
		"persist_interval":          node.PersistInterval,
		"snapshot_interval":         node.SnapshotInterval,
		"retain_blocks":             node.RetainBlocks,
		"key_type":                  node.PrivvalKey.Type(),
		"prepare_proposal_delay_ms": node.Testnet.PrepareProposalDelayMS,
		"process_proposal_delay_ms": node.Testnet.ProcessProposalDelayMS,
		"check_tx_delay_ms":         node.Testnet.CheckTxDelayMS,
		"vote_extension_delay_ms":   node.Testnet.VoteExtensionDelayMS,
		"finalize_block_delay_ms":   node.Testnet.FinalizeBlockDelayMS,
>>>>>>> d433ebe6
	}

	switch node.Testnet.ABCIProtocol {
	case e2e.ProtocolUNIX:
		cfg["listen"] = AppAddressUNIX
	case e2e.ProtocolTCP:
		cfg["listen"] = AppAddressTCP
	case e2e.ProtocolGRPC:
		cfg["listen"] = AppAddressTCP
		cfg["protocol"] = ABCIGRPC
	case e2e.ProtocolBuiltin:
		delete(cfg, "listen")
		cfg["protocol"] = "builtin"
	default:
		return nil, fmt.Errorf("unexpected ABCI protocol setting %q", node.Testnet.ABCIProtocol)
	}
	if node.Mode == e2e.ModeValidator {
		switch node.PrivvalProtocol {
		case e2e.ProtocolFile:
		case e2e.ProtocolTCP:
			cfg["privval_server_type"] = "tcp"
			cfg["privval_server"] = PrivvalAddressTCP
			cfg["privval_key"] = PrivvalKeyFile
			cfg["privval_state"] = PrivvalStateFile
		case e2e.ProtocolDashCore:
			cfg["privval_server_type"] = "dashcore"
			cfg["privval_server"] = PrivvalAddressDashCore
		case e2e.ProtocolUNIX:
			cfg["privval_server_type"] = "unix"
			cfg["privval_server"] = PrivvalAddressUNIX
			cfg["privval_key"] = PrivvalKeyFile
			cfg["privval_state"] = PrivvalStateFile
		case e2e.ProtocolGRPC:
			cfg["privval_server_type"] = ABCIGRPC
			cfg["privval_server"] = PrivvalAddressGRPC
			cfg["privval_key"] = PrivvalKeyFile
			cfg["privval_state"] = PrivvalStateFile
		default:
			return nil, fmt.Errorf("unexpected privval protocol setting %q", node.PrivvalProtocol)
		}
	} else if node.PrivvalProtocol == e2e.ProtocolDashCore {
		cfg["privval_server_type"] = "dashcore"
		cfg["privval_server"] = PrivvalAddressDashCore
	}

	if len(node.Testnet.ValidatorUpdates) > 0 {
		validatorUpdates := map[string]map[string]string{}
		for height, validators := range node.Testnet.ValidatorUpdates {
			updateVals := map[string]string{}
			for node, validatorUpdate := range validators {
				key := hex.EncodeToString(node.ProTxHash.Bytes())
				update := validatorUpdate // avoid getting address of a range variable to make linter happy
				value, err := proto.Marshal(&update)
				if err != nil {
					return nil, err
				}
				valueBase64 := base64.StdEncoding.EncodeToString(value)
				updateVals[key] = valueBase64
			}
			validatorUpdates[fmt.Sprintf("%v", height)] = updateVals
		}
		cfg["validator_update"] = validatorUpdates

		thresholdPublicKeyUpdates := map[string]string{}
		for height, thresholdPublicKey := range node.Testnet.ThresholdPublicKeyUpdates {

			thresholdPublicKeyUpdates[fmt.Sprintf("%v", height)] = base64.StdEncoding.EncodeToString(thresholdPublicKey.Bytes())
		}
		cfg["threshold_public_key_update"] = thresholdPublicKeyUpdates

		quorumHashUpdates := map[string]string{}
		for height, quorumHash := range node.Testnet.QuorumHashUpdates {

			quorumHashUpdates[fmt.Sprintf("%v", height)] = hex.EncodeToString(quorumHash.Bytes())
		}
		cfg["quorum_hash_update"] = quorumHashUpdates
	}

	if node.Testnet.InitAppCoreHeight > 0 {
		cfg["init_app_core_chain_locked_height"] = node.Testnet.InitAppCoreHeight
	}
	if len(node.Testnet.ChainLockUpdates) > 0 {
		chainLockUpdates := map[string]string{}
		for height, coreHeight := range node.Testnet.ChainLockUpdates {
			chainLockUpdates[fmt.Sprintf("%v", height)] = fmt.Sprintf("%v", coreHeight)
		}
		cfg["chainlock_updates"] = chainLockUpdates
	}

	var buf bytes.Buffer
	err := toml.NewEncoder(&buf).Encode(cfg)
	if err != nil {
		return nil, fmt.Errorf("failed to generate app config: %w", err)
	}
	return buf.Bytes(), nil
}

// UpdateConfigStateSync updates the state sync config for a node.
func UpdateConfigStateSync(node *e2e.Node, height int64, hash []byte) error {
	cfgPath := filepath.Join(node.Testnet.Dir, node.Name, "config", "config.toml")

	// FIXME Apparently there's no function to simply load a config file without
	// involving the entire Viper apparatus, so we'll just resort to regexps.
	bz, err := os.ReadFile(cfgPath)
	if err != nil {
		return err
	}
	bz = regexp.MustCompile(`(?m)^trust-height =.*`).ReplaceAll(bz, []byte(fmt.Sprintf(`trust-height = %v`, height)))
	bz = regexp.MustCompile(`(?m)^trust-hash =.*`).ReplaceAll(bz, []byte(fmt.Sprintf(`trust-hash = "%X"`, hash)))
	// nolint: gosec
	// G306: Expect WriteFile permissions to be 0600 or less
	return os.WriteFile(cfgPath, bz, 0644)
}

func newDefaultFilePV(node *e2e.Node, nodeDir string) (*privval.FilePV, error) {
	return privval.NewFilePVWithOptions(
		privval.WithPrivateKeysMap(node.PrivvalKeys),
		privval.WithProTxHash(crypto.RandProTxHash()),
		privval.WithUpdateHeights(node.PrivvalUpdateHeights),
		privval.WithKeyAndStateFilePaths(
			filepath.Join(nodeDir, PrivvalDummyKeyFile),
			filepath.Join(nodeDir, PrivvalDummyStateFile),
		),
	)
}

func newFilePVFromNode(node *e2e.Node, nodeDir string) (*privval.FilePV, error) {
	return privval.NewFilePVWithOptions(
		privval.WithPrivateKeysMap(node.PrivvalKeys),
		privval.WithProTxHash(node.ProTxHash),
		privval.WithUpdateHeights(node.PrivvalUpdateHeights),
		privval.WithKeyAndStateFilePaths(
			filepath.Join(nodeDir, PrivvalKeyFile),
			filepath.Join(nodeDir, PrivvalStateFile),
		),
	)
}

func pubkeyResettingModificator(shouldReset bool) func(genesis map[e2e.Mode]types.GenesisDoc) {
	return func(genesis map[e2e.Mode]types.GenesisDoc) {
		if shouldReset {
			resetPubkey(genesis[e2e.ModeFull].Validators)
		}
	}
}

func resetPubkey(vals []types.GenesisValidator) {
	for i := 0; i < len(vals); i++ {
		vals[i].PubKey = nil
	}
}

func shouldResetPubkeys() bool {
	s := os.Getenv("FULLNODE_PUBKEY_KEEP")
	if s == "" {
		// reset pubkeys - default behavior
		return true
	}
	val, err := strconv.ParseBool(s)
	if err != nil {
		panic(err.Error()) // panic if passed a value that cannot be parsed
	}
	return !val
}

func initGenesisForEveryNode(testnet *e2e.Testnet) (map[e2e.Mode]types.GenesisDoc, error) {
	genesis := make(map[e2e.Mode]types.GenesisDoc)
	genesisTime := time.Now()
	for _, tn := range testnet.Nodes {
		if _, ok := genesis[tn.Mode]; ok {
			continue
		}
		genDoc, err := MakeGenesis(testnet, genesisTime)
		if err != nil {
			return nil, err
		}
		genesis[tn.Mode] = genDoc
	}
	return genesis, nil
}

func withModificators(genesis map[e2e.Mode]types.GenesisDoc, modFuns ...func(map[e2e.Mode]types.GenesisDoc)) {
	for _, fn := range modFuns {
		fn(genesis)
	}
}<|MERGE_RESOLUTION|>--- conflicted
+++ resolved
@@ -22,7 +22,6 @@
 	"github.com/tendermint/tendermint/config"
 	"github.com/tendermint/tendermint/crypto"
 	"github.com/tendermint/tendermint/crypto/bls12381"
-	cryptoenc "github.com/tendermint/tendermint/crypto/encoding"
 	"github.com/tendermint/tendermint/libs/log"
 	"github.com/tendermint/tendermint/privval"
 	e2e "github.com/tendermint/tendermint/test/e2e/pkg"
@@ -55,20 +54,7 @@
 		return err
 	}
 
-<<<<<<< HEAD
-	compose, err := MakeDockerCompose(testnet)
-	if err != nil {
-		return err
-	}
-	err = os.WriteFile(filepath.Join(testnet.Dir, "docker-compose.yml"), compose, 0644)
-	if err != nil {
-		return err
-	}
-
 	genesisNodes, err := initGenesisForEveryNode(testnet)
-=======
-	genesis, err := MakeGenesis(testnet)
->>>>>>> d433ebe6
 	if err != nil {
 		return err
 	}
@@ -163,7 +149,10 @@
 		}
 	}
 
-<<<<<<< HEAD
+	if err := ti.Setup(ctx); err != nil {
+		return err
+	}
+
 	return nil
 }
 
@@ -248,13 +237,8 @@
 	err = tmpl.Execute(&buf, data)
 	if err != nil {
 		return nil, err
-=======
-	if err := ti.Setup(ctx); err != nil {
-		return err
->>>>>>> d433ebe6
-	}
-
-	return nil
+	}
+	return buf.Bytes(), nil
 }
 
 // MakeGenesis generates a genesis document.
@@ -273,7 +257,6 @@
 		append(genesis.ConsensusParams.Validator.PubKeyTypes, types.ABCIPubKeyTypeBLS12381)
 	genesis.ConsensusParams.Evidence.MaxAgeNumBlocks = e2e.EvidenceAgeHeight
 	genesis.ConsensusParams.Evidence.MaxAgeDuration = e2e.EvidenceAgeTime
-<<<<<<< HEAD
 
 	for validator, validatorUpdate := range testnet.Validators {
 		if validatorUpdate.PubKey == nil {
@@ -284,10 +267,6 @@
 			return genesis, err
 		}
 
-=======
-	genesis.ConsensusParams.ABCI.VoteExtensionsEnableHeight = testnet.VoteExtensionsEnableHeight
-	for validator, power := range testnet.Validators {
->>>>>>> d433ebe6
 		genesis.Validators = append(genesis.Validators, types.GenesisValidator{
 			Name:      validator.Name,
 			PubKey:    pubkey,
@@ -420,20 +399,6 @@
 // MakeAppConfig generates an ABCI application config for a node.
 func MakeAppConfig(node *e2e.Node) ([]byte, error) {
 	cfg := map[string]interface{}{
-<<<<<<< HEAD
-		"chain_id":            node.Testnet.Name,
-		"dir":                 "data/app",
-		"listen":              AppAddressUNIX,
-		"mode":                node.Mode,
-		"proxy_port":          node.ProxyPort,
-		"protocol":            "socket",
-		"persist_interval":    node.PersistInterval,
-		"snapshot_interval":   node.SnapshotInterval,
-		"retain_blocks":       node.RetainBlocks,
-		"key_type":            bls12381.KeyType,
-		"privval_server_type": "dashcore",
-		"privval_server":      PrivvalAddressDashCore,
-=======
 		"chain_id":                  node.Testnet.Name,
 		"dir":                       "data/app",
 		"listen":                    AppAddressUNIX,
@@ -443,13 +408,14 @@
 		"persist_interval":          node.PersistInterval,
 		"snapshot_interval":         node.SnapshotInterval,
 		"retain_blocks":             node.RetainBlocks,
-		"key_type":                  node.PrivvalKey.Type(),
+		"key_type":                  bls12381.KeyType,
+		"privval_server_type":       "dashcore",
+		"privval_server":            PrivvalAddressDashCore,
 		"prepare_proposal_delay_ms": node.Testnet.PrepareProposalDelayMS,
 		"process_proposal_delay_ms": node.Testnet.ProcessProposalDelayMS,
 		"check_tx_delay_ms":         node.Testnet.CheckTxDelayMS,
 		"vote_extension_delay_ms":   node.Testnet.VoteExtensionDelayMS,
 		"finalize_block_delay_ms":   node.Testnet.FinalizeBlockDelayMS,
->>>>>>> d433ebe6
 	}
 
 	switch node.Testnet.ABCIProtocol {
