package e2e_test

import (
	"context"
	"os"
	"sort"
	"sync"
	"testing"

	"github.com/stretchr/testify/require"

	rpchttp "github.com/tendermint/tendermint/rpc/client/http"
	rpctypes "github.com/tendermint/tendermint/rpc/coretypes"
	e2e "github.com/tendermint/tendermint/test/e2e/pkg"
	"github.com/tendermint/tendermint/types"
)

func init() {
	// This can be used to manually specify a testnet manifest and/or node to
	// run tests against. The testnet must have been started by the runner first.
	// os.Setenv("E2E_MANIFEST", "networks/ci.toml")
	// os.Setenv("E2E_NODE", "validator01")
}

var (
	testnetCache    = map[string]e2e.Testnet{}
	testnetCacheMtx = sync.Mutex{}
	blocksCache     = map[string][]*types.Block{}
	blocksCacheMtx  = sync.Mutex{}
)

// testNode runs tests for testnet nodes. The callback function is
// given a single stateful node to test, running as a subtest in
// parallel with other subtests.
//
// The testnet manifest must be given as the envvar E2E_MANIFEST. If not set,
// these tests are skipped so that they're not picked up during normal unit
// test runs. If E2E_NODE is also set, only the specified node is tested,
// otherwise all nodes are tested.
func testNode(t *testing.T, testFunc func(context.Context, *testing.T, e2e.Node)) {
	t.Helper()

	testnet := loadTestnet(t)
	nodes := testnet.Nodes

	if name := os.Getenv("E2E_NODE"); name != "" {
		node := testnet.LookupNode(name)
		require.NotNil(t, node, "node %q not found in testnet %q", name, testnet.Name)
		nodes = []*e2e.Node{node}
	} else {
		sort.Slice(nodes, func(i, j int) bool {
			return nodes[i].Name < nodes[j].Name
		})
	}

	for _, node := range nodes {
		node := *node

		if node.Stateless() {
			continue
		}

		t.Run(node.Name, func(t *testing.T) {
<<<<<<< HEAD
			testFunc(t, node)
=======
			ctx, cancel := context.WithCancel(context.Background())
			defer cancel()

			testFunc(ctx, t, node)
>>>>>>> 6c40ad39
		})
	}
}

// loadTestnet loads the testnet based on the E2E_MANIFEST envvar.
func loadTestnet(t *testing.T) e2e.Testnet {
	t.Helper()

	manifest := os.Getenv("E2E_MANIFEST")
	if manifest == "" {
		t.Skip("E2E_MANIFEST not set, not an end-to-end test run")
	}

	testnetCacheMtx.Lock()
	defer testnetCacheMtx.Unlock()
	if testnet, ok := testnetCache[manifest]; ok {
		return testnet
	}

	testnet, err := e2e.LoadTestnet(manifest)
	require.NoError(t, err)
	testnetCache[manifest] = *testnet
	return *testnet
}

// fetchBlockChain fetches a complete, up-to-date block history from
// the freshest testnet archive node.
func fetchBlockChain(ctx context.Context, t *testing.T) []*types.Block {
	t.Helper()

	testnet := loadTestnet(t)

	// Find the freshest archive node
	var (
		client *rpchttp.HTTP
		status *rpctypes.ResultStatus
	)
	for _, node := range testnet.ArchiveNodes() {
		c, err := node.Client()
		require.NoError(t, err)
		s, err := c.Status(ctx)
		require.NoError(t, err)
		if status == nil || s.SyncInfo.LatestBlockHeight > status.SyncInfo.LatestBlockHeight {
			client = c
			status = s
		}
	}
	require.NotNil(t, client, "couldn't find an archive node")

	// Fetch blocks. Look for existing block history in the block cache, and
	// extend it with any new blocks that have been produced.
	blocksCacheMtx.Lock()
	defer blocksCacheMtx.Unlock()

	from := status.SyncInfo.EarliestBlockHeight
	to := status.SyncInfo.LatestBlockHeight
	blocks, ok := blocksCache[testnet.Name]
	if !ok {
		blocks = make([]*types.Block, 0, to-from+1)
	}
	if len(blocks) > 0 {
		from = blocks[len(blocks)-1].Height + 1
	}

	for h := from; h <= to; h++ {
		resp, err := client.Block(ctx, &(h))
		require.NoError(t, err)
		require.NotNil(t, resp.Block)
		require.Equal(t, h, resp.Block.Height, "unexpected block height %v", resp.Block.Height)
		blocks = append(blocks, resp.Block)
	}
	require.NotEmpty(t, blocks, "blockchain does not contain any blocks")
	blocksCache[testnet.Name] = blocks

	return blocks
}<|MERGE_RESOLUTION|>--- conflicted
+++ resolved
@@ -61,14 +61,10 @@
 		}
 
 		t.Run(node.Name, func(t *testing.T) {
-<<<<<<< HEAD
-			testFunc(t, node)
-=======
 			ctx, cancel := context.WithCancel(context.Background())
 			defer cancel()
 
 			testFunc(ctx, t, node)
->>>>>>> 6c40ad39
 		})
 	}
 }
