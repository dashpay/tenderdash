--- conflicted
+++ resolved
@@ -1,8 +1,4 @@
-<<<<<<< HEAD
-FROM golang:1.15
-=======
 FROM golang:1.16
->>>>>>> 97a3e44e
 
 # Grab deps (jq, hexdump, xxd, killall)
 RUN apt-get update && \
