#!/bin/bash
set -exo pipefail

#- kvstore over socket, curl

# TODO: install everything

GOPATH=$(go env GOPATH)
export PATH="$GOBIN:$PATH"
export TMHOME=$HOME/.tenderdash_app

<<<<<<< HEAD
function kvstore_over_socket(){
    rm -rf $TMHOME
    tenderdash init validator
=======
function init_validator() {
    rm -rf -- "$TMHOME"
    tendermint init validator

    # The default configuration sets a null indexer, but these tests require
    # indexing to be enabled. Rewrite the config file to set the "kv" indexer
    # before starting up the node.
    sed -i'' -e '/indexer = \["null"\]/c\
indexer = ["kv"]' "$TMHOME/config/config.toml"
}

function kvstore_over_socket() {
    init_validator
>>>>>>> 6c40ad39
    echo "Starting kvstore_over_socket"
    abci-cli kvstore > /dev/null &
    pid_kvstore=$!
    tenderdash start --mode validator > tenderdash.log &
    pid_tenderdash=$!
    sleep 5

    echo "running test"
    bash test/app/kvstore_test.sh "KVStore over Socket"

    kill -9 $pid_kvstore $pid_tenderdash
}

<<<<<<< HEAD
# start tenderdash first
function kvstore_over_socket_reorder(){
    rm -rf $TMHOME
    tenderdash init validator
    echo "Starting kvstore_over_socket_reorder (ie. start tenderdash first)"
    tenderdash start --mode validator > tenderdash.log &
    pid_tenderdash=$!
=======
# start tendermint first
function kvstore_over_socket_reorder() {
    init_validator
    echo "Starting kvstore_over_socket_reorder (ie. start tendermint first)"
    tendermint start --mode validator > tendermint.log &
    pid_tendermint=$!
>>>>>>> 6c40ad39
    sleep 2
    abci-cli kvstore > /dev/null &
    pid_kvstore=$!
    sleep 5

    echo "running test"
    bash test/app/kvstore_test.sh "KVStore over Socket"

    kill -9 $pid_kvstore $pid_tenderdash
}

<<<<<<< HEAD
function counter_over_socket() {
    rm -rf $TMHOME
    tenderdash init validator
    echo "Starting counter_over_socket"
    abci-cli counter --serial > /dev/null &
    pid_counter=$!
    tenderdash start --mode validator > tenderdash.log &
    pid_tenderdash=$!
    sleep 5

    echo "running test"
    bash test/app/counter_test.sh "Counter over Socket"

    kill -9 $pid_counter $pid_tenderdash
}

function counter_over_grpc() {
    rm -rf $TMHOME
    tenderdash init validator
    echo "Starting counter_over_grpc"
    abci-cli counter --serial --abci grpc > /dev/null &
    pid_counter=$!
    tenderdash start --mode validator --abci grpc > tenderdash.log &
    pid_tenderdash=$!
    sleep 5

    echo "running test"
    bash test/app/counter_test.sh "Counter over GRPC"

    kill -9 $pid_counter $pid_tenderdash
}

function counter_over_grpc_grpc() {
    rm -rf $TMHOME
    tenderdash init validator
    echo "Starting counter_over_grpc_grpc (ie. with grpc broadcast_tx)"
    abci-cli counter --serial --abci grpc > /dev/null &
    pid_counter=$!
    sleep 1
    GRPC_PORT=36656
    tenderdash start --mode validator --abci grpc --rpc.grpc_laddr tcp://localhost:$GRPC_PORT > tenderdash.log &
    pid_tenderdash=$!
    sleep 5

    echo "running test"
    GRPC_BROADCAST_TX=true bash test/app/counter_test.sh "Counter over GRPC via GRPC BroadcastTx"

    kill -9 $pid_counter $pid_tenderdash
}

=======
>>>>>>> 6c40ad39
case "$1" in
    "kvstore_over_socket")
    kvstore_over_socket
    ;;
		"kvstore_over_socket_reorder")
    kvstore_over_socket_reorder
    ;;
*)
    echo "Running all"
    kvstore_over_socket
    echo ""
    kvstore_over_socket_reorder
    echo ""
esac<|MERGE_RESOLUTION|>--- conflicted
+++ resolved
@@ -5,18 +5,12 @@
 
 # TODO: install everything
 
-GOPATH=$(go env GOPATH)
 export PATH="$GOBIN:$PATH"
 export TMHOME=$HOME/.tenderdash_app
 
-<<<<<<< HEAD
-function kvstore_over_socket(){
-    rm -rf $TMHOME
-    tenderdash init validator
-=======
 function init_validator() {
     rm -rf -- "$TMHOME"
-    tendermint init validator
+    tenderdash init validator
 
     # The default configuration sets a null indexer, but these tests require
     # indexing to be enabled. Rewrite the config file to set the "kv" indexer
@@ -27,7 +21,6 @@
 
 function kvstore_over_socket() {
     init_validator
->>>>>>> 6c40ad39
     echo "Starting kvstore_over_socket"
     abci-cli kvstore > /dev/null &
     pid_kvstore=$!
@@ -41,22 +34,12 @@
     kill -9 $pid_kvstore $pid_tenderdash
 }
 
-<<<<<<< HEAD
-# start tenderdash first
-function kvstore_over_socket_reorder(){
-    rm -rf $TMHOME
-    tenderdash init validator
-    echo "Starting kvstore_over_socket_reorder (ie. start tenderdash first)"
-    tenderdash start --mode validator > tenderdash.log &
-    pid_tenderdash=$!
-=======
 # start tendermint first
 function kvstore_over_socket_reorder() {
     init_validator
-    echo "Starting kvstore_over_socket_reorder (ie. start tendermint first)"
-    tendermint start --mode validator > tendermint.log &
+    echo "Starting kvstore_over_socket_reorder (ie. start tenderdash first)"
+    tenderdash start --mode validator > tenderdash.log &
     pid_tendermint=$!
->>>>>>> 6c40ad39
     sleep 2
     abci-cli kvstore > /dev/null &
     pid_kvstore=$!
@@ -68,7 +51,6 @@
     kill -9 $pid_kvstore $pid_tenderdash
 }
 
-<<<<<<< HEAD
 function counter_over_socket() {
     rm -rf $TMHOME
     tenderdash init validator
@@ -119,8 +101,6 @@
     kill -9 $pid_counter $pid_tenderdash
 }
 
-=======
->>>>>>> 6c40ad39
 case "$1" in
     "kvstore_over_socket")
     kvstore_over_socket
