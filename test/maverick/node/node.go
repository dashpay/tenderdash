--- conflicted
+++ resolved
@@ -677,7 +677,6 @@
 	}()
 	return nil
 }
-
 // NewNode returns a new, ready to go, Tendermint Node.
 func NewNode(config *cfg.Config,
 	privValidator types.PrivValidator,
@@ -687,7 +686,6 @@
 	dbProvider DBProvider,
 	metricsProvider MetricsProvider,
 	logger log.Logger,
-	misbehaviors map[int64]cs.Misbehavior,
 	options ...Option) (*Node, error) {
 
 	blockStore, stateDB, err := initDBs(config, dbProvider)
@@ -722,56 +720,9 @@
 		return nil, err
 	}
 
-	useDashCoreSigning := false
 	var weAreOnlyValidator bool
 	var proTxHash crypto.ProTxHash
 	if config.PrivValidatorCoreRPCHost != "" {
-		useDashCoreSigning = true
-		weAreOnlyValidator = false
-	} else {
-		if config.PrivValidatorListenAddr != "" {
-			// If an address is provided, listen on the socket for a connection from an
-			// external signing process.
-			// FIXME: we should start services inside OnStart
-			privValidator, err = createAndStartPrivValidatorSocketClient(config.PrivValidatorListenAddr, genDoc.ChainID, genDoc.QuorumHash, logger)
-			if err != nil {
-				return nil, fmt.Errorf("error with private validator socket client: %w", err)
-			}
-
-		}
-		proTxHash, err = privValidator.GetProTxHash()
-		if err != nil {
-			return nil, fmt.Errorf("can't get proTxHash: %w", err)
-		}
-		weAreOnlyValidator = onlyValidatorIsUs(state, proTxHash)
-	}
-
-	// Determine whether we should attempt state sync.
-	stateSync := config.StateSync.Enable && !weAreOnlyValidator
-	if stateSync && state.LastBlockHeight > 0 {
-		logger.Info("Found local state with non-zero height, skipping state sync")
-		stateSync = false
-	}
-
-	// Create the handshaker, which calls RequestInfo, sets the AppVersion on the state,
-	// and replays any blocks as necessary to sync tendermint with the app.
-	consensusLogger := logger.With("module", "consensus")
-	if !stateSync {
-		if err := doHandshake(stateStore, state, blockStore, genDoc, eventBus, proxyApp, consensusLogger); err != nil {
-			return nil, err
-		}
-
-		// Reload the state. It will have the Version.Consensus.App set by the
-		// Handshake, and may have other modifications as well (ie. depending on
-		// what happened during block replay).
-		state, err = stateStore.Load()
-		if err != nil {
-			return nil, fmt.Errorf("cannot load state for new node: %w", err)
-		}
-	}
-
-	// This needs to be done after init chain so we can get the first quorum hash
-	if useDashCoreSigning {
 		logger.Info("Initializing Dash Core Signing", "quorum hash", state.Validators.QuorumHash.String())
 		username := config.BaseConfig.PrivValidatorCoreRPCUsername
 		password := config.BaseConfig.PrivValidatorCoreRPCPassword
@@ -780,13 +731,7 @@
 			llmqType = btcjson.LLMQType_100_67
 		}
 		// If a local port is provided for Dash Core rpc into the service to sign.
-<<<<<<< HEAD
-		privValidator, err = createAndStartPrivValidatorRPCClient(config.PrivValidatorCoreRPCHost,
-			state.Validators.QuorumHash, btcjson.LLMQType(config.LLMQTypeUsed), username, password, logger)
-=======
-		privValidator, err = createAndStartPrivValidatorRPCClient(config.PrivValidatorCoreRPCHost, genDoc.ChainID,
-			state.Validators.QuorumHash, llmqType, username, password, logger)
->>>>>>> 3887911d
+		privValidator, err = createAndStartPrivValidatorRPCClient(config.PrivValidatorCoreRPCHost, config.Consensus.QuorumType, username, password, logger)
 		if err != nil {
 			return nil, fmt.Errorf("error with private validator socket client: %w", err)
 		}
@@ -794,7 +739,48 @@
 		if err != nil {
 			return nil, fmt.Errorf("can't get proTxHash using dash core signing: %w", err)
 		}
-		weAreOnlyValidator = onlyValidatorIsUs(state, proTxHash)
+		logger.Info("Connected to Core RPC", "proTxHash", proTxHash.String())
+	} else if config.PrivValidatorListenAddr != "" {
+		// If an address is provided, listen on the socket for a connection from an
+		// external signing process.
+		// FIXME: we should start services inside OnStart
+		privValidator, err = createAndStartPrivValidatorSocketClient(config.PrivValidatorListenAddr, genDoc.ChainID, genDoc.QuorumHash, logger)
+		if err != nil {
+			return nil, fmt.Errorf("error with private validator socket client: %w", err)
+		}
+		proTxHash, err = privValidator.GetProTxHash()
+		if err != nil {
+			return nil, fmt.Errorf("can't get proTxHash through listen address: %w", err)
+		}
+		logger.Info("Connected to Private Validator through listen address", "proTxHash", proTxHash.String())
+	}
+	weAreOnlyValidator = onlyValidatorIsUs(state, proTxHash)
+
+	// Determine whether we should attempt state sync.
+	stateSync := config.StateSync.Enable && !weAreOnlyValidator
+	if stateSync && state.LastBlockHeight > 0 {
+		logger.Info("Found local state with non-zero height, skipping state sync")
+		stateSync = false
+	}
+
+	// Create the handshaker, which calls RequestInfo, sets the AppVersion on the state,
+	// and replays any blocks as necessary to sync tendermint with the app.
+	consensusLogger := logger.With("module", "consensus")
+	if !stateSync {
+		handshaker := cs.NewHandshaker(stateStore, state, blockStore, genDoc, config.Consensus.AppHashSize)
+		handshaker.SetLogger(consensusLogger)
+		handshaker.SetEventBus(eventBus)
+		if err := handshaker.Handshake(proxyApp); err != nil {
+			return nil, fmt.Errorf("error during handshake: %v", err)
+		}
+
+		// Reload the state. It will have the Version.Consensus.App set by the
+		// Handshake, and may have other modifications as well (ie. depending on
+		// what happened during block replay).
+		state, err = stateStore.Load()
+		if err != nil {
+			return nil, fmt.Errorf("cannot load state for new node: %w", err)
+		}
 	}
 
 	// Determine whether we should do fast sync. This must happen after the handshake, since the
@@ -805,11 +791,16 @@
 
 	csMetrics, p2pMetrics, memplMetrics, smMetrics := metricsProvider(genDoc.ChainID)
 
-	// Make MempoolReactor
+	// Make Mempool Reactor
 	mempoolReactor, mempool := createMempoolAndMempoolReactor(config, proxyApp, state, memplMetrics, logger)
 
 	// Make Evidence Reactor
 	evidenceReactor, evidencePool, err := createEvidenceReactor(config, dbProvider, stateDB, blockStore, logger)
+	if err != nil {
+		return nil, err
+	}
+
+	nextCoreChainLock, err := types.CoreChainLockFromProto(genDoc.InitialProposalCoreChainLock)
 	if err != nil {
 		return nil, err
 	}
@@ -822,7 +813,7 @@
 		proxyApp.Query(),
 		mempool,
 		evidencePool,
-		nil,
+		nextCoreChainLock,
 		sm.BlockExecutorWithMetrics(smMetrics),
 		sm.BlockExecutorWithAppHashSize(config.Consensus.AppHashSize),
 	)
@@ -840,11 +831,10 @@
 	} else if fastSync {
 		csMetrics.FastSyncing.Set(1)
 	}
-
-	logger.Info("Setting up maverick consensus reactor", "Misbehaviors", misbehaviors)
 	consensusReactor, consensusState := createConsensusReactor(
 		config, state, blockExec, blockStore, mempool, evidencePool,
-		privValidator, csMetrics, stateSync || fastSync, eventBus, consensusLogger, misbehaviors)
+		privValidator, csMetrics, stateSync || fastSync, eventBus, consensusLogger,
+	)
 
 	// Set up state sync reactor, and schedule a sync if requested.
 	// FIXME The way we do phased startups (e.g. replay -> fast sync -> consensus) is very messy,
