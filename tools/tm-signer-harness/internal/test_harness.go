--- conflicted
+++ resolved
@@ -4,6 +4,7 @@
 	"bytes"
 	"context"
 	"fmt"
+	"github.com/tendermint/tendermint/crypto/tmhash"
 	"net"
 	"os"
 	"os/signal"
@@ -14,13 +15,7 @@
 	"github.com/tendermint/tendermint/crypto"
 
 	"github.com/tendermint/tendermint/crypto/ed25519"
-<<<<<<< HEAD
-
-	"github.com/tendermint/tendermint/crypto/tmhash"
-
-=======
 	"github.com/tendermint/tendermint/internal/state"
->>>>>>> 97a3e44e
 	"github.com/tendermint/tendermint/privval"
 
 	"github.com/tendermint/tendermint/libs/log"
@@ -206,20 +201,12 @@
 // local Tendermint version.
 func (th *TestHarness) TestPublicKey() error {
 	th.logger.Info("TEST: Public key of remote signer")
-<<<<<<< HEAD
-	fpvk, err := th.fpv.GetPubKey(th.quorumHash)
-=======
-	fpvk, err := th.fpv.GetPubKey(context.Background())
->>>>>>> 97a3e44e
+	fpvk, err := th.fpv.GetPubKey(context.Background(), th.quorumHash)
 	if err != nil {
 		return err
 	}
 	th.logger.Info("Local", "pubKey", fpvk)
-<<<<<<< HEAD
-	sck, err := th.signerClient.GetPubKey(th.quorumHash)
-=======
-	sck, err := th.signerClient.GetPubKey(context.Background())
->>>>>>> 97a3e44e
+	sck, err := th.signerClient.GetPubKey(context.Background(), th.quorumHash)
 	if err != nil {
 		return err
 	}
@@ -253,13 +240,8 @@
 		Timestamp: time.Now(),
 	}
 	p := prop.ToProto()
-<<<<<<< HEAD
 	propSignID := types.ProposalBlockSignID(th.chainID, p, btcjson.LLMQType_5_60, th.quorumHash)
-	if _, err := th.signerClient.SignProposal(th.chainID, btcjson.LLMQType_5_60, th.quorumHash, p); err != nil {
-=======
-	propBytes := types.ProposalSignBytes(th.chainID, p)
-	if err := th.signerClient.SignProposal(context.Background(), th.chainID, p); err != nil {
->>>>>>> 97a3e44e
+	if _, err := th.signerClient.SignProposal(context.Background(), th.chainID, btcjson.LLMQType_5_60, th.quorumHash, p); err != nil {
 		th.logger.Error("FAILED: Signing of proposal", "err", err)
 		return newTestHarnessError(ErrTestSignProposalFailed, err, "")
 	}
@@ -270,11 +252,7 @@
 		th.logger.Error("FAILED: Signed proposal is invalid", "err", err)
 		return newTestHarnessError(ErrTestSignProposalFailed, err, "")
 	}
-<<<<<<< HEAD
-	sck, err := th.signerClient.GetPubKey(th.quorumHash)
-=======
-	sck, err := th.signerClient.GetPubKey(context.Background())
->>>>>>> 97a3e44e
+	sck, err := th.signerClient.GetPubKey(context.Background(), th.quorumHash)
 	if err != nil {
 		return err
 	}
@@ -317,11 +295,7 @@
 		voteBlockID := types.VoteBlockSignID(th.chainID, v, btcjson.LLMQType_5_60, th.quorumHash)
 		stateIDSignID := stateID.SignID(th.chainID, btcjson.LLMQType_5_60, th.quorumHash)
 		// sign the vote
-<<<<<<< HEAD
-		if err := th.signerClient.SignVote(th.chainID, btcjson.LLMQType_5_60, th.quorumHash, v, stateID, nil); err != nil {
-=======
-		if err := th.signerClient.SignVote(context.Background(), th.chainID, v); err != nil {
->>>>>>> 97a3e44e
+		if err := th.signerClient.SignVote(context.Background(), th.chainID, btcjson.LLMQType_5_60, th.quorumHash, v, stateID, nil); err != nil {
 			th.logger.Error("FAILED: Signing of vote", "err", err)
 			return newTestHarnessError(ErrTestSignVoteFailed, err, fmt.Sprintf("voteType=%d", voteType))
 		}
@@ -333,11 +307,7 @@
 			th.logger.Error("FAILED: Signed vote is invalid", "err", err)
 			return newTestHarnessError(ErrTestSignVoteFailed, err, fmt.Sprintf("voteType=%d", voteType))
 		}
-<<<<<<< HEAD
-		sck, err := th.signerClient.GetPubKey(th.quorumHash)
-=======
-		sck, err := th.signerClient.GetPubKey(context.Background())
->>>>>>> 97a3e44e
+		sck, err := th.signerClient.GetPubKey(context.Background(), th.quorumHash)
 		if err != nil {
 			return err
 		}
