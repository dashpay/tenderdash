package commands

import (
	"context"
	"errors"
	"testing"

	"github.com/spf13/cobra"
	"github.com/stretchr/testify/mock"
	"github.com/stretchr/testify/require"
	dbm "github.com/tendermint/tm-db"

	abcitypes "github.com/tendermint/tendermint/abci/types"
	"github.com/tendermint/tendermint/config"
	"github.com/tendermint/tendermint/internal/state/indexer"
	"github.com/tendermint/tendermint/internal/state/mocks"
	"github.com/tendermint/tendermint/libs/log"
	"github.com/tendermint/tendermint/types"

	_ "github.com/lib/pq" // for the psql sink
)

const (
	height int64 = 10
	base   int64 = 2
)

func setupReIndexEventCmd(ctx context.Context, conf *config.Config, logger log.Logger) *cobra.Command {
	cmd := MakeReindexEventCommand(conf, logger)

	reIndexEventCmd := &cobra.Command{
		Use: cmd.Use,
		Run: func(cmd *cobra.Command, args []string) {},
	}

	_ = reIndexEventCmd.ExecuteContext(ctx)

	return reIndexEventCmd
}

func TestReIndexEventCheckHeight(t *testing.T) {
	mockBlockStore := &mocks.BlockStore{}
	mockBlockStore.
		On("Base").Return(base).
		On("Height").Return(height)

	testCases := []struct {
		startHeight int64
		endHeight   int64
		validHeight bool
	}{
		{0, 0, true},
		{0, base, true},
		{0, base - 1, false},
		{0, height, true},
		{0, height + 1, true},
		{0, 0, true},
		{base - 1, 0, false},
		{base, 0, true},
		{base, base, true},
		{base, base - 1, false},
		{base, height, true},
		{base, height + 1, true},
		{height, 0, true},
		{height, base, false},
		{height, height - 1, false},
		{height, height, true},
		{height, height + 1, true},
		{height + 1, 0, false},
	}

	for _, tc := range testCases {
		err := checkValidHeight(mockBlockStore, checkValidHeightArgs{startHeight: tc.startHeight, endHeight: tc.endHeight})
		if tc.validHeight {
			require.NoError(t, err)
		} else {
			require.Error(t, err)
		}
	}
}

func TestLoadEventSink(t *testing.T) {
	testCases := []struct {
		sinks   []string
		connURL string
		loadErr bool
	}{
		{[]string{}, "", true},
		{[]string{"NULL"}, "", true},
		{[]string{"KV"}, "", false},
		{[]string{"KV", "KV"}, "", true},
		{[]string{"PSQL"}, "", true},         // true because empty connect url
		{[]string{"PSQL"}, "wrongUrl", true}, // true because wrong connect url
		// skip to test PSQL connect with correct url
		{[]string{"UnsupportedSinkType"}, "wrongUrl", true},
	}

	for _, tc := range testCases {
		cfg := config.TestConfig()
		cfg.TxIndex.Indexer = tc.sinks
		cfg.TxIndex.PsqlConn = tc.connURL
		_, err := loadEventSinks(cfg)
		if tc.loadErr {
			require.Error(t, err)
		} else {
			require.NoError(t, err)
		}
	}
}

func TestLoadBlockStore(t *testing.T) {
	testCfg, err := config.ResetTestRoot(t.TempDir(), t.Name())
	require.NoError(t, err)
	testCfg.DBBackend = "goleveldb"
	_, _, err = loadStateAndBlockStore(testCfg)
	// we should return an error because the state store and block store
	// don't yet exist
	require.Error(t, err)

	dbType := dbm.BackendType(testCfg.DBBackend)
	bsdb, err := dbm.NewDB("blockstore", dbType, testCfg.DBDir())
	require.NoError(t, err)
	bsdb.Close()

	ssdb, err := dbm.NewDB("state", dbType, testCfg.DBDir())
	require.NoError(t, err)
	ssdb.Close()

	bs, ss, err := loadStateAndBlockStore(testCfg)
	require.NoError(t, err)
	require.NotNil(t, bs)
	require.NotNil(t, ss)
}

func TestReIndexEvent(t *testing.T) {
	mockBlockStore := &mocks.BlockStore{}
	mockStateStore := &mocks.Store{}
	mockEventSink := &mocks.EventSink{}

	mockBlockStore.
		On("Base").Return(base).
		On("Height").Return(height).
		On("LoadBlock", base).Return(nil).Once().
		On("LoadBlock", base).Return(&types.Block{Data: types.Data{Txs: types.Txs{make(types.Tx, 1)}}}).
		On("LoadBlock", height).Return(&types.Block{Data: types.Data{Txs: types.Txs{make(types.Tx, 1)}}})

	mockEventSink.
		On("Type").Return(indexer.KV).
		On("IndexBlockEvents", mock.AnythingOfType("types.EventDataNewBlockHeader")).Return(errors.New("")).Once().
		On("IndexBlockEvents", mock.AnythingOfType("types.EventDataNewBlockHeader")).Return(nil).
		On("IndexTxEvents", mock.AnythingOfType("[]*types.TxResult")).Return(errors.New("")).Once().
		On("IndexTxEvents", mock.AnythingOfType("[]*types.TxResult")).Return(nil)

	dtx := abcitypes.ExecTxResult{}
<<<<<<< HEAD
	abciResp := &prototmstate.ABCIResponses{
		ProcessProposal: &abcitypes.ResponseProcessProposal{
			TxResults: []*abcitypes.ExecTxResult{&dtx},
		},
=======
	abciResp := &abcitypes.ResponseFinalizeBlock{
		TxResults: []*abcitypes.ExecTxResult{&dtx},
>>>>>>> 5a2320f1
	}

	mockStateStore.
		On("LoadFinalizeBlockResponses", base).Return(nil, errors.New("")).Once().
		On("LoadFinalizeBlockResponses", base).Return(abciResp, nil).
		On("LoadFinalizeBlockResponses", height).Return(abciResp, nil)

	testCases := []struct {
		startHeight int64
		endHeight   int64
		reIndexErr  bool
	}{
		{base, height, true}, // LoadBlock error
		{base, height, true}, // LoadFinalizeBlockResponses error
		{base, height, true}, // index block event error
		{base, height, true}, // index tx event error
		{base, base, false},
		{height, height, false},
	}

	ctx, cancel := context.WithCancel(context.Background())
	defer cancel()
	logger := log.NewNopLogger()
	conf := config.DefaultConfig()

	for _, tc := range testCases {
		err := eventReIndex(
			setupReIndexEventCmd(ctx, conf, logger),
			eventReIndexArgs{
				sinks:       []indexer.EventSink{mockEventSink},
				blockStore:  mockBlockStore,
				stateStore:  mockStateStore,
				startHeight: tc.startHeight,
				endHeight:   tc.endHeight,
			})

		if tc.reIndexErr {
			require.Error(t, err)
		} else {
			require.NoError(t, err)
		}
	}
}<|MERGE_RESOLUTION|>--- conflicted
+++ resolved
@@ -152,15 +152,10 @@
 		On("IndexTxEvents", mock.AnythingOfType("[]*types.TxResult")).Return(nil)
 
 	dtx := abcitypes.ExecTxResult{}
-<<<<<<< HEAD
 	abciResp := &prototmstate.ABCIResponses{
 		ProcessProposal: &abcitypes.ResponseProcessProposal{
 			TxResults: []*abcitypes.ExecTxResult{&dtx},
 		},
-=======
-	abciResp := &abcitypes.ResponseFinalizeBlock{
-		TxResults: []*abcitypes.ExecTxResult{&dtx},
->>>>>>> 5a2320f1
 	}
 
 	mockStateStore.
