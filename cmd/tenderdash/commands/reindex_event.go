package commands

import (
	"errors"
	"fmt"
	"path/filepath"
	"strings"

	"github.com/spf13/cobra"
	dbm "github.com/tendermint/tm-db"

	abcitypes "github.com/tendermint/tendermint/abci/types"
	tmcfg "github.com/tendermint/tendermint/config"
	"github.com/tendermint/tendermint/internal/libs/progressbar"
	"github.com/tendermint/tendermint/internal/state"
	"github.com/tendermint/tendermint/internal/state/indexer"
	"github.com/tendermint/tendermint/internal/state/indexer/sink/kv"
	"github.com/tendermint/tendermint/internal/state/indexer/sink/psql"
	"github.com/tendermint/tendermint/internal/store"
	"github.com/tendermint/tendermint/libs/log"
	"github.com/tendermint/tendermint/libs/os"
	"github.com/tendermint/tendermint/rpc/coretypes"
	"github.com/tendermint/tendermint/types"
)

const (
	reindexFailed = "event re-index failed: "
)

// MakeReindexEventCommand constructs a command to re-index events in a block height interval.
func MakeReindexEventCommand(conf *tmcfg.Config, logger log.Logger) *cobra.Command {
	var (
		startHeight int64
		endHeight   int64
	)

	cmd := &cobra.Command{
		Use:   "reindex-event",
		Short: "reindex events to the event store backends",
		Long: `
reindex-event is an offline tooling to re-index block and tx events to the eventsinks,
you can run this command when the event store backend dropped/disconnected or you want to
replace the backend. The default start-height is 0, meaning the tooling will start
reindex from the base block height(inclusive); and the default end-height is 0, meaning
the tooling will reindex until the latest block height(inclusive). User can omit
either or both arguments.
	`,
		Example: `
	tendermint reindex-event
	tendermint reindex-event --start-height 2
	tendermint reindex-event --end-height 10
	tendermint reindex-event --start-height 2 --end-height 10
	`,
		RunE: func(cmd *cobra.Command, args []string) error {
			bs, ss, err := loadStateAndBlockStore(conf)
			if err != nil {
				return fmt.Errorf("%s: %w", reindexFailed, err)
			}

			cvhArgs := checkValidHeightArgs{
				startHeight: startHeight,
				endHeight:   endHeight,
			}
			if err := checkValidHeight(bs, cvhArgs); err != nil {
				return fmt.Errorf("%s: %w", reindexFailed, err)
			}

			es, err := loadEventSinks(conf)
			if err != nil {
				return fmt.Errorf("%s: %w", reindexFailed, err)
			}

			riArgs := eventReIndexArgs{
				startHeight: startHeight,
				endHeight:   endHeight,
				sinks:       es,
				blockStore:  bs,
				stateStore:  ss,
			}
			if err := eventReIndex(cmd, riArgs); err != nil {
				return fmt.Errorf("%s: %w", reindexFailed, err)
			}

			logger.Info("event re-index finished")
			return nil
		},
	}

	cmd.Flags().Int64Var(&startHeight, "start-height", 0, "the block height would like to start for re-index")
	cmd.Flags().Int64Var(&endHeight, "end-height", 0, "the block height would like to finish for re-index")
	return cmd
}

func loadEventSinks(cfg *tmcfg.Config) ([]indexer.EventSink, error) {
	// Check duplicated sinks.
	sinks := map[string]bool{}
	for _, s := range cfg.TxIndex.Indexer {
		sl := strings.ToLower(s)
		if sinks[sl] {
			return nil, errors.New("found duplicated sinks, please check the tx-index section in the config.toml")
		}
		sinks[sl] = true
	}

	eventSinks := []indexer.EventSink{}

	for k := range sinks {
		switch k {
		case string(indexer.NULL):
			return nil, errors.New("found null event sink, please check the tx-index section in the config.toml")
		case string(indexer.KV):
			store, err := tmcfg.DefaultDBProvider(&tmcfg.DBContext{ID: "tx_index", Config: cfg})
			if err != nil {
				return nil, err
			}
			eventSinks = append(eventSinks, kv.NewEventSink(store))
		case string(indexer.PSQL):
			conn := cfg.TxIndex.PsqlConn
			if conn == "" {
				return nil, errors.New("the psql connection settings cannot be empty")
			}
			es, err := psql.NewEventSink(conn, cfg.ChainID())
			if err != nil {
				return nil, err
			}
			eventSinks = append(eventSinks, es)
		default:
			return nil, errors.New("unsupported event sink type")
		}
	}

	if len(eventSinks) == 0 {
		return nil, errors.New("no proper event sink can do event re-indexing," +
			" please check the tx-index section in the config.toml")
	}

	if !indexer.IndexingEnabled(eventSinks) {
		return nil, fmt.Errorf("no event sink has been enabled")
	}

	return eventSinks, nil
}

func loadStateAndBlockStore(cfg *tmcfg.Config) (*store.BlockStore, state.Store, error) {
	dbType := dbm.BackendType(cfg.DBBackend)

	if !os.FileExists(filepath.Join(cfg.DBDir(), "blockstore.db")) {
		return nil, nil, fmt.Errorf("no blockstore found in %v", cfg.DBDir())
	}

	// Get BlockStore
	blockStoreDB, err := dbm.NewDB("blockstore", dbType, cfg.DBDir())
	if err != nil {
		return nil, nil, err
	}
	blockStore := store.NewBlockStore(blockStoreDB)

	if !os.FileExists(filepath.Join(cfg.DBDir(), "state.db")) {
		return nil, nil, fmt.Errorf("no blockstore found in %v", cfg.DBDir())
	}

	// Get StateStore
	stateDB, err := dbm.NewDB("state", dbType, cfg.DBDir())
	if err != nil {
		return nil, nil, err
	}
	stateStore := state.NewStore(stateDB)

	return blockStore, stateStore, nil
}

type eventReIndexArgs struct {
	startHeight int64
	endHeight   int64
	sinks       []indexer.EventSink
	blockStore  state.BlockStore
	stateStore  state.Store
}

func eventReIndex(cmd *cobra.Command, args eventReIndexArgs) error {
	var bar progressbar.Bar
	bar.NewOption(args.startHeight-1, args.endHeight)

	fmt.Println("start re-indexing events:")
	defer bar.Finish()
	for i := args.startHeight; i <= args.endHeight; i++ {
		select {
		case <-cmd.Context().Done():
			return fmt.Errorf("event re-index terminated at height %d: %w", i, cmd.Context().Err())
		default:
			b := args.blockStore.LoadBlock(i)
			if b == nil {
				return fmt.Errorf("not able to load block at height %d from the blockstore", i)
			}

			r, err := args.stateStore.LoadFinalizeBlockResponses(i)
			if err != nil {
				return fmt.Errorf("not able to load ABCI Response at height %d from the statestore", i)
			}

			e := types.EventDataNewBlockHeader{
<<<<<<< HEAD
				Header:                b.Header,
				NumTxs:                int64(len(b.Txs)),
				ResultProcessProposal: *r.ProcessProposal,
			}
			if r.FinalizeBlock != nil {
				e.ResultFinalizeBlock = *r.FinalizeBlock
=======
				Header:              b.Header,
				NumTxs:              int64(len(b.Txs)),
				ResultFinalizeBlock: *r,
>>>>>>> 5a2320f1
			}
			var batch *indexer.Batch
			if e.NumTxs > 0 {
				batch = indexer.NewBatch(e.NumTxs)

				for i := range b.Data.Txs {
					tr := abcitypes.TxResult{
						Height: b.Height,
						Index:  uint32(i),
						Tx:     b.Data.Txs[i],
<<<<<<< HEAD
						Result: *(r.ProcessProposal.TxResults[i]),
=======
						Result: *(r.TxResults[i]),
>>>>>>> 5a2320f1
					}

					_ = batch.Add(&tr)
				}
			}

			for _, sink := range args.sinks {
				if err := sink.IndexBlockEvents(e); err != nil {
					return fmt.Errorf("block event re-index at height %d failed: %w", i, err)
				}

				if batch != nil {
					if err := sink.IndexTxEvents(batch.Ops); err != nil {
						return fmt.Errorf("tx event re-index at height %d failed: %w", i, err)
					}
				}
			}
		}

		bar.Play(i)
	}

	return nil
}

type checkValidHeightArgs struct {
	startHeight int64
	endHeight   int64
}

func checkValidHeight(bs state.BlockStore, args checkValidHeightArgs) error {
	base := bs.Base()

	if args.startHeight == 0 {
		args.startHeight = base
		fmt.Printf("set the start block height to the base height of the blockstore %d \n", base)
	}

	if args.startHeight < base {
		return fmt.Errorf("%s (requested start height: %d, base height: %d)",
			coretypes.ErrHeightNotAvailable, args.startHeight, base)
	}

	height := bs.Height()

	if args.startHeight > height {
		return fmt.Errorf(
			"%s (requested start height: %d, store height: %d)", coretypes.ErrHeightNotAvailable, args.startHeight, height)
	}

	if args.endHeight == 0 || args.endHeight > height {
		args.endHeight = height
		fmt.Printf("set the end block height to the latest height of the blockstore %d \n", height)
	}

	if args.endHeight < base {
		return fmt.Errorf(
			"%s (requested end height: %d, base height: %d)", coretypes.ErrHeightNotAvailable, args.endHeight, base)
	}

	if args.endHeight < args.startHeight {
		return fmt.Errorf(
			"%s (requested the end height: %d is less than the start height: %d)",
			coretypes.ErrInvalidRequest, args.startHeight, args.endHeight)
	}

	return nil
}<|MERGE_RESOLUTION|>--- conflicted
+++ resolved
@@ -199,18 +199,12 @@
 			}
 
 			e := types.EventDataNewBlockHeader{
-<<<<<<< HEAD
 				Header:                b.Header,
 				NumTxs:                int64(len(b.Txs)),
 				ResultProcessProposal: *r.ProcessProposal,
 			}
 			if r.FinalizeBlock != nil {
 				e.ResultFinalizeBlock = *r.FinalizeBlock
-=======
-				Header:              b.Header,
-				NumTxs:              int64(len(b.Txs)),
-				ResultFinalizeBlock: *r,
->>>>>>> 5a2320f1
 			}
 			var batch *indexer.Batch
 			if e.NumTxs > 0 {
@@ -221,11 +215,7 @@
 						Height: b.Height,
 						Index:  uint32(i),
 						Tx:     b.Data.Txs[i],
-<<<<<<< HEAD
 						Result: *(r.ProcessProposal.TxResults[i]),
-=======
-						Result: *(r.TxResults[i]),
->>>>>>> 5a2320f1
 					}
 
 					_ = batch.Add(&tr)
