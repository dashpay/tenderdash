--- conflicted
+++ resolved
@@ -51,11 +51,7 @@
 			}
 			*conf = *pconf
 			config.EnsureRoot(conf.RootDir)
-<<<<<<< HEAD
-			if err := log.OverrideWithNewLogger(logger, conf.LogFormat, log.Level(conf.LogLevel)); err != nil {
-=======
-			if err := log.OverrideWithNewLogger(logger, conf.LogFormat, conf.LogLevel, conf.LogFilePath); err != nil {
->>>>>>> a226dc9f
+			if err := log.OverrideWithNewLogger(logger, conf.LogFormat, log.Level(conf.LogLevel), conf.LogFilePath); err != nil {
 				return err
 			}
 			if warning := pconf.DeprecatedFieldWarning(); warning != nil {
