# Unreleased Changes

<<<<<<< HEAD
## v0.34.5
=======
## v0.34.10
>>>>>>> e54fdb62

Special thanks to external contributors on this release:

Friendly reminder, we have a [bug bounty program](https://hackerone.com/tendermint).

### BREAKING CHANGES

- CLI/RPC/Config

- Apps

- P2P Protocol

- Go API

- Blockchain Protocol

### FEATURES

### IMPROVEMENTS

- [crypto/ed25519] \#5632 Adopt zip215 `ed25519` verification. (@marbar3778)
- [privval] \#5603 Add `--key` to `init`, `gen_validator`, `testnet` & `unsafe_reset_priv_validator` for use in generating `secp256k1` keys.
- [privval] \#5725 Add gRPC support to private validator.
- [privval] \#5876 `tendermint show-validator` will query the remote signer if gRPC is being used (@marbar3778)
- [abci/client] \#5673 `Async` requests return an error if queue is full (@melekes)
- [mempool] \#5673 Cancel `CheckTx` requests if RPC client disconnects or times out (@melekes)
- [abci] \#5706 Added `AbciVersion` to `RequestInfo` allowing applications to check ABCI version when connecting to Tendermint. (@marbar3778)
- [blockchain/v1] \#5728 Remove in favor of v2 (@melekes)
- [blockchain/v0] \#5741 Relax termination conditions and increase sync timeout (@melekes)
- [cli] \#5772 `gen_node_key` output now contains node ID (`id` field) (@melekes)
- [blockchain/v2] \#5774 Send status request when new peer joins (@melekes)
- [consensus] \#5792 Deprecates the `time_iota_ms` consensus parameter, to reduce the bug surface. The parameter is no longer used. (@valardragon)
- [store] \#5888 store.SaveBlock saves using batches instead of transactions for now to improve ACID properties. This is a quick fix for underlying issues around tm-db and ACID guarantees. (@githubsands)
- [consensus] \#5987 Remove `time_iota_ms` from consensus params. Merge `tmproto.ConsensusParams` and `abci.ConsensusParams`. (@marbar3778)
- [types] \#5994 Reduce the use of protobuf types in core logic. (@marbar3778)
  - `ConsensusParams`, `BlockParams`, `ValidatorParams`, `EvidenceParams`, `VersionParams`, `sm.Version` and `version.Consensus` have become native types. They still utilize protobuf when being sent over the wire or written to disk.
- [rpc/client/http] \#6163 Do not drop events even if the `out` channel is full (@melekes)
- [node] \#6059 Validate and complete genesis doc before saving to state store (@silasdavis)
- [state] \#6067 Batch save state data (@githubsands & @cmwaters)
- [libs/log] \#6174 Include timestamp (`ts` field; `time.RFC3339Nano` format) in JSON logger output (@melekes)

### BUG FIXES
<|MERGE_RESOLUTION|>--- conflicted
+++ resolved
@@ -1,10 +1,6 @@
 # Unreleased Changes
 
-<<<<<<< HEAD
-## v0.34.5
-=======
 ## v0.34.10
->>>>>>> e54fdb62
 
 Special thanks to external contributors on this release:
 
