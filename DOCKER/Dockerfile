--- conflicted
+++ resolved
@@ -1,9 +1,5 @@
 # stage 1 Generate Tenderdash Binary
-<<<<<<< HEAD
-FROM golang:1.17.13-alpine3.15 AS builder
-=======
 FROM golang:1.18-alpine3.15 AS builder
->>>>>>> 69306bd0
 
 RUN apk update && \
     apk upgrade && \
