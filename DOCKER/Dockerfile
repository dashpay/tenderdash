# stage 1 Generate Tenderdash Binary
FROM golang:1.19-alpine3.17 AS builder

RUN apk update && \
    apk upgrade && \
    apk add bash git gmp-dev sudo cmake build-base python3-dev

<<<<<<< HEAD
COPY . /src

WORKDIR /src

RUN make build-bls
=======
WORKDIR /src/tenderdash

# Fetch dependencies separately (for layer caching)
# TODO: move below BLS install once on new BLS version
COPY go.mod go.sum ./
RUN go mod download

# Install BLS library
COPY third_party ./third_party
COPY test/Makefile ./test/Makefile
COPY Makefile ./
RUN make install-bls

# Copy Tenderdash source
# Avoid overwriting third-party libs
RUN mv third_party third_party.bak
COPY . .
RUN rm -r third_party && mv third_party.bak third_party

ARG TENDERMINT_BUILD_OPTIONS=tenderdash
>>>>>>> 604fbf30
RUN make build-linux

# stage 2
FROM alpine:3.17
LABEL maintainer="developers@dash.org"

# Tenderdash will be looking for the genesis file in /tenderdash/config/genesis.json
# (unless you change `genesis_file` in config.toml). You can put your config.toml and
# private validator file into /tenderdash/config.
#
# The /tenderdash/data dir is used by tenderdash to store state.
ENV TMHOME /tenderdash

# OS environment setup
# Set user right away for determinism, create directory for persistence and give our user ownership
# jq and curl used for extracting `pub_key` from private validator while
# deploying tenderdash with Kubernetes. It is nice to have bash so the users
# could execute bash commands.
RUN apk update && \
    apk upgrade && \
    apk --no-cache add curl jq bash gmp libsodium-dev libstdc++ && \
    addgroup tmuser && \
    adduser -S -G tmuser tmuser -h "$TMHOME"

# Run the container with tmuser by default. (UID=100, GID=1000)
USER tmuser

WORKDIR $TMHOME

# p2p, rpc and prometheus port
EXPOSE 26656 26657 26660

STOPSIGNAL SIGTERM

<<<<<<< HEAD
COPY --from=builder /src/build/tenderdash /usr/bin/tenderdash
=======
COPY --from=builder /src/tenderdash/build/tenderdash /usr/bin/tenderdash
>>>>>>> 604fbf30

# You can overwrite these before the first run to influence
# config.json and genesis.json. Additionally, you can override
# CMD to add parameters to `tenderdash node`.
ENV PROXY_APP=kvstore MONIKER=dockernode CHAIN_ID=dockerchain

COPY ./DOCKER/docker-entrypoint.sh /usr/local/bin/

ENTRYPOINT ["docker-entrypoint.sh"]
CMD ["start"]

# Expose the data directory as a volume since there's mutable state in there
VOLUME [ "$TMHOME" ]<|MERGE_RESOLUTION|>--- conflicted
+++ resolved
@@ -5,13 +5,6 @@
     apk upgrade && \
     apk add bash git gmp-dev sudo cmake build-base python3-dev
 
-<<<<<<< HEAD
-COPY . /src
-
-WORKDIR /src
-
-RUN make build-bls
-=======
 WORKDIR /src/tenderdash
 
 # Fetch dependencies separately (for layer caching)
@@ -32,7 +25,6 @@
 RUN rm -r third_party && mv third_party.bak third_party
 
 ARG TENDERMINT_BUILD_OPTIONS=tenderdash
->>>>>>> 604fbf30
 RUN make build-linux
 
 # stage 2
@@ -67,11 +59,7 @@
 
 STOPSIGNAL SIGTERM
 
-<<<<<<< HEAD
-COPY --from=builder /src/build/tenderdash /usr/bin/tenderdash
-=======
 COPY --from=builder /src/tenderdash/build/tenderdash /usr/bin/tenderdash
->>>>>>> 604fbf30
 
 # You can overwrite these before the first run to influence
 # config.json and genesis.json. Additionally, you can override
