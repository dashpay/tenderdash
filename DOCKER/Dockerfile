--- conflicted
+++ resolved
@@ -3,11 +3,7 @@
 
 RUN apk update && \
     apk upgrade && \
-<<<<<<< HEAD
-    apk add bash git gmp-dev sudo cmake build-base libpcap-dev python3-dev libsodium-dev
-=======
-    apk add bash git gmp-dev sudo cmake build-base
->>>>>>> a9bd792f
+    apk add bash git gmp-dev sudo cmake build-base python3-dev libsodium-dev
 
 COPY . /go/src/github.com/dashevo/tenderdash
 
@@ -34,11 +30,7 @@
 # could execute bash commands.
 RUN apk update && \
     apk upgrade && \
-<<<<<<< HEAD
-    apk --no-cache add curl jq bash gmp libsodium-dev libpcap libstdc++ && \
-=======
-    apk --no-cache add curl jq bash gmp libstdc++ && \
->>>>>>> a9bd792f
+    apk --no-cache add curl jq bash gmp libsodium-dev libstdc++ && \
     addgroup tmuser && \
     adduser -S -G tmuser tmuser -h "$TMHOME"
 
