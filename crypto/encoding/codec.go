package encoding

import (
	"fmt"

	"github.com/tendermint/tendermint/crypto/bls12381"

	"github.com/tendermint/tendermint/crypto"
	"github.com/tendermint/tendermint/crypto/ed25519"
	"github.com/tendermint/tendermint/crypto/secp256k1"
<<<<<<< HEAD
	"github.com/tendermint/tendermint/libs/json"
	pc "github.com/tendermint/tendermint/proto/tendermint/crypto"
)

func init() {
	json.RegisterType((*pc.PublicKey)(nil), "tendermint.crypto.PublicKey")
	json.RegisterType((*pc.PublicKey_Bls12381)(nil), "tendermint.crypto.PublicKey_Bls12381")
	json.RegisterType((*pc.PublicKey_Ed25519)(nil), "tendermint.crypto.PublicKey_Ed25519")
	json.RegisterType((*pc.PublicKey_Secp256K1)(nil), "tendermint.crypto.PublicKey_Secp256K1")
=======
	"github.com/tendermint/tendermint/crypto/sr25519"
	"github.com/tendermint/tendermint/libs/json"
	cryptoproto "github.com/tendermint/tendermint/proto/tendermint/crypto"
)

func init() {
	json.RegisterType((*cryptoproto.PublicKey)(nil), "tendermint.crypto.PublicKey")
	json.RegisterType((*cryptoproto.PublicKey_Ed25519)(nil), "tendermint.crypto.PublicKey_Ed25519")
	json.RegisterType((*cryptoproto.PublicKey_Secp256K1)(nil), "tendermint.crypto.PublicKey_Secp256K1")
>>>>>>> 97a3e44e
}

// PubKeyToProto takes crypto.PubKey and transforms it to a protobuf Pubkey
func PubKeyToProto(k crypto.PubKey) (cryptoproto.PublicKey, error) {
	var kp cryptoproto.PublicKey
	switch k := k.(type) {
	case ed25519.PubKey:
		kp = cryptoproto.PublicKey{
			Sum: &cryptoproto.PublicKey_Ed25519{
				Ed25519: k,
			},
		}
	case secp256k1.PubKey:
<<<<<<< HEAD
		kp = pc.PublicKey{
			Sum: &pc.PublicKey_Secp256K1{
				Secp256K1: k,
			},
		}
	case bls12381.PubKey:
		kp = pc.PublicKey{
			Sum: &pc.PublicKey_Bls12381{
				Bls12381: k,
=======
		kp = cryptoproto.PublicKey{
			Sum: &cryptoproto.PublicKey_Secp256K1{
				Secp256K1: k,
			},
		}
	case sr25519.PubKey:
		kp = cryptoproto.PublicKey{
			Sum: &cryptoproto.PublicKey_Sr25519{
				Sr25519: k,
>>>>>>> 97a3e44e
			},
		}
	default:
		return kp, fmt.Errorf("toproto: key type %v is not supported", k)
	}
	return kp, nil
}

// PubKeyFromProto takes a protobuf Pubkey and transforms it to a crypto.Pubkey
<<<<<<< HEAD
func PubKeyFromProto(k pc.PublicKey) (crypto.PubKey, error) {
	if k.Sum == nil {
		return nil, fmt.Errorf("fromproto: key is nil")
	}
=======
func PubKeyFromProto(k cryptoproto.PublicKey) (crypto.PubKey, error) {
>>>>>>> 97a3e44e
	switch k := k.Sum.(type) {
	case *cryptoproto.PublicKey_Ed25519:
		if len(k.Ed25519) != ed25519.PubKeySize {
			return nil, fmt.Errorf("invalid size for PubKeyEd25519. Got %d, expected %d",
				len(k.Ed25519), ed25519.PubKeySize)
		}
		pk := make(ed25519.PubKey, ed25519.PubKeySize)
		copy(pk, k.Ed25519)
		return pk, nil
<<<<<<< HEAD
	case *pc.PublicKey_Secp256K1:
=======
	case *cryptoproto.PublicKey_Secp256K1:
>>>>>>> 97a3e44e
		if len(k.Secp256K1) != secp256k1.PubKeySize {
			return nil, fmt.Errorf("invalid size for PubKeySecp256k1. Got %d, expected %d",
				len(k.Secp256K1), secp256k1.PubKeySize)
		}
		pk := make(secp256k1.PubKey, secp256k1.PubKeySize)
		copy(pk, k.Secp256K1)
		return pk, nil
<<<<<<< HEAD
	case *pc.PublicKey_Bls12381:
		if len(k.Bls12381) != bls12381.PubKeySize {
			return nil, fmt.Errorf("invalid size for PubKeyBLS12381. Got %d, expected %d",
				len(k.Bls12381), bls12381.PubKeySize)
		}
		pk := make(bls12381.PubKey, bls12381.PubKeySize)
		copy(pk, k.Bls12381)
=======
	case *cryptoproto.PublicKey_Sr25519:
		if len(k.Sr25519) != sr25519.PubKeySize {
			return nil, fmt.Errorf("invalid size for PubKeySr25519. Got %d, expected %d",
				len(k.Sr25519), sr25519.PubKeySize)
		}
		pk := make(sr25519.PubKey, sr25519.PubKeySize)
		copy(pk, k.Sr25519)
>>>>>>> 97a3e44e
		return pk, nil
	default:
		return nil, fmt.Errorf("fromproto: key type %v is not supported", k)
	}
}<|MERGE_RESOLUTION|>--- conflicted
+++ resolved
@@ -8,27 +8,15 @@
 	"github.com/tendermint/tendermint/crypto"
 	"github.com/tendermint/tendermint/crypto/ed25519"
 	"github.com/tendermint/tendermint/crypto/secp256k1"
-<<<<<<< HEAD
-	"github.com/tendermint/tendermint/libs/json"
-	pc "github.com/tendermint/tendermint/proto/tendermint/crypto"
-)
-
-func init() {
-	json.RegisterType((*pc.PublicKey)(nil), "tendermint.crypto.PublicKey")
-	json.RegisterType((*pc.PublicKey_Bls12381)(nil), "tendermint.crypto.PublicKey_Bls12381")
-	json.RegisterType((*pc.PublicKey_Ed25519)(nil), "tendermint.crypto.PublicKey_Ed25519")
-	json.RegisterType((*pc.PublicKey_Secp256K1)(nil), "tendermint.crypto.PublicKey_Secp256K1")
-=======
-	"github.com/tendermint/tendermint/crypto/sr25519"
 	"github.com/tendermint/tendermint/libs/json"
 	cryptoproto "github.com/tendermint/tendermint/proto/tendermint/crypto"
 )
 
 func init() {
 	json.RegisterType((*cryptoproto.PublicKey)(nil), "tendermint.crypto.PublicKey")
+	json.RegisterType((*cryptoproto.PublicKey_Bls12381)(nil), "tendermint.crypto.PublicKey_Bls12381")
 	json.RegisterType((*cryptoproto.PublicKey_Ed25519)(nil), "tendermint.crypto.PublicKey_Ed25519")
 	json.RegisterType((*cryptoproto.PublicKey_Secp256K1)(nil), "tendermint.crypto.PublicKey_Secp256K1")
->>>>>>> 97a3e44e
 }
 
 // PubKeyToProto takes crypto.PubKey and transforms it to a protobuf Pubkey
@@ -42,27 +30,15 @@
 			},
 		}
 	case secp256k1.PubKey:
-<<<<<<< HEAD
-		kp = pc.PublicKey{
-			Sum: &pc.PublicKey_Secp256K1{
-				Secp256K1: k,
-			},
-		}
-	case bls12381.PubKey:
-		kp = pc.PublicKey{
-			Sum: &pc.PublicKey_Bls12381{
-				Bls12381: k,
-=======
 		kp = cryptoproto.PublicKey{
 			Sum: &cryptoproto.PublicKey_Secp256K1{
 				Secp256K1: k,
 			},
 		}
-	case sr25519.PubKey:
+	case bls12381.PubKey:
 		kp = cryptoproto.PublicKey{
-			Sum: &cryptoproto.PublicKey_Sr25519{
-				Sr25519: k,
->>>>>>> 97a3e44e
+			Sum: &cryptoproto.PublicKey_Bls12381{
+				Bls12381: k,
 			},
 		}
 	default:
@@ -72,14 +48,10 @@
 }
 
 // PubKeyFromProto takes a protobuf Pubkey and transforms it to a crypto.Pubkey
-<<<<<<< HEAD
-func PubKeyFromProto(k pc.PublicKey) (crypto.PubKey, error) {
+func PubKeyFromProto(k cryptoproto.PublicKey) (crypto.PubKey, error) {
 	if k.Sum == nil {
 		return nil, fmt.Errorf("fromproto: key is nil")
 	}
-=======
-func PubKeyFromProto(k cryptoproto.PublicKey) (crypto.PubKey, error) {
->>>>>>> 97a3e44e
 	switch k := k.Sum.(type) {
 	case *cryptoproto.PublicKey_Ed25519:
 		if len(k.Ed25519) != ed25519.PubKeySize {
@@ -89,11 +61,7 @@
 		pk := make(ed25519.PubKey, ed25519.PubKeySize)
 		copy(pk, k.Ed25519)
 		return pk, nil
-<<<<<<< HEAD
-	case *pc.PublicKey_Secp256K1:
-=======
 	case *cryptoproto.PublicKey_Secp256K1:
->>>>>>> 97a3e44e
 		if len(k.Secp256K1) != secp256k1.PubKeySize {
 			return nil, fmt.Errorf("invalid size for PubKeySecp256k1. Got %d, expected %d",
 				len(k.Secp256K1), secp256k1.PubKeySize)
@@ -101,23 +69,13 @@
 		pk := make(secp256k1.PubKey, secp256k1.PubKeySize)
 		copy(pk, k.Secp256K1)
 		return pk, nil
-<<<<<<< HEAD
-	case *pc.PublicKey_Bls12381:
+	case *cryptoproto.PublicKey_Bls12381:
 		if len(k.Bls12381) != bls12381.PubKeySize {
 			return nil, fmt.Errorf("invalid size for PubKeyBLS12381. Got %d, expected %d",
 				len(k.Bls12381), bls12381.PubKeySize)
 		}
 		pk := make(bls12381.PubKey, bls12381.PubKeySize)
 		copy(pk, k.Bls12381)
-=======
-	case *cryptoproto.PublicKey_Sr25519:
-		if len(k.Sr25519) != sr25519.PubKeySize {
-			return nil, fmt.Errorf("invalid size for PubKeySr25519. Got %d, expected %d",
-				len(k.Sr25519), sr25519.PubKeySize)
-		}
-		pk := make(sr25519.PubKey, sr25519.PubKeySize)
-		copy(pk, k.Sr25519)
->>>>>>> 97a3e44e
 		return pk, nil
 	default:
 		return nil, fmt.Errorf("fromproto: key type %v is not supported", k)
