--- conflicted
+++ resolved
@@ -3,10 +3,7 @@
 import (
 	"bytes"
 	"crypto/subtle"
-<<<<<<< HEAD
 	"encoding/hex"
-=======
->>>>>>> 97a3e44e
 	"errors"
 	"fmt"
 	"io"
@@ -49,8 +46,6 @@
 	SeedSize = 32
 
 	KeyType = "ed25519"
-<<<<<<< HEAD
-=======
 
 	// cacheSize is the number of public keys that will be cached in
 	// an expanded format for repeated signature verification.
@@ -59,7 +54,6 @@
 	// tuned to `> validatorSize + maxTxnsPerBlock` to avoid cache
 	// thrashing.
 	cacheSize = 4096
->>>>>>> 97a3e44e
 )
 
 func init() {
@@ -134,13 +128,10 @@
 
 func (privKey PrivKey) Type() string {
 	return KeyType
-<<<<<<< HEAD
 }
 
 func (privKey PrivKey) TypeValue() crypto.KeyType {
 	return crypto.Ed25519
-=======
->>>>>>> 97a3e44e
 }
 
 // GenPrivKey generates a new ed25519 private key.
@@ -215,13 +206,7 @@
 		return false
 	}
 
-<<<<<<< HEAD
-	verified := ed25519.Verify(ed25519.PublicKey(pubKey), msg, sig)
-	// fmt.Printf("ed25519 verified (%t) sig %X from message %X with key %X\n", verified, sig, msg, pubKey.Bytes())
-	return verified
-=======
 	return cachingVerifier.VerifyWithOptions(ed25519.PublicKey(pubKey), msg, sig, verifyOptions)
->>>>>>> 97a3e44e
 }
 
 func (pubKey PubKey) String() string {
@@ -235,13 +220,10 @@
 
 func (pubKey PubKey) Type() string {
 	return KeyType
-<<<<<<< HEAD
 }
 
 func (pubKey PubKey) TypeValue() crypto.KeyType {
 	return crypto.Ed25519
-=======
->>>>>>> 97a3e44e
 }
 
 func (pubKey PubKey) Equals(other crypto.PubKey) bool {
