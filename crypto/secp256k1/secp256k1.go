package secp256k1

import (
	"bytes"
	"crypto/rand"
	"crypto/sha256"
	"crypto/subtle"
	"encoding/hex"
	"errors"
	"fmt"
	"io"
	"math/big"

	secp256k1 "github.com/btcsuite/btcd/btcec"

	"github.com/tendermint/tendermint/crypto"
	"github.com/tendermint/tendermint/internal/jsontypes"

	// necessary for Bitcoin address format
	"golang.org/x/crypto/ripemd160" //nolint:staticcheck
)

//-------------------------------------
const (
	PrivKeyName = "tendermint/PrivKeySecp256k1"
	PubKeyName  = "tendermint/PubKeySecp256k1"

	KeyType     = "secp256k1"
	PrivKeySize = 32
)

func init() {
	jsontypes.MustRegister(PubKey{})
	jsontypes.MustRegister(PrivKey{})
}

var _ crypto.PrivKey = PrivKey{}

// PrivKey implements PrivKey.
type PrivKey []byte

// TypeTag satisfies the jsontypes.Tagged interface.
func (PrivKey) TypeTag() string { return PrivKeyName }

// Bytes marshalls the private key using amino encoding.
func (privKey PrivKey) Bytes() []byte {
	return []byte(privKey)
}

// PubKey performs the point-scalar multiplication from the privKey on the
// generator point to get the pubkey.
func (privKey PrivKey) PubKey() crypto.PubKey {
	_, pubkeyObject := secp256k1.PrivKeyFromBytes(secp256k1.S256(), privKey)

	pk := pubkeyObject.SerializeCompressed()

	return PubKey(pk)
}

// Equals - you probably don't need to use this.
// Runs in constant time based on length of the keys.
func (privKey PrivKey) Equals(other crypto.PrivKey) bool {
	if otherSecp, ok := other.(PrivKey); ok {
		return subtle.ConstantTimeCompare(privKey[:], otherSecp[:]) == 1
	}
	return false
}

func (privKey PrivKey) Type() string {
	return KeyType
}

func (privKey PrivKey) TypeValue() crypto.KeyType {
	return crypto.Secp256k1
}

// GenPrivKey generates a new ECDSA private key on curve secp256k1 private key.
// It uses OS randomness to generate the private key.
func GenPrivKey() PrivKey {
	return genPrivKey(rand.Reader)
}

// genPrivKey generates a new secp256k1 private key using the provided reader.
func genPrivKey(rand io.Reader) PrivKey {
	var privKeyBytes [PrivKeySize]byte
	d := new(big.Int)

	for {
		privKeyBytes = [PrivKeySize]byte{}
		_, err := io.ReadFull(rand, privKeyBytes[:])
		if err != nil {
			panic(err)
		}

		d.SetBytes(privKeyBytes[:])
		// break if we found a valid point (i.e. > 0 and < N == curverOrder)
		isValidFieldElement := 0 < d.Sign() && d.Cmp(secp256k1.S256().N) < 0
		if isValidFieldElement {
			break
		}
	}

	return PrivKey(privKeyBytes[:])
}

var one = new(big.Int).SetInt64(1)

// GenPrivKeySecp256k1 hashes the secret with SHA2, and uses
// that 32 byte output to create the private key.
//
// It makes sure the private key is a valid field element by setting:
//
// c = sha256(secret)
// k = (c mod (n − 1)) + 1, where n = curve order.
//
// NOTE: secret should be the output of a KDF like bcrypt,
// if it's derived from user input.
func GenPrivKeySecp256k1(secret []byte) PrivKey {
	secHash := sha256.Sum256(secret)
	// to guarantee that we have a valid field element, we use the approach of:
	// "Suite B Implementer’s Guide to FIPS 186-3", A.2.1
	// https://apps.nsa.gov/iaarchive/library/ia-guidance/ia-solutions-for-classified/algorithm-guidance/suite-b-implementers-guide-to-fips-186-3-ecdsa.cfm
	// see also https://github.com/golang/go/blob/0380c9ad38843d523d9c9804fe300cb7edd7cd3c/src/crypto/ecdsa/ecdsa.go#L89-L101
	fe := new(big.Int).SetBytes(secHash[:])
	n := new(big.Int).Sub(secp256k1.S256().N, one)
	fe.Mod(fe, n)
	fe.Add(fe, one)

	feB := fe.Bytes()
	privKey32 := make([]byte, PrivKeySize)
	// copy feB over to fixed 32 byte privKey32 and pad (if necessary)
	copy(privKey32[32-len(feB):32], feB)

	return PrivKey(privKey32)
}

//-------------------------------------

var _ crypto.PubKey = PubKey{}

// PubKeySize is comprised of 32 bytes for one field element
// (the x-coordinate), plus one byte for the parity of the y-coordinate.
const PubKeySize = 33

// PubKey implements crypto.PubKey.
// It is the compressed form of the pubkey. The first byte depends is a 0x02 byte
// if the y-coordinate is the lexicographically largest of the two associated with
// the x-coordinate. Otherwise the first byte is a 0x03.
// This prefix is followed with the x-coordinate.
type PubKey []byte

// TypeTag satisfies the jsontypes.Tagged interface.
func (PubKey) TypeTag() string { return PubKeyName }

// Address returns a Bitcoin style addresses: RIPEMD160(SHA256(pubkey))
func (pubKey PubKey) Address() crypto.Address {
	if len(pubKey) != PubKeySize {
		panic("length of pubkey is incorrect")
	}
	hasherSHA256 := sha256.New()
	_, _ = hasherSHA256.Write(pubKey) // does not error
	sha := hasherSHA256.Sum(nil)

	hasherRIPEMD160 := ripemd160.New()
	_, _ = hasherRIPEMD160.Write(sha) // does not error

	return crypto.Address(hasherRIPEMD160.Sum(nil))
}

// Bytes returns the pubkey marshaled with amino encoding.
func (pubKey PubKey) Bytes() []byte {
	return []byte(pubKey)
}

func (pubKey PubKey) String() string {
	return fmt.Sprintf("PubKeySecp256k1{%X}", []byte(pubKey))
}

// HexString returns hex-string representation of pubkey
func (pubKey PubKey) HexString() string {
	return hex.EncodeToString(pubKey)
}

func (pubKey PubKey) Type() string {
	return KeyType
}

func (pubKey PubKey) TypeValue() crypto.KeyType {
	return crypto.Secp256k1
}

func (pubKey PubKey) Equals(other crypto.PubKey) bool {
	if otherSecp, ok := other.(PubKey); ok {
		return bytes.Equal(pubKey[:], otherSecp[:])
	}
	return false
}

<<<<<<< HEAD
=======
func (pubKey PubKey) Type() string {
	return KeyType
}

>>>>>>> 6c40ad39
// used to reject malleable signatures
// see:
//  - https://github.com/ethereum/go-ethereum/blob/f9401ae011ddf7f8d2d95020b7446c17f8d98dc1/crypto/signature_nocgo.go#L90-L93
//  - https://github.com/ethereum/go-ethereum/blob/f9401ae011ddf7f8d2d95020b7446c17f8d98dc1/crypto/crypto.go#L39
var secp256k1halfN = new(big.Int).Rsh(secp256k1.S256().N, 1)

// Sign creates an ECDSA signature on curve Secp256k1, using SHA256 on the msg.
// The returned signature will be of the form R || S (in lower-S form).
func (privKey PrivKey) Sign(msg []byte) ([]byte, error) {
	priv, _ := secp256k1.PrivKeyFromBytes(secp256k1.S256(), privKey)
<<<<<<< HEAD

	sig, err := priv.Sign(crypto.Sha256(msg))
=======
	seed := sha256.Sum256(msg)
	sig, err := priv.Sign(seed[:])
>>>>>>> 6c40ad39
	if err != nil {
		return nil, err
	}

	sigBytes := serializeSig(sig)
	return sigBytes, nil
}

// VerifySignature verifies a signature of the form R || S.
// It rejects signatures which are not in lower-S form.
func (pubKey PubKey) VerifySignature(msg []byte, sigStr []byte) bool {
	if len(sigStr) != 64 {
		return false
	}

	pub, err := secp256k1.ParsePubKey(pubKey, secp256k1.S256())
	if err != nil {
		return false
	}

	// parse the signature:
	signature := signatureFromBytes(sigStr)
	// Reject malleable signatures. libsecp256k1 does this check but btcec doesn't.
	// see: https://github.com/ethereum/go-ethereum/blob/f9401ae011ddf7f8d2d95020b7446c17f8d98dc1/crypto/signature_nocgo.go#L90-L93
	if signature.S.Cmp(secp256k1halfN) > 0 {
		return false
	}

<<<<<<< HEAD
	return signature.Verify(crypto.Sha256(msg), pub)
=======
	seed := sha256.Sum256(msg)
	return signature.Verify(seed[:], pub)
>>>>>>> 6c40ad39
}

// Read Signature struct from R || S. Caller needs to ensure
// that len(sigStr) == 64.
func signatureFromBytes(sigStr []byte) *secp256k1.Signature {
	return &secp256k1.Signature{
		R: new(big.Int).SetBytes(sigStr[:32]),
		S: new(big.Int).SetBytes(sigStr[32:64]),
	}
}

// Serialize signature to R || S.
// R, S are padded to 32 bytes respectively.
func serializeSig(sig *secp256k1.Signature) []byte {
	rBytes := sig.R.Bytes()
	sBytes := sig.S.Bytes()
	sigBytes := make([]byte, 64)
	// 0 pad the byte arrays from the left if they aren't big enough.
	copy(sigBytes[32-len(rBytes):32], rBytes)
	copy(sigBytes[64-len(sBytes):64], sBytes)
	return sigBytes
<<<<<<< HEAD
}

// SignDigest creates an ECDSA signature on curve Secp256k1.
// The returned signature will be of the form R || S (in lower-S form).
func (privKey PrivKey) SignDigest(msg []byte) ([]byte, error) {
	priv, _ := secp256k1.PrivKeyFromBytes(secp256k1.S256(), privKey)

	sig, err := priv.Sign(msg)
	if err != nil {
		return nil, err
	}

	sigBytes := serializeSig(sig)
	return sigBytes, nil
}

func (pubKey PubKey) AggregateSignatures(sigSharesData [][]byte, messages [][]byte) ([]byte, error) {
	return nil, errors.New("should not aggregate an edwards signature")
}

func (pubKey PubKey) VerifyAggregateSignature(messages [][]byte, sig []byte) bool {
	return false
}

func (pubKey PubKey) VerifySignatureDigest(hash []byte, sig []byte) bool {
	return false
=======
>>>>>>> 6c40ad39
}<|MERGE_RESOLUTION|>--- conflicted
+++ resolved
@@ -196,13 +196,6 @@
 	return false
 }
 
-<<<<<<< HEAD
-=======
-func (pubKey PubKey) Type() string {
-	return KeyType
-}
-
->>>>>>> 6c40ad39
 // used to reject malleable signatures
 // see:
 //  - https://github.com/ethereum/go-ethereum/blob/f9401ae011ddf7f8d2d95020b7446c17f8d98dc1/crypto/signature_nocgo.go#L90-L93
@@ -213,13 +206,8 @@
 // The returned signature will be of the form R || S (in lower-S form).
 func (privKey PrivKey) Sign(msg []byte) ([]byte, error) {
 	priv, _ := secp256k1.PrivKeyFromBytes(secp256k1.S256(), privKey)
-<<<<<<< HEAD
 
 	sig, err := priv.Sign(crypto.Sha256(msg))
-=======
-	seed := sha256.Sum256(msg)
-	sig, err := priv.Sign(seed[:])
->>>>>>> 6c40ad39
 	if err != nil {
 		return nil, err
 	}
@@ -248,12 +236,7 @@
 		return false
 	}
 
-<<<<<<< HEAD
 	return signature.Verify(crypto.Sha256(msg), pub)
-=======
-	seed := sha256.Sum256(msg)
-	return signature.Verify(seed[:], pub)
->>>>>>> 6c40ad39
 }
 
 // Read Signature struct from R || S. Caller needs to ensure
@@ -275,7 +258,6 @@
 	copy(sigBytes[32-len(rBytes):32], rBytes)
 	copy(sigBytes[64-len(sBytes):64], sBytes)
 	return sigBytes
-<<<<<<< HEAD
 }
 
 // SignDigest creates an ECDSA signature on curve Secp256k1.
@@ -302,6 +284,69 @@
 
 func (pubKey PubKey) VerifySignatureDigest(hash []byte, sig []byte) bool {
 	return false
-=======
->>>>>>> 6c40ad39
+}
+
+// used to reject malleable signatures
+// see:
+//  - https://github.com/ethereum/go-ethereum/blob/f9401ae011ddf7f8d2d95020b7446c17f8d98dc1/crypto/signature_nocgo.go#L90-L93
+//  - https://github.com/ethereum/go-ethereum/blob/f9401ae011ddf7f8d2d95020b7446c17f8d98dc1/crypto/crypto.go#L39
+var secp256k1halfN = new(big.Int).Rsh(secp256k1.S256().N, 1)
+
+// Sign creates an ECDSA signature on curve Secp256k1, using SHA256 on the msg.
+// The returned signature will be of the form R || S (in lower-S form).
+func (privKey PrivKey) Sign(msg []byte) ([]byte, error) {
+	priv, _ := secp256k1.PrivKeyFromBytes(secp256k1.S256(), privKey)
+	seed := sha256.Sum256(msg)
+	sig, err := priv.Sign(seed[:])
+	if err != nil {
+		return nil, err
+	}
+
+	sigBytes := serializeSig(sig)
+	return sigBytes, nil
+}
+
+// VerifySignature verifies a signature of the form R || S.
+// It rejects signatures which are not in lower-S form.
+func (pubKey PubKey) VerifySignature(msg []byte, sigStr []byte) bool {
+	if len(sigStr) != 64 {
+		return false
+	}
+
+	pub, err := secp256k1.ParsePubKey(pubKey, secp256k1.S256())
+	if err != nil {
+		return false
+	}
+
+	// parse the signature:
+	signature := signatureFromBytes(sigStr)
+	// Reject malleable signatures. libsecp256k1 does this check but btcec doesn't.
+	// see: https://github.com/ethereum/go-ethereum/blob/f9401ae011ddf7f8d2d95020b7446c17f8d98dc1/crypto/signature_nocgo.go#L90-L93
+	if signature.S.Cmp(secp256k1halfN) > 0 {
+		return false
+	}
+
+	seed := sha256.Sum256(msg)
+	return signature.Verify(seed[:], pub)
+}
+
+// Read Signature struct from R || S. Caller needs to ensure
+// that len(sigStr) == 64.
+func signatureFromBytes(sigStr []byte) *secp256k1.Signature {
+	return &secp256k1.Signature{
+		R: new(big.Int).SetBytes(sigStr[:32]),
+		S: new(big.Int).SetBytes(sigStr[32:64]),
+	}
+}
+
+// Serialize signature to R || S.
+// R, S are padded to 32 bytes respectively.
+func serializeSig(sig *secp256k1.Signature) []byte {
+	rBytes := sig.R.Bytes()
+	sBytes := sig.S.Bytes()
+	sigBytes := make([]byte, 64)
+	// 0 pad the byte arrays from the left if they aren't big enough.
+	copy(sigBytes[32-len(rBytes):32], rBytes)
+	copy(sigBytes[64-len(sBytes):64], sBytes)
+	return sigBytes
 }