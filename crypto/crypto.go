--- conflicted
+++ resolved
@@ -103,11 +103,7 @@
 	ThresholdPublicKey PubKey  `json:"threshold_public_key"`
 }
 
-<<<<<<< HEAD
-// Validator ...
-=======
 // Validator is a validator interface
->>>>>>> 1fdee318
 type Validator interface {
 	Validate() error
 }
