--- conflicted
+++ resolved
@@ -14,13 +14,7 @@
 	"github.com/tendermint/tendermint/internal/jsontypes"
 
 	"github.com/tendermint/tendermint/crypto"
-<<<<<<< HEAD
-	"github.com/tendermint/tendermint/crypto/tmhash"
 	tmbytes "github.com/tendermint/tendermint/libs/bytes"
-	tmjson "github.com/tendermint/tendermint/libs/json"
-=======
-	tmbytes "github.com/tendermint/tendermint/libs/bytes"
->>>>>>> 7952f8ff
 )
 
 //-------------------------------------
@@ -183,21 +177,12 @@
 // NOTE: secret should be the output of a KDF like bcrypt,
 // if it's derived from user input.
 func GenPrivKeyFromSecret(secret []byte) PrivKey {
-<<<<<<< HEAD
-	seed := crypto.Sha256(secret) // Not Ripemd160 because we want 32 bytes.
+	seed := sha256.Sum256(secret) // Not Ripemd160 because we want 32 bytes.
 	sk, err := bls.NewAugSchemeMPL().KeyGen(seed)
 	if err != nil {
 		panic(err)
 	}
 	return sk.Serialize()
-=======
-	seed := sha256.Sum256(secret) // Not Ripemd160 because we want 32 bytes.
-	privKey, err := bls.PrivateKeyFromSeed(seed[:])
-	if err != nil {
-		panic(err)
-	}
-	return privKey.Serialize()
->>>>>>> 7952f8ff
 }
 
 func ReverseProTxHashes(proTxHashes []crypto.ProTxHash) []crypto.ProTxHash {
@@ -217,11 +202,7 @@
 	hashes := make([]bls.Hash, len(publicKeys))
 	// Create and validate sigShares for each member and populate BLS-IDs from members into ids
 	for i, publicKey := range publicKeys {
-<<<<<<< HEAD
 		publicKeyShare, err := bls.G1ElementFromBytes(publicKey.Bytes())
-=======
-		publicKeyShare, err := bls.PublicKeyFromBytes(publicKey.Bytes())
->>>>>>> 7952f8ff
 		if err != nil {
 			return nil, fmt.Errorf("error recovering public key share from bytes %X (size %d - proTxHash %X): %w",
 				publicKey.Bytes(), len(publicKey.Bytes()), blsIds[i], err)
@@ -238,11 +219,7 @@
 		hashes[i] = hash
 	}
 
-<<<<<<< HEAD
 	thresholdPublicKey, err := bls.ThresholdPublicKeyRecover(publicKeyShares, hashes)
-=======
-	thresholdPublicKey, err := bls.PublicKeyRecover(publicKeyShares, hashes)
->>>>>>> 7952f8ff
 	if err != nil {
 		return nil, fmt.Errorf("error recovering threshold public key from shares: %w", err)
 	}
@@ -262,11 +239,7 @@
 	}
 	// Create and validate sigShares for each member and populate BLS-IDs from members into ids
 	for i, sigShareData := range sigSharesData {
-<<<<<<< HEAD
 		sigShare, err := bls.G2ElementFromBytes(sigShareData)
-=======
-		sigShare, err := bls.InsecureSignatureFromBytes(sigShareData)
->>>>>>> 7952f8ff
 		if err != nil {
 			return nil, err
 		}
@@ -282,19 +255,11 @@
 		hashes[i] = hash
 	}
 
-<<<<<<< HEAD
 	thresholdSignature, err := bls.ThresholdSignatureRecover(sigShares, hashes)
 	if err != nil {
 		return nil, err
 	}
 	return thresholdSignature.Serialize(), nil
-=======
-	thresholdSignature, err := bls.InsecureSignatureRecover(sigShares, hashes)
-	if err != nil {
-		return nil, err
-	}
-	return thresholdSignature.Serialize(), err
->>>>>>> 7952f8ff
 }
 
 //-------------------------------------
@@ -320,35 +285,6 @@
 	return pubKey
 }
 
-<<<<<<< HEAD
-=======
-func (pubKey PubKey) AggregateSignatures(sigSharesData [][]byte, messages [][]byte) ([]byte, error) {
-	publicKey, err := bls.PublicKeyFromBytes(pubKey)
-	if err != nil {
-		return nil, err
-	}
-	aggregationInfos := make([]*bls.AggregationInfo, len(messages))
-	for i, message := range messages {
-		aggregationInfo := bls.AggregationInfoFromMsg(publicKey, message)
-		aggregationInfos[i] = aggregationInfo
-	}
-	sigShares := make([]*bls.Signature, len(messages))
-	for i, sigShareData := range sigSharesData {
-		sigShare, err := bls.SignatureFromBytesWithAggregationInfo(sigShareData, aggregationInfos[i])
-		if err != nil {
-			return nil, err
-		}
-		sigShares[i] = sigShare
-	}
-
-	aggregatedSignature, err := bls.SignatureAggregate(sigShares)
-	if err != nil {
-		return nil, err
-	}
-	return aggregatedSignature.Serialize(), nil
-}
-
->>>>>>> 7952f8ff
 func (pubKey PubKey) VerifySignatureDigest(hash []byte, sig []byte) bool {
 	// make sure we use the same algorithm to sign
 	if len(sig) == 0 {
