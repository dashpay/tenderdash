package config

import (
	"encoding/hex"
	"errors"
	"fmt"
	"net/http"
	"os"
	"path/filepath"
	"time"

	"github.com/dashevo/dashd-go/btcjson"
	"github.com/tendermint/tendermint/crypto"
)

const (
	// FuzzModeDrop is a mode in which we randomly drop reads/writes, connections or sleep
	FuzzModeDrop = iota
	// FuzzModeDelay is a mode in which we randomly sleep
	FuzzModeDelay

	// LogFormatPlain is a format for colored text
	LogFormatPlain = "plain"
	// LogFormatJSON is a format for json output
	LogFormatJSON = "json"

	// DefaultLogLevel defines a default log level as INFO.
	DefaultLogLevel = "info"
)

// NOTE: Most of the structs & relevant comments + the
// default configuration options were used to manually
// generate the config.toml. Please reflect any changes
// made here in the defaultConfigTemplate constant in
// config/toml.go
// NOTE: libs/cli must know to look in the config dir!
var (
	DefaultTendermintDir = ".tenderdash"
	defaultConfigDir     = "config"
	defaultDataDir       = "data"

	defaultConfigFileName  = "config.toml"
	defaultGenesisJSONName = "genesis.json"

	defaultPrivValKeyName   = "priv_validator_key.json"
	defaultPrivValStateName = "priv_validator_state.json"

	defaultNodeKeyName  = "node_key.json"
	defaultAddrBookName = "addrbook.json"

	defaultConfigFilePath   = filepath.Join(defaultConfigDir, defaultConfigFileName)
	defaultGenesisJSONPath  = filepath.Join(defaultConfigDir, defaultGenesisJSONName)
	defaultPrivValKeyPath   = filepath.Join(defaultConfigDir, defaultPrivValKeyName)
	defaultPrivValStatePath = filepath.Join(defaultDataDir, defaultPrivValStateName)

	defaultNodeKeyPath  = filepath.Join(defaultConfigDir, defaultNodeKeyName)
	defaultAddrBookPath = filepath.Join(defaultConfigDir, defaultAddrBookName)
)

// Config defines the top level configuration for a Tendermint node
type Config struct {
	// Top level options use an anonymous struct
	BaseConfig `mapstructure:",squash"`

	// Options for services
	RPC             *RPCConfig             `mapstructure:"rpc"`
	P2P             *P2PConfig             `mapstructure:"p2p"`
	Mempool         *MempoolConfig         `mapstructure:"mempool"`
	StateSync       *StateSyncConfig       `mapstructure:"statesync"`
	FastSync        *FastSyncConfig        `mapstructure:"fastsync"`
	Consensus       *ConsensusConfig       `mapstructure:"consensus"`
	TxIndex         *TxIndexConfig         `mapstructure:"tx_index"`
	Instrumentation *InstrumentationConfig `mapstructure:"instrumentation"`
}

// DefaultConfig returns a default configuration for a Tendermint node
func DefaultConfig() *Config {
	return &Config{
		BaseConfig:      DefaultBaseConfig(),
		RPC:             DefaultRPCConfig(),
		P2P:             DefaultP2PConfig(),
		Mempool:         DefaultMempoolConfig(),
		StateSync:       DefaultStateSyncConfig(),
		FastSync:        DefaultFastSyncConfig(),
		Consensus:       DefaultConsensusConfig(),
		TxIndex:         DefaultTxIndexConfig(),
		Instrumentation: DefaultInstrumentationConfig(),
	}
}

// TestConfig returns a configuration that can be used for testing
func TestConfig() *Config {
	return &Config{
		BaseConfig:      TestBaseConfig(),
		RPC:             TestRPCConfig(),
		P2P:             TestP2PConfig(),
		Mempool:         TestMempoolConfig(),
		StateSync:       TestStateSyncConfig(),
		FastSync:        TestFastSyncConfig(),
		Consensus:       TestConsensusConfig(),
		TxIndex:         TestTxIndexConfig(),
		Instrumentation: TestInstrumentationConfig(),
	}
}

// SetRoot sets the RootDir for all Config structs
func (cfg *Config) SetRoot(root string) *Config {
	cfg.BaseConfig.RootDir = root
	cfg.RPC.RootDir = root
	cfg.P2P.RootDir = root
	cfg.Mempool.RootDir = root
	cfg.Consensus.RootDir = root
	return cfg
}

// ValidateBasic performs basic validation (checking param bounds, etc.) and
// returns an error if any check fails.
func (cfg *Config) ValidateBasic() error {
	if err := cfg.BaseConfig.ValidateBasic(); err != nil {
		return err
	}
	if err := cfg.RPC.ValidateBasic(); err != nil {
		return fmt.Errorf("error in [rpc] section: %w", err)
	}
	if err := cfg.P2P.ValidateBasic(); err != nil {
		return fmt.Errorf("error in [p2p] section: %w", err)
	}
	if err := cfg.Mempool.ValidateBasic(); err != nil {
		return fmt.Errorf("error in [mempool] section: %w", err)
	}
	if err := cfg.StateSync.ValidateBasic(); err != nil {
		return fmt.Errorf("error in [statesync] section: %w", err)
	}
	if err := cfg.FastSync.ValidateBasic(); err != nil {
		return fmt.Errorf("error in [fastsync] section: %w", err)
	}
	if err := cfg.Consensus.ValidateBasic(); err != nil {
		return fmt.Errorf("error in [consensus] section: %w", err)
	}
	if err := cfg.Instrumentation.ValidateBasic(); err != nil {
		return fmt.Errorf("error in [instrumentation] section: %w", err)
	}
	return nil
}

//-----------------------------------------------------------------------------
// BaseConfig

// BaseConfig defines the base configuration for a Tendermint node
type BaseConfig struct { //nolint: maligned
	// chainID is unexposed and immutable but here for convenience
	chainID string

	// The root directory for all data.
	// This should be set in viper so it can unmarshal into this struct
	RootDir string `mapstructure:"home"`

	// TCP or UNIX socket address of the ABCI application,
	// or the name of an ABCI application compiled in with the Tendermint binary
	ProxyApp string `mapstructure:"proxy_app"`

	// A custom human readable name for this node
	Moniker string `mapstructure:"moniker"`

	// If this node is many blocks behind the tip of the chain, FastSync
	// allows them to catchup quickly by downloading blocks in parallel
	// and verifying their commits
	FastSyncMode bool `mapstructure:"fast_sync"`

	// Database backend: goleveldb | cleveldb | boltdb | rocksdb
	// * goleveldb (github.com/syndtr/goleveldb - most popular implementation)
	//   - pure go
	//   - stable
	// * cleveldb (uses levigo wrapper)
	//   - fast
	//   - requires gcc
	//   - use cleveldb build tag (go build -tags cleveldb)
	// * boltdb (uses etcd's fork of bolt - github.com/etcd-io/bbolt)
	//   - EXPERIMENTAL
	//   - may be faster is some use-cases (random reads - indexer)
	//   - use boltdb build tag (go build -tags boltdb)
	// * rocksdb (uses github.com/tecbot/gorocksdb)
	//   - EXPERIMENTAL
	//   - requires gcc
	//   - use rocksdb build tag (go build -tags rocksdb)
	// * badgerdb (uses github.com/dgraph-io/badger)
	//   - EXPERIMENTAL
	//   - use badgerdb build tag (go build -tags badgerdb)
	DBBackend string `mapstructure:"db_backend"`

	// Database directory
	DBPath string `mapstructure:"db_dir"`

	// Output level for logging
	LogLevel string `mapstructure:"log_level"`

	// Output format: 'plain' (colored text) or 'json'
	LogFormat string `mapstructure:"log_format"`

	// Path to the JSON file containing the initial validator set and other meta data
	Genesis string `mapstructure:"genesis_file"`

	// Set to whether the node is a masternode or not
	IsMasternode bool `mapstructure:"is_masternode"`

	// Path to the JSON file containing the private key to use as a validator in the consensus protocol
	PrivValidatorKey string `mapstructure:"priv_validator_key_file"`

	// Path to the JSON file containing the last sign state of a validator
	PrivValidatorState string `mapstructure:"priv_validator_state_file"`

	// TCP or UNIX socket address for Tendermint to listen on for
	// connections from an external PrivValidator process
	PrivValidatorListenAddr string `mapstructure:"priv_validator_laddr"`

	// RPC port for Tendermint to query for
	// an external PrivValidator process
	PrivValidatorCoreRPCHost string `mapstructure:"priv_validator_core_rpc_host"`

	PrivValidatorCoreRPCUsername string `mapstructure:"priv_validator_core_rpc_username"`

	PrivValidatorCoreRPCPassword string `mapstructure:"priv_validator_core_rpc_password"`

	// A JSON file containing the private key to use for p2p authenticated encryption
	NodeKey string `mapstructure:"node_key_file"`

	// Mechanism to connect to the ABCI application: socket | grpc
	ABCI string `mapstructure:"abci"`

	// If true, query the ABCI app on connecting to a new peer
	// so the app can decide if we should keep the connection or not
	FilterPeers bool `mapstructure:"filter_peers"` // false
}

// DefaultBaseConfig returns a default base configuration for a Tendermint node
func DefaultBaseConfig() BaseConfig {
	return BaseConfig{
		Genesis:                      defaultGenesisJSONPath,
		IsMasternode:                 true,
		PrivValidatorKey:             defaultPrivValKeyPath,
		PrivValidatorState:           defaultPrivValStatePath,
		PrivValidatorCoreRPCHost:     "",
		PrivValidatorCoreRPCUsername: "dashrpc",
		PrivValidatorCoreRPCPassword: "rpcpassword",
		NodeKey:                      defaultNodeKeyPath,
		Moniker:                      defaultMoniker,
		ProxyApp:                     "tcp://127.0.0.1:26658",
		ABCI:                         "socket",
		LogLevel:                     DefaultLogLevel,
		LogFormat:                    LogFormatPlain,
		FastSyncMode:                 true,
		FilterPeers:                  false,
		DBBackend:                    "goleveldb",
		DBPath:                       "data",
	}
}

// SingleNodeBaseConfig returns a default base configuration for a Tendermint node
func SingleNodeBaseConfig() BaseConfig {
	return BaseConfig{
		Genesis:                      defaultGenesisJSONPath,
		IsMasternode:                 true,
		PrivValidatorKey:             defaultPrivValKeyPath,
		PrivValidatorState:           defaultPrivValStatePath,
		PrivValidatorCoreRPCHost:     "",
		PrivValidatorCoreRPCUsername: "",
		PrivValidatorCoreRPCPassword: "",
		NodeKey:                      defaultNodeKeyPath,
		Moniker:                      defaultMoniker,
		ProxyApp:                     "tcp://127.0.0.1:26658",
		ABCI:                         "socket",
		LogLevel:                     DefaultLogLevel,
		LogFormat:                    LogFormatPlain,
		FastSyncMode:                 true,
		FilterPeers:                  false,
		DBBackend:                    "goleveldb",
		DBPath:                       "data",
	}
}

// TestBaseConfig returns a base configuration for testing a Tendermint node
func TestBaseConfig() BaseConfig {
	cfg := DefaultBaseConfig()
	cfg.chainID = "tendermint_test"
	cfg.ProxyApp = "kvstore"
	cfg.FastSyncMode = false
	cfg.DBBackend = "memdb"
	cfg.PrivValidatorCoreRPCHost = ""
	return cfg
}

func (cfg BaseConfig) ChainID() string {
	return cfg.chainID
}

// GenesisFile returns the full path to the genesis.json file
func (cfg BaseConfig) GenesisFile() string {
	return rootify(cfg.Genesis, cfg.RootDir)
}

// PrivValidatorKeyFile returns the full path to the priv_validator_key.json file
func (cfg BaseConfig) PrivValidatorKeyFile() string {
	return rootify(cfg.PrivValidatorKey, cfg.RootDir)
}

// PrivValidatorFile returns the full path to the priv_validator_state.json file
func (cfg BaseConfig) PrivValidatorStateFile() string {
	return rootify(cfg.PrivValidatorState, cfg.RootDir)
}

// NodeKeyFile returns the full path to the node_key.json file
func (cfg BaseConfig) NodeKeyFile() string {
	return rootify(cfg.NodeKey, cfg.RootDir)
}

// DBDir returns the full path to the database directory
func (cfg BaseConfig) DBDir() string {
	return rootify(cfg.DBPath, cfg.RootDir)
}

// ValidateBasic performs basic validation (checking param bounds, etc.) and
// returns an error if any check fails.
func (cfg BaseConfig) ValidateBasic() error {
	switch cfg.LogFormat {
	case LogFormatPlain, LogFormatJSON:
	default:
		return errors.New("unknown log_format (must be 'plain' or 'json')")
	}
	return nil
}

//-----------------------------------------------------------------------------
// RPCConfig

// RPCConfig defines the configuration options for the Tendermint RPC server
type RPCConfig struct {
	RootDir string `mapstructure:"home"`

	// TCP or UNIX socket address for the RPC server to listen on
	ListenAddress string `mapstructure:"laddr"`

	// A list of origins a cross-domain request can be executed from.
	// If the special '*' value is present in the list, all origins will be allowed.
	// An origin may contain a wildcard (*) to replace 0 or more characters (i.e.: http://*.domain.com).
	// Only one wildcard can be used per origin.
	CORSAllowedOrigins []string `mapstructure:"cors_allowed_origins"`

	// A list of methods the client is allowed to use with cross-domain requests.
	CORSAllowedMethods []string `mapstructure:"cors_allowed_methods"`

	// A list of non simple headers the client is allowed to use with cross-domain requests.
	CORSAllowedHeaders []string `mapstructure:"cors_allowed_headers"`

	// TCP or UNIX socket address for the gRPC server to listen on
	// NOTE: This server only supports /broadcast_tx_commit
	GRPCListenAddress string `mapstructure:"grpc_laddr"`

	// Maximum number of simultaneous connections.
	// Does not include RPC (HTTP&WebSocket) connections. See max_open_connections
	// If you want to accept a larger number than the default, make sure
	// you increase your OS limits.
	// 0 - unlimited.
	GRPCMaxOpenConnections int `mapstructure:"grpc_max_open_connections"`

	// Activate unsafe RPC commands like /dial_persistent_peers and /unsafe_flush_mempool
	Unsafe bool `mapstructure:"unsafe"`

	// Maximum number of simultaneous connections (including WebSocket).
	// Does not include gRPC connections. See grpc_max_open_connections
	// If you want to accept a larger number than the default, make sure
	// you increase your OS limits.
	// 0 - unlimited.
	// Should be < {ulimit -Sn} - {MaxNumInboundPeers} - {MaxNumOutboundPeers} - {N of wal, db and other open files}
	// 1024 - 40 - 10 - 50 = 924 = ~900
	MaxOpenConnections int `mapstructure:"max_open_connections"`

	// Maximum number of unique clientIDs that can /subscribe
	// If you're using /broadcast_tx_commit, set to the estimated maximum number
	// of broadcast_tx_commit calls per block.
	MaxSubscriptionClients int `mapstructure:"max_subscription_clients"`

	// Maximum number of unique queries a given client can /subscribe to
	// If you're using GRPC (or Local RPC client) and /broadcast_tx_commit, set
	// to the estimated maximum number of broadcast_tx_commit calls per block.
	MaxSubscriptionsPerClient int `mapstructure:"max_subscriptions_per_client"`

	// How long to wait for a tx to be committed during /broadcast_tx_commit
	// WARNING: Using a value larger than 10s will result in increasing the
	// global HTTP write timeout, which applies to all connections and endpoints.
	// See https://github.com/tendermint/tendermint/issues/3435
	TimeoutBroadcastTxCommit time.Duration `mapstructure:"timeout_broadcast_tx_commit"`

	// Maximum size of request body, in bytes
	MaxBodyBytes int64 `mapstructure:"max_body_bytes"`

	// Maximum size of request header, in bytes
	MaxHeaderBytes int `mapstructure:"max_header_bytes"`

	// The path to a file containing certificate that is used to create the HTTPS server.
	// Might be either absolute path or path related to Tendermint's config directory.
	//
	// If the certificate is signed by a certificate authority,
	// the certFile should be the concatenation of the server's certificate, any intermediates,
	// and the CA's certificate.
	//
	// NOTE: both tls_cert_file and tls_key_file must be present for Tendermint to create HTTPS server.
	// Otherwise, HTTP server is run.
	TLSCertFile string `mapstructure:"tls_cert_file"`

	// The path to a file containing matching private key that is used to create the HTTPS server.
	// Might be either absolute path or path related to tendermint's config directory.
	//
	// NOTE: both tls_cert_file and tls_key_file must be present for Tendermint to create HTTPS server.
	// Otherwise, HTTP server is run.
	TLSKeyFile string `mapstructure:"tls_key_file"`

	// pprof listen address (https://golang.org/pkg/net/http/pprof)
	PprofListenAddress string `mapstructure:"pprof_laddr"`
}

// DefaultRPCConfig returns a default configuration for the RPC server
func DefaultRPCConfig() *RPCConfig {
	return &RPCConfig{
		ListenAddress:          "tcp://127.0.0.1:26657",
		CORSAllowedOrigins:     []string{},
		CORSAllowedMethods:     []string{http.MethodHead, http.MethodGet, http.MethodPost},
		CORSAllowedHeaders:     []string{"Origin", "Accept", "Content-Type", "X-Requested-With", "X-Server-Time"},
		GRPCListenAddress:      "",
		GRPCMaxOpenConnections: 900,

		Unsafe:             false,
		MaxOpenConnections: 900,

		MaxSubscriptionClients:    100,
		MaxSubscriptionsPerClient: 5,
		TimeoutBroadcastTxCommit:  10 * time.Second,

		MaxBodyBytes:   int64(1000000), // 1MB
		MaxHeaderBytes: 1 << 20,        // same as the net/http default

		TLSCertFile: "",
		TLSKeyFile:  "",
	}
}

// TestRPCConfig returns a configuration for testing the RPC server
func TestRPCConfig() *RPCConfig {
	cfg := DefaultRPCConfig()
	cfg.ListenAddress = "tcp://127.0.0.1:36657"
	cfg.GRPCListenAddress = "tcp://127.0.0.1:36658"
	cfg.Unsafe = true
	return cfg
}

// ValidateBasic performs basic validation (checking param bounds, etc.) and
// returns an error if any check fails.
func (cfg *RPCConfig) ValidateBasic() error {
	if cfg.GRPCMaxOpenConnections < 0 {
		return errors.New("grpc_max_open_connections can't be negative")
	}
	if cfg.MaxOpenConnections < 0 {
		return errors.New("max_open_connections can't be negative")
	}
	if cfg.MaxSubscriptionClients < 0 {
		return errors.New("max_subscription_clients can't be negative")
	}
	if cfg.MaxSubscriptionsPerClient < 0 {
		return errors.New("max_subscriptions_per_client can't be negative")
	}
	if cfg.TimeoutBroadcastTxCommit < 0 {
		return errors.New("timeout_broadcast_tx_commit can't be negative")
	}
	if cfg.MaxBodyBytes < 0 {
		return errors.New("max_body_bytes can't be negative")
	}
	if cfg.MaxHeaderBytes < 0 {
		return errors.New("max_header_bytes can't be negative")
	}
	return nil
}

// IsCorsEnabled returns true if cross-origin resource sharing is enabled.
func (cfg *RPCConfig) IsCorsEnabled() bool {
	return len(cfg.CORSAllowedOrigins) != 0
}

func (cfg RPCConfig) KeyFile() string {
	path := cfg.TLSKeyFile
	if filepath.IsAbs(path) {
		return path
	}
	return rootify(filepath.Join(defaultConfigDir, path), cfg.RootDir)
}

func (cfg RPCConfig) CertFile() string {
	path := cfg.TLSCertFile
	if filepath.IsAbs(path) {
		return path
	}
	return rootify(filepath.Join(defaultConfigDir, path), cfg.RootDir)
}

func (cfg RPCConfig) IsTLSEnabled() bool {
	return cfg.TLSCertFile != "" && cfg.TLSKeyFile != ""
}

//-----------------------------------------------------------------------------
// P2PConfig

// P2PConfig defines the configuration options for the Tendermint peer-to-peer networking layer
type P2PConfig struct { //nolint: maligned
	RootDir string `mapstructure:"home"`

	// Address to listen for incoming connections
	ListenAddress string `mapstructure:"laddr"`

	// Address to advertise to peers for them to dial
	ExternalAddress string `mapstructure:"external_address"`

	// Comma separated list of seed nodes to connect to
	// We only use these if we can’t connect to peers in the addrbook
	Seeds string `mapstructure:"seeds"`

	// Comma separated list of nodes to keep persistent connections to
	PersistentPeers string `mapstructure:"persistent_peers"`

	// UPNP port forwarding
	UPNP bool `mapstructure:"upnp"`

	// Path to address book
	AddrBook string `mapstructure:"addr_book_file"`

	// Set true for strict address routability rules
	// Set false for private or local networks
	AddrBookStrict bool `mapstructure:"addr_book_strict"`

	// Maximum number of inbound peers
	MaxNumInboundPeers int `mapstructure:"max_num_inbound_peers"`

	// Maximum number of outbound peers to connect to, excluding persistent peers
	MaxNumOutboundPeers int `mapstructure:"max_num_outbound_peers"`

	// List of node IDs, to which a connection will be (re)established ignoring any existing limits
	UnconditionalPeerIDs string `mapstructure:"unconditional_peer_ids"`

	// Maximum pause when redialing a persistent peer (if zero, exponential backoff is used)
	PersistentPeersMaxDialPeriod time.Duration `mapstructure:"persistent_peers_max_dial_period"`

	// Time to wait before flushing messages out on the connection
	FlushThrottleTimeout time.Duration `mapstructure:"flush_throttle_timeout"`

	// Maximum size of a message packet payload, in bytes
	MaxPacketMsgPayloadSize int `mapstructure:"max_packet_msg_payload_size"`

	// Rate at which packets can be sent, in bytes/second
	SendRate int64 `mapstructure:"send_rate"`

	// Rate at which packets can be received, in bytes/second
	RecvRate int64 `mapstructure:"recv_rate"`

	// Set true to enable the peer-exchange reactor
	PexReactor bool `mapstructure:"pex"`

	// Seed mode, in which node constantly crawls the network and looks for
	// peers. If another node asks it for addresses, it responds and disconnects.
	//
	// Does not work if the peer-exchange reactor is disabled.
	SeedMode bool `mapstructure:"seed_mode"`

	// Comma separated list of peer IDs to keep private (will not be gossiped to
	// other peers)
	PrivatePeerIDs string `mapstructure:"private_peer_ids"`

	// Toggle to disable guard against peers connecting from the same ip.
	AllowDuplicateIP bool `mapstructure:"allow_duplicate_ip"`

	// Peer connection configuration.
	HandshakeTimeout time.Duration `mapstructure:"handshake_timeout"`
	DialTimeout      time.Duration `mapstructure:"dial_timeout"`

	// Testing params.
	// Force dial to fail
	TestDialFail bool `mapstructure:"test_dial_fail"`
	// FUzz connection
	TestFuzz       bool            `mapstructure:"test_fuzz"`
	TestFuzzConfig *FuzzConnConfig `mapstructure:"test_fuzz_config"`
}

// DefaultP2PConfig returns a default configuration for the peer-to-peer layer
func DefaultP2PConfig() *P2PConfig {
	return &P2PConfig{
		ListenAddress:                "tcp://0.0.0.0:26656",
		ExternalAddress:              "",
		UPNP:                         false,
		AddrBook:                     defaultAddrBookPath,
		AddrBookStrict:               true,
		MaxNumInboundPeers:           40,
		MaxNumOutboundPeers:          10,
		PersistentPeersMaxDialPeriod: 0 * time.Second,
		FlushThrottleTimeout:         100 * time.Millisecond,
		MaxPacketMsgPayloadSize:      1024,    // 1 kB
		SendRate:                     5120000, // 5 mB/s
		RecvRate:                     5120000, // 5 mB/s
		PexReactor:                   true,
		SeedMode:                     false,
		AllowDuplicateIP:             false,
		HandshakeTimeout:             20 * time.Second,
		DialTimeout:                  3 * time.Second,
		TestDialFail:                 false,
		TestFuzz:                     false,
		TestFuzzConfig:               DefaultFuzzConnConfig(),
	}
}

// TestP2PConfig returns a configuration for testing the peer-to-peer layer
func TestP2PConfig() *P2PConfig {
	cfg := DefaultP2PConfig()
	cfg.ListenAddress = "tcp://127.0.0.1:36656"
	cfg.FlushThrottleTimeout = 10 * time.Millisecond
	cfg.AllowDuplicateIP = true
	return cfg
}

// AddrBookFile returns the full path to the address book
func (cfg *P2PConfig) AddrBookFile() string {
	return rootify(cfg.AddrBook, cfg.RootDir)
}

// ValidateBasic performs basic validation (checking param bounds, etc.) and
// returns an error if any check fails.
func (cfg *P2PConfig) ValidateBasic() error {
	if cfg.MaxNumInboundPeers < 0 {
		return errors.New("max_num_inbound_peers can't be negative")
	}
	if cfg.MaxNumOutboundPeers < 0 {
		return errors.New("max_num_outbound_peers can't be negative")
	}
	if cfg.FlushThrottleTimeout < 0 {
		return errors.New("flush_throttle_timeout can't be negative")
	}
	if cfg.PersistentPeersMaxDialPeriod < 0 {
		return errors.New("persistent_peers_max_dial_period can't be negative")
	}
	if cfg.MaxPacketMsgPayloadSize < 0 {
		return errors.New("max_packet_msg_payload_size can't be negative")
	}
	if cfg.SendRate < 0 {
		return errors.New("send_rate can't be negative")
	}
	if cfg.RecvRate < 0 {
		return errors.New("recv_rate can't be negative")
	}
	return nil
}

// FuzzConnConfig is a FuzzedConnection configuration.
type FuzzConnConfig struct {
	Mode         int
	MaxDelay     time.Duration
	ProbDropRW   float64
	ProbDropConn float64
	ProbSleep    float64
}

// DefaultFuzzConnConfig returns the default config.
func DefaultFuzzConnConfig() *FuzzConnConfig {
	return &FuzzConnConfig{
		Mode:         FuzzModeDrop,
		MaxDelay:     3 * time.Second,
		ProbDropRW:   0.2,
		ProbDropConn: 0.00,
		ProbSleep:    0.00,
	}
}

//-----------------------------------------------------------------------------
// MempoolConfig

// MempoolConfig defines the configuration options for the Tendermint mempool
type MempoolConfig struct {
	RootDir   string `mapstructure:"home"`
	Recheck   bool   `mapstructure:"recheck"`
	Broadcast bool   `mapstructure:"broadcast"`
	WalPath   string `mapstructure:"wal_dir"`
	// Maximum number of transactions in the mempool
	Size int `mapstructure:"size"`
	// Limit the total size of all txs in the mempool.
	// This only accounts for raw transactions (e.g. given 1MB transactions and
	// max_txs_bytes=5MB, mempool will only accept 5 transactions).
	MaxTxsBytes int64 `mapstructure:"max_txs_bytes"`
	// Size of the cache (used to filter transactions we saw earlier) in transactions
	CacheSize int `mapstructure:"cache_size"`
	// Do not remove invalid transactions from the cache (default: false)
	// Set to true if it's not possible for any invalid transaction to become
	// valid again in the future.
	KeepInvalidTxsInCache bool `mapstructure:"keep-invalid-txs-in-cache"`
	// Maximum size of a single transaction
	// NOTE: the max size of a tx transmitted over the network is {max_tx_bytes}.
	MaxTxBytes int `mapstructure:"max_tx_bytes"`
	// Maximum size of a batch of transactions to send to a peer
	// Including space needed by encoding (one varint per transaction).
	// XXX: Unused due to https://github.com/tendermint/tendermint/issues/5796
	MaxBatchBytes int `mapstructure:"max_batch_bytes"`
}

// DefaultMempoolConfig returns a default configuration for the Tendermint mempool
func DefaultMempoolConfig() *MempoolConfig {
	return &MempoolConfig{
		Recheck:   true,
		Broadcast: true,
		WalPath:   "",
		// Each signature verification takes .5ms, Size reduced until we implement
		// ABCI Recheck
		Size:        5000,
		MaxTxsBytes: 1024 * 1024 * 1024, // 1GB
		CacheSize:   10000,
		MaxTxBytes:  1024 * 1024, // 1MB
	}
}

// TestMempoolConfig returns a configuration for testing the Tendermint mempool
func TestMempoolConfig() *MempoolConfig {
	cfg := DefaultMempoolConfig()
	cfg.CacheSize = 1000
	return cfg
}

// WalDir returns the full path to the mempool's write-ahead log
func (cfg *MempoolConfig) WalDir() string {
	return rootify(cfg.WalPath, cfg.RootDir)
}

// WalEnabled returns true if the WAL is enabled.
func (cfg *MempoolConfig) WalEnabled() bool {
	return cfg.WalPath != ""
}

// ValidateBasic performs basic validation (checking param bounds, etc.) and
// returns an error if any check fails.
func (cfg *MempoolConfig) ValidateBasic() error {
	if cfg.Size < 0 {
		return errors.New("size can't be negative")
	}
	if cfg.MaxTxsBytes < 0 {
		return errors.New("max_txs_bytes can't be negative")
	}
	if cfg.CacheSize < 0 {
		return errors.New("cache_size can't be negative")
	}
	if cfg.MaxTxBytes < 0 {
		return errors.New("max_tx_bytes can't be negative")
	}
	return nil
}

//-----------------------------------------------------------------------------
// StateSyncConfig

// StateSyncConfig defines the configuration for the Tendermint state sync service
type StateSyncConfig struct {
	Enable              bool          `mapstructure:"enable"`
	TempDir             string        `mapstructure:"temp_dir"`
	RPCServers          []string      `mapstructure:"rpc_servers"`
	TrustPeriod         time.Duration `mapstructure:"trust_period"`
	TrustHeight         int64         `mapstructure:"trust_height"`
	TrustHash           string        `mapstructure:"trust_hash"`
	DiscoveryTime       time.Duration `mapstructure:"discovery_time"`
	ChunkRequestTimeout time.Duration `mapstructure:"chunk_request_timeout"`
	ChunkFetchers       int32         `mapstructure:"chunk_fetchers"`
}

func (cfg *StateSyncConfig) TrustHashBytes() []byte {
	// validated in ValidateBasic, so we can safely panic here
	bytes, err := hex.DecodeString(cfg.TrustHash)
	if err != nil {
		panic(err)
	}
	return bytes
}

// DefaultStateSyncConfig returns a default configuration for the state sync service
func DefaultStateSyncConfig() *StateSyncConfig {
	return &StateSyncConfig{
		TrustPeriod:         168 * time.Hour,
		DiscoveryTime:       15 * time.Second,
		ChunkRequestTimeout: 10 * time.Second,
		ChunkFetchers:       4,
	}
}

// TestFastSyncConfig returns a default configuration for the state sync service
func TestStateSyncConfig() *StateSyncConfig {
	return DefaultStateSyncConfig()
}

// ValidateBasic performs basic validation.
func (cfg *StateSyncConfig) ValidateBasic() error {
	if cfg.Enable {
		if len(cfg.RPCServers) == 0 {
			return errors.New("rpc_servers is required")
		}

		if len(cfg.RPCServers) < 2 {
			return errors.New("at least two rpc_servers entries is required")
		}

		for _, server := range cfg.RPCServers {
			if len(server) == 0 {
				return errors.New("found empty rpc_servers entry")
			}
		}

		if cfg.DiscoveryTime != 0 && cfg.DiscoveryTime < 5*time.Second {
			return errors.New("discovery time must be 0s or greater than five seconds")
		}

		if cfg.TrustPeriod <= 0 {
			return errors.New("trusted_period is required")
		}

		if cfg.TrustHeight <= 0 {
			return errors.New("trusted_height is required")
		}

		if len(cfg.TrustHash) == 0 {
			return errors.New("trusted_hash is required")
		}

		_, err := hex.DecodeString(cfg.TrustHash)
		if err != nil {
			return fmt.Errorf("invalid trusted_hash: %w", err)
		}

		if cfg.ChunkRequestTimeout < 5*time.Second {
			return errors.New("chunk_request_timeout must be at least 5 seconds")
		}

		if cfg.ChunkFetchers <= 0 {
			return errors.New("chunk_fetchers is required")
		}
	}

	return nil
}

//-----------------------------------------------------------------------------
// FastSyncConfig

// FastSyncConfig defines the configuration for the Tendermint fast sync service
type FastSyncConfig struct {
	Version string `mapstructure:"version"`
}

// DefaultFastSyncConfig returns a default configuration for the fast sync service
func DefaultFastSyncConfig() *FastSyncConfig {
	return &FastSyncConfig{
		Version: "v0",
	}
}

// TestFastSyncConfig returns a default configuration for the fast sync.
func TestFastSyncConfig() *FastSyncConfig {
	return DefaultFastSyncConfig()
}

// ValidateBasic performs basic validation.
func (cfg *FastSyncConfig) ValidateBasic() error {
	switch cfg.Version {
	case "v0":
		return nil
	case "v1":
		return nil
	case "v2":
		return nil
	default:
		return fmt.Errorf("unknown fastsync version %s", cfg.Version)
	}
}

//-----------------------------------------------------------------------------
// ConsensusConfig

// ConsensusConfig defines the configuration for the Tendermint consensus service,
// including timeouts and details about the WAL and the block structure.
type ConsensusConfig struct {
	RootDir string `mapstructure:"home"`
	WalPath string `mapstructure:"wal_file"`
	walFile string // overrides WalPath if set

	// How long we wait for a proposal block before prevoting nil
	TimeoutPropose time.Duration `mapstructure:"timeout_propose"`
	// How much timeout_propose increases with each round
	TimeoutProposeDelta time.Duration `mapstructure:"timeout_propose_delta"`
	// How long we wait after receiving +2/3 prevotes for “anything” (ie. not a single block or nil)
	TimeoutPrevote time.Duration `mapstructure:"timeout_prevote"`
	// How much the timeout_prevote increases with each round
	TimeoutPrevoteDelta time.Duration `mapstructure:"timeout_prevote_delta"`
	// How long we wait after receiving +2/3 precommits for “anything” (ie. not a single block or nil)
	TimeoutPrecommit time.Duration `mapstructure:"timeout_precommit"`
	// How much the timeout_precommit increases with each round
	TimeoutPrecommitDelta time.Duration `mapstructure:"timeout_precommit_delta"`
	// How long we wait after committing a block, before starting on the new
	// height (this gives us a chance to receive some more precommits, even
	// though we already have +2/3).
	// NOTE: when modifying, make sure to update time_iota_ms genesis parameter
	TimeoutCommit time.Duration `mapstructure:"timeout_commit"`

	// The proposed block time window is doubling of the value in twice
	// that means for 10 sec the window will be 20 sec, 10 sec before NOW and 10 sec after
	// this value is used to validate a block time
	ProposedBlockTimeWindow time.Duration `mapstructure:"proposed_block_time_window"`

	// Make progress as soon as we have all the precommits (as if TimeoutCommit = 0)
	SkipTimeoutCommit bool `mapstructure:"skip_timeout_commit"`
	// Don't propose a block if the node is set to the proposer, the block proposal instead
	// has to be manual (useful for tests)
	DontAutoPropose bool `mapstructure:"dont_auto_propose'"`

	// EmptyBlocks mode and possible interval between empty blocks
	CreateEmptyBlocks         bool          `mapstructure:"create_empty_blocks"`
	CreateEmptyBlocksInterval time.Duration `mapstructure:"create_empty_blocks_interval"`

	// Reactor sleep duration parameters
	PeerGossipSleepDuration     time.Duration `mapstructure:"peer_gossip_sleep_duration"`
	PeerQueryMaj23SleepDuration time.Duration `mapstructure:"peer_query_maj23_sleep_duration"`

	DoubleSignCheckHeight int64 `mapstructure:"double_sign_check_height"`

	QuorumType btcjson.LLMQType `mapstructure:"quorum_type"`

	AppHashSize int `mapstructure:"app_hash_size"`
}

// DefaultConsensusConfig returns a default configuration for the consensus service
func DefaultConsensusConfig() *ConsensusConfig {
	return &ConsensusConfig{
		WalPath:                     filepath.Join(defaultDataDir, "cs.wal", "wal"),
		TimeoutPropose:              3000 * time.Millisecond,
		TimeoutProposeDelta:         500 * time.Millisecond,
		TimeoutPrevote:              1000 * time.Millisecond,
		TimeoutPrevoteDelta:         500 * time.Millisecond,
		TimeoutPrecommit:            1000 * time.Millisecond,
		TimeoutPrecommitDelta:       500 * time.Millisecond,
		TimeoutCommit:               1000 * time.Millisecond,
		ProposedBlockTimeWindow:     10 * time.Second,
		SkipTimeoutCommit:           false,
		DontAutoPropose:             false,
		CreateEmptyBlocks:           true,
		CreateEmptyBlocksInterval:   0 * time.Second,
		PeerGossipSleepDuration:     100 * time.Millisecond,
		PeerQueryMaj23SleepDuration: 2000 * time.Millisecond,
		DoubleSignCheckHeight:       int64(0),
<<<<<<< HEAD
		AppHashSize:                 crypto.DefaultHashSize,
=======
		AppHashSize:                 crypto.DefaultAppHashSize,
>>>>>>> 63632cc2
		QuorumType:                  btcjson.LLMQType_5_60,
	}
}

// TestConsensusConfig returns a configuration for testing the consensus service
func TestConsensusConfig() *ConsensusConfig {
	cfg := DefaultConsensusConfig()
	cfg.TimeoutPropose = 400 * time.Millisecond
	cfg.TimeoutProposeDelta = 10 * time.Millisecond
	cfg.TimeoutPrevote = 100 * time.Millisecond
	cfg.TimeoutPrevoteDelta = 10 * time.Millisecond
	cfg.TimeoutPrecommit = 100 * time.Millisecond
	cfg.TimeoutPrecommitDelta = 10 * time.Millisecond
	// NOTE: when modifying, make sure to update time_iota_ms (testGenesisFmt) in toml.go
	cfg.TimeoutCommit = 10 * time.Millisecond
	cfg.SkipTimeoutCommit = true
	cfg.PeerGossipSleepDuration = 5 * time.Millisecond
	cfg.PeerQueryMaj23SleepDuration = 250 * time.Millisecond
	cfg.DoubleSignCheckHeight = int64(0)
	cfg.AppHashSize = crypto.DefaultAppHashSize
	cfg.QuorumType = btcjson.LLMQType_5_60
	return cfg
}

// WaitForTxs returns true if the consensus should wait for transactions before entering the propose step
func (cfg *ConsensusConfig) WaitForTxs() bool {
	return !cfg.CreateEmptyBlocks || cfg.CreateEmptyBlocksInterval > 0
}

// Propose returns the amount of time to wait for a proposal
func (cfg *ConsensusConfig) Propose(round int32) time.Duration {
	return time.Duration(
		cfg.TimeoutPropose.Nanoseconds()+cfg.TimeoutProposeDelta.Nanoseconds()*int64(round),
	) * time.Nanosecond
}

// Prevote returns the amount of time to wait for straggler votes after receiving any +2/3 prevotes
func (cfg *ConsensusConfig) Prevote(round int32) time.Duration {
	return time.Duration(
		cfg.TimeoutPrevote.Nanoseconds()+cfg.TimeoutPrevoteDelta.Nanoseconds()*int64(round),
	) * time.Nanosecond
}

// Precommit returns the amount of time to wait for straggler votes after receiving any +2/3 precommits
func (cfg *ConsensusConfig) Precommit(round int32) time.Duration {
	return time.Duration(
		cfg.TimeoutPrecommit.Nanoseconds()+cfg.TimeoutPrecommitDelta.Nanoseconds()*int64(round),
	) * time.Nanosecond
}

// Commit returns the amount of time to wait for straggler votes after receiving +2/3 precommits
// for a single block (ie. a commit).
func (cfg *ConsensusConfig) Commit(t time.Time) time.Time {
	return t.Add(cfg.TimeoutCommit)
}

// WalFile returns the full path to the write-ahead log file
func (cfg *ConsensusConfig) WalFile() string {
	if cfg.walFile != "" {
		return cfg.walFile
	}
	return rootify(cfg.WalPath, cfg.RootDir)
}

// SetWalFile sets the path to the write-ahead log file
func (cfg *ConsensusConfig) SetWalFile(walFile string) {
	cfg.walFile = walFile
}

// ValidateBasic performs basic validation (checking param bounds, etc.) and
// returns an error if any check fails.
func (cfg *ConsensusConfig) ValidateBasic() error {
	if cfg.TimeoutPropose < 0 {
		return errors.New("timeout_propose can't be negative")
	}
	if cfg.TimeoutProposeDelta < 0 {
		return errors.New("timeout_propose_delta can't be negative")
	}
	if cfg.TimeoutPrevote < 0 {
		return errors.New("timeout_prevote can't be negative")
	}
	if cfg.TimeoutPrevoteDelta < 0 {
		return errors.New("timeout_prevote_delta can't be negative")
	}
	if cfg.TimeoutPrecommit < 0 {
		return errors.New("timeout_precommit can't be negative")
	}
	if cfg.TimeoutPrecommitDelta < 0 {
		return errors.New("timeout_precommit_delta can't be negative")
	}
	if cfg.TimeoutCommit < 0 {
		return errors.New("timeout_commit can't be negative")
	}
	if cfg.ProposedBlockTimeWindow < 0 {
		return errors.New("proposed_block_time can't be negative")
	}
	if cfg.CreateEmptyBlocksInterval < 0 {
		return errors.New("create_empty_blocks_interval can't be negative")
	}
	if cfg.PeerGossipSleepDuration < 0 {
		return errors.New("peer_gossip_sleep_duration can't be negative")
	}
	if cfg.PeerQueryMaj23SleepDuration < 0 {
		return errors.New("peer_query_maj23_sleep_duration can't be negative")
	}
	if cfg.DoubleSignCheckHeight < 0 {
		return errors.New("double_sign_check_height can't be negative")
	}
	return nil
}

//-----------------------------------------------------------------------------
// TxIndexConfig
// Remember that Event has the following structure:
// type: [
//  key: value,
//  ...
// ]
//
// CompositeKeys are constructed by `type.key`
// TxIndexConfig defines the configuration for the transaction indexer,
// including composite keys to index.
type TxIndexConfig struct {
	// What indexer to use for transactions
	//
	// Options:
	//   1) "null"
	//   2) "kv" (default) - the simplest possible indexer,
	//      backed by key-value storage (defaults to levelDB; see DBBackend).
	Indexer string `mapstructure:"indexer"`
}

// DefaultTxIndexConfig returns a default configuration for the transaction indexer.
func DefaultTxIndexConfig() *TxIndexConfig {
	return &TxIndexConfig{
		Indexer: "kv",
	}
}

// TestTxIndexConfig returns a default configuration for the transaction indexer.
func TestTxIndexConfig() *TxIndexConfig {
	return DefaultTxIndexConfig()
}

//-----------------------------------------------------------------------------
// InstrumentationConfig

// InstrumentationConfig defines the configuration for metrics reporting.
type InstrumentationConfig struct {
	// When true, Prometheus metrics are served under /metrics on
	// PrometheusListenAddr.
	// Check out the documentation for the list of available metrics.
	Prometheus bool `mapstructure:"prometheus"`

	// Address to listen for Prometheus collector(s) connections.
	PrometheusListenAddr string `mapstructure:"prometheus_listen_addr"`

	// Maximum number of simultaneous connections.
	// If you want to accept a larger number than the default, make sure
	// you increase your OS limits.
	// 0 - unlimited.
	MaxOpenConnections int `mapstructure:"max_open_connections"`

	// Instrumentation namespace.
	Namespace string `mapstructure:"namespace"`
}

// DefaultInstrumentationConfig returns a default configuration for metrics
// reporting.
func DefaultInstrumentationConfig() *InstrumentationConfig {
	return &InstrumentationConfig{
		Prometheus:           false,
		PrometheusListenAddr: ":26660",
		MaxOpenConnections:   3,
		Namespace:            "tendermint",
	}
}

// TestInstrumentationConfig returns a default configuration for metrics
// reporting.
func TestInstrumentationConfig() *InstrumentationConfig {
	return DefaultInstrumentationConfig()
}

// ValidateBasic performs basic validation (checking param bounds, etc.) and
// returns an error if any check fails.
func (cfg *InstrumentationConfig) ValidateBasic() error {
	if cfg.MaxOpenConnections < 0 {
		return errors.New("max_open_connections can't be negative")
	}
	return nil
}

//-----------------------------------------------------------------------------
// Utils

// helper function to make config creation independent of root dir
func rootify(path, root string) string {
	if filepath.IsAbs(path) {
		return path
	}
	return filepath.Join(root, path)
}

//-----------------------------------------------------------------------------
// Moniker

var defaultMoniker = getDefaultMoniker()

// getDefaultMoniker returns a default moniker, which is the host name. If runtime
// fails to get the host name, "anonymous" will be returned.
func getDefaultMoniker() string {
	moniker, err := os.Hostname()
	if err != nil {
		moniker = "anonymous"
	}
	return moniker
}<|MERGE_RESOLUTION|>--- conflicted
+++ resolved
@@ -950,11 +950,7 @@
 		PeerGossipSleepDuration:     100 * time.Millisecond,
 		PeerQueryMaj23SleepDuration: 2000 * time.Millisecond,
 		DoubleSignCheckHeight:       int64(0),
-<<<<<<< HEAD
-		AppHashSize:                 crypto.DefaultHashSize,
-=======
 		AppHashSize:                 crypto.DefaultAppHashSize,
->>>>>>> 63632cc2
 		QuorumType:                  btcjson.LLMQType_5_60,
 	}
 }
