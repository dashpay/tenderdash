package config

import (
	"encoding/hex"
	"encoding/json"
	"errors"
	"fmt"
	"net/http"
	"os"
	"path/filepath"
	"strings"
	"time"

	"github.com/dashevo/dashd-go/btcjson"

	"github.com/tendermint/tendermint/crypto"
	"github.com/tendermint/tendermint/libs/log"
	tmos "github.com/tendermint/tendermint/libs/os"
	"github.com/tendermint/tendermint/types"
)

const (
	// FuzzModeDrop is a mode in which we randomly drop reads/writes, connections or sleep
	FuzzModeDrop = iota
	// FuzzModeDelay is a mode in which we randomly sleep
	FuzzModeDelay

	// DefaultLogLevel defines a default log level as INFO.
	DefaultLogLevel = "info"

	ModeFull      = "full"
	ModeValidator = "validator"
	ModeSeed      = "seed"
)

// NOTE: Most of the structs & relevant comments + the
// default configuration options were used to manually
// generate the config.toml. Please reflect any changes
// made here in the defaultConfigTemplate constant in
// config/toml.go
// NOTE: libs/cli must know to look in the config dir!
var (
	DefaultTendermintDir = ".tenderdash"
	defaultConfigDir     = "config"
	defaultDataDir       = "data"

	defaultConfigFileName  = "config.toml"
	defaultGenesisJSONName = "genesis.json"

	defaultMode             = ModeFull
	defaultPrivValKeyName   = "priv_validator_key.json"
	defaultPrivValStateName = "priv_validator_state.json"

	defaultNodeKeyName = "node_key.json"

	defaultConfigFilePath   = filepath.Join(defaultConfigDir, defaultConfigFileName)
	defaultGenesisJSONPath  = filepath.Join(defaultConfigDir, defaultGenesisJSONName)
	defaultPrivValKeyPath   = filepath.Join(defaultConfigDir, defaultPrivValKeyName)
	defaultPrivValStatePath = filepath.Join(defaultDataDir, defaultPrivValStateName)

	defaultNodeKeyPath = filepath.Join(defaultConfigDir, defaultNodeKeyName)
)

// Config defines the top level configuration for a Tendermint node
type Config struct {
	// Top level options use an anonymous struct
	BaseConfig `mapstructure:",squash"`

	// Options for services
	RPC             *RPCConfig             `mapstructure:"rpc"`
	P2P             *P2PConfig             `mapstructure:"p2p"`
	Mempool         *MempoolConfig         `mapstructure:"mempool"`
	StateSync       *StateSyncConfig       `mapstructure:"statesync"`
	Consensus       *ConsensusConfig       `mapstructure:"consensus"`
	TxIndex         *TxIndexConfig         `mapstructure:"tx-index"`
	Instrumentation *InstrumentationConfig `mapstructure:"instrumentation"`
	PrivValidator   *PrivValidatorConfig   `mapstructure:"priv-validator"`
}

// DefaultConfig returns a default configuration for a Tendermint node
func DefaultConfig() *Config {
	return &Config{
		BaseConfig:      DefaultBaseConfig(),
		RPC:             DefaultRPCConfig(),
		P2P:             DefaultP2PConfig(),
		Mempool:         DefaultMempoolConfig(),
		StateSync:       DefaultStateSyncConfig(),
		Consensus:       DefaultConsensusConfig(),
		TxIndex:         DefaultTxIndexConfig(),
		Instrumentation: DefaultInstrumentationConfig(),
		PrivValidator:   DefaultPrivValidatorConfig(),
	}
}

// DefaultValidatorConfig returns default config with mode as validator
func DefaultValidatorConfig() *Config {
	cfg := DefaultConfig()
	cfg.Mode = ModeValidator
	return cfg
}

// TestConfig returns a configuration that can be used for testing
func TestConfig() *Config {
	return &Config{
		BaseConfig:      TestBaseConfig(),
		RPC:             TestRPCConfig(),
		P2P:             TestP2PConfig(),
		Mempool:         TestMempoolConfig(),
		StateSync:       TestStateSyncConfig(),
		Consensus:       TestConsensusConfig(),
		TxIndex:         TestTxIndexConfig(),
		Instrumentation: TestInstrumentationConfig(),
		PrivValidator:   DefaultPrivValidatorConfig(),
	}
}

// SetRoot sets the RootDir for all Config structs
func (cfg *Config) SetRoot(root string) *Config {
	cfg.BaseConfig.RootDir = root
	cfg.RPC.RootDir = root
	cfg.P2P.RootDir = root
	cfg.Mempool.RootDir = root
	cfg.Consensus.RootDir = root
	cfg.PrivValidator.RootDir = root
	return cfg
}

// ValidateBasic performs basic validation (checking param bounds, etc.) and
// returns an error if any check fails.
func (cfg *Config) ValidateBasic() error {
	if err := cfg.BaseConfig.ValidateBasic(); err != nil {
		return err
	}
	if err := cfg.RPC.ValidateBasic(); err != nil {
		return fmt.Errorf("error in [rpc] section: %w", err)
	}
	if err := cfg.Mempool.ValidateBasic(); err != nil {
		return fmt.Errorf("error in [mempool] section: %w", err)
	}
	if err := cfg.StateSync.ValidateBasic(); err != nil {
		return fmt.Errorf("error in [statesync] section: %w", err)
	}
	if err := cfg.Consensus.ValidateBasic(); err != nil {
		return fmt.Errorf("error in [consensus] section: %w", err)
	}
	if err := cfg.Instrumentation.ValidateBasic(); err != nil {
		return fmt.Errorf("error in [instrumentation] section: %w", err)
	}
	return nil
}

func (cfg *Config) DeprecatedFieldWarning() error {
	return cfg.Consensus.DeprecatedFieldWarning()
}

//-----------------------------------------------------------------------------
// BaseConfig

// BaseConfig defines the base configuration for a Tendermint node
type BaseConfig struct { //nolint: maligned
	// chainID is unexposed and immutable but here for convenience
	chainID string

	// The root directory for all data.
	// This should be set in viper so it can unmarshal into this struct
	RootDir string `mapstructure:"home"`

	// TCP or UNIX socket address of the ABCI application,
	// or the name of an ABCI application compiled in with the Tendermint binary
	ProxyApp string `mapstructure:"proxy-app"`

	// A custom human readable name for this node
	Moniker string `mapstructure:"moniker"`

	// Mode of Node: full | validator | seed
	// * validator
	//   - all reactors
	//   - with priv_validator_key.json, priv_validator_state.json
	// * full
	//   - all reactors
	//   - No priv_validator_key.json, priv_validator_state.json
	// * seed
	//   - only P2P, PEX Reactor
	//   - No priv_validator_key.json, priv_validator_state.json
	Mode string `mapstructure:"mode"`

	// Database backend: goleveldb | cleveldb | boltdb | rocksdb
	// * goleveldb (github.com/syndtr/goleveldb - most popular implementation)
	//   - pure go
	//   - stable
	// * cleveldb (uses levigo wrapper)
	//   - fast
	//   - requires gcc
	//   - use cleveldb build tag (go build -tags cleveldb)
	// * boltdb (uses etcd's fork of bolt - github.com/etcd-io/bbolt)
	//   - EXPERIMENTAL
	//   - may be faster is some use-cases (random reads - indexer)
	//   - use boltdb build tag (go build -tags boltdb)
	// * rocksdb (uses github.com/tecbot/gorocksdb)
	//   - EXPERIMENTAL
	//   - requires gcc
	//   - use rocksdb build tag (go build -tags rocksdb)
	// * badgerdb (uses github.com/dgraph-io/badger)
	//   - EXPERIMENTAL
	//   - use badgerdb build tag (go build -tags badgerdb)
	DBBackend string `mapstructure:"db-backend"`

	// Database directory
	DBPath string `mapstructure:"db-dir"`

	// Output level for logging
	LogLevel string `mapstructure:"log-level"`

	// Output format: 'plain' (colored text) or 'json'
	LogFormat string `mapstructure:"log-format"`

	// Path to the JSON file containing the initial validator set and other meta data
	Genesis string `mapstructure:"genesis-file"`

	// A JSON file containing the private key to use for p2p authenticated encryption
	NodeKey string `mapstructure:"node-key-file"`

	// Mechanism to connect to the ABCI application: socket | grpc
	ABCI string `mapstructure:"abci"`

	// If true, query the ABCI app on connecting to a new peer
	// so the app can decide if we should keep the connection or not
	FilterPeers bool `mapstructure:"filter-peers"` // false

	Other map[string]interface{} `mapstructure:",remain"`
}

// DefaultBaseConfig returns a default base configuration for a Tendermint node
func DefaultBaseConfig() BaseConfig {
	return BaseConfig{
		Genesis:     defaultGenesisJSONPath,
		NodeKey:     defaultNodeKeyPath,
		Mode:        defaultMode,
		Moniker:     defaultMoniker,
		ProxyApp:    "tcp://127.0.0.1:26658",
		ABCI:        "socket",
		LogLevel:    DefaultLogLevel,
		LogFormat:   log.LogFormatPlain,
		FilterPeers: false,
		DBBackend:   "goleveldb",
		DBPath:      "data",
	}
}

// SingleNodeBaseConfig returns a default base configuration for a Tendermint node
func SingleNodeBaseConfig() BaseConfig {
	return BaseConfig{
		Genesis:     defaultGenesisJSONPath,
		NodeKey:     defaultNodeKeyPath,
		Mode:        defaultMode,
		Moniker:     defaultMoniker,
		ProxyApp:    "tcp://127.0.0.1:26658",
		ABCI:        "socket",
		LogLevel:    DefaultLogLevel,
		LogFormat:   log.LogFormatPlain,
		FilterPeers: false,
		DBBackend:   "goleveldb",
		DBPath:      "data",
	}
}

// TestBaseConfig returns a base configuration for testing a Tendermint node
func TestBaseConfig() BaseConfig {
	cfg := DefaultBaseConfig()
	cfg.chainID = "tendermint_test"
	cfg.Mode = ModeValidator
	cfg.ProxyApp = "kvstore"
	cfg.DBBackend = "memdb"
	return cfg
}

func (cfg BaseConfig) ChainID() string {
	return cfg.chainID
}

// GenesisFile returns the full path to the genesis.json file
func (cfg BaseConfig) GenesisFile() string {
	return rootify(cfg.Genesis, cfg.RootDir)
}

// NodeKeyFile returns the full path to the node_key.json file
func (cfg BaseConfig) NodeKeyFile() string {
	return rootify(cfg.NodeKey, cfg.RootDir)
}

// LoadNodeKey loads NodeKey located in filePath.
func (cfg BaseConfig) LoadNodeKeyID() (types.NodeID, error) {
	jsonBytes, err := os.ReadFile(cfg.NodeKeyFile())
	if err != nil {
		return "", err
	}
	nodeKey := types.NodeKey{}
	err = json.Unmarshal(jsonBytes, &nodeKey)
	if err != nil {
		return "", err
	}
	nodeKey.ID = types.NodeIDFromPubKey(nodeKey.PubKey())
	return nodeKey.ID, nil
}

// LoadOrGenNodeKey attempts to load the NodeKey from the given filePath. If
// the file does not exist, it generates and saves a new NodeKey.
func (cfg BaseConfig) LoadOrGenNodeKeyID() (types.NodeID, error) {
	if tmos.FileExists(cfg.NodeKeyFile()) {
		nodeKey, err := cfg.LoadNodeKeyID()
		if err != nil {
			return "", err
		}
		return nodeKey, nil
	}

	nodeKey := types.GenNodeKey()

	if err := nodeKey.SaveAs(cfg.NodeKeyFile()); err != nil {
		return "", err
	}

	return nodeKey.ID, nil
}

// DBDir returns the full path to the database directory
func (cfg BaseConfig) DBDir() string {
	return rootify(cfg.DBPath, cfg.RootDir)
}

// ValidateBasic performs basic validation (checking param bounds, etc.) and
// returns an error if any check fails.
func (cfg BaseConfig) ValidateBasic() error {
	switch cfg.LogFormat {
	case log.LogFormatJSON, log.LogFormatText, log.LogFormatPlain:
	default:
		return errors.New("unknown log format (must be 'plain', 'text' or 'json')")
	}

	switch cfg.Mode {
	case ModeFull, ModeValidator, ModeSeed:
	case "":
		return errors.New("no mode has been set")

	default:
		return fmt.Errorf("unknown mode: %v", cfg.Mode)
	}

	return nil
}

//-----------------------------------------------------------------------------
// PrivValidatorConfig

// PrivValidatorConfig defines the configuration parameters for running a validator
type PrivValidatorConfig struct {
	RootDir string `mapstructure:"home"`

	// Path to the JSON file containing the private key to use as a validator in the consensus protocol
	Key string `mapstructure:"key-file"`

	// Path to the JSON file containing the last sign state of a validator
	State string `mapstructure:"state-file"`

	// TCP or UNIX socket address for Tendermint to listen on for
	// connections from an external PrivValidator process
	ListenAddr string `mapstructure:"laddr"`

	// Client certificate generated while creating needed files for secure connection.
	// If a remote validator address is provided but no certificate, the connection will be insecure
	ClientCertificate string `mapstructure:"client-certificate-file"`

	// Client key generated while creating certificates for secure connection
	ClientKey string `mapstructure:"client-key-file"`

	// Path Root Certificate Authority used to sign both client and server certificates
	RootCA string `mapstructure:"root-ca-file"`

	// RPC port for Tendermint to query for
	// an external PrivValidator process
	CoreRPCHost string `mapstructure:"core-rpc-host"`

	// RPC username for Dash Core
	CoreRPCUsername string `mapstructure:"core-rpc-username"`

	// RPC password for Dash Core
	CoreRPCPassword string `mapstructure:"core-rpc-password"`
}

// DefaultBaseConfig returns a default private validator configuration
// for a Tendermint node.
func DefaultPrivValidatorConfig() *PrivValidatorConfig {
	return &PrivValidatorConfig{
		Key:   defaultPrivValKeyPath,
		State: defaultPrivValStatePath,

		CoreRPCHost:     "",
		CoreRPCUsername: "rpcuser",
		CoreRPCPassword: "rpcpassword",
	}
}

// ClientKeyFile returns the full path to the priv_validator_key.json file
func (cfg *PrivValidatorConfig) ClientKeyFile() string {
	return rootify(cfg.ClientKey, cfg.RootDir)
}

// ClientCertificateFile returns the full path to the priv_validator_key.json file
func (cfg *PrivValidatorConfig) ClientCertificateFile() string {
	return rootify(cfg.ClientCertificate, cfg.RootDir)
}

// CertificateAuthorityFile returns the full path to the priv_validator_key.json file
func (cfg *PrivValidatorConfig) RootCAFile() string {
	return rootify(cfg.RootCA, cfg.RootDir)
}

// KeyFile returns the full path to the priv_validator_key.json file
func (cfg *PrivValidatorConfig) KeyFile() string {
	return rootify(cfg.Key, cfg.RootDir)
}

// StateFile returns the full path to the priv_validator_state.json file
func (cfg *PrivValidatorConfig) StateFile() string {
	return rootify(cfg.State, cfg.RootDir)
}

func (cfg *PrivValidatorConfig) AreSecurityOptionsPresent() bool {
	switch {
	case cfg.RootCA == "":
		return false
	case cfg.ClientKey == "":
		return false
	case cfg.ClientCertificate == "":
		return false
	default:
		return true
	}
}

//-----------------------------------------------------------------------------
// RPCConfig

// RPCConfig defines the configuration options for the Tendermint RPC server
type RPCConfig struct {
	RootDir string `mapstructure:"home"`

	// TCP or UNIX socket address for the RPC server to listen on
	ListenAddress string `mapstructure:"laddr"`

	// A list of origins a cross-domain request can be executed from.
	// If the special '*' value is present in the list, all origins will be allowed.
	// An origin may contain a wildcard (*) to replace 0 or more characters (i.e.: http://*.domain.com).
	// Only one wildcard can be used per origin.
	CORSAllowedOrigins []string `mapstructure:"cors-allowed-origins"`

	// A list of methods the client is allowed to use with cross-domain requests.
	CORSAllowedMethods []string `mapstructure:"cors-allowed-methods"`

	// A list of non simple headers the client is allowed to use with cross-domain requests.
	CORSAllowedHeaders []string `mapstructure:"cors-allowed-headers"`

	// Activate unsafe RPC commands like /dial-persistent-peers and /unsafe-flush-mempool
	Unsafe bool `mapstructure:"unsafe"`

	// Maximum number of simultaneous connections (including WebSocket).
	// If you want to accept a larger number than the default, make sure
	// you increase your OS limits.
	// 0 - unlimited.
	// Should be < {ulimit -Sn} - {MaxNumInboundPeers} - {MaxNumOutboundPeers} - {N of wal, db and other open files}
	// 1024 - 40 - 10 - 50 = 924 = ~900
	MaxOpenConnections int `mapstructure:"max-open-connections"`

	// Maximum number of unique clientIDs that can /subscribe
	// If you're using /broadcast_tx_commit, set to the estimated maximum number
	// of broadcast_tx_commit calls per block.
	MaxSubscriptionClients int `mapstructure:"max-subscription-clients"`

	// Maximum number of unique queries a given client can /subscribe to
	// If you're using a Local RPC client and /broadcast_tx_commit, set this
	// to the estimated maximum number of broadcast_tx_commit calls per block.
	MaxSubscriptionsPerClient int `mapstructure:"max-subscriptions-per-client"`

	// If true, disable the websocket interface to the RPC service.  This has
	// the effect of disabling the /subscribe, /unsubscribe, and /unsubscribe_all
	// methods for event subscription.
	//
	// EXPERIMENTAL: This setting will be removed in Tendermint v0.37.
	ExperimentalDisableWebsocket bool `mapstructure:"experimental-disable-websocket"`

	// The time window size for the event log. All events up to this long before
	// the latest (up to EventLogMaxItems) will be available for subscribers to
	// fetch via the /events method.  If 0 (the default) the event log and the
	// /events RPC method are disabled.
	EventLogWindowSize time.Duration `mapstructure:"event-log-window-size"`

	// The maxiumum number of events that may be retained by the event log.  If
	// this value is 0, no upper limit is set. Otherwise, items in excess of
	// this number will be discarded from the event log.
	//
	// Warning: This setting is a safety valve. Setting it too low may cause
	// subscribers to miss events.  Try to choose a value higher than the
	// maximum worst-case expected event load within the chosen window size in
	// ordinary operation.
	//
	// For example, if the window size is 10 minutes and the node typically
	// averages 1000 events per ten minutes, but with occasional known spikes of
	// up to 2000, choose a value > 2000.
	EventLogMaxItems int `mapstructure:"event-log-max-items"`

	// How long to wait for a tx to be committed during /broadcast_tx_commit
	// WARNING: Using a value larger than 10s will result in increasing the
	// global HTTP write timeout, which applies to all connections and endpoints.
	// See https://github.com/tendermint/tendermint/issues/3435
	TimeoutBroadcastTxCommit time.Duration `mapstructure:"timeout-broadcast-tx-commit"`

	// Maximum size of request body, in bytes
	MaxBodyBytes int64 `mapstructure:"max-body-bytes"`

	// Maximum size of request header, in bytes
	MaxHeaderBytes int `mapstructure:"max-header-bytes"`

	// The path to a file containing certificate that is used to create the HTTPS server.
	// Might be either absolute path or path related to Tendermint's config directory.
	//
	// If the certificate is signed by a certificate authority,
	// the certFile should be the concatenation of the server's certificate, any intermediates,
	// and the CA's certificate.
	//
	// NOTE: both tls-cert-file and tls-key-file must be present for Tendermint to create HTTPS server.
	// Otherwise, HTTP server is run.
	TLSCertFile string `mapstructure:"tls-cert-file"`

	// The path to a file containing matching private key that is used to create the HTTPS server.
	// Might be either absolute path or path related to tendermint's config directory.
	//
	// NOTE: both tls-cert-file and tls-key-file must be present for Tendermint to create HTTPS server.
	// Otherwise, HTTP server is run.
	TLSKeyFile string `mapstructure:"tls-key-file"`

	// pprof listen address (https://golang.org/pkg/net/http/pprof)
	PprofListenAddress string `mapstructure:"pprof-laddr"`
}

// DefaultRPCConfig returns a default configuration for the RPC server
func DefaultRPCConfig() *RPCConfig {
	return &RPCConfig{
		ListenAddress:      "tcp://127.0.0.1:26657",
		CORSAllowedOrigins: []string{},
		CORSAllowedMethods: []string{http.MethodHead, http.MethodGet, http.MethodPost},
		CORSAllowedHeaders: []string{"Origin", "Accept", "Content-Type", "X-Requested-With", "X-Server-Time"},

		Unsafe:             false,
		MaxOpenConnections: 900,

		// Settings for event subscription.
		MaxSubscriptionClients:       100,
		MaxSubscriptionsPerClient:    5,
		ExperimentalDisableWebsocket: false, // compatible with TM v0.35 and earlier
		EventLogWindowSize:           30 * time.Second,
		EventLogMaxItems:             0,

		TimeoutBroadcastTxCommit: 10 * time.Second,

		MaxBodyBytes:   int64(1000000), // 1MB
		MaxHeaderBytes: 1 << 20,        // same as the net/http default

		TLSCertFile: "",
		TLSKeyFile:  "",
	}
}

// TestRPCConfig returns a configuration for testing the RPC server
func TestRPCConfig() *RPCConfig {
	cfg := DefaultRPCConfig()
	cfg.ListenAddress = "tcp://127.0.0.1:36657"
	cfg.Unsafe = true
	return cfg
}

// ValidateBasic performs basic validation (checking param bounds, etc.) and
// returns an error if any check fails.
func (cfg *RPCConfig) ValidateBasic() error {
	if cfg.MaxOpenConnections < 0 {
		return errors.New("max-open-connections can't be negative")
	}
	if cfg.MaxSubscriptionClients < 0 {
		return errors.New("max-subscription-clients can't be negative")
	}
	if cfg.MaxSubscriptionsPerClient < 0 {
		return errors.New("max-subscriptions-per-client can't be negative")
	}
	if cfg.EventLogWindowSize < 0 {
		return errors.New("event-log-window-size must not be negative")
	}
	if cfg.EventLogMaxItems < 0 {
		return errors.New("event-log-max-items must not be negative")
	}
	if cfg.TimeoutBroadcastTxCommit < 0 {
		return errors.New("timeout-broadcast-tx-commit can't be negative")
	}
	if cfg.MaxBodyBytes < 0 {
		return errors.New("max-body-bytes can't be negative")
	}
	if cfg.MaxHeaderBytes < 0 {
		return errors.New("max-header-bytes can't be negative")
	}
	return nil
}

// IsCorsEnabled returns true if cross-origin resource sharing is enabled.
func (cfg *RPCConfig) IsCorsEnabled() bool {
	return len(cfg.CORSAllowedOrigins) != 0
}

func (cfg RPCConfig) KeyFile() string {
	path := cfg.TLSKeyFile
	if filepath.IsAbs(path) {
		return path
	}
	return rootify(filepath.Join(defaultConfigDir, path), cfg.RootDir)
}

func (cfg RPCConfig) CertFile() string {
	path := cfg.TLSCertFile
	if filepath.IsAbs(path) {
		return path
	}
	return rootify(filepath.Join(defaultConfigDir, path), cfg.RootDir)
}

func (cfg RPCConfig) IsTLSEnabled() bool {
	return cfg.TLSCertFile != "" && cfg.TLSKeyFile != ""
}

//-----------------------------------------------------------------------------
// P2PConfig

// P2PConfig defines the configuration options for the Tendermint peer-to-peer networking layer
type P2PConfig struct { //nolint: maligned
	RootDir string `mapstructure:"home"`

	// Address to listen for incoming connections
	ListenAddress string `mapstructure:"laddr"`

	// Address to advertise to peers for them to dial
	ExternalAddress string `mapstructure:"external-address"`

	// Comma separated list of peers to be added to the peer store
	// on startup. Either BootstrapPeers or PersistentPeers are
	// needed for peer discovery
	BootstrapPeers string `mapstructure:"bootstrap-peers"`

	// Comma separated list of nodes to keep persistent connections to
	PersistentPeers string `mapstructure:"persistent-peers"`

	// UPNP port forwarding
	UPNP bool `mapstructure:"upnp"`

	// MaxConnections defines the maximum number of connected peers (inbound and
	// outbound).
	MaxConnections uint16 `mapstructure:"max-connections"`

	// MaxOutgoingConnections defines the maximum number of connected peers (inbound and
	// outbound).
	MaxOutgoingConnections uint16 `mapstructure:"max-outgoing-connections"`

	// MaxIncomingConnectionAttempts rate limits the number of incoming connection
	// attempts per IP address.
	MaxIncomingConnectionAttempts uint `mapstructure:"max-incoming-connection-attempts"`

	// Set true to enable the peer-exchange reactor
	PexReactor bool `mapstructure:"pex"`

	// Comma separated list of peer IDs to keep private (will not be gossiped to
	// other peers)
	PrivatePeerIDs string `mapstructure:"private-peer-ids"`

	// Time to wait before flushing messages out on the connection
	FlushThrottleTimeout time.Duration `mapstructure:"flush-throttle-timeout"`

	// Maximum size of a message packet payload, in bytes
	MaxPacketMsgPayloadSize int `mapstructure:"max-packet-msg-payload-size"`

	// Rate at which packets can be sent, in bytes/second
	SendRate int64 `mapstructure:"send-rate"`

	// Rate at which packets can be received, in bytes/second
	RecvRate int64 `mapstructure:"recv-rate"`

	// Peer connection configuration.
	HandshakeTimeout time.Duration `mapstructure:"handshake-timeout"`
	DialTimeout      time.Duration `mapstructure:"dial-timeout"`

	// Makes it possible to configure which queue backend the p2p
	// layer uses. Options are: "fifo" and "simple-priority", and "priority",
	// with the default being "simple-priority".
	QueueType string `mapstructure:"queue-type"`
}

// DefaultP2PConfig returns a default configuration for the peer-to-peer layer
func DefaultP2PConfig() *P2PConfig {
	return &P2PConfig{
		ListenAddress:                 "tcp://0.0.0.0:26656",
		ExternalAddress:               "",
		UPNP:                          false,
		MaxConnections:                64,
		MaxOutgoingConnections:        12,
		MaxIncomingConnectionAttempts: 100,
		FlushThrottleTimeout:          100 * time.Millisecond,
		// The MTU (Maximum Transmission Unit) for Ethernet is 1500 bytes.
		// The IP header and the TCP header take up 20 bytes each at least (unless
		// optional header fields are used) and thus the max for (non-Jumbo frame)
		// Ethernet is 1500 - 20 -20 = 1460
		// Source: https://stackoverflow.com/a/3074427/820520
		MaxPacketMsgPayloadSize: 1400,
		SendRate:                5120000, // 5 mB/s
		RecvRate:                5120000, // 5 mB/s
		PexReactor:              true,
		HandshakeTimeout:        20 * time.Second,
		DialTimeout:             3 * time.Second,
		QueueType:               "simple-priority",
	}
}

// ValidateBasic performs basic validation (checking param bounds, etc.) and
// returns an error if any check fails.
func (cfg *P2PConfig) ValidateBasic() error {
	if cfg.FlushThrottleTimeout < 0 {
		return errors.New("flush-throttle-timeout can't be negative")
	}
	if cfg.MaxPacketMsgPayloadSize < 0 {
		return errors.New("max-packet-msg-payload-size can't be negative")
	}
	if cfg.SendRate < 0 {
		return errors.New("send-rate can't be negative")
	}
	if cfg.RecvRate < 0 {
		return errors.New("recv-rate can't be negative")
	}
	if cfg.MaxOutgoingConnections > cfg.MaxConnections {
		return errors.New("max-outgoing-connections cannot be larger than max-connections")
	}
	return nil
}

// TestP2PConfig returns a configuration for testing the peer-to-peer layer
func TestP2PConfig() *P2PConfig {
	cfg := DefaultP2PConfig()
	cfg.ListenAddress = "tcp://127.0.0.1:36656"
	cfg.FlushThrottleTimeout = 10 * time.Millisecond
	return cfg
}

//-----------------------------------------------------------------------------
// MempoolConfig

// MempoolConfig defines the configuration options for the Tendermint mempool.
type MempoolConfig struct {
	RootDir string `mapstructure:"home"`

	// Whether to broadcast transactions to other nodes
	Broadcast bool `mapstructure:"broadcast"`

	// Maximum number of transactions in the mempool
	Size int `mapstructure:"size"`

	// Limit the total size of all txs in the mempool.
	// This only accounts for raw transactions (e.g. given 1MB transactions and
	// max-txs-bytes=5MB, mempool will only accept 5 transactions).
	MaxTxsBytes int64 `mapstructure:"max-txs-bytes"`

	// Size of the cache (used to filter transactions we saw earlier) in transactions
	CacheSize int `mapstructure:"cache-size"`

	// Do not remove invalid transactions from the cache (default: false)
	// Set to true if it's not possible for any invalid transaction to become
	// valid again in the future.
	KeepInvalidTxsInCache bool `mapstructure:"keep-invalid-txs-in-cache"`

	// Maximum size of a single transaction
	// NOTE: the max size of a tx transmitted over the network is {max-tx-bytes}.
	MaxTxBytes int `mapstructure:"max-tx-bytes"`

	// Maximum size of a batch of transactions to send to a peer
	// Including space needed by encoding (one varint per transaction).
	// XXX: Unused due to https://github.com/tendermint/tendermint/issues/5796
	MaxBatchBytes int `mapstructure:"max-batch-bytes"`

	// TTLDuration, if non-zero, defines the maximum amount of time a transaction
	// can exist for in the mempool.
	//
	// Note, if TTLNumBlocks is also defined, a transaction will be removed if it
	// has existed in the mempool at least TTLNumBlocks number of blocks or if it's
	// insertion time into the mempool is beyond TTLDuration.
	TTLDuration time.Duration `mapstructure:"ttl-duration"`

	// TTLNumBlocks, if non-zero, defines the maximum number of blocks a transaction
	// can exist for in the mempool.
	//
	// Note, if TTLDuration is also defined, a transaction will be removed if it
	// has existed in the mempool at least TTLNumBlocks number of blocks or if
	// it's insertion time into the mempool is beyond TTLDuration.
	TTLNumBlocks int64 `mapstructure:"ttl-num-blocks"`
}

// DefaultMempoolConfig returns a default configuration for the Tendermint mempool.
func DefaultMempoolConfig() *MempoolConfig {
	return &MempoolConfig{
		Broadcast: true,
		// Each signature verification takes .5ms, Size reduced until we implement
		// ABCI Recheck
		Size:         5000,
		MaxTxsBytes:  1024 * 1024 * 1024, // 1GB
		CacheSize:    10000,
		MaxTxBytes:   1024 * 1024, // 1MB
		TTLDuration:  0 * time.Second,
		TTLNumBlocks: 0,
	}
}

// TestMempoolConfig returns a configuration for testing the Tendermint mempool
func TestMempoolConfig() *MempoolConfig {
	cfg := DefaultMempoolConfig()
	cfg.CacheSize = 1000
	return cfg
}

// ValidateBasic performs basic validation (checking param bounds, etc.) and
// returns an error if any check fails.
func (cfg *MempoolConfig) ValidateBasic() error {
	if cfg.Size < 0 {
		return errors.New("size can't be negative")
	}
	if cfg.MaxTxsBytes < 0 {
		return errors.New("max-txs-bytes can't be negative")
	}
	if cfg.CacheSize < 0 {
		return errors.New("cache-size can't be negative")
	}
	if cfg.MaxTxBytes < 0 {
		return errors.New("max-tx-bytes can't be negative")
	}
	if cfg.TTLDuration < 0 {
		return errors.New("ttl-duration can't be negative")
	}
	if cfg.TTLNumBlocks < 0 {
		return errors.New("ttl-num-blocks can't be negative")
	}
	return nil
}

//-----------------------------------------------------------------------------
// StateSyncConfig

// StateSyncConfig defines the configuration for the Tendermint state sync service
type StateSyncConfig struct {
	// State sync rapidly bootstraps a new node by discovering, fetching, and restoring a
	// state machine snapshot from peers instead of fetching and replaying historical
	// blocks. Requires some peers in the network to take and serve state machine
	// snapshots. State sync is not attempted if the node has any local state
	// (LastBlockHeight > 0). The node will have a truncated block history, starting from
	// the height of the snapshot.
	Enable bool `mapstructure:"enable"`

	// State sync uses light client verification to verify state. This can be done either
	// through the P2P layer or the RPC layer. Set this to true to use the P2P layer. If
	// false (default), the RPC layer will be used.
	UseP2P bool `mapstructure:"use-p2p"`

	// If using RPC, at least two addresses need to be provided. They should be compatible
	// with net.Dial, for example: "host.example.com:2125".
	RPCServers []string `mapstructure:"rpc-servers"`

	// The hash and height of a trusted block. Must be within the trust-period.
	TrustHeight int64  `mapstructure:"trust-height"`
	TrustHash   string `mapstructure:"trust-hash"`

	// The trust period should be set so that Tendermint can detect and gossip
	// misbehavior before it is considered expired. For chains based on the Cosmos SDK,
	// one day less than the unbonding period should suffice.
	TrustPeriod time.Duration `mapstructure:"trust-period"`

	// Time to spend discovering snapshots before initiating a restore.
	DiscoveryTime time.Duration `mapstructure:"discovery-time"`

	// Temporary directory for state sync snapshot chunks, defaults to os.TempDir().
	// The synchronizer will create a new, randomly named directory within this directory
	// and remove it when the sync is complete.
	TempDir string `mapstructure:"temp-dir"`

	// The timeout duration before re-requesting a chunk, possibly from a different
	// peer (default: 15 seconds).
	ChunkRequestTimeout time.Duration `mapstructure:"chunk-request-timeout"`

	// The number of concurrent chunk and block fetchers to run (default: 4).
	Fetchers int32 `mapstructure:"fetchers"`
}

func (cfg *StateSyncConfig) TrustHashBytes() []byte {
	// validated in ValidateBasic, so we can safely panic here
	bytes, err := hex.DecodeString(cfg.TrustHash)
	if err != nil {
		panic(err)
	}
	return bytes
}

// DefaultStateSyncConfig returns a default configuration for the state sync service
func DefaultStateSyncConfig() *StateSyncConfig {
	return &StateSyncConfig{
		TrustPeriod:         168 * time.Hour,
		DiscoveryTime:       15 * time.Second,
		ChunkRequestTimeout: 15 * time.Second,
		Fetchers:            4,
	}
}

// TestStateSyncConfig returns a default configuration for the state sync service
func TestStateSyncConfig() *StateSyncConfig {
	return DefaultStateSyncConfig()
}

// ValidateBasic performs basic validation.
func (cfg *StateSyncConfig) ValidateBasic() error {
	if !cfg.Enable {
		return nil
	}

	// If we're not using the P2P stack then we need to validate the
	// RPCServers
	if !cfg.UseP2P {
		if len(cfg.RPCServers) < 2 {
			return errors.New("at least two rpc-servers must be specified")
		}

		for _, server := range cfg.RPCServers {
			if server == "" {
				return errors.New("found empty rpc-servers entry")
			}
		}
	}

	if cfg.DiscoveryTime != 0 && cfg.DiscoveryTime < 5*time.Second {
		return errors.New("discovery time must be 0s or greater than five seconds")
	}

	if cfg.TrustPeriod <= 0 {
		return errors.New("trusted-period is required")
	}

	if cfg.TrustHeight <= 0 {
		return errors.New("trusted-height is required")
	}

	if len(cfg.TrustHash) == 0 {
		return errors.New("trusted-hash is required")
	}

	_, err := hex.DecodeString(cfg.TrustHash)
	if err != nil {
		return fmt.Errorf("invalid trusted-hash: %w", err)
	}

	if cfg.ChunkRequestTimeout < 5*time.Second {
		return errors.New("chunk-request-timeout must be at least 5 seconds")
	}

	if cfg.Fetchers <= 0 {
		return errors.New("fetchers is required")
	}
	return nil
}

//-----------------------------------------------------------------------------
// ConsensusConfig

// ConsensusConfig defines the configuration for the Tendermint consensus service,
// including timeouts and details about the WAL and the block structure.
type ConsensusConfig struct {
	RootDir string `mapstructure:"home"`
	WalPath string `mapstructure:"wal-file"`
	walFile string // overrides WalPath if set

	// EmptyBlocks mode and possible interval between empty blocks
	CreateEmptyBlocks         bool          `mapstructure:"create-empty-blocks"`
	CreateEmptyBlocksInterval time.Duration `mapstructure:"create-empty-blocks-interval"`

	// The proposed block time window is doubling of the value in twice
	// that means for 10 sec the window will be 20 sec, 10 sec before NOW and 10 sec after
	// this value is used to validate a block time
	ProposedBlockTimeWindow time.Duration `mapstructure:"proposed-block-time-window"`

	// Don't propose a block if the node is set to the proposer, the block proposal instead
	// has to be manual (useful for tests)
	DontAutoPropose bool `mapstructure:"dont-auto-propose'"`

	// Reactor sleep duration parameters
	PeerGossipSleepDuration     time.Duration `mapstructure:"peer-gossip-sleep-duration"`
	PeerQueryMaj23SleepDuration time.Duration `mapstructure:"peer-query-maj23-sleep-duration"`

	DoubleSignCheckHeight int64 `mapstructure:"double-sign-check-height"`

	QuorumType btcjson.LLMQType `mapstructure:"quorum-type"`

	AppHashSize int `mapstructure:"app-hash-size"`

	// TODO: The following fields are all temporary overrides that should exist only
	// for the duration of the v0.36 release. The below fields should be completely
	// removed in the v0.37 release of Tendermint.
	// See: https://github.com/tendermint/tendermint/issues/8188

	// UnsafeProposeTimeoutOverride provides an unsafe override of the Propose
	// timeout consensus parameter. It configures how long the consensus engine
	// will wait to receive a proposal block before prevoting nil.
	UnsafeProposeTimeoutOverride time.Duration `mapstructure:"unsafe-propose-timeout-override"`
	// UnsafeProposeTimeoutDeltaOverride provides an unsafe override of the
	// ProposeDelta timeout consensus parameter. It configures how much the
	// propose timeout increases with each round.
	UnsafeProposeTimeoutDeltaOverride time.Duration `mapstructure:"unsafe-propose-timeout-delta-override"`
	// UnsafeVoteTimeoutOverride provides an unsafe override of the Vote timeout
	// consensus parameter. It configures how long the consensus engine will wait
	// to gather additional votes after receiving +2/3 votes in a round.
	UnsafeVoteTimeoutOverride time.Duration `mapstructure:"unsafe-vote-timeout-override"`
	// UnsafeVoteTimeoutDeltaOverride provides an unsafe override of the VoteDelta
	// timeout consensus parameter. It configures how much the vote timeout
	// increases with each round.
	UnsafeVoteTimeoutDeltaOverride time.Duration `mapstructure:"unsafe-vote-timeout-delta-override"`
	// UnsafeCommitTimeoutOverride provides an unsafe override of the Commit timeout
	// consensus parameter. It configures how long the consensus engine will wait
	// after receiving +2/3 precommits before beginning the next height.
	UnsafeCommitTimeoutOverride time.Duration `mapstructure:"unsafe-commit-timeout-override"`

	// UnsafeBypassCommitTimeoutOverride provides an unsafe override of the
	// BypassCommitTimeout consensus parameter. It configures if the consensus
	// engine will wait for the full Commit timeout before proceeding to the next height.
	// If it is set to true, the consensus engine will proceed to the next height
	// as soon as the node has gathered votes from all of the validators on the network.
	UnsafeBypassCommitTimeoutOverride *bool `mapstructure:"unsafe-bypass-commit-timeout-override"`

	// Deprecated timeout parameters. These parameters are present in this struct
	// so that they can be parsed so that validation can check if they have erroneously
	// been included and provide a helpful error message.
	// These fields should be completely removed in v0.37.
	// See: https://github.com/tendermint/tendermint/issues/8188
	DeprecatedTimeoutPropose        *interface{} `mapstructure:"timeout-propose"`
	DeprecatedTimeoutProposeDelta   *interface{} `mapstructure:"timeout-propose-delta"`
	DeprecatedTimeoutPrevote        *interface{} `mapstructure:"timeout-prevote"`
	DeprecatedTimeoutPrevoteDelta   *interface{} `mapstructure:"timeout-prevote-delta"`
	DeprecatedTimeoutPrecommit      *interface{} `mapstructure:"timeout-precommit"`
	DeprecatedTimeoutPrecommitDelta *interface{} `mapstructure:"timeout-precommit-delta"`
	DeprecatedTimeoutCommit         *interface{} `mapstructure:"timeout-commit"`
	DeprecatedSkipTimeoutCommit     *interface{} `mapstructure:"skip-timeout-commit"`
}

// DefaultConsensusConfig returns a default configuration for the consensus service
func DefaultConsensusConfig() *ConsensusConfig {
	return &ConsensusConfig{
		WalPath:                     filepath.Join(defaultDataDir, "cs.wal", "wal"),
		CreateEmptyBlocks:           true,
		CreateEmptyBlocksInterval:   0 * time.Second,
<<<<<<< HEAD
=======
		CreateProofBlockRange:       0,
>>>>>>> 5a2320f1
		PeerGossipSleepDuration:     100 * time.Millisecond,
		PeerQueryMaj23SleepDuration: 2000 * time.Millisecond,
		DoubleSignCheckHeight:       int64(0),
		AppHashSize:                 crypto.DefaultAppHashSize,
		QuorumType:                  btcjson.LLMQType_5_60,
		ProposedBlockTimeWindow:     10 * time.Second,
		DontAutoPropose:             false,
	}
}

// TestConsensusConfig returns a configuration for testing the consensus service
func TestConsensusConfig() *ConsensusConfig {
	cfg := DefaultConsensusConfig()
	cfg.PeerGossipSleepDuration = 5 * time.Millisecond
	cfg.PeerQueryMaj23SleepDuration = 250 * time.Millisecond
	cfg.DoubleSignCheckHeight = int64(0)
	cfg.AppHashSize = crypto.DefaultAppHashSize
	cfg.QuorumType = btcjson.LLMQType_5_60
	return cfg
}

// WaitForTxs returns true if the consensus should wait for transactions before entering the propose step
func (cfg *ConsensusConfig) WaitForTxs() bool {
	return !cfg.CreateEmptyBlocks || cfg.CreateEmptyBlocksInterval > 0
}

// WalFile returns the full path to the write-ahead log file
func (cfg *ConsensusConfig) WalFile() string {
	if cfg.walFile != "" {
		return cfg.walFile
	}
	return rootify(cfg.WalPath, cfg.RootDir)
}

// SetWalFile sets the path to the write-ahead log file
func (cfg *ConsensusConfig) SetWalFile(walFile string) {
	cfg.walFile = walFile
}

// ValidateBasic performs basic validation (checking param bounds, etc.) and
// returns an error if any check fails.
func (cfg *ConsensusConfig) ValidateBasic() error {
	if cfg.UnsafeProposeTimeoutOverride < 0 {
		return errors.New("unsafe-propose-timeout-override can't be negative")
	}
	if cfg.UnsafeProposeTimeoutDeltaOverride < 0 {
		return errors.New("unsafe-propose-timeout-delta-override can't be negative")
	}
	if cfg.UnsafeVoteTimeoutOverride < 0 {
		return errors.New("unsafe-vote-timeout-override can't be negative")
	}
	if cfg.UnsafeVoteTimeoutDeltaOverride < 0 {
		return errors.New("unsafe-vote-timeout-delta-override can't be negative")
	}
	if cfg.UnsafeCommitTimeoutOverride < 0 {
		return errors.New("unsafe-commit-timeout-override can't be negative")
	}
	if cfg.ProposedBlockTimeWindow < 0 {
		return errors.New("proposed-block-time can't be negative")
	}
	if cfg.CreateEmptyBlocksInterval < 0 {
		return errors.New("create-empty-blocks-interval can't be negative")
	}
<<<<<<< HEAD
=======
	if cfg.CreateProofBlockRange < 0 {
		return errors.New("create-proof-block-range must be greater or equal to 0")
	}
>>>>>>> 5a2320f1
	if cfg.PeerGossipSleepDuration < 0 {
		return errors.New("peer-gossip-sleep-duration can't be negative")
	}
	if cfg.PeerQueryMaj23SleepDuration < 0 {
		return errors.New("peer-query-maj23-sleep-duration can't be negative")
	}
	if cfg.DoubleSignCheckHeight < 0 {
		return errors.New("double-sign-check-height can't be negative")
	}
	return nil
}

func (cfg *ConsensusConfig) DeprecatedFieldWarning() error {
	var fields []string
	if cfg.DeprecatedSkipTimeoutCommit != nil {
		fields = append(fields, "skip-timeout-commit")
	}
	if cfg.DeprecatedTimeoutPropose != nil {
		fields = append(fields, "timeout-propose")
	}
	if cfg.DeprecatedTimeoutProposeDelta != nil {
		fields = append(fields, "timeout-propose-delta")
	}
	if cfg.DeprecatedTimeoutPrevote != nil {
		fields = append(fields, "timeout-prevote")
	}
	if cfg.DeprecatedTimeoutPrevoteDelta != nil {
		fields = append(fields, "timeout-prevote-delta")
	}
	if cfg.DeprecatedTimeoutPrecommit != nil {
		fields = append(fields, "timeout-precommit")
	}
	if cfg.DeprecatedTimeoutPrecommitDelta != nil {
		fields = append(fields, "timeout-precommit-delta")
	}
	if cfg.DeprecatedTimeoutCommit != nil {
		fields = append(fields, "timeout-commit")
	}
	if len(fields) != 0 {
		return fmt.Errorf("the following deprecated fields were set in the "+
			"configuration file: %s. These fields were removed in v0.36. Timeout "+
			"configuration has been moved to the ConsensusParams. For more information see "+
			"https://tinyurl.com/adr074", strings.Join(fields, ", "))
	}
	return nil
}

//-----------------------------------------------------------------------------
// TxIndexConfig
// Remember that Event has the following structure:
// type: [
//  key: value,
//  ...
// ]
//
// CompositeKeys are constructed by `type.key`
// TxIndexConfig defines the configuration for the transaction indexer,
// including composite keys to index.
type TxIndexConfig struct {
	// The backend database list to back the indexer.
	// If list contains `null`, meaning no indexer service will be used.
	//
	// Options:
	//   1) "null" (default) - no indexer services.
	//   2) "kv" - a simple indexer backed by key-value storage (see DBBackend)
	//   3) "psql" - the indexer services backed by PostgreSQL.
	Indexer []string `mapstructure:"indexer"`

	// The PostgreSQL connection configuration, the connection format:
	// postgresql://<user>:<password>@<host>:<port>/<db>?<opts>
	PsqlConn string `mapstructure:"psql-conn"`
}

// DefaultTxIndexConfig returns a default configuration for the transaction indexer.
func DefaultTxIndexConfig() *TxIndexConfig {
	return &TxIndexConfig{Indexer: []string{"null"}}
}

// TestTxIndexConfig returns a default configuration for the transaction indexer.
func TestTxIndexConfig() *TxIndexConfig {
	return &TxIndexConfig{Indexer: []string{"kv"}}
}

//-----------------------------------------------------------------------------
// InstrumentationConfig

// InstrumentationConfig defines the configuration for metrics reporting.
type InstrumentationConfig struct {
	// When true, Prometheus metrics are served under /metrics on
	// PrometheusListenAddr.
	// Check out the documentation for the list of available metrics.
	Prometheus bool `mapstructure:"prometheus"`

	// Address to listen for Prometheus collector(s) connections.
	PrometheusListenAddr string `mapstructure:"prometheus-listen-addr"`

	// Maximum number of simultaneous connections.
	// If you want to accept a larger number than the default, make sure
	// you increase your OS limits.
	// 0 - unlimited.
	MaxOpenConnections int `mapstructure:"max-open-connections"`

	// Instrumentation namespace.
	Namespace string `mapstructure:"namespace"`
}

// DefaultInstrumentationConfig returns a default configuration for metrics
// reporting.
func DefaultInstrumentationConfig() *InstrumentationConfig {
	return &InstrumentationConfig{
		Prometheus:           false,
		PrometheusListenAddr: ":26660",
		MaxOpenConnections:   3,
		Namespace:            "tendermint",
	}
}

// TestInstrumentationConfig returns a default configuration for metrics
// reporting.
func TestInstrumentationConfig() *InstrumentationConfig {
	return DefaultInstrumentationConfig()
}

// ValidateBasic performs basic validation (checking param bounds, etc.) and
// returns an error if any check fails.
func (cfg *InstrumentationConfig) ValidateBasic() error {
	if cfg.MaxOpenConnections < 0 {
		return errors.New("max-open-connections can't be negative")
	}
	return nil
}

//-----------------------------------------------------------------------------
// Utils

// helper function to make config creation independent of root dir
func rootify(path, root string) string {
	if filepath.IsAbs(path) {
		return path
	}
	return filepath.Join(root, path)
}

//-----------------------------------------------------------------------------
// Moniker

var defaultMoniker = getDefaultMoniker()

// getDefaultMoniker returns a default moniker, which is the host name. If runtime
// fails to get the host name, "anonymous" will be returned.
func getDefaultMoniker() string {
	moniker, err := os.Hostname()
	if err != nil {
		moniker = "anonymous"
	}
	return moniker
}<|MERGE_RESOLUTION|>--- conflicted
+++ resolved
@@ -1059,10 +1059,6 @@
 		WalPath:                     filepath.Join(defaultDataDir, "cs.wal", "wal"),
 		CreateEmptyBlocks:           true,
 		CreateEmptyBlocksInterval:   0 * time.Second,
-<<<<<<< HEAD
-=======
-		CreateProofBlockRange:       0,
->>>>>>> 5a2320f1
 		PeerGossipSleepDuration:     100 * time.Millisecond,
 		PeerQueryMaj23SleepDuration: 2000 * time.Millisecond,
 		DoubleSignCheckHeight:       int64(0),
@@ -1126,12 +1122,6 @@
 	if cfg.CreateEmptyBlocksInterval < 0 {
 		return errors.New("create-empty-blocks-interval can't be negative")
 	}
-<<<<<<< HEAD
-=======
-	if cfg.CreateProofBlockRange < 0 {
-		return errors.New("create-proof-block-range must be greater or equal to 0")
-	}
->>>>>>> 5a2320f1
 	if cfg.PeerGossipSleepDuration < 0 {
 		return errors.New("peer-gossip-sleep-duration can't be negative")
 	}
