package config

import (
	"encoding/hex"
	"encoding/json"
	"errors"
	"fmt"
	"net/http"
	"os"
	"path/filepath"
	"strings"
	"time"

	"github.com/dashpay/dashd-go/btcjson"

	"github.com/dashpay/tenderdash/internal/test/factory"
	"github.com/dashpay/tenderdash/libs/log"
	tmos "github.com/dashpay/tenderdash/libs/os"
	"github.com/dashpay/tenderdash/types"
)

const (
	// FuzzModeDrop is a mode in which we randomly drop reads/writes, connections or sleep
	FuzzModeDrop = iota
	// FuzzModeDelay is a mode in which we randomly sleep
	FuzzModeDelay

	// DefaultLogLevel defines a default log level as INFO.
	DefaultLogLevel = "info"

	ModeFull      = "full"
	ModeValidator = "validator"
	ModeSeed      = "seed"
)

// NOTE: Most of the structs & relevant comments + the
// default configuration options were used to manually
// generate the config.toml. Please reflect any changes
// made here in the defaultConfigTemplate constant in
// config/toml.go
// NOTE: libs/cli must know to look in the config dir!
var (
	DefaultTendermintDir = ".tenderdash"
	defaultConfigDir     = "config"
	defaultDataDir       = "data"

	defaultConfigFileName  = "config.toml"
	defaultGenesisJSONName = "genesis.json"

	defaultMode             = ModeFull
	defaultPrivValKeyName   = "priv_validator_key.json"
	defaultPrivValStateName = "priv_validator_state.json"

	defaultNodeKeyName = "node_key.json"

	defaultConfigFilePath   = filepath.Join(defaultConfigDir, defaultConfigFileName)
	defaultGenesisJSONPath  = filepath.Join(defaultConfigDir, defaultGenesisJSONName)
	defaultPrivValKeyPath   = filepath.Join(defaultConfigDir, defaultPrivValKeyName)
	defaultPrivValStatePath = filepath.Join(defaultDataDir, defaultPrivValStateName)

	defaultNodeKeyPath = filepath.Join(defaultConfigDir, defaultNodeKeyName)
)

// Config defines the top level configuration for a Tendermint node
type Config struct {
	// Top level options use an anonymous struct
	BaseConfig `mapstructure:",squash"`

	// Options for services
	RPC             *RPCConfig             `mapstructure:"rpc"`
	P2P             *P2PConfig             `mapstructure:"p2p"`
	Mempool         *MempoolConfig         `mapstructure:"mempool"`
	StateSync       *StateSyncConfig       `mapstructure:"statesync"`
	Consensus       *ConsensusConfig       `mapstructure:"consensus"`
	TxIndex         *TxIndexConfig         `mapstructure:"tx-index"`
	Instrumentation *InstrumentationConfig `mapstructure:"instrumentation"`
	PrivValidator   *PrivValidatorConfig   `mapstructure:"priv-validator"`
}

// DefaultConfig returns a default configuration for a Tendermint node
func DefaultConfig() *Config {
	return &Config{
		BaseConfig:      DefaultBaseConfig(),
		RPC:             DefaultRPCConfig(),
		P2P:             DefaultP2PConfig(),
		Mempool:         DefaultMempoolConfig(),
		StateSync:       DefaultStateSyncConfig(),
		Consensus:       DefaultConsensusConfig(),
		TxIndex:         DefaultTxIndexConfig(),
		Instrumentation: DefaultInstrumentationConfig(),
		PrivValidator:   DefaultPrivValidatorConfig(),
	}
}

// DefaultValidatorConfig returns default config with mode as validator
func DefaultValidatorConfig() *Config {
	cfg := DefaultConfig()
	cfg.Mode = ModeValidator
	return cfg
}

// TestConfig returns a configuration that can be used for testing
func TestConfig() *Config {
	return &Config{
		BaseConfig:      TestBaseConfig(),
		RPC:             TestRPCConfig(),
		P2P:             TestP2PConfig(),
		Mempool:         TestMempoolConfig(),
		StateSync:       TestStateSyncConfig(),
		Consensus:       TestConsensusConfig(),
		TxIndex:         TestTxIndexConfig(),
		Instrumentation: TestInstrumentationConfig(),
		PrivValidator:   DefaultPrivValidatorConfig(),
	}
}

// SetRoot sets the RootDir for all Config structs
func (cfg *Config) SetRoot(root string) *Config {
	cfg.BaseConfig.RootDir = root
	cfg.RPC.RootDir = root
	cfg.P2P.RootDir = root
	cfg.Mempool.RootDir = root
	cfg.Consensus.RootDir = root
	cfg.PrivValidator.RootDir = root
	return cfg
}

// ValidateBasic performs basic validation (checking param bounds, etc.) and
// returns an error if any check fails.
func (cfg *Config) ValidateBasic() error {
	if err := cfg.BaseConfig.ValidateBasic(); err != nil {
		return err
	}
	if err := cfg.RPC.ValidateBasic(); err != nil {
		return fmt.Errorf("error in [rpc] section: %w", err)
	}
	if err := cfg.Mempool.ValidateBasic(); err != nil {
		return fmt.Errorf("error in [mempool] section: %w", err)
	}
	if err := cfg.StateSync.ValidateBasic(); err != nil {
		return fmt.Errorf("error in [statesync] section: %w", err)
	}
	if err := cfg.Consensus.ValidateBasic(); err != nil {
		return fmt.Errorf("error in [consensus] section: %w", err)
	}
	if err := cfg.Instrumentation.ValidateBasic(); err != nil {
		return fmt.Errorf("error in [instrumentation] section: %w", err)
	}
	return nil
}

func (cfg *Config) DeprecatedFieldWarning() error {
	return cfg.Consensus.DeprecatedFieldWarning()
}

//-----------------------------------------------------------------------------
// BaseConfig

// BaseConfig defines the base configuration for a Tendermint node
type BaseConfig struct { //nolint: maligned
	// chainID is unexposed and immutable but here for convenience
	chainID string

	// The root directory for all data.
	// This should be set in viper so it can unmarshal into this struct
	RootDir string `mapstructure:"home"`

	// TCP or UNIX socket address of the ABCI application,or routing rules for routed ABCI client,
	// or the name of an ABCI application compiled in with the Tendermint binary
	ProxyApp string `mapstructure:"proxy-app"`

	// A custom human readable name for this node
	Moniker string `mapstructure:"moniker"`

	// Mode of Node: full | validator | seed
	// * validator
	//   - all reactors
	//   - with priv_validator_key.json, priv_validator_state.json
	// * full
	//   - all reactors
	//   - No priv_validator_key.json, priv_validator_state.json
	// * seed
	//   - only P2P, PEX Reactor
	//   - No priv_validator_key.json, priv_validator_state.json
	Mode string `mapstructure:"mode"`

	// Database backend: goleveldb | cleveldb | boltdb | rocksdb
	// * goleveldb (github.com/syndtr/goleveldb - most popular implementation)
	//   - pure go
	//   - stable
	// * cleveldb (uses levigo wrapper)
	//   - fast
	//   - requires gcc
	//   - use cleveldb build tag (go build -tags cleveldb)
	// * boltdb (uses etcd's fork of bolt - github.com/etcd-io/bbolt)
	//   - EXPERIMENTAL
	//   - may be faster is some use-cases (random reads - indexer)
	//   - use boltdb build tag (go build -tags boltdb)
	// * rocksdb (uses github.com/tecbot/gorocksdb)
	//   - EXPERIMENTAL
	//   - requires gcc
	//   - use rocksdb build tag (go build -tags rocksdb)
	// * badgerdb (uses github.com/dgraph-io/badger)
	//   - EXPERIMENTAL
	//   - use badgerdb build tag (go build -tags badgerdb)
	DBBackend string `mapstructure:"db-backend"`

	// Database directory
	DBPath string `mapstructure:"db-dir"`

	// Output level for logging
	LogLevel string `mapstructure:"log-level"`

	// Output format: 'plain' (colored text) or 'json'
	LogFormat string `mapstructure:"log-format"`

	// Path to the log file. This parameter is an additional option to the existing stderr output
	LogFilePath string `mapstructure:"log-file-path"`

	// Path to the JSON file containing the initial validator set and other meta data
	Genesis string `mapstructure:"genesis-file"`

	// A JSON file containing the private key to use for p2p authenticated encryption
	NodeKey string `mapstructure:"node-key-file"`

	// Mechanism to connect to the ABCI application: socket | grpc | routed
	ABCI string `mapstructure:"abci"`

	// If true, query the ABCI app on connecting to a new peer
	// so the app can decide if we should keep the connection or not
	FilterPeers bool `mapstructure:"filter-peers"` // false

	Other map[string]interface{} `mapstructure:",remain"`
}

// DefaultBaseConfig returns a default base configuration for a Tendermint node
func DefaultBaseConfig() BaseConfig {
	return BaseConfig{
		Genesis:     defaultGenesisJSONPath,
		NodeKey:     defaultNodeKeyPath,
		Mode:        defaultMode,
		Moniker:     defaultMoniker,
		ProxyApp:    "tcp://127.0.0.1:26658",
		ABCI:        "socket",
		LogLevel:    DefaultLogLevel,
		LogFormat:   log.LogFormatPlain,
		FilterPeers: false,
		DBBackend:   "goleveldb",
		DBPath:      "data",
	}
}

// SingleNodeBaseConfig returns a default base configuration for a Tendermint node
func SingleNodeBaseConfig() BaseConfig {
	return BaseConfig{
		Genesis:     defaultGenesisJSONPath,
		NodeKey:     defaultNodeKeyPath,
		Mode:        defaultMode,
		Moniker:     defaultMoniker,
		ProxyApp:    "tcp://127.0.0.1:26658",
		ABCI:        "socket",
		LogLevel:    DefaultLogLevel,
		LogFormat:   log.LogFormatPlain,
		FilterPeers: false,
		DBBackend:   "goleveldb",
		DBPath:      "data",
	}
}

// TestBaseConfig returns a base configuration for testing a Tendermint node
func TestBaseConfig() BaseConfig {
	cfg := DefaultBaseConfig()
	cfg.chainID = factory.DefaultTestChainID
	cfg.Mode = ModeValidator
	cfg.ProxyApp = "kvstore"
	cfg.DBBackend = "memdb"
	return cfg
}

func (cfg BaseConfig) ChainID() string {
	return cfg.chainID
}

// GenesisFile returns the full path to the genesis.json file
func (cfg BaseConfig) GenesisFile() string {
	return rootify(cfg.Genesis, cfg.RootDir)
}

// NodeKeyFile returns the full path to the node_key.json file
func (cfg BaseConfig) NodeKeyFile() string {
	return rootify(cfg.NodeKey, cfg.RootDir)
}

// LoadNodeKey loads NodeKey located in filePath.
func (cfg BaseConfig) LoadNodeKeyID() (types.NodeID, error) {
	jsonBytes, err := os.ReadFile(cfg.NodeKeyFile())
	if err != nil {
		return "", err
	}
	nodeKey := types.NodeKey{}
	err = json.Unmarshal(jsonBytes, &nodeKey)
	if err != nil {
		return "", err
	}
	nodeKey.ID = types.NodeIDFromPubKey(nodeKey.PubKey())
	return nodeKey.ID, nil
}

// LoadOrGenNodeKey attempts to load the NodeKey from the given filePath. If
// the file does not exist, it generates and saves a new NodeKey.
func (cfg BaseConfig) LoadOrGenNodeKeyID() (types.NodeID, error) {
	if tmos.FileExists(cfg.NodeKeyFile()) {
		nodeKey, err := cfg.LoadNodeKeyID()
		if err != nil {
			return "", err
		}
		return nodeKey, nil
	}

	nodeKey := types.GenNodeKey()

	if err := nodeKey.SaveAs(cfg.NodeKeyFile()); err != nil {
		return "", err
	}

	return nodeKey.ID, nil
}

// DBDir returns the full path to the database directory
func (cfg BaseConfig) DBDir() string {
	return rootify(cfg.DBPath, cfg.RootDir)
}

// ValidateBasic performs basic validation (checking param bounds, etc.) and
// returns an error if any check fails.
func (cfg BaseConfig) ValidateBasic() error {
	switch cfg.LogFormat {
	case log.LogFormatJSON, log.LogFormatText, log.LogFormatPlain:
	default:
		return errors.New("unknown log format (must be 'plain', 'text' or 'json')")
	}

	switch cfg.Mode {
	case ModeFull, ModeValidator, ModeSeed:
	case "":
		return errors.New("no mode has been set")

	default:
		return fmt.Errorf("unknown mode: %v", cfg.Mode)
	}

	return nil
}

//-----------------------------------------------------------------------------
// PrivValidatorConfig

// PrivValidatorConfig defines the configuration parameters for running a validator
type PrivValidatorConfig struct {
	RootDir string `mapstructure:"home"`

	// Path to the JSON file containing the private key to use as a validator in the consensus protocol
	Key string `mapstructure:"key-file"`

	// Path to the JSON file containing the last sign state of a validator
	State string `mapstructure:"state-file"`

	// TCP or UNIX socket address for Tendermint to listen on for
	// connections from an external PrivValidator process
	ListenAddr string `mapstructure:"laddr"`

	// Client certificate generated while creating needed files for secure connection.
	// If a remote validator address is provided but no certificate, the connection will be insecure
	ClientCertificate string `mapstructure:"client-certificate-file"`

	// Client key generated while creating certificates for secure connection
	ClientKey string `mapstructure:"client-key-file"`

	// Path Root Certificate Authority used to sign both client and server certificates
	RootCA string `mapstructure:"root-ca-file"`

	// RPC port for Tendermint to query for
	// an external PrivValidator process
	CoreRPCHost string `mapstructure:"core-rpc-host"`

	// RPC username for Dash Core
	CoreRPCUsername string `mapstructure:"core-rpc-username"`

	// RPC password for Dash Core
	CoreRPCPassword string `mapstructure:"core-rpc-password"`
}

// DefaultBaseConfig returns a default private validator configuration
// for a Tendermint node.
func DefaultPrivValidatorConfig() *PrivValidatorConfig {
	return &PrivValidatorConfig{
		Key:   defaultPrivValKeyPath,
		State: defaultPrivValStatePath,

		CoreRPCHost:     "",
		CoreRPCUsername: "rpcuser",
		CoreRPCPassword: "rpcpassword",
	}
}

// ClientKeyFile returns the full path to the priv_validator_key.json file
func (cfg *PrivValidatorConfig) ClientKeyFile() string {
	return rootify(cfg.ClientKey, cfg.RootDir)
}

// ClientCertificateFile returns the full path to the priv_validator_key.json file
func (cfg *PrivValidatorConfig) ClientCertificateFile() string {
	return rootify(cfg.ClientCertificate, cfg.RootDir)
}

// CertificateAuthorityFile returns the full path to the priv_validator_key.json file
func (cfg *PrivValidatorConfig) RootCAFile() string {
	return rootify(cfg.RootCA, cfg.RootDir)
}

// KeyFile returns the full path to the priv_validator_key.json file
func (cfg *PrivValidatorConfig) KeyFile() string {
	return rootify(cfg.Key, cfg.RootDir)
}

// StateFile returns the full path to the priv_validator_state.json file
func (cfg *PrivValidatorConfig) StateFile() string {
	return rootify(cfg.State, cfg.RootDir)
}

func (cfg *PrivValidatorConfig) AreSecurityOptionsPresent() bool {
	switch {
	case cfg.RootCA == "":
		return false
	case cfg.ClientKey == "":
		return false
	case cfg.ClientCertificate == "":
		return false
	default:
		return true
	}
}

//-----------------------------------------------------------------------------
// RPCConfig

// RPCConfig defines the configuration options for the Tendermint RPC server
type RPCConfig struct {
	RootDir string `mapstructure:"home"`

	// TCP or UNIX socket address for the RPC server to listen on
	ListenAddress string `mapstructure:"laddr"`

	// A list of origins a cross-domain request can be executed from.
	// If the special '*' value is present in the list, all origins will be allowed.
	// An origin may contain a wildcard (*) to replace 0 or more characters (i.e.: http://*.domain.com).
	// Only one wildcard can be used per origin.
	CORSAllowedOrigins []string `mapstructure:"cors-allowed-origins"`

	// A list of methods the client is allowed to use with cross-domain requests.
	CORSAllowedMethods []string `mapstructure:"cors-allowed-methods"`

	// A list of non simple headers the client is allowed to use with cross-domain requests.
	CORSAllowedHeaders []string `mapstructure:"cors-allowed-headers"`

	// Activate unsafe RPC commands like /dial-persistent-peers and /unsafe-flush-mempool
	Unsafe bool `mapstructure:"unsafe"`

	// Maximum number of simultaneous connections (including WebSocket).
	// If you want to accept a larger number than the default, make sure
	// you increase your OS limits.
	// 0 - unlimited.
	// Should be < {ulimit -Sn} - {MaxNumInboundPeers} - {MaxNumOutboundPeers} - {N of wal, db and other open files}
	// 1024 - 40 - 10 - 50 = 924 = ~900
	MaxOpenConnections int `mapstructure:"max-open-connections"`

	// Maximum number of unique clientIDs that can /subscribe
	// If you're using /broadcast_tx_commit, set to the estimated maximum number
	// of broadcast_tx_commit calls per block.
	MaxSubscriptionClients int `mapstructure:"max-subscription-clients"`

	// Maximum number of unique queries a given client can /subscribe to
	// If you're using a Local RPC client and /broadcast_tx_commit, set this
	// to the estimated maximum number of broadcast_tx_commit calls per block.
	MaxSubscriptionsPerClient int `mapstructure:"max-subscriptions-per-client"`

	// If true, disable the websocket interface to the RPC service.  This has
	// the effect of disabling the /subscribe, /unsubscribe, and /unsubscribe_all
	// methods for event subscription.
	//
	// EXPERIMENTAL: This setting will be removed in Tendermint v0.37.
	ExperimentalDisableWebsocket bool `mapstructure:"experimental-disable-websocket"`

	// The time window size for the event log. All events up to this long before
	// the latest (up to EventLogMaxItems) will be available for subscribers to
	// fetch via the /events method.  If 0 (the default) the event log and the
	// /events RPC method are disabled.
	EventLogWindowSize time.Duration `mapstructure:"event-log-window-size"`

	// The maxiumum number of events that may be retained by the event log.  If
	// this value is 0, no upper limit is set. Otherwise, items in excess of
	// this number will be discarded from the event log.
	//
	// Warning: This setting is a safety valve. Setting it too low may cause
	// subscribers to miss events.  Try to choose a value higher than the
	// maximum worst-case expected event load within the chosen window size in
	// ordinary operation.
	//
	// For example, if the window size is 10 minutes and the node typically
	// averages 1000 events per ten minutes, but with occasional known spikes of
	// up to 2000, choose a value > 2000.
	EventLogMaxItems int `mapstructure:"event-log-max-items"`

	// How long to wait for a tx to be committed during /broadcast_tx_commit
	// WARNING: Using a value larger than 10s will result in increasing the
	// global HTTP write timeout, which applies to all connections and endpoints.
	// See https://github.com/tendermint/tendermint/issues/3435
	TimeoutBroadcastTxCommit time.Duration `mapstructure:"timeout-broadcast-tx-commit"`

	// Timeout of transaction broadcast to mempool; 0 to disable.
	//
	// This setting affects timeout of CheckTX operations used before
	// adding transaction to the mempool. If the operation takes longer,
	// the transaction is rejected with an error.
	TimeoutBroadcastTx time.Duration `mapstructure:"timeout-broadcast-tx"`

	// Maximum size of request body, in bytes
	MaxBodyBytes int64 `mapstructure:"max-body-bytes"`

	// Maximum size of request header, in bytes
	MaxHeaderBytes int `mapstructure:"max-header-bytes"`

	// The path to a file containing certificate that is used to create the HTTPS server.
	// Might be either absolute path or path related to Tendermint's config directory.
	//
	// If the certificate is signed by a certificate authority,
	// the certFile should be the concatenation of the server's certificate, any intermediates,
	// and the CA's certificate.
	//
	// NOTE: both tls-cert-file and tls-key-file must be present for Tendermint to create HTTPS server.
	// Otherwise, HTTP server is run.
	TLSCertFile string `mapstructure:"tls-cert-file"`

	// The path to a file containing matching private key that is used to create the HTTPS server.
	// Might be either absolute path or path related to tendermint's config directory.
	//
	// NOTE: both tls-cert-file and tls-key-file must be present for Tendermint to create HTTPS server.
	// Otherwise, HTTP server is run.
	TLSKeyFile string `mapstructure:"tls-key-file"`

	// pprof listen address (https://golang.org/pkg/net/http/pprof)
	PprofListenAddress string `mapstructure:"pprof-laddr"`
}

// DefaultRPCConfig returns a default configuration for the RPC server
func DefaultRPCConfig() *RPCConfig {
	return &RPCConfig{
		ListenAddress:      "tcp://127.0.0.1:26657",
		CORSAllowedOrigins: []string{},
		CORSAllowedMethods: []string{http.MethodHead, http.MethodGet, http.MethodPost},
		CORSAllowedHeaders: []string{"Origin", "Accept", "Content-Type", "X-Requested-With", "X-Server-Time"},

		Unsafe:             false,
		MaxOpenConnections: 900,

		// Settings for event subscription.
		MaxSubscriptionClients:       100,
		MaxSubscriptionsPerClient:    5,
		ExperimentalDisableWebsocket: false, // compatible with TM v0.35 and earlier
		EventLogWindowSize:           30 * time.Second,
		EventLogMaxItems:             0,

		TimeoutBroadcastTxCommit: 10 * time.Second,
		TimeoutBroadcastTx:       0,

		MaxBodyBytes:   int64(1000000), // 1MB
		MaxHeaderBytes: 1 << 20,        // same as the net/http default

		TLSCertFile: "",
		TLSKeyFile:  "",
	}
}

// TestRPCConfig returns a configuration for testing the RPC server
func TestRPCConfig() *RPCConfig {
	cfg := DefaultRPCConfig()
	cfg.ListenAddress = "tcp://127.0.0.1:36657"
	cfg.Unsafe = true
	return cfg
}

// ValidateBasic performs basic validation (checking param bounds, etc.) and
// returns an error if any check fails.
func (cfg *RPCConfig) ValidateBasic() error {
	if cfg.MaxOpenConnections < 0 {
		return errors.New("max-open-connections can't be negative")
	}
	if cfg.MaxSubscriptionClients < 0 {
		return errors.New("max-subscription-clients can't be negative")
	}
	if cfg.MaxSubscriptionsPerClient < 0 {
		return errors.New("max-subscriptions-per-client can't be negative")
	}
	if cfg.EventLogWindowSize < 0 {
		return errors.New("event-log-window-size must not be negative")
	}
	if cfg.EventLogMaxItems < 0 {
		return errors.New("event-log-max-items must not be negative")
	}
	if cfg.TimeoutBroadcastTxCommit < 0 {
		return errors.New("timeout-broadcast-tx-commit can't be negative")
	}
	if cfg.TimeoutBroadcastTx < 0 {
		return errors.New("timeout-broadcast-tx can't be negative")
	}
	if cfg.MaxBodyBytes < 0 {
		return errors.New("max-body-bytes can't be negative")
	}
	if cfg.MaxHeaderBytes < 0 {
		return errors.New("max-header-bytes can't be negative")
	}
	return nil
}

// IsCorsEnabled returns true if cross-origin resource sharing is enabled.
func (cfg *RPCConfig) IsCorsEnabled() bool {
	return len(cfg.CORSAllowedOrigins) != 0
}

func (cfg RPCConfig) KeyFile() string {
	path := cfg.TLSKeyFile
	if filepath.IsAbs(path) {
		return path
	}
	return rootify(filepath.Join(defaultConfigDir, path), cfg.RootDir)
}

func (cfg RPCConfig) CertFile() string {
	path := cfg.TLSCertFile
	if filepath.IsAbs(path) {
		return path
	}
	return rootify(filepath.Join(defaultConfigDir, path), cfg.RootDir)
}

func (cfg RPCConfig) IsTLSEnabled() bool {
	return cfg.TLSCertFile != "" && cfg.TLSKeyFile != ""
}

//-----------------------------------------------------------------------------
// P2PConfig

// P2PConfig defines the configuration options for the Tendermint peer-to-peer networking layer
type P2PConfig struct { //nolint: maligned
	RootDir string `mapstructure:"home"`

	// Address to listen for incoming connections
	ListenAddress string `mapstructure:"laddr"`

	// Address to advertise to peers for them to dial
	ExternalAddress string `mapstructure:"external-address"`

	// Comma separated list of peers to be added to the peer store
	// on startup. Either BootstrapPeers or PersistentPeers are
	// needed for peer discovery
	BootstrapPeers string `mapstructure:"bootstrap-peers"`

	// Comma separated list of nodes to keep persistent connections to
	PersistentPeers string `mapstructure:"persistent-peers"`

	// UPNP port forwarding
	UPNP bool `mapstructure:"upnp"`

	// MaxConnections defines the maximum number of connected peers (inbound and
	// outbound).
	MaxConnections uint16 `mapstructure:"max-connections"`

	// MaxOutgoingConnections defines the maximum number of connected peers (inbound and
	// outbound).
	MaxOutgoingConnections uint16 `mapstructure:"max-outgoing-connections"`

	// MaxIncomingConnectionAttempts rate limits the number of incoming connection
	// attempts per IP address.
	MaxIncomingConnectionAttempts uint `mapstructure:"max-incoming-connection-attempts"`

	// MaxIncomingConnectionTime limits maximum duration after which incoming peer will be evicted.
	// Defaults to 0 which disables this mechanism.
	// Used on seed nodes to evict peers and make space for others.
	MaxIncomingConnectionTime time.Duration `mapstructure:"max-incoming-connection-time"`

	// IncomingConnectionWindow describes how often an IP address
	// can attempt to create a new connection. Defaults to 10
	// milliseconds, and cannot be less than 1 millisecond.
	IncomingConnectionWindow time.Duration `mapstructure:"incoming-connection-window"`

	// Comma separated list of peer IDs to keep private (will not be gossiped to
	// other peers)
	PrivatePeerIDs string `mapstructure:"private-peer-ids"`

	// Time to wait before flushing messages out on the connection
	FlushThrottleTimeout time.Duration `mapstructure:"flush-throttle-timeout"`

	// Maximum size of a message packet payload, in bytes
	MaxPacketMsgPayloadSize int `mapstructure:"max-packet-msg-payload-size"`

	// Rate at which packets can be sent, in bytes/second
	SendRate int64 `mapstructure:"send-rate"`

	// Rate at which packets can be received, in bytes/second
	RecvRate int64 `mapstructure:"recv-rate"`

	// Peer connection configuration.
	HandshakeTimeout time.Duration `mapstructure:"handshake-timeout"`
	DialTimeout      time.Duration `mapstructure:"dial-timeout"`

	// Makes it possible to configure which queue backend the p2p
	// layer uses. Options are: "fifo" and "simple-priority", and "priority",
	// with the default being "simple-priority".
	QueueType string `mapstructure:"queue-type"`
}

// DefaultP2PConfig returns a default configuration for the peer-to-peer layer
func DefaultP2PConfig() *P2PConfig {
	return &P2PConfig{
		ListenAddress:                 "tcp://0.0.0.0:26656",
		ExternalAddress:               "",
		UPNP:                          false,
		MaxConnections:                64,
		MaxOutgoingConnections:        12,
		MaxIncomingConnectionAttempts: 100,
		MaxIncomingConnectionTime:     0,
		IncomingConnectionWindow:      10 * time.Millisecond,
		FlushThrottleTimeout:          100 * time.Millisecond,
		// The MTU (Maximum Transmission Unit) for Ethernet is 1500 bytes.
		// The IP header and the TCP header take up 20 bytes each at least (unless
		// optional header fields are used) and thus the max for (non-Jumbo frame)
		// Ethernet is 1500 - 20 -20 = 1460
		// Source: https://stackoverflow.com/a/3074427/820520
		MaxPacketMsgPayloadSize: 1400,
		SendRate:                5120000, // 5 mB/s
		RecvRate:                5120000, // 5 mB/s
		HandshakeTimeout:        20 * time.Second,
		DialTimeout:             3 * time.Second,
		QueueType:               "simple-priority",
	}
}

// ValidateBasic performs basic validation (checking param bounds, etc.) and
// returns an error if any check fails.
func (cfg *P2PConfig) ValidateBasic() error {
	if cfg.FlushThrottleTimeout < 0 {
		return errors.New("flush-throttle-timeout can't be negative")
	}
	if cfg.MaxPacketMsgPayloadSize < 0 {
		return errors.New("max-packet-msg-payload-size can't be negative")
	}
	if cfg.SendRate < 0 {
		return errors.New("send-rate can't be negative")
	}
	if cfg.RecvRate < 0 {
		return errors.New("recv-rate can't be negative")
	}
	if cfg.MaxOutgoingConnections > cfg.MaxConnections {
		return errors.New("max-outgoing-connections cannot be larger than max-connections")
	}
	if cfg.MaxIncomingConnectionTime < 0 {
		return errors.New("max-incoming-connection-time can't be negative")
	}
	if cfg.IncomingConnectionWindow < 1*time.Millisecond {
		return errors.New("incoming-connection-window must be set to at least 1ms")
	}
	return nil
}

// TestP2PConfig returns a configuration for testing the peer-to-peer layer
func TestP2PConfig() *P2PConfig {
	cfg := DefaultP2PConfig()
	cfg.ListenAddress = "tcp://127.0.0.1:36656"
	cfg.FlushThrottleTimeout = 10 * time.Millisecond
	return cfg
}

//-----------------------------------------------------------------------------
// MempoolConfig

// MempoolConfig defines the configuration options for the Tendermint mempool.
type MempoolConfig struct {
	RootDir string `mapstructure:"home"`

	// Whether to broadcast transactions to other nodes
	Broadcast bool `mapstructure:"broadcast"`

	// Maximum number of transactions in the mempool
	Size int `mapstructure:"size"`

	// Limit the total size of all txs in the mempool.
	// This only accounts for raw transactions (e.g. given 1MB transactions and
	// max-txs-bytes=5MB, mempool will only accept 5 transactions).
	MaxTxsBytes int64 `mapstructure:"max-txs-bytes"`

	// Size of the cache (used to filter transactions we saw earlier) in transactions
	CacheSize int `mapstructure:"cache-size"`

	// Do not remove invalid transactions from the cache (default: false)
	// Set to true if it's not possible for any invalid transaction to become
	// valid again in the future.
	KeepInvalidTxsInCache bool `mapstructure:"keep-invalid-txs-in-cache"`

	// Maximum size of a single transaction
	// NOTE: the max size of a tx transmitted over the network is {max-tx-bytes}.
	MaxTxBytes int `mapstructure:"max-tx-bytes"`

	// Maximum size of a batch of transactions to send to a peer
	// Including space needed by encoding (one varint per transaction).
	// XXX: Unused due to https://github.com/tendermint/tendermint/issues/5796
	MaxBatchBytes int `mapstructure:"max-batch-bytes"`

	// TTLDuration, if non-zero, defines the maximum amount of time a transaction
	// can exist for in the mempool.
	//
	// Note, if TTLNumBlocks is also defined, a transaction will be removed if it
	// has existed in the mempool at least TTLNumBlocks number of blocks or if it's
	// insertion time into the mempool is beyond TTLDuration.
	TTLDuration time.Duration `mapstructure:"ttl-duration"`

	// TTLNumBlocks, if non-zero, defines the maximum number of blocks a transaction
	// can exist for in the mempool.
	//
	// Note, if TTLDuration is also defined, a transaction will be removed if it
	// has existed in the mempool at least TTLNumBlocks number of blocks or if
	// it's insertion time into the mempool is beyond TTLDuration.
	TTLNumBlocks int64 `mapstructure:"ttl-num-blocks"`

<<<<<<< HEAD
	// TxEnqueueTimeout defines how long new mempool transaction will wait when internal
	// processing queue is full (most likely due to busy CheckTx execution).
	// Once the timeout is reached, the transaction will be silently dropped.
	// If set to 0, the timeout is disabled and transactions will wait indefinitely.
	TxEnqueueTimeout time.Duration `mapstructure:"tx-enqueue-timeout"`
=======
	// Timeout of check TX operations received from other nodes.
	// Use 0 to disable.
	TimeoutCheckTx time.Duration `mapstructure:"timeout-check-tx"`
>>>>>>> 37870a8d
}

// DefaultMempoolConfig returns a default configuration for the Tendermint mempool.
func DefaultMempoolConfig() *MempoolConfig {
	return &MempoolConfig{
		Broadcast: true,
		// Each signature verification takes .5ms, Size reduced until we implement
		// ABCI Recheck
		Size:           5000,
		MaxTxsBytes:    1024 * 1024 * 1024, // 1GB
		CacheSize:      10000,
		MaxTxBytes:     1024 * 1024, // 1MB
		TTLDuration:    0 * time.Second,
		TTLNumBlocks:   0,
		TimeoutCheckTx: 0,
	}
}

// TestMempoolConfig returns a configuration for testing the Tendermint mempool
func TestMempoolConfig() *MempoolConfig {
	cfg := DefaultMempoolConfig()
	cfg.CacheSize = 1000
	return cfg
}

// ValidateBasic performs basic validation (checking param bounds, etc.) and
// returns an error if any check fails.
func (cfg *MempoolConfig) ValidateBasic() error {
	if cfg.Size < 0 {
		return errors.New("size can't be negative")
	}
	if cfg.MaxTxsBytes < 0 {
		return errors.New("max-txs-bytes can't be negative")
	}
	if cfg.CacheSize < 0 {
		return errors.New("cache-size can't be negative")
	}
	if cfg.MaxTxBytes < 0 {
		return errors.New("max-tx-bytes can't be negative")
	}
	if cfg.TTLDuration < 0 {
		return errors.New("ttl-duration can't be negative")
	}
	if cfg.TTLNumBlocks < 0 {
		return errors.New("ttl-num-blocks can't be negative")
	}
<<<<<<< HEAD
	if cfg.TxEnqueueTimeout < 0 {
		return errors.New("tx-enqueue-timeout can't be negative")
=======
	if cfg.TimeoutCheckTx < 0 {
		return errors.New("timeout-check-tx can't be negative")
>>>>>>> 37870a8d
	}
	return nil
}

//-----------------------------------------------------------------------------
// StateSyncConfig

// StateSyncConfig defines the configuration for the Tendermint state sync service
type StateSyncConfig struct {
	// State sync rapidly bootstraps a new node by discovering, fetching, and restoring a
	// state machine snapshot from peers instead of fetching and replaying historical
	// blocks. Requires some peers in the network to take and serve state machine
	// snapshots. State sync is not attempted if the node has any local state
	// (LastBlockHeight > 0). The node will have a truncated block history, starting from
	// the height of the snapshot.
	Enable bool `mapstructure:"enable"`

	// State sync uses light client verification to verify state. This can be done either
	// through the P2P layer or the RPC layer. Set this to true to use the P2P layer. If
	// false (default), the RPC layer will be used.
	UseP2P bool `mapstructure:"use-p2p"`

	// If using RPC, at least two addresses need to be provided. They should be compatible
	// with net.Dial, for example: "host.example.com:2125".
	RPCServers []string `mapstructure:"rpc-servers"`

	// The hash and height of a trusted block. Must be within the trust-period.
	TrustHeight int64  `mapstructure:"trust-height"`
	TrustHash   string `mapstructure:"trust-hash"`

	// The trust period should be set so that Tendermint can detect and gossip
	// misbehavior before it is considered expired. For chains based on the Cosmos SDK,
	// one day less than the unbonding period should suffice.
	TrustPeriod time.Duration `mapstructure:"trust-period"`

	// Time to spend discovering snapshots before initiating a restore.
	DiscoveryTime time.Duration `mapstructure:"discovery-time"`

	// Temporary directory for state sync snapshot chunks, defaults to os.TempDir().
	// The synchronizer will create a new, randomly named directory within this directory
	// and remove it when the sync is complete.
	TempDir string `mapstructure:"temp-dir"`

	// The timeout duration before re-requesting a chunk, possibly from a different
	// peer (default: 15 seconds).
	ChunkRequestTimeout time.Duration `mapstructure:"chunk-request-timeout"`

	// The number of concurrent chunk and block fetchers to run (default: 4).
	Fetchers int `mapstructure:"fetchers"`
}

func (cfg *StateSyncConfig) TrustHashBytes() []byte {
	// validated in ValidateBasic, so we can safely panic here
	bytes, err := hex.DecodeString(cfg.TrustHash)
	if err != nil {
		panic(err)
	}
	return bytes
}

// DefaultStateSyncConfig returns a default configuration for the state sync service
func DefaultStateSyncConfig() *StateSyncConfig {
	return &StateSyncConfig{
		TrustPeriod:         168 * time.Hour,
		DiscoveryTime:       15 * time.Second,
		ChunkRequestTimeout: 15 * time.Second,
		Fetchers:            4,
	}
}

// TestStateSyncConfig returns a default configuration for the state sync service
func TestStateSyncConfig() *StateSyncConfig {
	return DefaultStateSyncConfig()
}

// ValidateBasic performs basic validation.
func (cfg *StateSyncConfig) ValidateBasic() error {
	if !cfg.Enable {
		return nil
	}

	// If we're not using the P2P stack then we need to validate the
	// RPCServers
	if !cfg.UseP2P {
		if len(cfg.RPCServers) < 2 {
			return errors.New("at least two rpc-servers must be specified")
		}

		for _, server := range cfg.RPCServers {
			if server == "" {
				return errors.New("found empty rpc-servers entry")
			}
		}
	}

	if cfg.DiscoveryTime != 0 && cfg.DiscoveryTime < 5*time.Second {
		return errors.New("discovery time must be 0s or greater than five seconds")
	}

	if cfg.TrustPeriod <= 0 {
		return errors.New("trusted-period is required")
	}

	if cfg.TrustHeight <= 0 {
		return errors.New("trusted-height is required")
	}

	if len(cfg.TrustHash) == 0 {
		return errors.New("trusted-hash is required")
	}

	_, err := hex.DecodeString(cfg.TrustHash)
	if err != nil {
		return fmt.Errorf("invalid trusted-hash: %w", err)
	}

	if cfg.ChunkRequestTimeout < 5*time.Second {
		return errors.New("chunk-request-timeout must be at least 5 seconds")
	}

	if cfg.Fetchers <= 0 {
		return errors.New("fetchers is required")
	}
	return nil
}

//-----------------------------------------------------------------------------
// ConsensusConfig

// ConsensusConfig defines the configuration for the Tendermint consensus service,
// including timeouts and details about the WAL and the block structure.
type ConsensusConfig struct {
	RootDir string `mapstructure:"home"`
	WalPath string `mapstructure:"wal-file"`
	walFile string // overrides WalPath if set
	// Use "true" to skip the rounds to the last during WAL replay messages
	WalSkipRoundsToLast bool `mapstructure:"wal-skip-rounds-to-last"`

	// EmptyBlocks mode and possible interval between empty blocks
	CreateEmptyBlocks         bool          `mapstructure:"create-empty-blocks"`
	CreateEmptyBlocksInterval time.Duration `mapstructure:"create-empty-blocks-interval"`

	// Don't propose a block if the node is set to the proposer, the block proposal instead
	// has to be manual (useful for tests)
	DontAutoPropose bool `mapstructure:"dont-auto-propose'"`

	// Reactor sleep duration parameters
	PeerGossipSleepDuration     time.Duration `mapstructure:"peer-gossip-sleep-duration"`
	PeerQueryMaj23SleepDuration time.Duration `mapstructure:"peer-query-maj23-sleep-duration"`

	DoubleSignCheckHeight int64 `mapstructure:"double-sign-check-height"`

	DeprecatedQuorumType btcjson.LLMQType `mapstructure:"quorum-type"`

	// TODO: The following fields are all temporary overrides that should exist only
	// for the duration of the v0.36 release. The below fields should be completely
	// removed in the v0.37 release of Tendermint.
	// See: https://github.com/tendermint/tendermint/issues/8188

	// UnsafeProposeTimeoutOverride provides an unsafe override of the Propose
	// timeout consensus parameter. It configures how long the consensus engine
	// will wait to receive a proposal block before prevoting nil.
	UnsafeProposeTimeoutOverride time.Duration `mapstructure:"unsafe-propose-timeout-override"`
	// UnsafeProposeTimeoutDeltaOverride provides an unsafe override of the
	// ProposeDelta timeout consensus parameter. It configures how much the
	// propose timeout increases with each round.
	UnsafeProposeTimeoutDeltaOverride time.Duration `mapstructure:"unsafe-propose-timeout-delta-override"`
	// UnsafeVoteTimeoutOverride provides an unsafe override of the Vote timeout
	// consensus parameter. It configures how long the consensus engine will wait
	// to gather additional votes after receiving +2/3 votes in a round.
	UnsafeVoteTimeoutOverride time.Duration `mapstructure:"unsafe-vote-timeout-override"`
	// UnsafeVoteTimeoutDeltaOverride provides an unsafe override of the VoteDelta
	// timeout consensus parameter. It configures how much the vote timeout
	// increases with each round.
	UnsafeVoteTimeoutDeltaOverride time.Duration `mapstructure:"unsafe-vote-timeout-delta-override"`
	// UnsafeCommitTimeoutOverride provides an unsafe override of the Commit timeout
	// consensus parameter. It configures how long the consensus engine will wait
	// after receiving +2/3 precommits before beginning the next height.
	UnsafeCommitTimeoutOverride time.Duration `mapstructure:"unsafe-commit-timeout-override"`

	// UnsafeBypassCommitTimeoutOverride provides an unsafe override of the
	// BypassCommitTimeout consensus parameter. It configures if the consensus
	// engine will wait for the full Commit timeout before proceeding to the next height.
	// If it is set to true, the consensus engine will proceed to the next height
	// as soon as the node has gathered votes from all of the validators on the network.
	UnsafeBypassCommitTimeoutOverride *bool `mapstructure:"unsafe-bypass-commit-timeout-override"`
}

// DefaultConsensusConfig returns a default configuration for the consensus service
func DefaultConsensusConfig() *ConsensusConfig {
	return &ConsensusConfig{
		WalPath:                     filepath.Join(defaultDataDir, "cs.wal", "wal"),
		WalSkipRoundsToLast:         false,
		CreateEmptyBlocks:           true,
		CreateEmptyBlocksInterval:   0 * time.Second,
		PeerGossipSleepDuration:     100 * time.Millisecond,
		PeerQueryMaj23SleepDuration: 2000 * time.Millisecond,
		DoubleSignCheckHeight:       int64(0),
		DontAutoPropose:             false,
	}
}

// TestConsensusConfig returns a configuration for testing the consensus service
func TestConsensusConfig() *ConsensusConfig {
	cfg := DefaultConsensusConfig()
	cfg.PeerGossipSleepDuration = 5 * time.Millisecond
	cfg.PeerQueryMaj23SleepDuration = 250 * time.Millisecond
	cfg.DoubleSignCheckHeight = int64(0)
	return cfg
}

// WaitForTxs returns true if the consensus should wait for transactions before entering the propose step
func (cfg *ConsensusConfig) WaitForTxs() bool {
	return !cfg.CreateEmptyBlocks || cfg.CreateEmptyBlocksInterval > 0
}

// WalFile returns the full path to the write-ahead log file
func (cfg *ConsensusConfig) WalFile() string {
	if cfg.walFile != "" {
		return cfg.walFile
	}
	return rootify(cfg.WalPath, cfg.RootDir)
}

// SetWalFile sets the path to the write-ahead log file
func (cfg *ConsensusConfig) SetWalFile(walFile string) {
	cfg.walFile = walFile
}

// ValidateBasic performs basic validation (checking param bounds, etc.) and
// returns an error if any check fails.
func (cfg *ConsensusConfig) ValidateBasic() error {
	if cfg.UnsafeProposeTimeoutOverride < 0 {
		return errors.New("unsafe-propose-timeout-override can't be negative")
	}
	if cfg.UnsafeProposeTimeoutDeltaOverride < 0 {
		return errors.New("unsafe-propose-timeout-delta-override can't be negative")
	}
	if cfg.UnsafeVoteTimeoutOverride < 0 {
		return errors.New("unsafe-vote-timeout-override can't be negative")
	}
	if cfg.UnsafeVoteTimeoutDeltaOverride < 0 {
		return errors.New("unsafe-vote-timeout-delta-override can't be negative")
	}
	if cfg.UnsafeCommitTimeoutOverride < 0 {
		return errors.New("unsafe-commit-timeout-override can't be negative")
	}
	if cfg.CreateEmptyBlocksInterval < 0 {
		return errors.New("create-empty-blocks-interval can't be negative")
	}
	if cfg.PeerGossipSleepDuration < 0 {
		return errors.New("peer-gossip-sleep-duration can't be negative")
	}
	if cfg.PeerQueryMaj23SleepDuration < 0 {
		return errors.New("peer-query-maj23-sleep-duration can't be negative")
	}
	if cfg.DoubleSignCheckHeight < 0 {
		return errors.New("double-sign-check-height can't be negative")
	}
	return nil
}

func (cfg *ConsensusConfig) DeprecatedFieldWarning() error {
	var fields []string

	if cfg.DeprecatedQuorumType != 0 {
		fields = append(fields, "quorum-type")
	}
	if len(fields) != 0 {
		return fmt.Errorf("the following deprecated fields were set in the "+
			"configuration file: %s. These fields were removed. "+
			"Timeout configuration has been moved to the ConsensusParams. "+
			"quorum-type has been moved to genesis document. ",
			strings.Join(fields, ", "))
	}
	return nil
}

// -----------------------------------------------------------------------------
// TxIndexConfig
// Remember that Event has the following structure:
// type: [
//
//	key: value,
//	...
//
// ]
//
// CompositeKeys are constructed by `type.key`
// TxIndexConfig defines the configuration for the transaction indexer,
// including composite keys to index.
type TxIndexConfig struct {
	// The backend database list to back the indexer.
	// If list contains `null`, meaning no indexer service will be used.
	//
	// Options:
	//   1) "null" (default) - no indexer services.
	//   2) "kv" - a simple indexer backed by key-value storage (see DBBackend)
	//   3) "psql" - the indexer services backed by PostgreSQL.
	Indexer []string `mapstructure:"indexer"`

	// The PostgreSQL connection configuration, the connection format:
	// postgresql://<user>:<password>@<host>:<port>/<db>?<opts>
	PsqlConn string `mapstructure:"psql-conn"`
}

// DefaultTxIndexConfig returns a default configuration for the transaction indexer.
func DefaultTxIndexConfig() *TxIndexConfig {
	return &TxIndexConfig{Indexer: []string{"null"}}
}

// TestTxIndexConfig returns a default configuration for the transaction indexer.
func TestTxIndexConfig() *TxIndexConfig {
	return &TxIndexConfig{Indexer: []string{"kv"}}
}

//-----------------------------------------------------------------------------
// InstrumentationConfig

// InstrumentationConfig defines the configuration for metrics reporting.
type InstrumentationConfig struct {
	// When true, Prometheus metrics are served under /metrics on
	// PrometheusListenAddr.
	// Check out the documentation for the list of available metrics.
	Prometheus bool `mapstructure:"prometheus"`

	// Address to listen for Prometheus collector(s) connections.
	PrometheusListenAddr string `mapstructure:"prometheus-listen-addr"`

	// Maximum number of simultaneous connections.
	// If you want to accept a larger number than the default, make sure
	// you increase your OS limits.
	// 0 - unlimited.
	MaxOpenConnections int `mapstructure:"max-open-connections"`

	// Instrumentation namespace.
	Namespace string `mapstructure:"namespace"`
}

// DefaultInstrumentationConfig returns a default configuration for metrics
// reporting.
func DefaultInstrumentationConfig() *InstrumentationConfig {
	return &InstrumentationConfig{
		Prometheus:           false,
		PrometheusListenAddr: ":26660",
		MaxOpenConnections:   3,
		Namespace:            "tendermint",
	}
}

// TestInstrumentationConfig returns a default configuration for metrics
// reporting.
func TestInstrumentationConfig() *InstrumentationConfig {
	return DefaultInstrumentationConfig()
}

// ValidateBasic performs basic validation (checking param bounds, etc.) and
// returns an error if any check fails.
func (cfg *InstrumentationConfig) ValidateBasic() error {
	if cfg.MaxOpenConnections < 0 {
		return errors.New("max-open-connections can't be negative")
	}
	return nil
}

//-----------------------------------------------------------------------------
// Utils

// helper function to make config creation independent of root dir
func rootify(path, root string) string {
	if filepath.IsAbs(path) {
		return path
	}
	return filepath.Join(root, path)
}

//-----------------------------------------------------------------------------
// Moniker

var defaultMoniker = getDefaultMoniker()

// getDefaultMoniker returns a default moniker, which is the host name. If runtime
// fails to get the host name, "anonymous" will be returned.
func getDefaultMoniker() string {
	moniker, err := os.Hostname()
	if err != nil {
		moniker = "anonymous"
	}
	return moniker
}<|MERGE_RESOLUTION|>--- conflicted
+++ resolved
@@ -831,17 +831,15 @@
 	// it's insertion time into the mempool is beyond TTLDuration.
 	TTLNumBlocks int64 `mapstructure:"ttl-num-blocks"`
 
-<<<<<<< HEAD
 	// TxEnqueueTimeout defines how long new mempool transaction will wait when internal
 	// processing queue is full (most likely due to busy CheckTx execution).
 	// Once the timeout is reached, the transaction will be silently dropped.
 	// If set to 0, the timeout is disabled and transactions will wait indefinitely.
 	TxEnqueueTimeout time.Duration `mapstructure:"tx-enqueue-timeout"`
-=======
+
 	// Timeout of check TX operations received from other nodes.
 	// Use 0 to disable.
 	TimeoutCheckTx time.Duration `mapstructure:"timeout-check-tx"`
->>>>>>> 37870a8d
 }
 
 // DefaultMempoolConfig returns a default configuration for the Tendermint mempool.
@@ -888,13 +886,11 @@
 	if cfg.TTLNumBlocks < 0 {
 		return errors.New("ttl-num-blocks can't be negative")
 	}
-<<<<<<< HEAD
 	if cfg.TxEnqueueTimeout < 0 {
 		return errors.New("tx-enqueue-timeout can't be negative")
-=======
+	}
 	if cfg.TimeoutCheckTx < 0 {
 		return errors.New("timeout-check-tx can't be negative")
->>>>>>> 37870a8d
 	}
 	return nil
 }
