package config

import (
	"bytes"
	"fmt"
	"os"
	"path/filepath"
	"regexp"
	"strings"
	"text/template"

	"github.com/dashpay/tenderdash/internal/test/factory"
	tmos "github.com/dashpay/tenderdash/libs/os"
	tmrand "github.com/dashpay/tenderdash/libs/rand"
)

// defaultDirPerm is the default permissions used when creating directories.
const defaultDirPerm = 0700

var configTemplate *template.Template

func init() {
	var err error
	tmpl := template.New("configFileTemplate").Funcs(template.FuncMap{
		"StringsJoin": strings.Join,
	})
	if configTemplate, err = tmpl.Parse(defaultConfigTemplate); err != nil {
		panic(err)
	}
}

/****** these are for production settings ***********/

// EnsureRoot creates the root, config, and data directories if they don't exist,
// and panics if it fails.
func EnsureRoot(rootDir string) {
	if err := tmos.EnsureDir(rootDir, defaultDirPerm); err != nil {
		panic(err.Error())
	}
	if err := tmos.EnsureDir(filepath.Join(rootDir, defaultConfigDir), defaultDirPerm); err != nil {
		panic(err.Error())
	}
	if err := tmos.EnsureDir(filepath.Join(rootDir, defaultDataDir), defaultDirPerm); err != nil {
		panic(err.Error())
	}
}

// WriteConfigFile renders config using the template and writes it to configFilePath.
// This function is called by cmd/tendermint/commands/init.go
func WriteConfigFile(rootDir string, config *Config) error {
	return config.WriteToTemplate(filepath.Join(rootDir, defaultConfigFilePath))
}

// WriteToTemplate writes the config to the exact file specified by
// the path, in the default toml template and does not mangle the path
// or filename at all.
func (cfg *Config) WriteToTemplate(path string) error {
	var buffer bytes.Buffer

	if err := configTemplate.Execute(&buffer, cfg); err != nil {
		return err
	}

	return writeFile(path, buffer.Bytes(), 0644)
}

func writeDefaultConfigFileIfNone(rootDir string) error {
	configFilePath := filepath.Join(rootDir, defaultConfigFilePath)
	if !tmos.FileExists(configFilePath) {
		return WriteConfigFile(rootDir, DefaultConfig())
	}
	return nil
}

// Note: any changes to the comments/variables/mapstructure
// must be reflected in the appropriate struct in config/config.go
const defaultConfigTemplate = `# This is a TOML config file.
# For more information, see https://github.com/toml-lang/toml

# NOTE: Any path below can be absolute (e.g. "/var/myawesomeapp/data") or
# relative to the home directory (e.g. "data"). The home directory is
# "$HOME/.tendermint" by default, but could be changed via $TMHOME env variable
# or --home cmd flag.

#######################################################################
###                   Main Base Config Options                      ###
#######################################################################

# TCP or UNIX socket address of the ABCI application,
# or routing rules for routed multi-app setup,
# or the name of an ABCI application compiled in with the Tendermint binary
# Example for routed multi-app setup:
#   abci = "routed"
#   proxy-app = "Info:socket:unix:///tmp/socket.1,Info:socket:unix:///tmp/socket.2,CheckTx:socket:unix:///tmp/socket.1,*:socket:unix:///tmp/socket.3"

proxy-app = "{{ .BaseConfig.ProxyApp }}"

# A custom human readable name for this node
moniker = "{{ .BaseConfig.Moniker }}"

# Mode of Node: full | validator | seed
# * validator node
#   - all reactors
#   - with priv_validator_key.json, priv_validator_state.json
# * full node
#   - all reactors
#   - No priv_validator_key.json, priv_validator_state.json
# * seed node
#   - only P2P, PEX Reactor
#   - No priv_validator_key.json, priv_validator_state.json
mode = "{{ .BaseConfig.Mode }}"

# Database backend: goleveldb | cleveldb | boltdb | rocksdb | badgerdb
# * goleveldb (github.com/syndtr/goleveldb - most popular implementation)
#   - pure go
#   - stable
# * cleveldb (uses levigo wrapper)
#   - fast
#   - requires gcc
#   - use cleveldb build tag (go build -tags cleveldb)
# * boltdb (uses etcd's fork of bolt - github.com/etcd-io/bbolt)
#   - EXPERIMENTAL
#   - may be faster is some use-cases (random reads - indexer)
#   - use boltdb build tag (go build -tags boltdb)
# * rocksdb (uses github.com/tecbot/gorocksdb)
#   - EXPERIMENTAL
#   - requires gcc
#   - use rocksdb build tag (go build -tags rocksdb)
# * badgerdb (uses github.com/dgraph-io/badger)
#   - EXPERIMENTAL
#   - use badgerdb build tag (go build -tags badgerdb)
db-backend = "{{ .BaseConfig.DBBackend }}"

# Database directory
db-dir = "{{ js .BaseConfig.DBPath }}"

# Output level for logging, including package level options
log-level = "{{ .BaseConfig.LogLevel }}"

# Output format: 'plain' (colored text) or 'json'
log-format = "{{ .BaseConfig.LogFormat }}"

# Path to the log file. This parameter is an additional option to the existing stderr output
log-file-path = "{{ .BaseConfig.LogFilePath }}"

##### additional base config options #####

# Path to the JSON file containing the initial validator set and other meta data
genesis-file = "{{ js .BaseConfig.Genesis }}"

# Path to the JSON file containing the private key to use for node authentication in the p2p protocol
node-key-file = "{{ js .BaseConfig.NodeKey }}"

# Mechanism to connect to the ABCI application: socket | grpc | routed
abci = "{{ .BaseConfig.ABCI }}"

# If true, query the ABCI app on connecting to a new peer
# so the app can decide if we should keep the connection or not
filter-peers = {{ .BaseConfig.FilterPeers }}


#######################################################
###       Priv Validator Configuration              ###
#######################################################
[priv-validator]

# Path to the JSON file containing the private key to use as a validator in the consensus protocol
key-file = "{{ js .PrivValidator.Key }}"

# Path to the JSON file containing the last sign state of a validator
state-file = "{{ js .PrivValidator.State }}"

# TCP or UNIX socket address for Tendermint to listen on for
# connections from an external PrivValidator process
# when the listenAddr is prefixed with grpc instead of tcp it will use the gRPC Client
laddr = "{{ .PrivValidator.ListenAddr }}"

# Local Dash Core Host to connect to
# If this is set, the node follows a Dash Core PrivValidator process
core-rpc-host = "{{ .PrivValidator.CoreRPCHost }}"

# Local Dash Core RPC Username
core-rpc-username = "{{ .PrivValidator.CoreRPCUsername }}"

# Local Dash Core RPC Password
core-rpc-password = "{{ .PrivValidator.CoreRPCPassword }}"

# Path to the client certificate generated while creating needed files for secure connection.
# If a remote validator address is provided but no certificate, the connection will be insecure
client-certificate-file = "{{ js .PrivValidator.ClientCertificate }}"

# Client key generated while creating certificates for secure connection
client-key-file = "{{ js .PrivValidator.ClientKey }}"

# Path to the Root Certificate Authority used to sign both client and server certificates
root-ca-file = "{{ js .PrivValidator.RootCA }}"


#######################################################################
###                 Advanced Configuration Options                  ###
#######################################################################

#######################################################
###       RPC Server Configuration Options          ###
#######################################################
[rpc]

# TCP or UNIX socket address for the RPC server to listen on
laddr = "{{ .RPC.ListenAddress }}"

# A list of origins a cross-domain request can be executed from
# Default value '[]' disables cors support
# Use '["*"]' to allow any origin
cors-allowed-origins = [{{ range .RPC.CORSAllowedOrigins }}{{ printf "%q, " . }}{{end}}]

# A list of methods the client is allowed to use with cross-domain requests
cors-allowed-methods = [{{ range .RPC.CORSAllowedMethods }}{{ printf "%q, " . }}{{end}}]

# A list of non simple headers the client is allowed to use with cross-domain requests
cors-allowed-headers = [{{ range .RPC.CORSAllowedHeaders }}{{ printf "%q, " . }}{{end}}]

# Activate unsafe RPC commands like /dial-seeds and /unsafe-flush-mempool
unsafe = {{ .RPC.Unsafe }}

# Maximum number of simultaneous connections (including WebSocket).
# If you want to accept a larger number than the default, make sure
# you increase your OS limits.
# 0 - unlimited.
# Should be < {ulimit -Sn} - {MaxNumInboundPeers} - {MaxNumOutboundPeers} - {N of wal, db and other open files}
# 1024 - 40 - 10 - 50 = 924 = ~900
max-open-connections = {{ .RPC.MaxOpenConnections }}

# Maximum number of unique clientIDs that can /subscribe
# If you're using /broadcast_tx_commit, set to the estimated maximum number
# of broadcast_tx_commit calls per block.
max-subscription-clients = {{ .RPC.MaxSubscriptionClients }}

# Maximum number of unique queries a given client can /subscribe to
# If you're using a Local RPC client and /broadcast_tx_commit, set this
# to the estimated maximum number of broadcast_tx_commit calls per block.
max-subscriptions-per-client = {{ .RPC.MaxSubscriptionsPerClient }}

# If true, disable the websocket interface to the RPC service.  This has
# the effect of disabling the /subscribe, /unsubscribe, and /unsubscribe_all
# methods for event subscription.
#
# EXPERIMENTAL: This setting will be removed in Tendermint v0.37.
experimental-disable-websocket = {{ .RPC.ExperimentalDisableWebsocket }}

# The time window size for the event log. All events up to this long before
# the latest (up to EventLogMaxItems) will be available for subscribers to
# fetch via the /events method.  If 0 (the default) the event log and the
# /events RPC method are disabled.
event-log-window-size = "{{ .RPC.EventLogWindowSize }}"

# The maxiumum number of events that may be retained by the event log.  If
# this value is 0, no upper limit is set. Otherwise, items in excess of
# this number will be discarded from the event log.
#
# Warning: This setting is a safety valve. Setting it too low may cause
# subscribers to miss events.  Try to choose a value higher than the
# maximum worst-case expected event load within the chosen window size in
# ordinary operation.
#
# For example, if the window size is 10 minutes and the node typically
# averages 1000 events per ten minutes, but with occasional known spikes of
# up to 2000, choose a value > 2000.
event-log-max-items = {{ .RPC.EventLogMaxItems }}

# How long to wait for a tx to be committed during /broadcast_tx_commit.
# WARNING: Using a value larger than 10s will result in increasing the
# global HTTP write timeout, which applies to all connections and endpoints.
# See https://github.com/tendermint/tendermint/issues/3435
timeout-broadcast-tx-commit = "{{ .RPC.TimeoutBroadcastTxCommit }}"

# Timeout of transaction broadcast to mempool; 0 to disable.
#
# This setting affects timeout of CheckTX operations used before
# adding transaction to the mempool. If the operation takes longer,
# the transaction is rejected with an error.
timeout-broadcast-tx = "{{ .RPC.TimeoutBroadcastTx }}"

# Maximum size of request body, in bytes
max-body-bytes = {{ .RPC.MaxBodyBytes }}

# Maximum size of request header, in bytes
max-header-bytes = {{ .RPC.MaxHeaderBytes }}

# The path to a file containing certificate that is used to create the HTTPS server.
# Might be either absolute path or path related to Tendermint's config directory.
# If the certificate is signed by a certificate authority,
# the certFile should be the concatenation of the server's certificate, any intermediates,
# and the CA's certificate.
# NOTE: both tls-cert-file and tls-key-file must be present for Tendermint to create HTTPS server.
# Otherwise, HTTP server is run.
tls-cert-file = "{{ .RPC.TLSCertFile }}"

# The path to a file containing matching private key that is used to create the HTTPS server.
# Might be either absolute path or path related to Tendermint's config directory.
# NOTE: both tls-cert-file and tls-key-file must be present for Tendermint to create HTTPS server.
# Otherwise, HTTP server is run.
tls-key-file = "{{ .RPC.TLSKeyFile }}"

# pprof listen address (https://golang.org/pkg/net/http/pprof)
pprof-laddr = "{{ .RPC.PprofListenAddress }}"

#######################################################
###           P2P Configuration Options             ###
#######################################################
[p2p]

# Select the p2p internal queue.
# Options are: "fifo" and "simple-priority", and "priority",
# with the default being "simple-priority".
queue-type = "{{ .P2P.QueueType }}"

# Address to listen for incoming connections
laddr = "{{ .P2P.ListenAddress }}"

# Address to advertise to peers for them to dial
# If empty, will use the same port as the laddr,
# and will introspect on the listener or use UPnP
# to figure out the address. ip and port are required
# example: 159.89.10.97:26656
external-address = "{{ .P2P.ExternalAddress }}"

# Comma separated list of peers to be added to the peer store
# on startup. Either BootstrapPeers or PersistentPeers are
# needed for peer discovery
bootstrap-peers = "{{ .P2P.BootstrapPeers }}"

# Comma separated list of nodes to keep persistent connections to
persistent-peers = "{{ .P2P.PersistentPeers }}"

# UPNP port forwarding
upnp = {{ .P2P.UPNP }}

# Maximum number of connections (inbound and outbound).
max-connections = {{ .P2P.MaxConnections }}

# Maximum number of connections reserved for outgoing
# connections. Must be less than max-connections
max-outgoing-connections = {{ .P2P.MaxOutgoingConnections }}

# Rate limits the number of incoming connection attempts per IP address.
max-incoming-connection-attempts = {{ .P2P.MaxIncomingConnectionAttempts }}

# Limits maximum duration after which incoming peer will be evicted.
# Defaults to 0 which disables this mechanism.
# Used on seed nodes to evict peers and make space for others.
max-incoming-connection-time = "{{ .P2P.MaxIncomingConnectionTime }}"

# incoming-connection-window describes how often an IP address
# can attempt to create a new connection. Defaults to 10
# milliseconds, and cannot be less than 1 millisecond.
incoming-connection-window = "{{ .P2P.IncomingConnectionWindow }}"

# Comma separated list of peer IDs to keep private (will not be gossiped to other peers)
# Warning: IPs will be exposed at /net_info, for more information https://github.com/tendermint/tendermint/issues/3055
private-peer-ids = "{{ .P2P.PrivatePeerIDs }}"

# Peer connection configuration.
handshake-timeout = "{{ .P2P.HandshakeTimeout }}"
dial-timeout = "{{ .P2P.DialTimeout }}"

# Time to wait before flushing messages out on the connection
# TODO: Remove once MConnConnection is removed.
flush-throttle-timeout = "{{ .P2P.FlushThrottleTimeout }}"

# Maximum size of a message packet payload, in bytes
# TODO: Remove once MConnConnection is removed.
max-packet-msg-payload-size = {{ .P2P.MaxPacketMsgPayloadSize }}

# Rate at which packets can be sent, in bytes/second
# TODO: Remove once MConnConnection is removed.
send-rate = {{ .P2P.SendRate }}

# Rate at which packets can be received, in bytes/second
# TODO: Remove once MConnConnection is removed.
recv-rate = {{ .P2P.RecvRate }}


#######################################################
###          Mempool Configuration Option          ###
#######################################################
[mempool]

# recheck has been moved from a config option to a global
# consensus param in v0.36
# See https://github.com/tendermint/tendermint/issues/8244 for more information.

# Set true to broadcast transactions in the mempool to other nodes
broadcast = {{ .Mempool.Broadcast }}

# Maximum number of transactions in the mempool
size = {{ .Mempool.Size }}

# Limit the total size of all txs in the mempool.
# This only accounts for raw transactions (e.g. given 1MB transactions and
# max-txs-bytes=5MB, mempool will only accept 5 transactions).
max-txs-bytes = {{ .Mempool.MaxTxsBytes }}

# Size of the cache (used to filter transactions we saw earlier) in transactions
cache-size = {{ .Mempool.CacheSize }}

# Do not remove invalid transactions from the cache (default: false)
# Set to true if it's not possible for any invalid transaction to become valid
# again in the future.
keep-invalid-txs-in-cache = {{ .Mempool.KeepInvalidTxsInCache }}

# Maximum size of a single transaction.
# NOTE: the max size of a tx transmitted over the network is {max-tx-bytes}.
max-tx-bytes = {{ .Mempool.MaxTxBytes }}

# Maximum size of a batch of transactions to send to a peer
# Including space needed by encoding (one varint per transaction).
# XXX: Unused due to https://github.com/tendermint/tendermint/issues/5796
max-batch-bytes = {{ .Mempool.MaxBatchBytes }}

# ttl-duration, if non-zero, defines the maximum amount of time a transaction
# can exist for in the mempool.
#
# Note, if ttl-num-blocks is also defined, a transaction will be removed if it
# has existed in the mempool at least ttl-num-blocks number of blocks or if it's
# insertion time into the mempool is beyond ttl-duration.
ttl-duration = "{{ .Mempool.TTLDuration }}"

# ttl-num-blocks, if non-zero, defines the maximum number of blocks a transaction
# can exist for in the mempool.
#
# Note, if ttl-duration is also defined, a transaction will be removed if it
# has existed in the mempool at least ttl-num-blocks number of blocks or if
# it's insertion time into the mempool is beyond ttl-duration.
ttl-num-blocks = {{ .Mempool.TTLNumBlocks }}

<<<<<<< HEAD

# tx-send-rate-limit is the rate limit for sending transactions to peers, in transactions per second.
# If zero, the rate limiter is disabled.
#
# Default: 0
tx-send-rate-limit = {{ .Mempool.TxSendRateLimit }}

# tx-recv-rate-limit is the rate limit for receiving transactions from peers, in transactions per second.
# If zero, the rate limiter is disabled.
#
# Default: 0
tx-recv-rate-limit = {{ .Mempool.TxRecvRateLimit }}

# tx-recv-rate-punish-peer set to true means that when tx-recv-rate-limit is reached, the peer will be punished 
# (disconnected). If set to false, the peer will be throttled (messages will be dropped).
#
# Default: false
tx-recv-rate-punish-peer = {{ .Mempool.TxRecvRatePunishPeer }}
=======
# TxEnqueueTimeout defines how many nanoseconds new mempool transaction (received
# from other nodes) will wait when internal processing queue is full
# (most likely due to busy CheckTx execution).Once the timeout is reached, the transaction
# will be silently dropped. 
# 
# If set to 0, the timeout is disabled and transactions will wait indefinitely.
tx-enqueue-timeout = "{{ .Mempool.TxEnqueueTimeout }}"

# Timeout of check TX operations received from other nodes, using p2p protocol.
# Use 0 to disable.
timeout-check-tx = "{{ .Mempool.TimeoutCheckTx }}"
>>>>>>> 5764ab36

#######################################################
###         State Sync Configuration Options        ###
#######################################################
[statesync]
# State sync rapidly bootstraps a new node by discovering, fetching, and restoring a state machine
# snapshot from peers instead of fetching and replaying historical blocks. Requires some peers in
# the network to take and serve state machine snapshots. State sync is not attempted if the node
# has any local state (LastBlockHeight > 0). The node will have a truncated block history,
# starting from the height of the snapshot.
enable = {{ .StateSync.Enable }}

# State sync uses light client verification to verify state. This can be done either through the
# P2P layer or RPC layer. Set this to true to use the P2P layer. If false (default), RPC layer
# will be used.
use-p2p = {{ .StateSync.UseP2P }}

# If using RPC, at least two addresses need to be provided. They should be compatible with net.Dial,
# for example: "host.example.com:2125"
rpc-servers = "{{ StringsJoin .StateSync.RPCServers "," }}"

# The hash and height of a trusted block. Must be within the trust-period.
trust-height = {{ .StateSync.TrustHeight }}
trust-hash = "{{ .StateSync.TrustHash }}"

# The trust period should be set so that Tendermint can detect and gossip misbehavior before
# it is considered expired. For chains based on the Cosmos SDK, one day less than the unbonding
# period should suffice.
trust-period = "{{ .StateSync.TrustPeriod }}"

# Time to spend discovering snapshots before initiating a restore.
discovery-time = "{{ .StateSync.DiscoveryTime }}"

# Temporary directory for state sync snapshot chunks, defaults to os.TempDir().
# The synchronizer will create a new, randomly named directory within this directory
# and remove it when the sync is complete.
temp-dir = "{{ .StateSync.TempDir }}"

# The timeout duration before re-requesting a chunk, possibly from a different
# peer (default: 15 seconds).
chunk-request-timeout = "{{ .StateSync.ChunkRequestTimeout }}"

# The number of concurrent chunk and block fetchers to run (default: 4).
fetchers = "{{ .StateSync.Fetchers }}"

#######################################################
###         Consensus Configuration Options         ###
#######################################################
[consensus]

wal-file = "{{ js .Consensus.WalPath }}"
# wal-skip-rounds-to-last set to true will skip replaying all non-committed rounds stored in
# WAL, increasing performance in a significant way. It should be set to false by default, as it
# can have security side-effects.
wal-skip-rounds-to-last = "{{ .Consensus.WalSkipRoundsToLast }}"

# How many blocks to look back to check existence of the node's consensus votes before joining consensus
# When non-zero, the node will panic upon restart
# if the same consensus key was used to sign {double-sign-check-height} last blocks.
# So, validators should stop the state machine, wait for some blocks, and then restart the state machine to avoid panic.
double-sign-check-height = {{ .Consensus.DoubleSignCheckHeight }}

# EmptyBlocks mode and possible interval between empty blocks
create-empty-blocks = {{ .Consensus.CreateEmptyBlocks }}
create-empty-blocks-interval = "{{ .Consensus.CreateEmptyBlocksInterval }}"

# Reactor sleep duration parameters
peer-gossip-sleep-duration = "{{ .Consensus.PeerGossipSleepDuration }}"
peer-query-maj23-sleep-duration = "{{ .Consensus.PeerQueryMaj23SleepDuration }}"

### Unsafe Timeout Overrides ###

# These fields provide temporary overrides for the Timeout consensus parameters.
# Use of these parameters is strongly discouraged. Using these parameters may have serious
# liveness implications for the validator and for the chain.
#
# These fields will be removed from the configuration file in the v0.37 release of Tendermint.
# For additional information, see ADR-74:
# https://github.com/tendermint/tendermint/blob/master/docs/architecture/adr-074-timeout-params.md

# This field provides an unsafe override of the Propose timeout consensus parameter.
# This field configures how long the consensus engine will wait for a proposal block before prevoting nil.
# If this field is set to a value greater than 0, it will take effect.
# unsafe-propose-timeout-override = {{ .Consensus.UnsafeProposeTimeoutOverride }}

# This field provides an unsafe override of the ProposeDelta timeout consensus parameter.
# This field configures how much the propose timeout increases with each round.
# If this field is set to a value greater than 0, it will take effect.
# unsafe-propose-timeout-delta-override = {{ .Consensus.UnsafeProposeTimeoutDeltaOverride }}

# This field provides an unsafe override of the Vote timeout consensus parameter.
# This field configures how long the consensus engine will wait after
# receiving +2/3 votes in a round.
# If this field is set to a value greater than 0, it will take effect.
# unsafe-vote-timeout-override = {{ .Consensus.UnsafeVoteTimeoutOverride }}

# This field provides an unsafe override of the VoteDelta timeout consensus parameter.
# This field configures how much the vote timeout increases with each round.
# If this field is set to a value greater than 0, it will take effect.
# unsafe-vote-timeout-delta-override = {{ .Consensus.UnsafeVoteTimeoutDeltaOverride }}

# This field provides an unsafe override of the Commit timeout consensus parameter.
# This field configures how long the consensus engine will wait after receiving
# +2/3 precommits before beginning the next height.
# If this field is set to a value greater than 0, it will take effect.
# unsafe-commit-timeout-override = {{ .Consensus.UnsafeCommitTimeoutOverride }}

# This field provides an unsafe override of the BypassCommitTimeout consensus parameter.
# This field configures if the consensus engine will wait for the full Commit timeout
# before proceeding to the next height.
# If this field is set to true, the consensus engine will proceed to the next height
# as soon as the node has gathered votes from all of the validators on the network.
# unsafe-bypass-commit-timeout-override =

#######################################################
###   Transaction Indexer Configuration Options     ###
#######################################################
[tx-index]

# The backend database list to back the indexer.
# If list contains "null" or "", meaning no indexer service will be used.
#
# The application will set which txs to index. In some cases a node operator will be able
# to decide which txs to index based on configuration set in the application.
#
# Options:
#   1) "null" (default) - no indexer services.
#   2) "kv" - a simple indexer backed by key-value storage (see DBBackend)
#   3) "psql" - the indexer services backed by PostgreSQL.
# When "kv" or "psql" is chosen "tx.height" and "tx.hash" will always be indexed.
indexer = [{{ range $i, $e := .TxIndex.Indexer }}{{if $i}}, {{end}}{{ printf "%q" $e}}{{end}}]

# The PostgreSQL connection configuration, the connection format:
#   postgresql://<user>:<password>@<host>:<port>/<db>?<opts>
psql-conn = "{{ .TxIndex.PsqlConn }}"

#######################################################
###       Instrumentation Configuration Options     ###
#######################################################
[instrumentation]

# When true, Prometheus metrics are served under /metrics on
# PrometheusListenAddr.
# Check out the documentation for the list of available metrics.
prometheus = {{ .Instrumentation.Prometheus }}

# Address to listen for Prometheus collector(s) connections
prometheus-listen-addr = "{{ .Instrumentation.PrometheusListenAddr }}"

# Maximum number of simultaneous connections.
# If you want to accept a larger number than the default, make sure
# you increase your OS limits.
# 0 - unlimited.
max-open-connections = {{ .Instrumentation.MaxOpenConnections }}

# Instrumentation namespace
namespace = "{{ .Instrumentation.Namespace }}"
`

/****** these are for test settings ***********/

func ResetTestRoot(dir, testName string) (*Config, error) {
	return ResetTestRootWithChainID(dir, testName, factory.DefaultTestChainID)
}

func ResetTestRootWithChainID(dir, testName string, chainID string) (*Config, error) {
	// create a unique, concurrency-safe test directory under os.TempDir()
	rootDir, err := os.MkdirTemp(dir, fmt.Sprintf("%s-%s_", chainID, testName))
	if err != nil {
		return nil, err
	}
	// ensure config and data subdirs are created
	if err := tmos.EnsureDir(filepath.Join(rootDir, defaultConfigDir), defaultDirPerm); err != nil {
		return nil, err
	}
	if err := tmos.EnsureDir(filepath.Join(rootDir, defaultDataDir), defaultDirPerm); err != nil {
		return nil, err
	}

	conf := DefaultConfig()
	genesisFilePath := filepath.Join(rootDir, conf.Genesis)
	privKeyFilePath := filepath.Join(rootDir, conf.PrivValidator.Key)
	privStateFilePath := filepath.Join(rootDir, conf.PrivValidator.State)

	// Write default config file if missing.
	if err := writeDefaultConfigFileIfNone(rootDir); err != nil {
		return nil, err
	}

	if !tmos.FileExists(genesisFilePath) {
		if chainID == "" {
			chainID = "tendermint_test"
		}
		testGenesis := fmt.Sprintf(testGenesisFmt, chainID)
		if err := writeFile(genesisFilePath, []byte(testGenesis), 0644); err != nil {
			return nil, err
		}
	}
	// we always overwrite the priv val
	if err := writeFile(privKeyFilePath, []byte(testPrivValidatorKey), 0644); err != nil {
		return nil, err
	}
	if err := writeFile(privStateFilePath, []byte(testPrivValidatorState), 0644); err != nil {
		return nil, err
	}

	config := TestConfig().SetRoot(rootDir)
	// Label names may contain ASCII letters, numbers, as well as underscores.
	metricChainID := regexp.MustCompile(`[^a-zA-Z0-9_]+`).ReplaceAllString(chainID, "_")
	config.Instrumentation.Namespace = fmt.Sprintf("%s_%s_%s", testName, metricChainID, tmrand.Str(16))
	return config, nil
}

func writeFile(filePath string, contents []byte, mode os.FileMode) error {
	if err := os.WriteFile(filePath, contents, mode); err != nil {
		return fmt.Errorf("failed to write file: %w", err)
	}
	return nil
}

const testGenesisFmt = `{
  "genesis_time": "2018-10-10T08:20:13.695Z",
  "chain_id": "%s",
  "initial_height": "1",
  "initial_core_chain_locked_height": 1,
	"consensus_params": {
		"block": {
			"max_bytes": "22020096",
			"max_gas": "-1",
			"time_iota_ms": "10"
		},
		"synchrony": {
			"message_delay": "500000123",
			"precision": "10000456"
		},
		"timeout": {
			"propose": "30000000",
			"propose_delta": "50000",
			"vote": "30000000",
			"vote_delta": "50000"
		},
		"evidence": {
			"max_age_num_blocks": "100000",
			"max_age_duration": "172800000000000",
			"max_bytes": "1048576"
		},
		"validator": {
			"pub_key_types": [
				"bls12381"
			]
		},
		"version": {}
	},
  "validators": [
    {
      "pub_key": {
        "type": "tendermint/PubKeyBLS12381",
        "value":"rK8dtUyUYi5wCgjEFL2t8AKRfhbVnCu2C3cchusRyWfkapjRX6Wc2FL5fvJkahq6"
      },
      "power": 100,
      "name": "",
      "pro_tx_hash": "51BF39CC1F41B9FC63DFA5B1EDF3F0CA3AD5CAFAE4B12B4FE9263B08BB50C45F"
    }
  ],
  "validator_quorum_hash": "28405D978AE15B97876411212E3ABD66515A285D901ACE06758DC1012030DA07",
  "validator_quorum_threshold_public_key": {
    "type": "tendermint/PubKeyBLS12381",
	"value": "rK8dtUyUYi5wCgjEFL2t8AKRfhbVnCu2C3cchusRyWfkapjRX6Wc2FL5fvJkahq6"
  },
  "validator_quorum_type":100,
  "app_hash": ""
}`

var testPrivValidatorKey = `{
	"private_keys" : {
		"28405D978AE15B97876411212E3ABD66515A285D901ACE06758DC1012030DA07" : {
		  "pub_key": {
			"type": "tendermint/PubKeyBLS12381",
			"value": "rK8dtUyUYi5wCgjEFL2t8AKRfhbVnCu2C3cchusRyWfkapjRX6Wc2FL5fvJkahq6"
		  },
		  "priv_key": {
			"type": "tendermint/PrivKeyBLS12381",
			"value": "Oq97Zo3vcR/rpVC/ain9UaqK38CL1+1utuJ9svs+PHA="
		  },
		  "threshold_public_key": {
			"type": "tendermint/PubKeyBLS12381",
			"value": "rK8dtUyUYi5wCgjEFL2t8AKRfhbVnCu2C3cchusRyWfkapjRX6Wc2FL5fvJkahq6"
		  }
		}
    },
  "update_heights":{},
  "first_height_of_quorums":{},
  "pro_tx_hash": "51BF39CC1F41B9FC63DFA5B1EDF3F0CA3AD5CAFAE4B12B4FE9263B08BB50C45F"
}`

const testPrivValidatorState = `{
  "height": "0",
  "round": 0,
  "step": 0
}`<|MERGE_RESOLUTION|>--- conflicted
+++ resolved
@@ -433,7 +433,6 @@
 # it's insertion time into the mempool is beyond ttl-duration.
 ttl-num-blocks = {{ .Mempool.TTLNumBlocks }}
 
-<<<<<<< HEAD
 
 # tx-send-rate-limit is the rate limit for sending transactions to peers, in transactions per second.
 # If zero, the rate limiter is disabled.
@@ -452,7 +451,7 @@
 #
 # Default: false
 tx-recv-rate-punish-peer = {{ .Mempool.TxRecvRatePunishPeer }}
-=======
+
 # TxEnqueueTimeout defines how many nanoseconds new mempool transaction (received
 # from other nodes) will wait when internal processing queue is full
 # (most likely due to busy CheckTx execution).Once the timeout is reached, the transaction
@@ -464,7 +463,6 @@
 # Timeout of check TX operations received from other nodes, using p2p protocol.
 # Use 0 to disable.
 timeout-check-tx = "{{ .Mempool.TimeoutCheckTx }}"
->>>>>>> 5764ab36
 
 #######################################################
 ###         State Sync Configuration Options        ###
