#!/usr/bin/make -f

<<<<<<< HEAD
OUTPUT ?= build/tenderdash
=======
>>>>>>> 6c40ad39
BUILDDIR ?= $(CURDIR)/build
REPO_NAME ?= github.com/dashevo/tenderdash
BUILD_TAGS ?= tenderdash
# If building a release, please checkout the version tag to get the correct version setting
ifneq ($(shell git symbolic-ref -q --short HEAD),)
VERSION := unreleased-$(shell git symbolic-ref -q --short HEAD)-$(shell git rev-parse HEAD)
else
VERSION := $(shell git describe)
endif
LD_FLAGS = -X ${REPO_NAME}/version.TMCoreSemVer=$(VERSION)
BUILD_FLAGS = -mod=readonly -ldflags "$(LD_FLAGS)"
<<<<<<< HEAD
HTTPS_GIT := https://${REPO_NAME}.git
BUILD_IMAGE := ghcr.io/tendermint/docker-build-proto
BASE_BRANCH ?= v0.8-dev
DOCKER_PROTO := docker run -v $(shell pwd):/workspace --workdir /workspace $(BUILD_IMAGE)
CGO_ENABLED ?= 1

# handle ARM builds
ifeq (arm,$(GOARCH))
	export CC = arm-linux-gnueabi-gcc-10
	export CXX = arm-linux-gnueabi-g++-10
endif
=======
CGO_ENABLED ?= 0
>>>>>>> 6c40ad39

# handle nostrip
ifeq (,$(findstring nostrip,$(TENDERMINT_BUILD_OPTIONS)))
  BUILD_FLAGS += -trimpath
  LD_FLAGS += -s -w
else
  BUILD_FLAGS += -gcflags=all="-N -l"
  export GOTRACEBACK = crash
endif

# handle race
ifeq (race,$(findstring race,$(TENDERMINT_BUILD_OPTIONS)))
  CGO_ENABLED=1
  BUILD_FLAGS += -race
endif

# handle cleveldb
ifeq (cleveldb,$(findstring cleveldb,$(TENDERMINT_BUILD_OPTIONS)))
  CGO_ENABLED=1
  BUILD_TAGS += cleveldb
endif

# handle badgerdb
ifeq (badgerdb,$(findstring badgerdb,$(TENDERMINT_BUILD_OPTIONS)))
  BUILD_TAGS += badgerdb
endif

# handle rocksdb
ifeq (rocksdb,$(findstring rocksdb,$(TENDERMINT_BUILD_OPTIONS)))
  CGO_ENABLED=1
  BUILD_TAGS += rocksdb
endif

# handle boltdb
ifeq (boltdb,$(findstring boltdb,$(TENDERMINT_BUILD_OPTIONS)))
  BUILD_TAGS += boltdb
endif

# handle deadlock
ifeq (deadlock,$(findstring deadlock,$(TENDERMINT_BUILD_OPTIONS)))
  BUILD_TAGS += deadlock
endif

# allow users to pass additional flags via the conventional LDFLAGS variable
LD_FLAGS += $(LDFLAGS)

all: build install
build: build-bls build-binary
.PHONY: build
install: install-bls

.PHONY: all

include test/Makefile

###############################################################################
###                      Build/Install BLS library                          ###
###############################################################################

build-bls:
	@third_party/bls-signatures/build.sh
.PHONY: build-bls

install-bls: build-bls
	@sudo third_party/bls-signatures/install.sh
.PHONY: install-bls

###############################################################################
###                                Build Tendermint                        ###
###############################################################################

build-binary:
	CGO_ENABLED=$(CGO_ENABLED) go build $(BUILD_FLAGS) -tags '$(BUILD_TAGS)' -o $(OUTPUT) ./cmd/tenderdash/
.PHONY: build-binary

install:
	CGO_ENABLED=$(CGO_ENABLED) go install $(BUILD_FLAGS) -tags $(BUILD_TAGS) ./cmd/tenderdash
.PHONY: install

$(BUILDDIR)/:
	mkdir -p $@

###############################################################################
###                                Protobuf                                 ###
###############################################################################

check-proto-deps:
ifeq (,$(shell which buf))
	$(error "buf is required for Protobuf building, linting and breakage checking. See https://docs.buf.build/installation for installation instructions.")
endif
ifeq (,$(shell which protoc-gen-gogofaster))
	$(error "gogofaster plugin for protoc is required. Run 'go install github.com/gogo/protobuf/protoc-gen-gogofaster@latest' to install")
endif
.PHONY: check-proto-deps

check-proto-format-deps:
ifeq (,$(shell which clang-format))
	$(error "clang-format is required for Protobuf formatting. See instructions for your platform on how to install it.")
endif
.PHONY: check-proto-format-deps

<<<<<<< HEAD
proto-gen:
	@echo "Generating Go packages for .proto files"
	@$(DOCKER_PROTO) sh ./scripts/protocgen.sh
.PHONY: proto-gen

proto-lint:
	@echo "Running lint checks for .proto files"
	@$(DOCKER_PROTO) buf lint --error-format=json
.PHONY: proto-lint

proto-format:
	@echo "Formatting .proto files"
	@$(DOCKER_PROTO) find ./ -not -path "./third_party/*" -name '*.proto' -exec clang-format -i {} \;
.PHONY: proto-format

proto-check-breaking:
	@echo "Checking for breaking changes in .proto files"
	@$(DOCKER_PROTO) buf breaking --against .git#branch=$(BASE_BRANCH)
.PHONY: proto-check-breaking

proto-check-breaking-ci:
	@echo "Checking for breaking changes in .proto files"
	$(DOCKER_PROTO) buf breaking --against $(HTTPS_GIT)#branch=$(BASE_BRANCH)
.PHONY: proto-check-breaking-ci

=======
proto-gen: check-proto-deps
	@echo "Generating Protobuf files"
	@buf generate
	@mv ./proto/tendermint/abci/types.pb.go ./abci/types/
.PHONY: proto-gen

# These targets are provided for convenience and are intended for local
# execution only.
proto-lint: check-proto-deps
	@echo "Linting Protobuf files"
	@buf lint
.PHONY: proto-lint

proto-format: check-proto-format-deps
	@echo "Formatting Protobuf files"
	@find . -name '*.proto' -path "./proto/*" -exec clang-format -i {} \;
.PHONY: proto-format

proto-check-breaking: check-proto-deps
	@echo "Checking for breaking changes in Protobuf files against local branch"
	@echo "Note: This is only useful if your changes have not yet been committed."
	@echo "      Otherwise read up on buf's \"breaking\" command usage:"
	@echo "      https://docs.buf.build/breaking/usage"
	@buf breaking --against ".git"
.PHONY: proto-check-breaking

>>>>>>> 6c40ad39
###############################################################################
###                              Build ABCI                                 ###
###############################################################################

build_abci:
	@go build -mod=readonly -i ./abci/cmd/...
.PHONY: build_abci

install_abci:
	@go install -mod=readonly ./abci/cmd/...
.PHONY: install_abci

###############################################################################
###				Privval Server                              ###
###############################################################################

build_privval_server:
	@go build -mod=readonly -o $(BUILDDIR)/ -i ./cmd/priv_val_server/...
.PHONY: build_privval_server

generate_test_cert:
	# generate self signing ceritificate authority
	@certstrap init --common-name "root CA" --expires "20 years"
	# generate server cerificate
	@certstrap request-cert -cn server -ip 127.0.0.1
	# self-sign server cerificate with rootCA
	@certstrap sign server --CA "root CA"
	# generate client cerificate
	@certstrap request-cert -cn client -ip 127.0.0.1
	# self-sign client cerificate with rootCA
	@certstrap sign client --CA "root CA"
.PHONY: generate_test_cert

###############################################################################
###                              Distribution                               ###
###############################################################################

# dist builds binaries for all platforms and packages them for distribution
# TODO add abci to these scripts
dist:
	@BUILD_TAGS=$(BUILD_TAGS) sh -c "'$(CURDIR)/scripts/dist.sh'"
.PHONY: dist

go-mod-cache: go.sum
	@echo "--> Download go modules to local cache"
	@go mod download
.PHONY: go-mod-cache

go.sum: go.mod
	@echo "--> Ensure dependencies have not been modified"
	@go mod verify
	@go mod tidy

draw_deps:
	@# requires brew install graphviz or apt-get install graphviz
<<<<<<< HEAD
	go get github.com/RobotsAndPencils/goviz
	@goviz -i ${REPO_NAME}/cmd/tendermint -d 3 | dot -Tpng -o dependency-graph.png
=======
	go install github.com/RobotsAndPencils/goviz@latest
	@goviz -i github.com/tendermint/tendermint/cmd/tendermint -d 3 | dot -Tpng -o dependency-graph.png
>>>>>>> 6c40ad39
.PHONY: draw_deps

get_deps_bin_size:
	@# Copy of build recipe with additional flags to perform binary size analysis
	$(eval $(shell go build -work -a $(BUILD_FLAGS) -tags $(BUILD_TAGS) -o $(BUILDDIR)/ ./cmd/tendermint/ 2>&1))
	@find $(WORK) -type f -name "*.a" | xargs -I{} du -hxs "{}" | sort -rh | sed -e s:${WORK}/::g > deps_bin_size.log
	@echo "Results can be found here: $(CURDIR)/deps_bin_size.log"
.PHONY: get_deps_bin_size

###############################################################################
###                                  Libs                                   ###
###############################################################################

# generates certificates for TLS testing in remotedb and RPC server
gen_certs: clean_certs
	certstrap init --common-name "tendermint.com" --passphrase ""
	certstrap request-cert --common-name "server" -ip "127.0.0.1" --passphrase ""
	certstrap sign "server" --CA "tendermint.com" --passphrase ""
	mv out/server.crt rpc/jsonrpc/server/test.crt
	mv out/server.key rpc/jsonrpc/server/test.key
	rm -rf out
.PHONY: gen_certs

# deletes generated certificates
clean_certs:
	rm -f rpc/jsonrpc/server/test.crt
	rm -f rpc/jsonrpc/server/test.key
.PHONY: clean_certs

###############################################################################
###                  Formatting, linting, and vetting                       ###
###############################################################################

format:
	find . -name '*.go' -type f -not -path "*.git*" -not -name '*.pb.go' -not -name '*pb_test.go' | xargs gofmt -w -s
	find . -name '*.go' -type f -not -path "*.git*" -not -name '*.pb.go' -not -name '*pb_test.go' | xargs golines -w
	find . -name '*.go' -type f -not -path "*.git*"  -not -name '*.pb.go' -not -name '*pb_test.go' | xargs goimports -w -local ${REPO_NAME}
.PHONY: format

lint:
	@echo "--> Running linter"
	go run github.com/golangci/golangci-lint/cmd/golangci-lint run
.PHONY: lint

DESTINATION = ./index.html.md

###############################################################################
###                           Documentation                                 ###
###############################################################################
# todo remove once tendermint.com DNS is solved
build-docs:
	@cd docs && \
	while read -r branch path_prefix; do \
		(git checkout $${branch} && npm ci && VUEPRESS_BASE="/$${path_prefix}/" npm run build) ; \
		mkdir -p ~/output/$${path_prefix} ; \
		cp -r .vuepress/dist/* ~/output/$${path_prefix}/ ; \
		cp ~/output/$${path_prefix}/index.html ~/output ; \
	done < versions ; \
	mkdir -p ~/output/master ; \
	cp -r .vuepress/dist/* ~/output/master/
.PHONY: build-docs

###############################################################################
###                            Docker image                                 ###
###############################################################################

<<<<<<< HEAD
build-docker: build-linux
	cp $(BUILDDIR)/tenderdash DOCKER/tenderdash
	docker build --label=tendermint --tag="dashpay/tenderdash" -f DOCKER/Dockerfile .
	rm -rf DOCKER/tenderdash
=======
build-docker:
	docker build --label=tendermint --tag="tendermint/tendermint" -f DOCKER/Dockerfile .
>>>>>>> 6c40ad39
.PHONY: build-docker


###############################################################################
###                                Mocks                                    ###
###############################################################################

mockery:
	go generate -run="./scripts/mockery_generate.sh" ./...
.PHONY: mockery

###############################################################################
###                       Local testnet using docker                        ###
###############################################################################

# Build linux binary on other platforms
build-linux:
	GOOS=linux $(MAKE) build
.PHONY: build-linux

build-docker-localnode:
	@cd networks/local && make
.PHONY: build-docker-localnode

# Runs `make build TENDERMINT_BUILD_OPTIONS=cleveldb` from within an Amazon
# Linux (v2)-based Docker build container in order to build an Amazon
# Linux-compatible binary. Produces a compatible binary at ./build/tendermint
build_c-amazonlinux:
	$(MAKE) -C ./DOCKER build_amazonlinux_buildimage
	docker run --rm -it -v `pwd`:/tendermint dashpay/tenderdash:build_c-amazonlinux
.PHONY: build_c-amazonlinux

# Run a 4-node testnet locally
localnet-start: localnet-stop build-docker-localnode
	@if ! [ -f build/node0/config/genesis.json ]; then docker run --rm -v $(CURDIR)/build:/tendermint:Z dashpay/tenderdash testnet --config /etc/tendermint/config-template.toml --o . --starting-ip-address 192.167.10.2; fi
	docker-compose up
.PHONY: localnet-start

# Stop testnet
localnet-stop:
	docker-compose down
.PHONY: localnet-stop

# Build hooks for dredd, to skip or add information on some steps
build-contract-tests-hooks:
ifeq ($(OS),Windows_NT)
	go build -mod=readonly $(BUILD_FLAGS) -o build/contract_tests.exe ./cmd/contract_tests
else
	go build -mod=readonly $(BUILD_FLAGS) -o build/contract_tests ./cmd/contract_tests
endif
.PHONY: build-contract-tests-hooks

# Run a nodejs tool to test endpoints against a localnet
# The command takes care of starting and stopping the network
# prerequisites: build-contract-tests-hooks build-linux
# the two build commands were not added to let this command run from generic containers or machines.
# The binaries should be built beforehand
contract-tests:
	dredd
.PHONY: contract-tests

clean:
	rm -rf $(CURDIR)/artifacts/ $(BUILDDIR)/

build-reproducible:
	docker rm latest-build || true
	docker run --volume=$(CURDIR):/sources:ro \
		--env TARGET_PLATFORMS='linux/amd64 linux/arm64 darwin/amd64 windows/amd64' \
		--env APP=tendermint \
		--env COMMIT=$(shell git rev-parse --short=8 HEAD) \
		--env VERSION=$(shell git describe --tags) \
		--name latest-build cosmossdk/rbuilder:latest
	docker cp -a latest-build:/home/builder/artifacts/ $(CURDIR)/
.PHONY: build-reproducible

# Implements test splitting and running. This is pulled directly from
# the github action workflows for better local reproducibility.

GO_TEST_FILES != find $(CURDIR) -name "*_test.go"

# default to four splits by default
NUM_SPLIT ?= 4

$(BUILDDIR):
	mkdir -p $@

# The format statement filters out all packages that don't have tests.
# Note we need to check for both in-package tests (.TestGoFiles) and
# out-of-package tests (.XTestGoFiles).
$(BUILDDIR)/packages.txt:$(GO_TEST_FILES) $(BUILDDIR)
	go list -f "{{ if (or .TestGoFiles .XTestGoFiles) }}{{ .ImportPath }}{{ end }}" ./... | sort > $@

split-test-packages:$(BUILDDIR)/packages.txt
	split -d -n l/$(NUM_SPLIT) $< $<.
test-group-%:split-test-packages
<<<<<<< HEAD
	cat $(BUILDDIR)/packages.txt.$* | xargs go test -mod=readonly -timeout=15m -race -coverprofile=$(BUILDDIR)/$*.profile.out
=======
	cat $(BUILDDIR)/packages.txt.$* | xargs go test -mod=readonly -timeout=5m -race -coverprofile=$(BUILDDIR)/$*.profile.out
>>>>>>> 6c40ad39
<|MERGE_RESOLUTION|>--- conflicted
+++ resolved
@@ -1,9 +1,6 @@
 #!/usr/bin/make -f
 
-<<<<<<< HEAD
 OUTPUT ?= build/tenderdash
-=======
->>>>>>> 6c40ad39
 BUILDDIR ?= $(CURDIR)/build
 REPO_NAME ?= github.com/dashevo/tenderdash
 BUILD_TAGS ?= tenderdash
@@ -15,7 +12,6 @@
 endif
 LD_FLAGS = -X ${REPO_NAME}/version.TMCoreSemVer=$(VERSION)
 BUILD_FLAGS = -mod=readonly -ldflags "$(LD_FLAGS)"
-<<<<<<< HEAD
 HTTPS_GIT := https://${REPO_NAME}.git
 BUILD_IMAGE := ghcr.io/tendermint/docker-build-proto
 BASE_BRANCH ?= v0.8-dev
@@ -27,9 +23,6 @@
 	export CC = arm-linux-gnueabi-gcc-10
 	export CXX = arm-linux-gnueabi-g++-10
 endif
-=======
-CGO_ENABLED ?= 0
->>>>>>> 6c40ad39
 
 # handle nostrip
 ifeq (,$(findstring nostrip,$(TENDERMINT_BUILD_OPTIONS)))
@@ -131,33 +124,6 @@
 endif
 .PHONY: check-proto-format-deps
 
-<<<<<<< HEAD
-proto-gen:
-	@echo "Generating Go packages for .proto files"
-	@$(DOCKER_PROTO) sh ./scripts/protocgen.sh
-.PHONY: proto-gen
-
-proto-lint:
-	@echo "Running lint checks for .proto files"
-	@$(DOCKER_PROTO) buf lint --error-format=json
-.PHONY: proto-lint
-
-proto-format:
-	@echo "Formatting .proto files"
-	@$(DOCKER_PROTO) find ./ -not -path "./third_party/*" -name '*.proto' -exec clang-format -i {} \;
-.PHONY: proto-format
-
-proto-check-breaking:
-	@echo "Checking for breaking changes in .proto files"
-	@$(DOCKER_PROTO) buf breaking --against .git#branch=$(BASE_BRANCH)
-.PHONY: proto-check-breaking
-
-proto-check-breaking-ci:
-	@echo "Checking for breaking changes in .proto files"
-	$(DOCKER_PROTO) buf breaking --against $(HTTPS_GIT)#branch=$(BASE_BRANCH)
-.PHONY: proto-check-breaking-ci
-
-=======
 proto-gen: check-proto-deps
 	@echo "Generating Protobuf files"
 	@buf generate
@@ -184,7 +150,6 @@
 	@buf breaking --against ".git"
 .PHONY: proto-check-breaking
 
->>>>>>> 6c40ad39
 ###############################################################################
 ###                              Build ABCI                                 ###
 ###############################################################################
@@ -240,13 +205,8 @@
 
 draw_deps:
 	@# requires brew install graphviz or apt-get install graphviz
-<<<<<<< HEAD
-	go get github.com/RobotsAndPencils/goviz
+	go install github.com/RobotsAndPencils/goviz@latest
 	@goviz -i ${REPO_NAME}/cmd/tendermint -d 3 | dot -Tpng -o dependency-graph.png
-=======
-	go install github.com/RobotsAndPencils/goviz@latest
-	@goviz -i github.com/tendermint/tendermint/cmd/tendermint -d 3 | dot -Tpng -o dependency-graph.png
->>>>>>> 6c40ad39
 .PHONY: draw_deps
 
 get_deps_bin_size:
@@ -313,15 +273,10 @@
 ###                            Docker image                                 ###
 ###############################################################################
 
-<<<<<<< HEAD
 build-docker: build-linux
 	cp $(BUILDDIR)/tenderdash DOCKER/tenderdash
 	docker build --label=tendermint --tag="dashpay/tenderdash" -f DOCKER/Dockerfile .
 	rm -rf DOCKER/tenderdash
-=======
-build-docker:
-	docker build --label=tendermint --tag="tendermint/tendermint" -f DOCKER/Dockerfile .
->>>>>>> 6c40ad39
 .PHONY: build-docker
 
 
@@ -417,8 +372,4 @@
 split-test-packages:$(BUILDDIR)/packages.txt
 	split -d -n l/$(NUM_SPLIT) $< $<.
 test-group-%:split-test-packages
-<<<<<<< HEAD
-	cat $(BUILDDIR)/packages.txt.$* | xargs go test -mod=readonly -timeout=15m -race -coverprofile=$(BUILDDIR)/$*.profile.out
-=======
-	cat $(BUILDDIR)/packages.txt.$* | xargs go test -mod=readonly -timeout=5m -race -coverprofile=$(BUILDDIR)/$*.profile.out
->>>>>>> 6c40ad39
+	cat $(BUILDDIR)/packages.txt.$* | xargs go test -mod=readonly -timeout=5m -race -coverprofile=$(BUILDDIR)/$*.profile.out