--- conflicted
+++ resolved
@@ -25,7 +25,6 @@
 	"github.com/tendermint/tendermint/version"
 )
 
-<<<<<<< HEAD
 // make a Commit with a single vote containing just the height and a timestamp
 func makeTestCommit(state sm.State, height int64, timestamp time.Time) *types.Commit {
 	blockID := types.BlockID{Hash: []byte(""), PartSetHeader: types.PartSetHeader{Hash: []byte(""), Total: 2}}
@@ -60,32 +59,6 @@
 			QuorumHash:  crypto.RandQuorumHash(),
 		},
 	)
-=======
-// A cleanupFunc cleans up any config / test files created for a particular
-// test.
-type cleanupFunc func()
-
-// make an extended commit with a single vote containing just the height and a
-// timestamp
-func makeTestExtCommit(height int64, timestamp time.Time) *types.ExtendedCommit {
-	extCommitSigs := []types.ExtendedCommitSig{{
-		CommitSig: types.CommitSig{
-			BlockIDFlag:      types.BlockIDFlagCommit,
-			ValidatorAddress: tmrand.Bytes(crypto.AddressSize),
-			Timestamp:        timestamp,
-			Signature:        []byte("Signature"),
-		},
-		ExtensionSignature: []byte("ExtensionSignature"),
-	}}
-	return &types.ExtendedCommit{
-		Height: height,
-		BlockID: types.BlockID{
-			Hash:          crypto.CRandBytes(32),
-			PartSetHeader: types.PartSetHeader{Hash: crypto.CRandBytes(32), Total: 2},
-		},
-		ExtendedSignatures: extCommitSigs,
-	}
->>>>>>> d433ebe6
 }
 
 func makeStateAndBlockStore(t *testing.T, dir string) (sm.State, *BlockStore) {
@@ -124,13 +97,8 @@
 	require.NoError(t, err)
 	part2 := validPartSet.GetPart(1)
 
-<<<<<<< HEAD
 	seenCommit := makeTestCommit(state, 10, tmtime.Now())
 	bs.SaveBlock(block, validPartSet, seenCommit)
-=======
-	seenCommit := makeTestExtCommit(block.Header.Height, tmtime.Now())
-	bs.SaveBlockWithExtendedCommit(block, validPartSet, seenCommit)
->>>>>>> d433ebe6
 	require.EqualValues(t, 1, bs.Base(), "expecting the new height to be changed")
 	require.EqualValues(t, block.Header.Height, bs.Height(), "expecting the new height to be changed")
 
@@ -148,15 +116,11 @@
 	}
 
 	// End of setup, test data
-<<<<<<< HEAD
 	commitAtH10 := makeTestCommit(state, 10, tmtime.Now())
-=======
-	commitAtH10 := makeTestExtCommit(10, tmtime.Now()).ToCommit()
->>>>>>> d433ebe6
 	tuples := []struct {
 		block      *types.Block
 		parts      *types.PartSet
-		seenCommit *types.ExtendedCommit
+		seenCommit *types.Commit
 		wantPanic  string
 		wantErr    bool
 
@@ -180,7 +144,6 @@
 		{
 			block: newBlock( // New block at height 5 in empty block store is fine
 				types.Header{
-<<<<<<< HEAD
 					Version:           version.Consensus{Block: version.BlockProtocol},
 					Height:            5,
 					ChainID:           "block_test",
@@ -190,17 +153,6 @@
 			),
 			parts:      validPartSet,
 			seenCommit: makeTestCommit(state, 5, tmtime.Now()),
-=======
-					Version:         version.Consensus{Block: version.BlockProtocol},
-					Height:          5,
-					ChainID:         "block_test",
-					Time:            tmtime.Now(),
-					ProposerAddress: tmrand.Bytes(crypto.AddressSize)},
-				makeTestExtCommit(5, tmtime.Now()).ToCommit(),
-			),
-			parts:      validPartSet,
-			seenCommit: makeTestExtCommit(5, tmtime.Now()),
->>>>>>> d433ebe6
 		},
 
 		{
@@ -436,13 +388,8 @@
 		require.NoError(t, err)
 		partSet, err := block.MakePartSet(2)
 		require.NoError(t, err)
-<<<<<<< HEAD
 		seenCommit := makeTestCommit(state, h, tmtime.Now())
 		bs.SaveBlock(block, partSet, seenCommit)
-=======
-		seenCommit := makeTestExtCommit(h, tmtime.Now())
-		bs.SaveBlockWithExtendedCommit(block, partSet, seenCommit)
->>>>>>> d433ebe6
 	}
 
 	pruned, err := bs.PruneBlocks(4)
@@ -482,17 +429,10 @@
 	require.Contains(t, panicErr.Error(), "unmarshal to tmproto.Part failed")
 
 	// 3. A good block serialized and saved to the DB should be retrievable
-<<<<<<< HEAD
 	block, err := factory.MakeBlock(state, 1, new(types.Commit), nil, 0)
 	require.NoError(t, err)
 	partSet, err := block.MakePartSet(2)
 	require.NoError(t, err)
-	require.NoError(t, err)
-=======
-	block := factory.MakeBlock(state, height, new(types.Commit))
-	partSet, err := block.MakePartSet(2)
-	require.NoError(t, err)
->>>>>>> d433ebe6
 	part1 := partSet.GetPart(0)
 
 	pb1, err := part1.ToProto()
@@ -529,13 +469,8 @@
 		require.NoError(t, err)
 		partSet, err := block.MakePartSet(2)
 		require.NoError(t, err)
-<<<<<<< HEAD
 		seenCommit := makeTestCommit(state, h, tmtime.Now())
 		bs.SaveBlock(block, partSet, seenCommit)
-=======
-		seenCommit := makeTestExtCommit(h, tmtime.Now())
-		bs.SaveBlockWithExtendedCommit(block, partSet, seenCommit)
->>>>>>> d433ebe6
 	}
 
 	assert.EqualValues(t, 1, bs.Base())
@@ -641,13 +576,8 @@
 
 	partSet, err := block.MakePartSet(2)
 	require.NoError(t, err)
-<<<<<<< HEAD
 	seenCommit := makeTestCommit(state, 10, tmtime.Now())
 	bs.SaveBlock(block, partSet, seenCommit)
-=======
-	seenCommit := makeTestExtCommit(block.Header.Height, tmtime.Now())
-	bs.SaveBlockWithExtendedCommit(block, partSet, seenCommit)
->>>>>>> d433ebe6
 	require.Equal(t, bs.Height(), block.Header.Height, "expecting the new height to be changed")
 
 	blockAtHeight := bs.LoadBlock(bs.Height())
@@ -668,14 +598,10 @@
 }
 
 func TestSeenAndCanonicalCommit(t *testing.T) {
-<<<<<<< HEAD
-	state, store := makeStateAndBlockStore(t, t.TempDir())
-=======
 	state, store, cleanup, err := makeStateAndBlockStore(t.TempDir())
 	defer cleanup()
 	require.NoError(t, err)
 
->>>>>>> d433ebe6
 	loadCommit := func() (interface{}, error) {
 		meta := store.LoadSeenCommit()
 		return meta, nil
@@ -690,7 +616,6 @@
 	// produce a few blocks and check that the correct seen and cannoncial commits
 	// are persisted.
 	for h := int64(3); h <= 5; h++ {
-<<<<<<< HEAD
 		state.LastBlockHeight = h - 1
 		blockCommit := makeTestCommit(state, h-1, tmtime.Now())
 		block, err := factory.MakeBlock(state, h, blockCommit, nil, 0)
@@ -703,18 +628,6 @@
 		require.NotNil(t, c3)
 		require.Equal(t, h, c3.Height)
 		require.Equal(t, seenCommit.Hash(), c3.Hash())
-=======
-		blockCommit := makeTestExtCommit(h-1, tmtime.Now()).ToCommit()
-		block := factory.MakeBlock(state, h, blockCommit)
-		partSet, err := block.MakePartSet(2)
-		require.NoError(t, err)
-		seenCommit := makeTestExtCommit(h, tmtime.Now())
-		store.SaveBlockWithExtendedCommit(block, partSet, seenCommit)
-		c3 := store.LoadSeenCommit()
-		require.NotNil(t, c3)
-		require.Equal(t, h, c3.Height)
-		require.Equal(t, seenCommit.ToCommit().Hash(), c3.Hash())
->>>>>>> d433ebe6
 		c5 := store.LoadBlockCommit(h)
 		require.Nil(t, c5)
 		c6 := store.LoadBlockCommit(h - 1)
