package mempool

import (
<<<<<<< HEAD
=======
	"sort"
	"sync"
	"time"

	"github.com/tendermint/tendermint/internal/libs/clist"
>>>>>>> 6c40ad39
	"github.com/tendermint/tendermint/types"
)

// TxInfo are parameters that get passed when attempting to add a tx to the
// mempool.
type TxInfo struct {
	// SenderID is the internal peer ID used in the mempool to identify the
	// sender, storing two bytes with each transaction instead of 20 bytes for
	// the types.NodeID.
	SenderID uint16

	// SenderNodeID is the actual types.NodeID of the sender.
	SenderNodeID types.NodeID
}

// WrappedTx defines a wrapper around a raw transaction with additional metadata
// that is used for indexing.
type WrappedTx struct {
	// tx represents the raw binary transaction data
	tx types.Tx

	// hash defines the transaction hash and the primary key used in the mempool
	hash types.TxKey

	// height defines the height at which the transaction was validated at
	height int64

	// gasWanted defines the amount of gas the transaction sender requires
	gasWanted int64

	// priority defines the transaction's priority as specified by the application
	// in the ResponseCheckTx response.
	priority int64

	// sender defines the transaction's sender as specified by the application in
	// the ResponseCheckTx response.
	sender string

	// timestamp is the time at which the node first received the transaction from
	// a peer. It is used as a second dimension is prioritizing transactions when
	// two transactions have the same priority.
	timestamp time.Time

	// peers records a mapping of all peers that sent a given transaction
	peers map[uint16]struct{}

	// heapIndex defines the index of the item in the heap
	heapIndex int

	// gossipEl references the linked-list element in the gossip index
	gossipEl *clist.CElement

	// removed marks the transaction as removed from the mempool. This is set
	// during RemoveTx and is needed due to the fact that a given existing
	// transaction in the mempool can be evicted when it is simultaneously having
	// a reCheckTx callback executed.
	removed bool
}

func (wtx *WrappedTx) Size() int {
	return len(wtx.tx)
}

// TxStore implements a thread-safe mapping of valid transaction(s).
//
// NOTE:
// - Concurrent read-only access to a *WrappedTx object is OK. However, mutative
//   access is not allowed. Regardless, it is not expected for the mempool to
//   need mutative access.
type TxStore struct {
	mtx       sync.RWMutex
	hashTxs   map[types.TxKey]*WrappedTx // primary index
	senderTxs map[string]*WrappedTx      // sender is defined by the ABCI application
}

func NewTxStore() *TxStore {
	return &TxStore{
		senderTxs: make(map[string]*WrappedTx),
		hashTxs:   make(map[types.TxKey]*WrappedTx),
	}
}

// Size returns the total number of transactions in the store.
func (txs *TxStore) Size() int {
	txs.mtx.RLock()
	defer txs.mtx.RUnlock()

	return len(txs.hashTxs)
}

// GetAllTxs returns all the transactions currently in the store.
func (txs *TxStore) GetAllTxs() []*WrappedTx {
	txs.mtx.RLock()
	defer txs.mtx.RUnlock()

	wTxs := make([]*WrappedTx, len(txs.hashTxs))
	i := 0
	for _, wtx := range txs.hashTxs {
		wTxs[i] = wtx
		i++
	}

	return wTxs
}

// GetTxBySender returns a *WrappedTx by the transaction's sender property
// defined by the ABCI application.
func (txs *TxStore) GetTxBySender(sender string) *WrappedTx {
	txs.mtx.RLock()
	defer txs.mtx.RUnlock()

	return txs.senderTxs[sender]
}

// GetTxByHash returns a *WrappedTx by the transaction's hash.
func (txs *TxStore) GetTxByHash(hash types.TxKey) *WrappedTx {
	txs.mtx.RLock()
	defer txs.mtx.RUnlock()

	return txs.hashTxs[hash]
}

// IsTxRemoved returns true if a transaction by hash is marked as removed and
// false otherwise.
func (txs *TxStore) IsTxRemoved(hash types.TxKey) bool {
	txs.mtx.RLock()
	defer txs.mtx.RUnlock()

	wtx, ok := txs.hashTxs[hash]
	if ok {
		return wtx.removed
	}

	return false
}

// SetTx stores a *WrappedTx by it's hash. If the transaction also contains a
// non-empty sender, we additionally store the transaction by the sender as
// defined by the ABCI application.
func (txs *TxStore) SetTx(wtx *WrappedTx) {
	txs.mtx.Lock()
	defer txs.mtx.Unlock()

	if len(wtx.sender) > 0 {
		txs.senderTxs[wtx.sender] = wtx
	}

	txs.hashTxs[wtx.tx.Key()] = wtx
}

// RemoveTx removes a *WrappedTx from the transaction store. It deletes all
// indexes of the transaction.
func (txs *TxStore) RemoveTx(wtx *WrappedTx) {
	txs.mtx.Lock()
	defer txs.mtx.Unlock()

	if len(wtx.sender) > 0 {
		delete(txs.senderTxs, wtx.sender)
	}

	delete(txs.hashTxs, wtx.tx.Key())
	wtx.removed = true
}

// TxHasPeer returns true if a transaction by hash has a given peer ID and false
// otherwise. If the transaction does not exist, false is returned.
func (txs *TxStore) TxHasPeer(hash types.TxKey, peerID uint16) bool {
	txs.mtx.RLock()
	defer txs.mtx.RUnlock()

	wtx := txs.hashTxs[hash]
	if wtx == nil {
		return false
	}

	_, ok := wtx.peers[peerID]
	return ok
}

// GetOrSetPeerByTxHash looks up a WrappedTx by transaction hash and adds the
// given peerID to the WrappedTx's set of peers that sent us this transaction.
// We return true if we've already recorded the given peer for this transaction
// and false otherwise. If the transaction does not exist by hash, we return
// (nil, false).
func (txs *TxStore) GetOrSetPeerByTxHash(hash types.TxKey, peerID uint16) (*WrappedTx, bool) {
	txs.mtx.Lock()
	defer txs.mtx.Unlock()

	wtx := txs.hashTxs[hash]
	if wtx == nil {
		return nil, false
	}

	if wtx.peers == nil {
		wtx.peers = make(map[uint16]struct{})
	}

	if _, ok := wtx.peers[peerID]; ok {
		return wtx, true
	}

	wtx.peers[peerID] = struct{}{}
	return wtx, false
}

// WrappedTxList implements a thread-safe list of *WrappedTx objects that can be
// used to build generic transaction indexes in the mempool. It accepts a
// comparator function, less(a, b *WrappedTx) bool, that compares two WrappedTx
// references which is used during Insert in order to determine sorted order. If
// less returns true, a <= b.
type WrappedTxList struct {
	mtx  sync.RWMutex
	txs  []*WrappedTx
	less func(*WrappedTx, *WrappedTx) bool
}

func NewWrappedTxList(less func(*WrappedTx, *WrappedTx) bool) *WrappedTxList {
	return &WrappedTxList{
		txs:  make([]*WrappedTx, 0),
		less: less,
	}
}

// Size returns the number of WrappedTx objects in the list.
func (wtl *WrappedTxList) Size() int {
	wtl.mtx.RLock()
	defer wtl.mtx.RUnlock()

	return len(wtl.txs)
}

// Reset resets the list of transactions to an empty list.
func (wtl *WrappedTxList) Reset() {
	wtl.mtx.Lock()
	defer wtl.mtx.Unlock()

	wtl.txs = make([]*WrappedTx, 0)
}

// Insert inserts a WrappedTx reference into the sorted list based on the list's
// comparator function.
func (wtl *WrappedTxList) Insert(wtx *WrappedTx) {
	wtl.mtx.Lock()
	defer wtl.mtx.Unlock()

	i := sort.Search(len(wtl.txs), func(i int) bool {
		return wtl.less(wtl.txs[i], wtx)
	})

	if i == len(wtl.txs) {
		// insert at the end
		wtl.txs = append(wtl.txs, wtx)
		return
	}

	// Make space for the inserted element by shifting values at the insertion
	// index up one index.
	//
	// NOTE: The call to append does not allocate memory when cap(wtl.txs) > len(wtl.txs).
	wtl.txs = append(wtl.txs[:i+1], wtl.txs[i:]...)
	wtl.txs[i] = wtx
}

// Remove attempts to remove a WrappedTx from the sorted list.
func (wtl *WrappedTxList) Remove(wtx *WrappedTx) {
	wtl.mtx.Lock()
	defer wtl.mtx.Unlock()

	i := sort.Search(len(wtl.txs), func(i int) bool {
		return wtl.less(wtl.txs[i], wtx)
	})

	// Since the list is sorted, we evaluate all elements starting at i. Note, if
	// the element does not exist, we may potentially evaluate the entire remainder
	// of the list. However, a caller should not be expected to call Remove with a
	// non-existing element.
	for i < len(wtl.txs) {
		if wtl.txs[i] == wtx {
			wtl.txs = append(wtl.txs[:i], wtl.txs[i+1:]...)
			return
		}

		i++
	}
}<|MERGE_RESOLUTION|>--- conflicted
+++ resolved
@@ -1,14 +1,11 @@
 package mempool
 
 import (
-<<<<<<< HEAD
-=======
 	"sort"
 	"sync"
 	"time"
 
 	"github.com/tendermint/tendermint/internal/libs/clist"
->>>>>>> 6c40ad39
 	"github.com/tendermint/tendermint/types"
 )
 
