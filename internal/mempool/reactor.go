package mempool

import (
	"context"
	"runtime/debug"

	sync "github.com/sasha-s/go-deadlock"

	"github.com/dashpay/tenderdash/config"
	"github.com/dashpay/tenderdash/internal/libs/clist"
	tmstrings "github.com/dashpay/tenderdash/internal/libs/strings"
	"github.com/dashpay/tenderdash/internal/p2p"
	"github.com/dashpay/tenderdash/internal/p2p/client"
	"github.com/dashpay/tenderdash/libs/log"
	"github.com/dashpay/tenderdash/libs/service"
	"github.com/dashpay/tenderdash/types"
)

var (
	_ service.Service = (*Reactor)(nil)
)

// Reactor implements a service that contains mempool of txs that are broadcasted
// amongst peers. It maintains a map from peer ID to counter, to prevent gossiping
// txs to the peers you received it from.
type Reactor struct {
	service.BaseService
	logger log.Logger

	cfg     *config.MempoolConfig
	mempool *TxMempool
<<<<<<< HEAD
	// Peer IDs assigned for peers
	ids *IDs
=======
	ids     *IDs // Peer IDs assigned for peers
>>>>>>> c2c4ecd8

	peerEvents p2p.PeerEventSubscriber
	p2pClient  *client.Client

	// observePanic is a function for observing panics that were recovered in methods on
	// Reactor. observePanic is called with the recovered value.
	observePanic func(interface{})

	mtx          sync.Mutex
	peerRoutines map[types.NodeID]context.CancelFunc
}

// NewReactor returns a reference to a new reactor.
func NewReactor(
	logger log.Logger,
	cfg *config.MempoolConfig,
	txmp *TxMempool,
	p2pClient *client.Client,
	peerEvents p2p.PeerEventSubscriber,
) *Reactor {
	r := &Reactor{
		logger:       logger,
		cfg:          cfg,
		mempool:      txmp,
		ids:          NewMempoolIDs(),
		p2pClient:    p2pClient,
		peerEvents:   peerEvents,
		peerRoutines: make(map[types.NodeID]context.CancelFunc),
		observePanic: func(i interface{}) {},
	}

	r.BaseService = *service.NewBaseService(logger, "Mempool", r)
	return r
}

// OnStart starts separate go routines for each p2p Channel and listens for
// envelopes on each. In addition, it also listens for peer updates and handles
// messages on that p2p channel accordingly. The caller must be sure to execute
// OnStop to ensure the outbound p2p Channels are closed.
func (r *Reactor) OnStart(ctx context.Context) error {
	if !r.cfg.Broadcast {
		r.logger.Info("tx broadcasting is disabled")
	}
	go func() {
		err := r.p2pClient.Consume(ctx, consumerHandler(r.logger, r.mempool.config, r.mempool, r.ids))
		if err != nil {
			r.logger.Error("failed to consume p2p checker messages", "error", err)
		}
	}()
	go r.processPeerUpdates(ctx, r.peerEvents(ctx, "checker"))

	return nil
}

// OnStop stops the reactor by signaling to all spawned goroutines to exit and
// blocking until they all exit.
func (r *Reactor) OnStop() {}

// processPeerUpdate processes a PeerUpdate. For added peers, PeerStatusUp, we
// check if the reactor is running and if we've already started a tx broadcasting
// goroutine or not. If not, we start one for the newly added peer. For down or
// removed peers, we remove the peer from the mempool peer ID set and signal to
// stop the tx broadcasting goroutine.
func (r *Reactor) processPeerUpdate(ctx context.Context, peerUpdate p2p.PeerUpdate) {
	r.logger.Debug("received peer update", "peer", peerUpdate.NodeID, "status", peerUpdate.Status)

	r.mtx.Lock()
	defer r.mtx.Unlock()

	switch peerUpdate.Status {
	case p2p.PeerStatusUp:
		// Do not allow starting new tx broadcast loops after reactor shutdown
		// has been initiated. This can happen after we've manually closed all
		// peer broadcast, but the router still sends in-flight peer updates.
		if !r.IsRunning() {
			return
		}

		if r.cfg.Broadcast {
			// Check if we've already started a goroutine for this peer, if not we create
			// a new done channel so we can explicitly close the goroutine if the peer
			// is later removed, we increment the waitgroup so the reactor can stop
			// safely, and finally start the goroutine to broadcast txs to that peer.
			_, ok := r.peerRoutines[peerUpdate.NodeID]
			if !ok {
				pctx, pcancel := context.WithCancel(ctx)
				r.peerRoutines[peerUpdate.NodeID] = pcancel

				r.ids.ReserveForPeer(peerUpdate.NodeID)

				// start a broadcast routine ensuring all txs are forwarded to the peer
				go r.broadcastTxRoutine(pctx, peerUpdate.NodeID)
			}
		}

	case p2p.PeerStatusDown:
		r.ids.Reclaim(peerUpdate.NodeID)

		// Check if we've started a tx broadcasting goroutine for this peer.
		// If we have, we signal to terminate the goroutine via the channel's closure.
		// This will internally decrement the peer waitgroup and remove the peer
		// from the map of peer tx broadcasting goroutines.
		closer, ok := r.peerRoutines[peerUpdate.NodeID]
		if ok {
			closer()
		}
	}
}

// processPeerUpdates initiates a blocking process where we listen for and handle
// PeerUpdate messages. When the reactor is stopped, we will catch the signal and
// close the p2p PeerUpdatesCh gracefully.
func (r *Reactor) processPeerUpdates(ctx context.Context, peerUpdates *p2p.PeerUpdates) {
	for {
		select {
		case <-ctx.Done():
			return
		case peerUpdate := <-peerUpdates.Updates():
			r.processPeerUpdate(ctx, peerUpdate)
		}
	}
}

func (r *Reactor) broadcastTxRoutine(ctx context.Context, peerID types.NodeID) {
	peerMempoolID := r.ids.GetForPeer(peerID)
	var nextGossipTx *clist.CElement

	// remove the peer ID from the map of routines and mark the waitgroup as done
	defer func() {
		r.mtx.Lock()
		delete(r.peerRoutines, peerID)
		r.mtx.Unlock()

		if e := recover(); e != nil {
			r.observePanic(e)
			r.logger.Error(
				"recovering from broadcasting mempool loop",
				"err", e,
				"stack", string(debug.Stack()),
			)
		}
	}()

	for {
		if !r.IsRunning() || ctx.Err() != nil {
			return
		}

		// This happens because the CElement we were looking at got garbage
		// collected (removed). That is, .NextWait() returned nil. Go ahead and
		// start from the beginning.
		if nextGossipTx == nil {
			select {
			case <-ctx.Done():
				return
			case <-r.mempool.TxsWaitChan(): // wait until a tx is available
				if nextGossipTx = r.mempool.TxsFront(); nextGossipTx == nil {
					continue
				}
			}
		}

		memTx := nextGossipTx.Value.(*WrappedTx)

		// We expect the peer to send tx back once it gets it, and that's
		// when we will mark it as seen.
		// NOTE: Transaction batching was disabled due to:
		// https://github.com/tendermint/tendermint/issues/5796
		if !memTx.HasPeer(peerMempoolID) {
			// Send the mempool tx to the corresponding peer. Note, the peer may be
			// behind and thus would not be able to process the mempool tx correctly.
			err := r.p2pClient.SendTxs(ctx, peerID, memTx.tx)
			if err != nil {
				r.logger.Error("failed to gossip transaction", "peerID", peerID, "error", err)
				return
			}

			r.logger.Debug("gossiped tx to peer",
				"tx", tmstrings.LazySprintf("%X", memTx.tx.Hash()),
				"peer", peerID,
			)
		}

		select {
		case <-nextGossipTx.NextWaitChan():
			nextGossipTx = nextGossipTx.Next()
		case <-ctx.Done():
			return
		}
	}
}<|MERGE_RESOLUTION|>--- conflicted
+++ resolved
@@ -29,12 +29,7 @@
 
 	cfg     *config.MempoolConfig
 	mempool *TxMempool
-<<<<<<< HEAD
-	// Peer IDs assigned for peers
-	ids *IDs
-=======
 	ids     *IDs // Peer IDs assigned for peers
->>>>>>> c2c4ecd8
 
 	peerEvents p2p.PeerEventSubscriber
 	p2pClient  *client.Client
