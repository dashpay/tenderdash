--- conflicted
+++ resolved
@@ -547,11 +547,7 @@
 			}
 		}
 
-<<<<<<< HEAD
-		haveSpace := len(victims) != 0 && victimBytes >= wtx.Size()
-=======
 		haveSpace := victimBytes >= wtx.Size()
->>>>>>> e2718ef5
 		txmp.logger.Debug("addNewTransaction haveSpace", "have_space", haveSpace, "victims", victims)
 		if haveSpace {
 			// Sort lowest priority items first so they will be evicted first.  Break
