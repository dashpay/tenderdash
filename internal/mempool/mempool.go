package mempool

import (
	"context"
	"fmt"
	"runtime"
	"sort"
	"sync/atomic"
	"time"

	"github.com/creachadair/taskgroup"
	sync "github.com/sasha-s/go-deadlock"

	abciclient "github.com/dashpay/tenderdash/abci/client"
	abci "github.com/dashpay/tenderdash/abci/types"
	"github.com/dashpay/tenderdash/config"
	"github.com/dashpay/tenderdash/internal/libs/clist"
	tmstrings "github.com/dashpay/tenderdash/internal/libs/strings"
	"github.com/dashpay/tenderdash/libs/log"
	"github.com/dashpay/tenderdash/types"
)

var _ Mempool = (*TxMempool)(nil)

// TxMempoolOption sets an optional parameter on the TxMempool.
type TxMempoolOption func(*TxMempool)

// TxMempool implemements the Mempool interface and allows the application to
// set priority values on transactions in the CheckTx response. When selecting
// transactions to include in a block, higher-priority transactions are chosen
// first.  When evicting transactions from the mempool for size constraints,
// lower-priority transactions are evicted sooner.
//
// Within the mempool, transactions are ordered by time of arrival, and are
// gossiped to the rest of the network based on that order (gossip order does
// not take priority into account).
type TxMempool struct {
	// Immutable fields
	logger       log.Logger
	config       *config.MempoolConfig
	proxyAppConn abciclient.Client
	metrics      *Metrics
	cache        TxCache // seen transactions

	// Atomically-updated fields
	txsBytes int64 // atomic: the total size of all transactions in the mempool, in bytes

	// Synchronized fields, protected by mtx.
	mtx                  *sync.RWMutex
	notifiedTxsAvailable bool
	txsAvailable         chan struct{} // one value sent per height when mempool is not empty
	preCheck             PreCheckFunc
	postCheck            PostCheckFunc
	height               int64 // the latest height passed to Update

	txs        *clist.CList // valid transactions (passed CheckTx)
	txByKey    map[types.TxKey]*clist.CElement
	txBySender map[string]*clist.CElement // for sender != ""
}

// NewTxMempool constructs a new, empty priority mempool at the specified
// initial height and using the given config and options.
func NewTxMempool(
	logger log.Logger,
	cfg *config.MempoolConfig,
	proxyAppConn abciclient.Client,
	options ...TxMempoolOption,
) *TxMempool {

	txmp := &TxMempool{
		logger:       logger,
		config:       cfg,
		proxyAppConn: proxyAppConn,
		metrics:      NopMetrics(),
		cache:        NopTxCache{},
		txs:          clist.New(),
		mtx:          new(sync.RWMutex),
		txByKey:      make(map[types.TxKey]*clist.CElement),
		txBySender:   make(map[string]*clist.CElement),
	}
	if cfg.CacheSize > 0 {
		txmp.cache = NewLRUTxCache(cfg.CacheSize)
	}

	for _, opt := range options {
		opt(txmp)
	}

	return txmp
}

// WithPreCheck sets a filter for the mempool to reject a transaction if f(tx)
// returns an error. This is executed before CheckTx. It only applies to the
// first created block. After that, Update() overwrites the existing value.
func WithPreCheck(f PreCheckFunc) TxMempoolOption {
	return func(txmp *TxMempool) { txmp.preCheck = f }
}

// WithPostCheck sets a filter for the mempool to reject a transaction if
// f(tx, resp) returns an error. This is executed after CheckTx. It only applies
// to the first created block. After that, Update overwrites the existing value.
func WithPostCheck(f PostCheckFunc) TxMempoolOption {
	return func(txmp *TxMempool) { txmp.postCheck = f }
}

// WithMetrics sets the mempool's metrics collector.
func WithMetrics(metrics *Metrics) TxMempoolOption {
	return func(txmp *TxMempool) { txmp.metrics = metrics }
}

// Lock obtains a write-lock on the mempool. A caller must be sure to explicitly
// release the lock when finished.
func (txmp *TxMempool) Lock() { txmp.mtx.Lock() }

// Unlock releases a write-lock on the mempool.
func (txmp *TxMempool) Unlock() { txmp.mtx.Unlock() }

// Size returns the number of valid transactions in the mempool. It is
// thread-safe.
func (txmp *TxMempool) Size() int { return txmp.txs.Len() }

// SizeBytes return the total sum in bytes of all the valid transactions in the
// mempool. It is thread-safe.
func (txmp *TxMempool) SizeBytes() int64 { return atomic.LoadInt64(&txmp.txsBytes) }

// FlushAppConn executes Flush on the mempool's proxyAppConn.
//
// The caller must hold an exclusive mempool lock (by calling txmp.Lock) before
// calling FlushAppConn.
func (txmp *TxMempool) FlushAppConn(ctx context.Context) error {
	// N.B.: We have to issue the call outside the lock so that its callback can
	// fire.  It's safe to do this, the flush will block until complete.
	//
	// We could just not require the caller to hold the lock at all, but the
	// semantics of the Mempool interface require the caller to hold it, and we
	// can't change that without disrupting existing use.
	txmp.mtx.Unlock()
	defer txmp.mtx.Lock()

	return txmp.proxyAppConn.Flush(ctx)
}

// EnableTxsAvailable enables the mempool to trigger events when transactions
// are available on a block by block basis.
func (txmp *TxMempool) EnableTxsAvailable() {
	txmp.mtx.Lock()
	defer txmp.mtx.Unlock()

	txmp.txsAvailable = make(chan struct{}, 1)
}

// TxsAvailable returns a channel which fires once for every height, and only
// when transactions are available in the mempool. It is thread-safe.
func (txmp *TxMempool) TxsAvailable() <-chan struct{} { return txmp.txsAvailable }

// CheckTx adds the given transaction to the mempool if it fits and passes the
// application's ABCI CheckTx method.
//
// CheckTx reports an error without adding tx if:
//
// - The size of tx exceeds the configured maximum transaction size.
// - The pre-check hook is defined and reports an error for tx.
// - The transaction already exists in the cache.
// - The proxy connection to the application fails.
//
// If tx passes all of the above conditions, it is passed (asynchronously) to
// the application's ABCI CheckTx method and this CheckTx method returns nil.
// If cb != nil, it is called when the ABCI request completes to report the
// application response.
//
// If the application accepts the transaction and the mempool is full, the
// mempool evicts one or more of the lowest-priority transaction whose priority
// is (strictly) lower than the priority of tx and whose size together exceeds
// the size of tx, and adds tx instead. If no such transactions exist, tx is
// discarded.
func (txmp *TxMempool) CheckTx(
	ctx context.Context,
	tx types.Tx,
	cb func(*abci.ResponseCheckTx),
	txInfo TxInfo,
) error {
	// During the initial phase of CheckTx, we do not need to modify any state.
	// A transaction will not actually be added to the mempool until it survives
	// a call to the ABCI CheckTx method and size constraint checks.
	height, err := func() (int64, error) {
		txmp.mtx.RLock()
		defer txmp.mtx.RUnlock()

		// Reject transactions in excess of the configured maximum transaction size.
		if len(tx) > txmp.config.MaxTxBytes {
			return 0, types.ErrTxTooLarge{Max: txmp.config.MaxTxBytes, Actual: len(tx)}
		}

		// If a precheck hook is defined, call it before invoking the application.
		if txmp.preCheck != nil {
			if err := txmp.preCheck(tx); err != nil {
				return 0, types.ErrPreCheck{Reason: err}
			}
		}

		// Early exit if the proxy connection has an error.
		if err := txmp.proxyAppConn.Error(); err != nil {
			return 0, err
		}

		txKey := tx.Key()

		// Check for the transaction in the cache.
		if !txmp.cache.Push(tx) {
			// If the cached transaction is also in the pool, record its sender.
			if elt, ok := txmp.txByKey[txKey]; ok {
				w := elt.Value.(*WrappedTx)
				w.SetPeer(txInfo.SenderID)
			}
			return 0, types.ErrTxInCache
		}
		return txmp.height, nil
	}()
	if err != nil {
		return err
	}

	// Invoke an ABCI CheckTx for this transaction.
	rsp, err := txmp.proxyAppConn.CheckTx(ctx, &abci.RequestCheckTx{Tx: tx})
	if err != nil {
		txmp.cache.Remove(tx)
		return err
	}
	wtx := &WrappedTx{
		tx:        tx,
		hash:      tx.Key(),
		timestamp: time.Now().UTC(),
		height:    height,
	}
	wtx.SetPeer(txInfo.SenderID)
	if cb != nil {
		cb(rsp)
	}
	return txmp.addNewTransaction(wtx, rsp)
}

// RemoveTxByKey removes the transaction with the specified key from the
// mempool. It reports an error if no such transaction exists.  This operation
// does not remove the transaction from the cache.
func (txmp *TxMempool) RemoveTxByKey(txKey types.TxKey) error {
	txmp.mtx.Lock()
	defer txmp.mtx.Unlock()
	return txmp.removeTxByKey(txKey)
}

// removeTxByKey removes the specified transaction key from the mempool.
// The caller must hold txmp.mtx exclusively.
func (txmp *TxMempool) removeTxByKey(key types.TxKey) error {
	if elt, ok := txmp.txByKey[key]; ok {
		w := elt.Value.(*WrappedTx)
		delete(txmp.txByKey, key)
		delete(txmp.txBySender, w.sender)
		txmp.txs.Remove(elt)
		elt.DetachPrev()
		elt.DetachNext()
		atomic.AddInt64(&txmp.txsBytes, -w.Size())
		return nil
	}
	return fmt.Errorf("transaction %x not found", key)
}

// removeTxByElement removes the specified transaction element from the mempool.
// The caller must hold txmp.mtx exclusively.
func (txmp *TxMempool) removeTxByElement(elt *clist.CElement) {
	w := elt.Value.(*WrappedTx)
	delete(txmp.txByKey, w.tx.Key())
	delete(txmp.txBySender, w.sender)
	txmp.txs.Remove(elt)
	elt.DetachPrev()
	elt.DetachNext()
	atomic.AddInt64(&txmp.txsBytes, -w.Size())
}

// Flush purges the contents of the mempool and the cache, leaving both empty.
// The current height is not modified by this operation.
func (txmp *TxMempool) Flush() {
	txmp.mtx.Lock()
	defer txmp.mtx.Unlock()

	// Remove all the transactions in the list explicitly, so that the sizes
	// and indexes get updated properly.
	cur := txmp.txs.Front()
	for cur != nil {
		next := cur.Next()
		txmp.removeTxByElement(cur)
		cur = next
	}
	txmp.cache.Reset()
}

// allEntriesSorted returns a slice of all the transactions currently in the
// mempool, sorted in nonincreasing order by priority with ties broken by
// increasing order of arrival time.
func (txmp *TxMempool) allEntriesSorted() []*WrappedTx {
	txmp.mtx.RLock()
	defer txmp.mtx.RUnlock()

	all := make([]*WrappedTx, 0, len(txmp.txByKey))
	for _, tx := range txmp.txByKey {
		all = append(all, tx.Value.(*WrappedTx))
	}
	sort.Slice(all, func(i, j int) bool {
		if all[i].priority == all[j].priority {
			return all[i].timestamp.Before(all[j].timestamp)
		}
		return all[i].priority > all[j].priority // N.B. higher priorities first
	})
	return all
}

// ReapMaxBytesMaxGas returns a slice of valid transactions that fit within the
// size and gas constraints. The results are ordered by nonincreasing priority,
// with ties broken by increasing order of arrival.  Reaping transactions does
// not remove them from the mempool.
//
// If maxBytes < 0, no limit is set on the total size in bytes.
// If maxGas < 0, no limit is set on the total gas cost.
//
// If the mempool is empty or has no transactions fitting within the given
// constraints, the result will also be empty.
func (txmp *TxMempool) ReapMaxBytesMaxGas(maxBytes, maxGas int64) types.Txs {
	var totalGas, totalBytes int64

	var keep []types.Tx //nolint:prealloc
	for _, w := range txmp.allEntriesSorted() {
		// N.B. When computing byte size, we need to include the overhead for
		// encoding as protobuf to send to the application.
		totalGas += w.gasWanted
		totalBytes += types.ComputeProtoSizeForTxs([]types.Tx{w.tx})
		if (maxGas >= 0 && totalGas > maxGas) || (maxBytes >= 0 && totalBytes > maxBytes) {
			break
		}
		keep = append(keep, w.tx)
	}
	return keep
}

// TxsWaitChan returns a channel that is closed when there is at least one
// transaction available to be gossiped.
func (txmp *TxMempool) TxsWaitChan() <-chan struct{} { return txmp.txs.WaitChan() }

// TxsFront returns the frontmost element of the pending transaction list.
// It will be nil if the mempool is empty.
func (txmp *TxMempool) TxsFront() *clist.CElement { return txmp.txs.Front() }

// ReapMaxTxs returns up to max transactions from the mempool. The results are
// ordered by nonincreasing priority with ties broken by increasing order of
// arrival. Reaping transactions does not remove them from the mempool.
//
// If max < 0, all transactions in the mempool are reaped.
//
// The result may have fewer than max elements (possibly zero) if the mempool
// does not have that many transactions available.
func (txmp *TxMempool) ReapMaxTxs(max int) types.Txs {
	var keep []types.Tx //nolint:prealloc

	for _, w := range txmp.allEntriesSorted() {
		if max >= 0 && len(keep) >= max {
			break
		}
		keep = append(keep, w.tx)
	}
	return keep
}

// Update removes all the given transactions from the mempool and the cache,
// and updates the current block height. The blockTxs and deliverTxResponses
// must have the same length with each response corresponding to the tx at the
// same offset.
//
// If the configuration enables recheck, Update sends each remaining
// transaction after removing blockTxs to the ABCI CheckTx method.  Any
// transactions marked as invalid during recheck are also removed.
//
// The caller must hold an exclusive mempool lock (by calling txmp.Lock) before
// calling Update.
func (txmp *TxMempool) Update(
	ctx context.Context,
	blockHeight int64,
	blockTxs types.Txs,
	deliverTxResponses []*abci.ExecTxResult,
	newPreFn PreCheckFunc,
	newPostFn PostCheckFunc,
	recheck bool,
) error {
	// Safety check: Transactions and responses must match in number.
	if len(blockTxs) != len(deliverTxResponses) {
		panic(fmt.Sprintf("mempool: got %d transactions but %d ExecTx responses",
			len(blockTxs), len(deliverTxResponses)))
	}

	txmp.height = blockHeight
	txmp.notifiedTxsAvailable = false

	if newPreFn != nil {
		txmp.preCheck = newPreFn
	}
	if newPostFn != nil {
		txmp.postCheck = newPostFn
	}

	for i, tx := range blockTxs {
		// Add successful committed transactions to the cache (if they are not
		// already present).  Transactions that failed to commit are removed from
		// the cache unless the operator has explicitly requested we keep them.
		if deliverTxResponses[i].Code == abci.CodeTypeOK {
			_ = txmp.cache.Push(tx)
		} else if !txmp.config.KeepInvalidTxsInCache {
			txmp.cache.Remove(tx)
		}

		// Regardless of success, remove the transaction from the mempool.
		_ = txmp.removeTxByKey(tx.Key())
	}

	txmp.purgeExpiredTxs(blockHeight)

	// If there any uncommitted transactions left in the mempool, we either
	// initiate re-CheckTx per remaining transaction or notify that remaining
	// transactions are left.
	size := txmp.Size()
	txmp.metrics.Size.Set(float64(size))
	if size > 0 {
		if recheck {
			txmp.recheckTransactions(ctx)
		} else {
			txmp.notifyTxsAvailable()
		}
	}
	return nil
}

// addNewTransaction handles the ABCI CheckTx response for the first time a
// transaction is added to the mempool.  A recheck after a block is committed
// goes to handleRecheckResult.
//
// If either the application rejected the transaction or a post-check hook is
// defined and rejects the transaction, it is discarded.
//
// Otherwise, if the mempool is full, check for lower-priority transactions
// that can be evicted to make room for the new one. If no such transactions
// exist, this transaction is logged and dropped; otherwise the selected
// transactions are evicted.
//
// Finally, the new transaction is added and size stats updated.
//
// Note: due to locking appoach we take, it is possible that meanwhile another thread evicted the same items.
// This means we can put put slightly more items into the mempool, but it has significant performance impact
func (txmp *TxMempool) addNewTransaction(wtx *WrappedTx, checkTxRes *abci.ResponseCheckTx) error {
	var err error
	// RLock here.

	// When the mempool is full, we we don't need a writable lock. RLocking here should add significant
	// performance boost in this case, as threads will not need to wait to obtain writable lock.
	//
	// A disadvantage is that we need to relock RW when we need to evict peers, what introduces race condition
	// when two threads want to evict the same transactions. We choose to manage that race condition to gain some
	// performance.
	txmp.mtx.RLock()
	rlocked := true
	defer func() {
		if rlocked {
			txmp.mtx.RUnlock()
		} else {
			txmp.mtx.Unlock()
		}
	}()

	txmp.logger.Debug("addNewTransaction postCheck")

	if txmp.postCheck != nil {
		err = txmp.postCheck(wtx.tx, checkTxRes)
	}

	if err != nil || checkTxRes.Code != abci.CodeTypeOK {
		txmp.logger.Info(
			"rejected bad transaction",
			"priority", wtx.Priority(),
			"tx", fmt.Sprintf("%X", wtx.tx.Hash()),
			"peer_id", wtx.peers,
			"code", checkTxRes.Code,
			"post_check_err", err,
		)

		txmp.metrics.FailedTxs.Add(1)

		// Remove the invalid transaction from the cache, unless the operator has
		// instructed us to keep invalid transactions.
		if !txmp.config.KeepInvalidTxsInCache {
			txmp.cache.Remove(wtx.tx)
		}

		if err != nil {
			return err
		}
		// TODO(creachadair): Report an error for an invalid transaction.
		// This is an API change, unfortunately, but should be made safe if it isn't.
		// fmt.Errorf("invalid transaction: ABCI response code %d", checkTxRes.Code)
		return nil
	}

	priority := checkTxRes.Priority
	sender := checkTxRes.Sender

	// Disallow multiple concurrent transactions from the same sender assigned
	// by the ABCI application. As a special case, an empty sender is not
	// restricted.
	if sender != "" {
		elt, ok := txmp.txBySender[sender]
		if ok {
			w := elt.Value.(*WrappedTx)
			txmp.logger.Debug(
				"rejected valid incoming transaction; tx already exists for sender",
				"tx", fmt.Sprintf("%X", w.tx.Hash()),
				"sender", sender,
			)
			txmp.metrics.RejectedTxs.Add(1)
			// TODO(creachadair): Report an error for a duplicate sender.
			// This is an API change, unfortunately, but should be made safe if it isn't.
			// fmt.Errorf("transaction rejected: tx already exists for sender %q (%X)", sender, w.tx.Hash())
			return nil
		}
	}

	// At this point the application has ruled the transaction valid, but the
	// mempool might be full. If so, find the lowest-priority items with lower
	// priority than the application assigned to this new one, and evict as many
	// of them as necessary to make room for tx. If no such items exist, we
	// discard tx.

	txmp.logger.Debug("addNewTransaction canAddTx")
	if err := txmp.canAddTx(wtx); err != nil {
		txmp.logger.Debug("addNewTransaction findVictims", "err", err)

		var victims []*clist.CElement // eligible transactions for eviction
		var victimBytes int64         // total size of victims
		for cur := txmp.txs.Front(); cur != nil; cur = cur.Next() {
			cw := cur.Value.(*WrappedTx)
			if cw.priority < priority {
				victims = append(victims, cur)
				victimBytes += cw.Size()
			}
		}

		haveSpace := len(victims) != 0 && victimBytes <= wtx.Size()
		txmp.logger.Debug("addNewTransaction haveSpace", "have_space", haveSpace, "victims", victims)
<<<<<<< HEAD
		if haveSpace {
=======
		if !haveSpace {
>>>>>>> b42b653a
			// Sort lowest priority items first so they will be evicted first.  Break
			// ties in favor of newer items (to maintain FIFO semantics in a group).
			sort.Slice(victims, func(i, j int) bool {
				iw := victims[i].Value.(*WrappedTx)
				jw := victims[j].Value.(*WrappedTx)
				if iw.Priority() == jw.Priority() {
					return iw.timestamp.After(jw.timestamp)
				}
				return iw.Priority() < jw.Priority()
			})

			txmp.logger.Debug("evicting lower-priority transactions",
				"new_tx", tmstrings.LazySprintf("%X", wtx.tx.Hash()),
				"new_priority", priority)

			// Evict as many of the victims as necessary to make room.
			// We need to drop RLock and Lock here, as from now on, we will be modifying the mempool.
			// This introduces race condition which we handle inside evict()
			if rlocked {
				txmp.mtx.RUnlock()
				txmp.mtx.Lock()
				rlocked = false
			}

			haveSpace = txmp.evict(wtx.Size(), victims)

			if !haveSpace {
				txmp.logger.Debug("unexpected mempool eviction failure - possibly concurrent eviction happened")
			}
		}

		// If there are no suitable eviction candidates, or the total size of
		// those candidates is not enough to make room for the new transaction,
		// drop the new one.
		if !haveSpace {
			txmp.cache.Remove(wtx.tx)
			txmp.logger.Error(
				"rejected valid incoming transaction; mempool is full",
				"tx", fmt.Sprintf("%X", wtx.tx.Hash()),
				"err", err.Error(),
			)
			txmp.metrics.RejectedTxs.Add(1)
			// TODO(creachadair): Report an error for a full mempool.
			// This is an API change, unfortunately, but should be made safe if it isn't.
			// fmt.Errorf("transaction rejected: mempool is full (%X)", wtx.tx.Hash())
			return nil
		}
	}

	wtx.SetGasWanted(checkTxRes.GasWanted)
	wtx.SetPriority(priority)
	wtx.SetSender(sender)

	// Ensure we have writable lock
	if rlocked {
		txmp.mtx.RUnlock()
		txmp.mtx.Lock()
		rlocked = false
	}

	txmp.insertTx(wtx)

	txmp.metrics.TxSizeBytes.Observe(float64(wtx.Size()))
	txmp.metrics.Size.Set(float64(txmp.Size()))
	txmp.logger.Debug(
		"inserted new valid transaction",
		"priority", wtx.Priority(),
		"tx", tmstrings.LazySprintf("%X", wtx.tx.Hash()),
		"height", txmp.height,
		"num_txs", txmp.Size(),
	)

	txmp.notifyTxsAvailable()

	return nil
}

// Remove victims from the mempool until we fee up to <size> bytes
// Returns true when enough victims were removed.
//
// Caller should hold writable lock
func (txmp *TxMempool) evict(size int64, victims []*clist.CElement) bool {
	var evictedBytes int64
	for _, vic := range victims {
		w := vic.Value.(*WrappedTx)

		if vic.Removed() {
			// Race condition - some other thread already removed this item
			// We handle it by just skipping this tx
			continue
		}

		txmp.logger.Debug(
			"evicted valid existing transaction; mempool full",
			"old_tx", tmstrings.LazySprintf("%X", w.tx.Hash()),
			"old_priority", w.priority,
		)
		txmp.removeTxByElement(vic)
		txmp.cache.Remove(w.tx)
		txmp.metrics.EvictedTxs.Add(1)

		// We may not need to evict all the eligible transactions.  Bail out
		// early if we have made enough room.
		evictedBytes += w.Size()
		if evictedBytes >= size {
			return true
		}
	}

	return false
}

func (txmp *TxMempool) insertTx(wtx *WrappedTx) {
	elt := txmp.txs.PushBack(wtx)
	txmp.txByKey[wtx.tx.Key()] = elt
	if s := wtx.Sender(); s != "" {
		txmp.txBySender[s] = elt
	}

	atomic.AddInt64(&txmp.txsBytes, wtx.Size())
}

// handleRecheckResult handles the responses from ABCI CheckTx calls issued
// during the recheck phase of a block Update.  It removes any transactions
// invalidated by the application.
//
// This method is NOT executed for the initial CheckTx on a new transaction;
// that case is handled by addNewTransaction instead.
func (txmp *TxMempool) handleRecheckResult(tx types.Tx, checkTxRes *abci.ResponseCheckTx) {
	txmp.metrics.RecheckTimes.Add(1)
	txmp.mtx.Lock()
	defer txmp.mtx.Unlock()

	// Find the transaction reported by the ABCI callback. It is possible the
	// transaction was evicted during the recheck, in which case the transaction
	// will be gone.
	elt, ok := txmp.txByKey[tx.Key()]
	if !ok {
		return
	}
	wtx := elt.Value.(*WrappedTx)

	// If a postcheck hook is defined, call it before checking the result.
	var err error
	if txmp.postCheck != nil {
		err = txmp.postCheck(tx, checkTxRes)
	}

	if checkTxRes.Code == abci.CodeTypeOK && err == nil {
		wtx.SetPriority(checkTxRes.Priority)
		return // N.B. Size of mempool did not change
	}

	txmp.logger.Debug(
		"existing transaction no longer valid; failed re-CheckTx callback",
		"priority", wtx.Priority(),
		"tx", fmt.Sprintf("%X", wtx.tx.Hash()),
		"err", err,
		"code", checkTxRes.Code,
	)
	txmp.removeTxByElement(elt)
	txmp.metrics.FailedTxs.Add(1)
	if !txmp.config.KeepInvalidTxsInCache {
		txmp.cache.Remove(wtx.tx)
	}
	txmp.metrics.Size.Set(float64(txmp.Size()))
}

// recheckTransactions initiates re-CheckTx ABCI calls for all the transactions
// currently in the mempool. It reports the number of recheck calls that were
// successfully initiated.
//
// Precondition: The mempool is not empty.
// The caller must hold txmp.mtx exclusively.
func (txmp *TxMempool) recheckTransactions(ctx context.Context) {
	if txmp.Size() == 0 {
		panic("mempool: cannot run recheck on an empty mempool")
	}
	txmp.logger.Debug(
		"executing re-CheckTx for all remaining transactions",
		"num_txs", txmp.Size(),
		"height", txmp.height,
	)

	// Collect transactions currently in the mempool requiring recheck.
	wtxs := make([]*WrappedTx, 0, txmp.txs.Len())
	for e := txmp.txs.Front(); e != nil; e = e.Next() {
		wtxs = append(wtxs, e.Value.(*WrappedTx))
	}

	// Issue CheckTx calls for each remaining transaction, and when all the
	// rechecks are complete signal watchers that transactions may be available.
	go func() {
		g, start := taskgroup.New(nil).Limit(2 * runtime.NumCPU())

		for _, wtx := range wtxs {
			wtx := wtx
			start(func() error {
				rsp, err := txmp.proxyAppConn.CheckTx(ctx, &abci.RequestCheckTx{
					Tx:   wtx.tx,
					Type: abci.CheckTxType_Recheck,
				})
				if err != nil {
					txmp.logger.Error("failed to execute CheckTx during recheck",
						"err", err, "hash", fmt.Sprintf("%x", wtx.tx.Hash()))
				} else {
					txmp.handleRecheckResult(wtx.tx, rsp)
				}
				return nil
			})
		}
		if err := txmp.proxyAppConn.Flush(ctx); err != nil {
			txmp.logger.Error("failed to flush transactions during recheck", "err", err)
		}

		// When recheck is complete, trigger a notification for more transactions.
		_ = g.Wait()
		txmp.mtx.Lock()
		defer txmp.mtx.Unlock()
		txmp.notifyTxsAvailable()
	}()
}

// canAddTx returns an error if we cannot insert the provided *WrappedTx into
// the mempool due to mempool configured constraints. Otherwise, nil is
// returned and the transaction can be inserted into the mempool.
func (txmp *TxMempool) canAddTx(wtx *WrappedTx) error {
	numTxs := txmp.Size()
	txBytes := txmp.SizeBytes()

	if numTxs >= txmp.config.Size || wtx.Size()+txBytes > txmp.config.MaxTxsBytes {
		return types.ErrMempoolIsFull{
			NumTxs:      numTxs,
			MaxTxs:      txmp.config.Size,
			TxsBytes:    txBytes,
			MaxTxsBytes: txmp.config.MaxTxsBytes,
		}
	}

	return nil
}

// purgeExpiredTxs removes all transactions from the mempool that have exceeded
// their respective height or time-based limits as of the given blockHeight.
// Transactions removed by this operation are not removed from the cache.
//
// The caller must hold txmp.mtx exclusively.
func (txmp *TxMempool) purgeExpiredTxs(blockHeight int64) {
	if txmp.config.TTLNumBlocks == 0 && txmp.config.TTLDuration == 0 {
		return // nothing to do
	}

	now := time.Now()
	cur := txmp.txs.Front()
	for cur != nil {
		// N.B. Grab the next element first, since if we remove cur its successor
		// will be invalidated.
		next := cur.Next()

		w := cur.Value.(*WrappedTx)
		if txmp.config.TTLNumBlocks > 0 && (blockHeight-w.height) > txmp.config.TTLNumBlocks {
			txmp.removeTxByElement(cur)
			txmp.cache.Remove(w.tx)
			txmp.metrics.EvictedTxs.Add(1)
		} else if txmp.config.TTLDuration > 0 && now.Sub(w.timestamp) > txmp.config.TTLDuration {
			txmp.removeTxByElement(cur)
			txmp.cache.Remove(w.tx)
			txmp.metrics.EvictedTxs.Add(1)
		}
		cur = next
	}
}

func (txmp *TxMempool) notifyTxsAvailable() {
	if txmp.Size() == 0 {
		return // nothing to do
	}

	if txmp.txsAvailable != nil && !txmp.notifiedTxsAvailable {
		// channel cap is 1, so this will send once
		txmp.notifiedTxsAvailable = true

		select {
		case txmp.txsAvailable <- struct{}{}:
		default:
		}
	}
}<|MERGE_RESOLUTION|>--- conflicted
+++ resolved
@@ -547,13 +547,9 @@
 			}
 		}
 
-		haveSpace := len(victims) != 0 && victimBytes <= wtx.Size()
+		haveSpace := len(victims) != 0 && victimBytes >= wtx.Size()
 		txmp.logger.Debug("addNewTransaction haveSpace", "have_space", haveSpace, "victims", victims)
-<<<<<<< HEAD
-		if haveSpace {
-=======
 		if !haveSpace {
->>>>>>> b42b653a
 			// Sort lowest priority items first so they will be evicted first.  Break
 			// ties in favor of newer items (to maintain FIFO semantics in a group).
 			sort.Slice(victims, func(i, j int) bool {
