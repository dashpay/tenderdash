--- conflicted
+++ resolved
@@ -496,11 +496,6 @@
 		}
 	}()
 
-<<<<<<< HEAD
-	txmp.logger.Debug("addNewTransaction postCheck")
-
-=======
->>>>>>> 08725959
 	if txmp.postCheck != nil {
 		err = txmp.postCheck(wtx.tx, checkTxRes)
 	}
@@ -576,10 +571,6 @@
 		}
 
 		haveSpace := victimBytes >= wtx.Size()
-<<<<<<< HEAD
-		txmp.logger.Debug("addNewTransaction haveSpace", "have_space", haveSpace, "victims", victims)
-=======
->>>>>>> 08725959
 		if haveSpace {
 			// Sort lowest priority items first so they will be evicted first.  Break
 			// ties in favor of newer items (to maintain FIFO semantics in a group).
@@ -593,11 +584,7 @@
 			})
 
 			txmp.logger.Debug("evicting lower-priority transactions",
-<<<<<<< HEAD
 				"new_tx", tmstrings.LazySprintf("%X", wtx.hash),
-=======
-				"new_tx", tmstrings.LazySprintf("%X", wtx.tx.Hash()),
->>>>>>> 08725959
 				"new_priority", priority)
 
 			// Evict as many of the victims as necessary to make room.
@@ -679,11 +666,7 @@
 
 		txmp.logger.Debug(
 			"evicted valid existing transaction; mempool full",
-<<<<<<< HEAD
 			"old_tx", tmstrings.LazySprintf("%X", w.hash),
-=======
-			"old_tx", tmstrings.LazySprintf("%X", w.tx.Hash()),
->>>>>>> 08725959
 			"old_priority", w.priority,
 		)
 		txmp.removeTxByElement(vic)
