--- conflicted
+++ resolved
@@ -15,10 +15,7 @@
 
 const (
 	// CheckTxTimeout is the maximum time we wait for CheckTx to return.
-<<<<<<< HEAD
-=======
 	// TODO: Change to config option
->>>>>>> 608bc11e
 	CheckTxTimeout = 1 * time.Second
 )
 
