package consensus

import (
	"context"
	"errors"

	cstypes "github.com/tendermint/tendermint/internal/consensus/types"
	sm "github.com/tendermint/tendermint/internal/state"
	"github.com/tendermint/tendermint/libs/log"
	tmproto "github.com/tendermint/tendermint/proto/tendermint/types"
	"github.com/tendermint/tendermint/types"
)

type (
<<<<<<< HEAD
	AddVoteFunc   func(ctx context.Context, stateData *StateData, vote *types.Vote) (bool, error)
	AddVoteMwFunc func(next AddVoteFunc) AddVoteFunc
=======
	AddVoteFunc   func(ctx context.Context, stateData *StateData, vote *types.Vote, peerID types.NodeID) (bool, error)
	AddVoteMiddlewareFunc func(next AddVoteFunc) AddVoteFunc
>>>>>>> b2904edb
)

type AddVoteEvent struct {
	Vote   *types.Vote
	PeerID types.NodeID
}

// GetType returns AddVoteType event-type
func (e *AddVoteEvent) GetType() EventType {
	return AddVoteType
}

// AddVoteCommand is the command to add a vote to the vote-set
// Attempt to add the vote. if its a duplicate signature, dupeout the validator
type AddVoteCommand struct {
	prevote   AddVoteFunc
	precommit AddVoteFunc
}

// Execute adds received vote to prevote or precommit set
func (c *AddVoteCommand) Execute(ctx context.Context, stateEvent StateEvent) error {
	stateData := stateEvent.StateData
	event := stateEvent.Data.(*AddVoteEvent)
	vote := event.Vote
	var err error
	switch vote.Type {
	case tmproto.PrevoteType:
		_, err = c.prevote(ctx, stateData, event.Vote)
	case tmproto.PrecommitType:
		_, err = c.precommit(ctx, stateData, event.Vote)
	}
	return err
}

// addVoteToVoteSet adds a vote to the vote-set
func addVoteToVoteSet(metrics *Metrics, ep *EventPublisher, observer *Observer) AddVoteFunc {
	observer.Subscribe(SetMetrics, func(a any) error {
		metrics = a.(*Metrics)
		return nil
	})
	return func(ctx context.Context, stateData *StateData, vote *types.Vote) (bool, error) {
		added, err := stateData.Votes.AddVote(vote)
		if !added || err != nil {
			return added, err
		}
		if vote.Round == stateData.Round {
			vals := stateData.state.Validators
			val := vals.GetByIndex(vote.ValidatorIndex)
			metrics.MarkVoteReceived(vote.Type, val.VotingPower, vals.TotalVotingPower())
		}
		err = ep.PublishVoteEvent(vote)
		return true, err
	}
}

func addVoteToLastPrecommitMw(logger log.Logger, ep *EventPublisher, fsm *FSM) AddVoteMwFunc {
	return func(next AddVoteFunc) AddVoteFunc {
		return func(ctx context.Context, stateData *StateData, vote *types.Vote) (bool, error) {
			if vote.Height+1 != stateData.Height || vote.Type != tmproto.PrecommitType {
				return next(ctx, stateData, vote)
			}
			logKeyVals := logKeyValsFromCtx(ctx)
			if stateData.Step != cstypes.RoundStepNewHeight {
				// Late precommit at prior height is ignored
				logger.Debug("precommit vote came in after commit timeout and has been ignored", logKeyVals...)
				return false, nil
			}
			if stateData.LastPrecommits == nil {
				logger.Debug("no last round precommits on node", "vote", vote)
				return false, nil
			}
			added, err := stateData.LastPrecommits.AddVote(vote)
			if !added {
				if err != nil {
					logKeyVals = append(logKeyVals, "error", err)
				}
				logger.Debug("vote not added to last precommits", logKeyVals...)
				return false, nil
			}
			logger.Debug("added vote to last precommits", append(logKeyVals, "last_precommits", stateData.LastPrecommits.StringShort())...)

			err = ep.PublishVoteEvent(vote)
			if err != nil {
				return added, err
			}

			// if we can skip timeoutCommit and have all the votes now,
			if stateData.bypassCommitTimeout() && stateData.LastPrecommits.HasAll() {
				// go straight to new round (skip timeout commit)
				// c.scheduleTimeout(time.Duration(0), c.Height, 0, cstypes.RoundStepNewHeight)
				_ = fsm.Dispatch(ctx, &EnterNewRoundEvent{Height: stateData.Height}, stateData)
			}
			return added, err
		}
	}
}

func addVoteUpdateValidBlockMw(ep *EventPublisher) AddVoteMwFunc {
	return func(next AddVoteFunc) AddVoteFunc {
		return func(ctx context.Context, stateData *StateData, vote *types.Vote) (bool, error) {
			added, err := next(ctx, stateData, vote)
			if !added || err != nil {
				return added, err
			}
			prevotes := stateData.Votes.Prevotes(vote.Round)
			// Check to see if >2/3 of the voting power on the network voted for any non-nil block.
			blockID, ok := prevotes.TwoThirdsMajority()
			if ok && !blockID.IsNil() {
				// Greater than 2/3 of the voting power on the network voted for some
				// non-nil block

				// Update Valid* if we can.
				stateData.updateValidBlockIfBlockIDMatches(blockID, vote.Round)
				err = stateData.Save()
				if err != nil {
					return added, err
				}
				ep.PublishValidBlockEvent(stateData.RoundState)
			}
			return added, err
		}
	}
}

func addVoteDispatchPrevoteMw(fsm *FSM) AddVoteMwFunc {
	return func(next AddVoteFunc) AddVoteFunc {
		return func(ctx context.Context, stateData *StateData, vote *types.Vote) (bool, error) {
			added, err := next(ctx, stateData, vote)
			if !added || err != nil || vote.Type != tmproto.PrevoteType {
				return added, err
			}
			prevotes := stateData.Votes.Prevotes(vote.Round)
			proposal := stateData.Proposal
			height := stateData.Height
			// If +2/3 prevotes for *anything* for future round:
			switch {
			case stateData.Round < vote.Round && prevotes.HasTwoThirdsAny():
				// Round-skip if there is any 2/3+ of votes ahead of us
				_ = fsm.Dispatch(ctx, &EnterNewRoundEvent{Height: height, Round: vote.Round}, stateData)

			case stateData.Round == vote.Round && cstypes.RoundStepPrevote <= stateData.Step: // current round
				blockID, ok := prevotes.TwoThirdsMajority()
				if ok && (stateData.isProposalComplete() || blockID.IsNil()) {
					_ = fsm.Dispatch(ctx, &EnterPrecommitEvent{Height: height, Round: vote.Round}, stateData)
				} else if prevotes.HasTwoThirdsAny() {
					_ = fsm.Dispatch(ctx, &EnterPrevoteWaitEvent{Height: height, Round: vote.Round}, stateData)
				}

			case proposal != nil && 0 <= proposal.POLRound && proposal.POLRound == vote.Round && stateData.isProposalComplete():
				// If the proposal is now complete, enter prevote of c.Round.
				_ = fsm.Dispatch(ctx, &EnterPrevoteEvent{Height: height, Round: stateData.Round}, stateData)
			}
			return added, err
		}
	}
}

func addVoteDispatchPrecommitMw(FSM *FSM) AddVoteMwFunc {
	return func(next AddVoteFunc) AddVoteFunc {
		return func(ctx context.Context, stateData *StateData, vote *types.Vote) (bool, error) {
			added, err := next(ctx, stateData, vote)
			if !added || err != nil || vote.Type != tmproto.PrecommitType {
				return added, err
			}

			precommits := stateData.Votes.Precommits(vote.Round)
			height := stateData.Height

			blockID, ok := precommits.TwoThirdsMajority()
			if !ok && stateData.Round <= vote.Round && precommits.HasTwoThirdsAny() {
				_ = FSM.Dispatch(ctx, &EnterNewRoundEvent{Height: height, Round: vote.Round}, stateData)
				_ = FSM.Dispatch(ctx, &EnterPrecommitWaitEvent{Height: height, Round: vote.Round}, stateData)
				return added, err
			}
			if !ok {
				return added, err
			}
			// Executed as TwoThirdsMajority could be from a higher round
			_ = FSM.Dispatch(ctx, &EnterNewRoundEvent{Height: height, Round: vote.Round}, stateData)
			_ = FSM.Dispatch(ctx, &EnterPrecommitEvent{Height: height, Round: vote.Round}, stateData)

			if blockID.IsNil() {
				_ = FSM.Dispatch(ctx, &EnterPrecommitWaitEvent{Height: height, Round: vote.Round}, stateData)
				return added, err
			}
			_ = FSM.Dispatch(ctx, &EnterCommitEvent{Height: height, CommitRound: vote.Round}, stateData)
			if stateData.bypassCommitTimeout() && precommits.HasAll() {
				_ = FSM.Dispatch(ctx, &EnterNewRoundEvent{Height: stateData.Height}, stateData)
			}
			return added, err
		}
	}
}

func addVoteVerifyVoteExtensionMw(
	privVal privValidator,
	blockExec *sm.BlockExecutor,
	metrics *Metrics,
	observer *Observer,
) AddVoteMwFunc {
	observer.Subscribe(SetPrivValidator, func(a any) error {
		privVal = a.(privValidator)
		return nil
	})
	observer.Subscribe(SetMetrics, func(a any) error {
		metrics = a.(*Metrics)
		return nil
	})
	return func(next AddVoteFunc) AddVoteFunc {
		return func(ctx context.Context, stateData *StateData, vote *types.Vote) (bool, error) {
			// Verify VoteExtension if precommit and not nil
			// https://github.com/tendermint/tendermint/issues/8487
			if vote.Type != tmproto.PrecommitType ||
				vote.BlockID.IsNil() ||
				privVal.IsProTxHashEqual(vote.ValidatorProTxHash) {
				// Skip the VerifyVoteExtension call if the vote was issued by this validator.
				return next(ctx, stateData, vote)
			}

			// The core fields of the vote message were already validated in the
			// consensus reactor when the vote was received.
			// Here, we verify the signature of the vote extension included in the vote
			// message.
			val := stateData.state.Validators.GetByIndex(vote.ValidatorIndex)
			qt, qh := stateData.state.Validators.QuorumType, stateData.state.Validators.QuorumHash
			if err := vote.VerifyExtensionSign(stateData.state.ChainID, val.PubKey, qt, qh); err != nil {
				return false, err
			}
			err := blockExec.VerifyVoteExtension(ctx, vote)
			metrics.MarkVoteExtensionReceived(err == nil)
			if err != nil {
				return false, err
			}
			return next(ctx, stateData, vote)
		}
	}
}

func addVoteValidateVoteMw() AddVoteMwFunc {
	return func(next AddVoteFunc) AddVoteFunc {
		return func(ctx context.Context, stateData *StateData, vote *types.Vote) (bool, error) {
			// Height mismatch is ignored.
			// Not necessarily a bad peer, but not favorable behavior.
			if vote.Height != stateData.Height {
				return false, nil
			}
			// Ignore vote if we do not have public keys to verify votes
			if !stateData.Validators.HasPublicKeys {
				return false, nil
			}
			return next(ctx, stateData, vote)
		}
	}
}

func addVoteStatsMw(statsQueue *chanQueue[msgInfo]) AddVoteMwFunc {
	return func(next AddVoteFunc) AddVoteFunc {
		return func(ctx context.Context, stateData *StateData, vote *types.Vote) (bool, error) {
			added, err := next(ctx, stateData, vote)
			if added {
				_ = statsQueue.send(ctx, msgInfoFromCtx(ctx))
			}
			return added, err
		}
	}
}

// add evidence to the pool
// when it's detected
func addVoteErrorMw(evpool evidencePool, logger log.Logger, privVal privValidator, observer *Observer) AddVoteMwFunc {
	observer.Subscribe(SetPrivValidator, func(a any) error {
		privVal = a.(privValidator)
		return nil
	})
	return func(next AddVoteFunc) AddVoteFunc {
		return func(ctx context.Context, stateData *StateData, vote *types.Vote) (bool, error) {
			added, err := next(ctx, stateData, vote)
			if err == nil {
				return added, err
			}
			// If the vote height is off, we'll just ignore it,
			// But if it's a conflicting sig, add it to the c.evpool.
			// If it's otherwise invalid, punish peer.
			voteErr, ok := err.(*types.ErrVoteConflictingVotes)
			if !ok {
				return added, err
			}
			if privVal.IsZero() {
				return added, ErrPrivValidatorNotSet
			}
			if privVal.IsProTxHashEqual(vote.ValidatorProTxHash) {
				logger.Error("found conflicting vote from ourselves; did you unsafe_reset a validator?",
					"height", vote.Height,
					"round", vote.Round,
					"type", vote.Type)

				return added, err
			}

			// report conflicting votes to the evidence pool
			evpool.ReportConflictingVotes(voteErr.VoteA, voteErr.VoteB)
			logger.Debug("found and sent conflicting votes to the evidence pool",
				"vote_a", voteErr.VoteA,
				"vote_b", voteErr.VoteB)
			return added, err
		}
	}
}

func addVoteLoggingMw(logger log.Logger) AddVoteMwFunc {
	return func(next AddVoteFunc) AddVoteFunc {
		return func(ctx context.Context, stateData *StateData, vote *types.Vote) (bool, error) {
			logKeyVals := logKeyValsFromCtx(ctx)
			logger.Debug("adding vote to vote set", logKeyVals...)
			added, err := next(ctx, stateData, vote)
			if !added {
				if err != nil {
					logger.Error("vote not added", append(logKeyVals, "error", err))
					if errors.Is(err, types.ErrVoteNonDeterministicSignature) {
						logger.Debug("vote has non-deterministic signature", "error", err)
						return added, err
					}
					// Either
					// 1) bad peer OR
					// 2) not a bad peer? this can also err sometimes with "Unexpected step" OR
					// 3) tmkms use with multiple validators connecting to a single tmkms instance
					//		(https://github.com/tendermint/tendermint/issues/3839).
					logger.Info("failed attempting to add vote", "quorum_hash", stateData.Validators.QuorumHash, "err", err)
					// return added, ErrAddingVote
				}
				return added, err
			}
			votes := stateData.Votes.GetVoteSet(vote.Round, vote.Type)
			logger.Debug("vote added", append(logKeyVals, []any{"data", votes.LogString()})...)
			return added, err
		}
	}
}

func withVoterMws(fn AddVoteFunc, mws ...AddVoteMwFunc) AddVoteFunc {
	for _, mw := range mws {
		fn = mw(fn)
	}
	return fn
}<|MERGE_RESOLUTION|>--- conflicted
+++ resolved
@@ -3,6 +3,7 @@
 import (
 	"context"
 	"errors"
+	"github.com/tendermint/tendermint/libs/events"
 
 	cstypes "github.com/tendermint/tendermint/internal/consensus/types"
 	sm "github.com/tendermint/tendermint/internal/state"
@@ -12,13 +13,8 @@
 )
 
 type (
-<<<<<<< HEAD
-	AddVoteFunc   func(ctx context.Context, stateData *StateData, vote *types.Vote) (bool, error)
-	AddVoteMwFunc func(next AddVoteFunc) AddVoteFunc
-=======
-	AddVoteFunc   func(ctx context.Context, stateData *StateData, vote *types.Vote, peerID types.NodeID) (bool, error)
+	AddVoteFunc           func(ctx context.Context, stateData *StateData, vote *types.Vote) (bool, error)
 	AddVoteMiddlewareFunc func(next AddVoteFunc) AddVoteFunc
->>>>>>> b2904edb
 )
 
 type AddVoteEvent struct {
@@ -54,11 +50,7 @@
 }
 
 // addVoteToVoteSet adds a vote to the vote-set
-func addVoteToVoteSet(metrics *Metrics, ep *EventPublisher, observer *Observer) AddVoteFunc {
-	observer.Subscribe(SetMetrics, func(a any) error {
-		metrics = a.(*Metrics)
-		return nil
-	})
+func addVoteToVoteSet(metrics *Metrics, ep *EventPublisher) AddVoteFunc {
 	return func(ctx context.Context, stateData *StateData, vote *types.Vote) (bool, error) {
 		added, err := stateData.Votes.AddVote(vote)
 		if !added || err != nil {
@@ -74,7 +66,7 @@
 	}
 }
 
-func addVoteToLastPrecommitMw(logger log.Logger, ep *EventPublisher, fsm *FSM) AddVoteMwFunc {
+func addVoteToLastPrecommitMw(logger log.Logger, ep *EventPublisher, fsm *FSM) AddVoteMiddlewareFunc {
 	return func(next AddVoteFunc) AddVoteFunc {
 		return func(ctx context.Context, stateData *StateData, vote *types.Vote) (bool, error) {
 			if vote.Height+1 != stateData.Height || vote.Type != tmproto.PrecommitType {
@@ -116,7 +108,7 @@
 	}
 }
 
-func addVoteUpdateValidBlockMw(ep *EventPublisher) AddVoteMwFunc {
+func addVoteUpdateValidBlockMw(ep *EventPublisher) AddVoteMiddlewareFunc {
 	return func(next AddVoteFunc) AddVoteFunc {
 		return func(ctx context.Context, stateData *StateData, vote *types.Vote) (bool, error) {
 			added, err := next(ctx, stateData, vote)
@@ -143,7 +135,7 @@
 	}
 }
 
-func addVoteDispatchPrevoteMw(fsm *FSM) AddVoteMwFunc {
+func addVoteDispatchPrevoteMw(fsm *FSM) AddVoteMiddlewareFunc {
 	return func(next AddVoteFunc) AddVoteFunc {
 		return func(ctx context.Context, stateData *StateData, vote *types.Vote) (bool, error) {
 			added, err := next(ctx, stateData, vote)
@@ -176,7 +168,7 @@
 	}
 }
 
-func addVoteDispatchPrecommitMw(FSM *FSM) AddVoteMwFunc {
+func addVoteDispatchPrecommitMw(FSM *FSM) AddVoteMiddlewareFunc {
 	return func(next AddVoteFunc) AddVoteFunc {
 		return func(ctx context.Context, stateData *StateData, vote *types.Vote) (bool, error) {
 			added, err := next(ctx, stateData, vote)
@@ -217,14 +209,10 @@
 	privVal privValidator,
 	blockExec *sm.BlockExecutor,
 	metrics *Metrics,
-	observer *Observer,
-) AddVoteMwFunc {
-	observer.Subscribe(SetPrivValidator, func(a any) error {
-		privVal = a.(privValidator)
-		return nil
-	})
-	observer.Subscribe(SetMetrics, func(a any) error {
-		metrics = a.(*Metrics)
+	evsw events.EventSwitch,
+) AddVoteMiddlewareFunc {
+	_ = evsw.AddListenerForEvent("addVoteVerifyVoteExtensionMw", setPrivValidator, func(data events.EventData) error {
+		privVal = data.(privValidator)
 		return nil
 	})
 	return func(next AddVoteFunc) AddVoteFunc {
@@ -257,7 +245,7 @@
 	}
 }
 
-func addVoteValidateVoteMw() AddVoteMwFunc {
+func addVoteValidateVoteMw() AddVoteMiddlewareFunc {
 	return func(next AddVoteFunc) AddVoteFunc {
 		return func(ctx context.Context, stateData *StateData, vote *types.Vote) (bool, error) {
 			// Height mismatch is ignored.
@@ -274,7 +262,7 @@
 	}
 }
 
-func addVoteStatsMw(statsQueue *chanQueue[msgInfo]) AddVoteMwFunc {
+func addVoteStatsMw(statsQueue *chanQueue[msgInfo]) AddVoteMiddlewareFunc {
 	return func(next AddVoteFunc) AddVoteFunc {
 		return func(ctx context.Context, stateData *StateData, vote *types.Vote) (bool, error) {
 			added, err := next(ctx, stateData, vote)
@@ -288,9 +276,9 @@
 
 // add evidence to the pool
 // when it's detected
-func addVoteErrorMw(evpool evidencePool, logger log.Logger, privVal privValidator, observer *Observer) AddVoteMwFunc {
-	observer.Subscribe(SetPrivValidator, func(a any) error {
-		privVal = a.(privValidator)
+func addVoteErrorMw(evpool evidencePool, logger log.Logger, privVal privValidator, evsw events.EventSwitch) AddVoteMiddlewareFunc {
+	_ = evsw.AddListenerForEvent("addVoteErrorMw", setPrivValidator, func(data events.EventData) error {
+		privVal = data.(privValidator)
 		return nil
 	})
 	return func(next AddVoteFunc) AddVoteFunc {
@@ -328,7 +316,7 @@
 	}
 }
 
-func addVoteLoggingMw(logger log.Logger) AddVoteMwFunc {
+func addVoteLoggingMw(logger log.Logger) AddVoteMiddlewareFunc {
 	return func(next AddVoteFunc) AddVoteFunc {
 		return func(ctx context.Context, stateData *StateData, vote *types.Vote) (bool, error) {
 			logKeyVals := logKeyValsFromCtx(ctx)
@@ -358,7 +346,7 @@
 	}
 }
 
-func withVoterMws(fn AddVoteFunc, mws ...AddVoteMwFunc) AddVoteFunc {
+func withVoterMws(fn AddVoteFunc, mws ...AddVoteMiddlewareFunc) AddVoteFunc {
 	for _, mw := range mws {
 		fn = mw(fn)
 	}
