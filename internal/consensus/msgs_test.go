package consensus

import (
	"context"
	"encoding/hex"
	"fmt"
	"math"
	"testing"
	"time"

	"github.com/gogo/protobuf/proto"
	"github.com/stretchr/testify/assert"
	"github.com/stretchr/testify/require"

	"github.com/tendermint/tendermint/crypto"
	"github.com/tendermint/tendermint/crypto/merkle"
	cstypes "github.com/tendermint/tendermint/internal/consensus/types"
	"github.com/tendermint/tendermint/internal/test/factory"
	"github.com/tendermint/tendermint/libs/bits"
	"github.com/tendermint/tendermint/libs/bytes"
	tmrand "github.com/tendermint/tendermint/libs/rand"
	tmcons "github.com/tendermint/tendermint/proto/tendermint/consensus"
	tmproto "github.com/tendermint/tendermint/proto/tendermint/types"
	"github.com/tendermint/tendermint/types"
)

func TestMsgToProto(t *testing.T) {
	ctx, cancel := context.WithCancel(context.Background())
	defer cancel()

	psh := types.PartSetHeader{
		Total: 1,
		Hash:  tmrand.Bytes(32),
	}
	pbPsh := psh.ToProto()
	bi := types.BlockID{
		Hash:          tmrand.Bytes(32),
		PartSetHeader: psh,
	}
	pbBi := bi.ToProto()
	bits := bits.NewBitArray(1)
	pbBits := bits.ToProto()

	parts := types.Part{
		Index: 1,
		Bytes: []byte("test"),
		Proof: merkle.Proof{
			Total:    1,
			Index:    1,
			LeafHash: tmrand.Bytes(32),
			Aunts:    [][]byte{},
		},
	}
	pbParts, err := parts.ToProto()
	require.NoError(t, err)

	proposal := types.Proposal{
		Type:                  tmproto.ProposalType,
		Height:                1,
		CoreChainLockedHeight: 1,
		Round:                 1,
		POLRound:              1,
		BlockID:               bi,
		Timestamp:             time.Now(),
		Signature:             tmrand.Bytes(20),
	}
	pbProposal := proposal.ToProto()

<<<<<<< HEAD
	quorumHash := crypto.RandQuorumHash()
	pv := types.NewMockPVForQuorum(quorumHash)
	pk, err := pv.GetPubKey(ctx, quorumHash)
	val := types.NewValidatorDefaultVotingPower(pk, pv.ProTxHash)
	require.NoError(t, err)

	vote, err := factory.MakeVote(
		ctx,
		pv,
		&types.ValidatorSet{Proposer: val, Validators: []*types.Validator{val}, QuorumHash: quorumHash, ThresholdPublicKey: pk},
		"chainID",
		0,
		1,
		1,
		2,
		types.BlockID{},
		types.StateID{},
	)
=======
	pv := types.NewMockPV()
	vote, err := factory.MakeVote(ctx, pv, factory.DefaultTestChainID,
		0, 1, 0, 2, bi, time.Now())
>>>>>>> d433ebe6
	require.NoError(t, err)
	pbVote := vote.ToProto()

	testsCases := []struct {
		testName string
		msg      Message
		want     *tmcons.Message
		wantErr  bool
	}{
		{"successful NewRoundStepMessage", &NewRoundStepMessage{
			Height:                2,
			Round:                 1,
			Step:                  1,
			SecondsSinceStartTime: 1,
			LastCommitRound:       2,
		}, &tmcons.Message{
			Sum: &tmcons.Message_NewRoundStep{
				NewRoundStep: &tmcons.NewRoundStep{
					Height:                2,
					Round:                 1,
					Step:                  1,
					SecondsSinceStartTime: 1,
					LastCommitRound:       2,
				},
			},
		}, false},

		{"successful NewValidBlockMessage", &NewValidBlockMessage{
			Height:             1,
			Round:              1,
			BlockPartSetHeader: psh,
			BlockParts:         bits,
			IsCommit:           false,
		}, &tmcons.Message{
			Sum: &tmcons.Message_NewValidBlock{
				NewValidBlock: &tmcons.NewValidBlock{
					Height:             1,
					Round:              1,
					BlockPartSetHeader: pbPsh,
					BlockParts:         pbBits,
					IsCommit:           false,
				},
			},
		}, false},
		{"successful BlockPartMessage", &BlockPartMessage{
			Height: 100,
			Round:  1,
			Part:   &parts,
		}, &tmcons.Message{
			Sum: &tmcons.Message_BlockPart{
				BlockPart: &tmcons.BlockPart{
					Height: 100,
					Round:  1,
					Part:   *pbParts,
				},
			},
		}, false},
		{"successful ProposalPOLMessage", &ProposalPOLMessage{
			Height:           1,
			ProposalPOLRound: 1,
			ProposalPOL:      bits,
		}, &tmcons.Message{
			Sum: &tmcons.Message_ProposalPol{
				ProposalPol: &tmcons.ProposalPOL{
					Height:           1,
					ProposalPolRound: 1,
					ProposalPol:      *pbBits,
				},
			}}, false},
		{"successful ProposalMessage", &ProposalMessage{
			Proposal: &proposal,
		}, &tmcons.Message{
			Sum: &tmcons.Message_Proposal{
				Proposal: &tmcons.Proposal{
					Proposal: *pbProposal,
				},
			},
		}, false},
		{"successful VoteMessage", &VoteMessage{
			Vote: vote,
		}, &tmcons.Message{
			Sum: &tmcons.Message_Vote{
				Vote: &tmcons.Vote{
					Vote: pbVote,
				},
			},
		}, false},
		{"successful VoteSetMaj23", &VoteSetMaj23Message{
			Height:  1,
			Round:   1,
			Type:    1,
			BlockID: bi,
		}, &tmcons.Message{
			Sum: &tmcons.Message_VoteSetMaj23{
				VoteSetMaj23: &tmcons.VoteSetMaj23{
					Height:  1,
					Round:   1,
					Type:    1,
					BlockID: pbBi,
				},
			},
		}, false},
		{"successful VoteSetBits", &VoteSetBitsMessage{
			Height:  1,
			Round:   1,
			Type:    1,
			BlockID: bi,
			Votes:   bits,
		}, &tmcons.Message{
			Sum: &tmcons.Message_VoteSetBits{
				VoteSetBits: &tmcons.VoteSetBits{
					Height:  1,
					Round:   1,
					Type:    1,
					BlockID: pbBi,
					Votes:   *pbBits,
				},
			},
		}, false},
		{"failure", nil, &tmcons.Message{}, true},
	}
	for _, tt := range testsCases {
		tt := tt
		t.Run(tt.testName, func(t *testing.T) {
			pb, err := MsgToProto(tt.msg)
			if tt.wantErr == true {
				assert.Equal(t, err != nil, tt.wantErr)
				return
			}
			assert.EqualValues(t, tt.want, pb, tt.testName)

			msg, err := MsgFromProto(pb)

			if !tt.wantErr {
				require.NoError(t, err)
				bcm := assert.Equal(t, tt.msg, msg, tt.testName)
				assert.True(t, bcm, tt.testName)
			} else {
				require.Error(t, err, tt.testName)
			}
		})
	}
}

func TestWALMsgProto(t *testing.T) {

	parts := types.Part{
		Index: 1,
		Bytes: []byte("test"),
		Proof: merkle.Proof{
			Total:    1,
			Index:    1,
			LeafHash: tmrand.Bytes(32),
			Aunts:    [][]byte{},
		},
	}
	pbParts, err := parts.ToProto()
	require.NoError(t, err)

	testsCases := []struct {
		testName string
		msg      WALMessage
		want     *tmcons.WALMessage
		wantErr  bool
	}{
		{"successful EventDataRoundState", types.EventDataRoundState{
			Height: 2,
			Round:  1,
			Step:   "ronies",
		}, &tmcons.WALMessage{
			Sum: &tmcons.WALMessage_EventDataRoundState{
				EventDataRoundState: &tmproto.EventDataRoundState{
					Height: 2,
					Round:  1,
					Step:   "ronies",
				},
			},
		}, false},
		{"successful msgInfo", msgInfo{
			Msg: &BlockPartMessage{
				Height: 100,
				Round:  1,
				Part:   &parts,
			},
			PeerID: types.NodeID("string"),
		}, &tmcons.WALMessage{
			Sum: &tmcons.WALMessage_MsgInfo{
				MsgInfo: &tmcons.MsgInfo{
					Msg: tmcons.Message{
						Sum: &tmcons.Message_BlockPart{
							BlockPart: &tmcons.BlockPart{
								Height: 100,
								Round:  1,
								Part:   *pbParts,
							},
						},
					},
					PeerID: "string",
				},
			},
		}, false},
		{"successful timeoutInfo", timeoutInfo{
			Duration: time.Duration(100),
			Height:   1,
			Round:    1,
			Step:     1,
		}, &tmcons.WALMessage{
			Sum: &tmcons.WALMessage_TimeoutInfo{
				TimeoutInfo: &tmcons.TimeoutInfo{
					Duration: time.Duration(100),
					Height:   1,
					Round:    1,
					Step:     1,
				},
			},
		}, false},
		{"successful EndHeightMessage", EndHeightMessage{
			Height: 1,
		}, &tmcons.WALMessage{
			Sum: &tmcons.WALMessage_EndHeight{
				EndHeight: &tmcons.EndHeight{
					Height: 1,
				},
			},
		}, false},
		{"failure", nil, &tmcons.WALMessage{}, true},
	}
	for _, tt := range testsCases {
		tt := tt
		t.Run(tt.testName, func(t *testing.T) {
			pb, err := WALToProto(tt.msg)
			if tt.wantErr == true {
				assert.Equal(t, err != nil, tt.wantErr)
				return
			}
			assert.EqualValues(t, tt.want, pb, tt.testName)

			msg, err := WALFromProto(pb)

			if !tt.wantErr {
				require.NoError(t, err)
				assert.Equal(t, tt.msg, msg, tt.testName) // need the concrete type as WAL Message is a empty interface
			} else {
				require.Error(t, err, tt.testName)
			}
		})
	}
}

func TestConsMsgsVectors(t *testing.T) {
	date := time.Date(2018, 8, 30, 12, 0, 0, 0, time.UTC)
	psh := types.PartSetHeader{
		Total: 1,
		Hash:  []byte("add_more_exclamation_marks_code-"),
	}
	pbPsh := psh.ToProto()

	bi := types.BlockID{
		Hash:          []byte("add_more_exclamation_marks_code-"),
		PartSetHeader: psh,
	}

	pbBi := bi.ToProto()
	bits := bits.NewBitArray(1)
	pbBits := bits.ToProto()

	parts := types.Part{
		Index: 1,
		Bytes: []byte("test"),
		Proof: merkle.Proof{
			Total:    1,
			Index:    1,
			LeafHash: []byte("add_more_exclamation_marks_code-"),
			Aunts:    [][]byte{},
		},
	}
	pbParts, err := parts.ToProto()
	require.NoError(t, err)

	proposal := types.Proposal{
		Type:                  tmproto.ProposalType,
		Height:                1,
		CoreChainLockedHeight: 1,
		Round:                 1,
		POLRound:              1,
		BlockID:               bi,
		Timestamp:             date,
		Signature:             []byte("add_more_exclamation"),
	}
	pbProposal := proposal.ToProto()

	v := &types.Vote{
		ValidatorProTxHash: []byte("add_more_exclamation"),
		ValidatorIndex:     1,
		Height:             1,
		Round:              0,
		Type:               tmproto.PrecommitType,
		BlockID:            bi,
		VoteExtensions: types.VoteExtensions{
			tmproto.VoteExtensionType_DEFAULT: []types.VoteExtension{{Extension: []byte("extension")}},
		},
	}

	vpb := v.ToProto()

	testCases := []struct {
		testName string
		cMsg     proto.Message
		expBytes string
	}{
		{"NewRoundStep", &tmcons.Message{Sum: &tmcons.Message_NewRoundStep{NewRoundStep: &tmcons.NewRoundStep{
			Height:                1,
			Round:                 1,
			Step:                  1,
			SecondsSinceStartTime: 1,
			LastCommitRound:       1,
		}}}, "0a0a08011001180120012801"},
		{"NewRoundStep Max", &tmcons.Message{Sum: &tmcons.Message_NewRoundStep{NewRoundStep: &tmcons.NewRoundStep{
			Height:                math.MaxInt64,
			Round:                 math.MaxInt32,
			Step:                  math.MaxUint32,
			SecondsSinceStartTime: math.MaxInt64,
			LastCommitRound:       math.MaxInt32,
		}}}, "0a2608ffffffffffffffff7f10ffffffff0718ffffffff0f20ffffffffffffffff7f28ffffffff07"},
		{"NewValidBlock", &tmcons.Message{Sum: &tmcons.Message_NewValidBlock{
			NewValidBlock: &tmcons.NewValidBlock{
				Height: 1, Round: 1, BlockPartSetHeader: pbPsh, BlockParts: pbBits, IsCommit: false}}},
			"1231080110011a24080112206164645f6d6f72655f6578636c616d6174696f6e5f6d61726b735f636f64652d22050801120100"},
		{"Proposal", &tmcons.Message{Sum: &tmcons.Message_Proposal{Proposal: &tmcons.Proposal{Proposal: *pbProposal}}},
			"1a750a7308201001180120012a480a206164645f6d6f72655f6578636c616d6174696f6e5f6d61726b735f636f64652d1224080112206164645f6d6f72655f6578636c616d6174696f6e5f6d61726b735f636f64652d320608c0b89fdc053a146164645f6d6f72655f6578636c616d6174696f6ea00601"},
		{"ProposalPol", &tmcons.Message{Sum: &tmcons.Message_ProposalPol{
			ProposalPol: &tmcons.ProposalPOL{Height: 1, ProposalPolRound: 1}}},
			"2206080110011a00"},
		{"BlockPart", &tmcons.Message{Sum: &tmcons.Message_BlockPart{
			BlockPart: &tmcons.BlockPart{Height: 1, Round: 1, Part: *pbParts}}},
			"2a36080110011a3008011204746573741a26080110011a206164645f6d6f72655f6578636c616d6174696f6e5f6d61726b735f636f64652d"},
		{"Vote", &tmcons.Message{Sum: &tmcons.Message_Vote{
			Vote: &tmcons.Vote{Vote: vpb}}},
			"32750a730802100122480a206164645f6d6f72655f6578636c616d6174696f6e5f6d61726b735f636f64652d1224080112206164645f6d6f72655f6578636c616d6174696f6e5f6d61726b735f636f64652d32146164645f6d6f72655f6578636c616d6174696f6e38015a0b1209657874656e73696f6e"},
		{"HasVote", &tmcons.Message{Sum: &tmcons.Message_HasVote{
			HasVote: &tmcons.HasVote{Height: 1, Round: 1, Type: tmproto.PrevoteType, Index: 1}}},
			"3a080801100118012001"},
		{"HasVote", &tmcons.Message{Sum: &tmcons.Message_HasVote{
			HasVote: &tmcons.HasVote{Height: math.MaxInt64, Round: math.MaxInt32,
				Type: tmproto.PrevoteType, Index: math.MaxInt32}}},
			"3a1808ffffffffffffffff7f10ffffffff07180120ffffffff07"},
		{"VoteSetMaj23", &tmcons.Message{Sum: &tmcons.Message_VoteSetMaj23{
			VoteSetMaj23: &tmcons.VoteSetMaj23{Height: 1, Round: 1, Type: tmproto.PrevoteType, BlockID: pbBi}}},
			"425008011001180122480a206164645f6d6f72655f6578636c616d6174696f6e5f6d61726b735f636f64652d1224080112206164645f6d6f72655f6578636c616d6174696f6e5f6d61726b735f636f64652d"},
		{"VoteSetBits", &tmcons.Message{Sum: &tmcons.Message_VoteSetBits{
			VoteSetBits: &tmcons.VoteSetBits{Height: 1, Round: 1, Type: tmproto.PrevoteType, BlockID: pbBi, Votes: *pbBits}}},
			"4a5708011001180122480a206164645f6d6f72655f6578636c616d6174696f6e5f6d61726b735f636f64652d1224080112206164645f6d6f72655f6578636c616d6174696f6e5f6d61726b735f636f64652d2a050801120100"},
	}

	for _, tc := range testCases {
		tc := tc
		t.Run(tc.testName, func(t *testing.T) {
			bz, err := proto.Marshal(tc.cMsg)
			require.NoError(t, err)

			require.Equal(t, tc.expBytes, hex.EncodeToString(bz))
		})
	}
}

func TestVoteSetMaj23MessageValidateBasic(t *testing.T) {
	const (
		validSignedMsgType   tmproto.SignedMsgType = 0x01
		invalidSignedMsgType tmproto.SignedMsgType = 0x03
	)

	validBlockID := types.BlockID{}
	invalidBlockID := types.BlockID{
		Hash: bytes.HexBytes{},
		PartSetHeader: types.PartSetHeader{
			Total: 1,
			Hash:  []byte{0},
		},
	}

	testCases := []struct { // nolint: maligned
		expectErr      bool
		messageRound   int32
		messageHeight  int64
		testName       string
		messageType    tmproto.SignedMsgType
		messageBlockID types.BlockID
	}{
		{false, 0, 0, "Valid Message", validSignedMsgType, validBlockID},
		{true, -1, 0, "Invalid Message", validSignedMsgType, validBlockID},
		{true, 0, -1, "Invalid Message", validSignedMsgType, validBlockID},
		{true, 0, 0, "Invalid Message", invalidSignedMsgType, validBlockID},
		{true, 0, 0, "Invalid Message", validSignedMsgType, invalidBlockID},
	}

	for _, tc := range testCases {
		tc := tc
		t.Run(tc.testName, func(t *testing.T) {
			message := VoteSetMaj23Message{
				Height:  tc.messageHeight,
				Round:   tc.messageRound,
				Type:    tc.messageType,
				BlockID: tc.messageBlockID,
			}

			assert.Equal(t, tc.expectErr, message.ValidateBasic() != nil, "Validate Basic had an unexpected result")
		})
	}
}

func TestVoteSetBitsMessageValidateBasic(t *testing.T) {
	testCases := []struct {
		malleateFn func(*VoteSetBitsMessage)
		expErr     string
	}{
		{func(msg *VoteSetBitsMessage) {}, ""},
		{func(msg *VoteSetBitsMessage) { msg.Height = -1 }, "negative Height"},
		{func(msg *VoteSetBitsMessage) { msg.Type = 0x03 }, "invalid Type"},
		{func(msg *VoteSetBitsMessage) {
			msg.BlockID = types.BlockID{
				Hash: bytes.HexBytes{},
				PartSetHeader: types.PartSetHeader{
					Total: 1,
					Hash:  []byte{0},
				},
			}
		}, "wrong BlockID: wrong PartSetHeader: wrong Hash:"},
		{func(msg *VoteSetBitsMessage) { msg.Votes = bits.NewBitArray(types.MaxVotesCount + 1) },
			"votes bit array is too big: 10001, max: 10000"},
	}

	for i, tc := range testCases {
		tc := tc
		t.Run(fmt.Sprintf("#%d", i), func(t *testing.T) {
			msg := &VoteSetBitsMessage{
				Height:  1,
				Round:   0,
				Type:    0x01,
				Votes:   bits.NewBitArray(1),
				BlockID: types.BlockID{},
			}

			tc.malleateFn(msg)
			err := msg.ValidateBasic()
			if tc.expErr != "" && assert.Error(t, err) {
				assert.Contains(t, err.Error(), tc.expErr)
			}
		})
	}
}

func TestNewRoundStepMessageValidateBasic(t *testing.T) {
	testCases := []struct { // nolint: maligned
		expectErr              bool
		messageRound           int32
		messageLastCommitRound int32
		messageHeight          int64
		testName               string
		messageStep            cstypes.RoundStepType
	}{
		{false, 0, 0, 0, "Valid Message", cstypes.RoundStepNewHeight},
		{true, -1, 0, 0, "Negative round", cstypes.RoundStepNewHeight},
		{true, 0, 0, -1, "Negative height", cstypes.RoundStepNewHeight},
		{true, 0, 0, 0, "Invalid Step", cstypes.RoundStepApplyCommit + 1},
		// The following cases will be handled by ValidateHeight
		{false, 0, 0, 1, "H == 1 but LCR != -1 ", cstypes.RoundStepNewHeight},
		{false, 0, -1, 2, "H > 1 but LCR < 0", cstypes.RoundStepNewHeight},
	}

	for _, tc := range testCases {
		tc := tc
		t.Run(tc.testName, func(t *testing.T) {
			message := NewRoundStepMessage{
				Height:          tc.messageHeight,
				Round:           tc.messageRound,
				Step:            tc.messageStep,
				LastCommitRound: tc.messageLastCommitRound,
			}

			err := message.ValidateBasic()
			if tc.expectErr {
				require.Error(t, err)
			} else {
				require.NoError(t, err)
			}
		})
	}
}

func TestNewRoundStepMessageValidateHeight(t *testing.T) {
	initialHeight := int64(10)
	testCases := []struct { // nolint: maligned
		expectErr              bool
		messageLastCommitRound int32
		messageHeight          int64
		testName               string
	}{
		{false, 0, 11, "Valid Message"},
		{true, 0, -1, "Negative height"},
		{true, 0, 0, "Zero height"},
		{true, 0, 10, "Initial height but LCR != -1 "},
		{true, -1, 11, "Normal height but LCR < 0"},
	}

	for _, tc := range testCases {
		tc := tc
		t.Run(tc.testName, func(t *testing.T) {
			message := NewRoundStepMessage{
				Height:          tc.messageHeight,
				Round:           0,
				Step:            cstypes.RoundStepNewHeight,
				LastCommitRound: tc.messageLastCommitRound,
			}

			err := message.ValidateHeight(initialHeight)
			if tc.expectErr {
				require.Error(t, err)
			} else {
				require.NoError(t, err)
			}
		})
	}
}

func TestNewValidBlockMessageValidateBasic(t *testing.T) {
	testCases := []struct {
		malleateFn func(*NewValidBlockMessage)
		expErr     string
	}{
		{func(msg *NewValidBlockMessage) {}, ""},
		{func(msg *NewValidBlockMessage) { msg.Height = -1 }, "negative Height"},
		{func(msg *NewValidBlockMessage) { msg.Round = -1 }, "negative Round"},
		{
			func(msg *NewValidBlockMessage) { msg.BlockPartSetHeader.Total = 2 },
			"blockParts bit array size 1 not equal to BlockPartSetHeader.Total 2",
		},
		{
			func(msg *NewValidBlockMessage) {
				msg.BlockPartSetHeader.Total = 0
				msg.BlockParts = bits.NewBitArray(0)
			},
			"empty blockParts",
		},
		{
			func(msg *NewValidBlockMessage) { msg.BlockParts = bits.NewBitArray(int(types.MaxBlockPartsCount) + 1) },
			"blockParts bit array size 1602 not equal to BlockPartSetHeader.Total 1",
		},
	}

	for i, tc := range testCases {
		tc := tc
		t.Run(fmt.Sprintf("#%d", i), func(t *testing.T) {
			msg := &NewValidBlockMessage{
				Height: 1,
				Round:  0,
				BlockPartSetHeader: types.PartSetHeader{
					Total: 1,
				},
				BlockParts: bits.NewBitArray(1),
			}

			tc.malleateFn(msg)
			err := msg.ValidateBasic()
			if tc.expErr != "" && assert.Error(t, err) {
				assert.Contains(t, err.Error(), tc.expErr)
			}
		})
	}
}

func TestProposalPOLMessageValidateBasic(t *testing.T) {
	testCases := []struct {
		malleateFn func(*ProposalPOLMessage)
		expErr     string
	}{
		{func(msg *ProposalPOLMessage) {}, ""},
		{func(msg *ProposalPOLMessage) { msg.Height = -1 }, "negative Height"},
		{func(msg *ProposalPOLMessage) { msg.ProposalPOLRound = -1 }, "negative ProposalPOLRound"},
		{func(msg *ProposalPOLMessage) { msg.ProposalPOL = bits.NewBitArray(0) }, "empty ProposalPOL bit array"},
		{func(msg *ProposalPOLMessage) { msg.ProposalPOL = bits.NewBitArray(types.MaxVotesCount + 1) },
			"proposalPOL bit array is too big: 10001, max: 10000"},
	}

	for i, tc := range testCases {
		tc := tc
		t.Run(fmt.Sprintf("#%d", i), func(t *testing.T) {
			msg := &ProposalPOLMessage{
				Height:           1,
				ProposalPOLRound: 1,
				ProposalPOL:      bits.NewBitArray(1),
			}

			tc.malleateFn(msg)
			err := msg.ValidateBasic()
			if tc.expErr != "" && assert.Error(t, err) {
				assert.Contains(t, err.Error(), tc.expErr)
			}
		})
	}
}

func TestBlockPartMessageValidateBasic(t *testing.T) {
	testPart := new(types.Part)
	testPart.Proof.LeafHash = crypto.Checksum([]byte("leaf"))
	testCases := []struct {
		testName      string
		messageHeight int64
		messageRound  int32
		messagePart   *types.Part
		expectErr     bool
	}{
		{"Valid Message", 0, 0, testPart, false},
		{"Invalid Message", -1, 0, testPart, true},
		{"Invalid Message", 0, -1, testPart, true},
	}

	for _, tc := range testCases {
		tc := tc
		t.Run(tc.testName, func(t *testing.T) {
			message := BlockPartMessage{
				Height: tc.messageHeight,
				Round:  tc.messageRound,
				Part:   tc.messagePart,
			}

			assert.Equal(t, tc.expectErr, message.ValidateBasic() != nil, "Validate Basic had an unexpected result")
		})
	}

	message := BlockPartMessage{Height: 0, Round: 0, Part: new(types.Part)}
	message.Part.Index = 1

	assert.Equal(t, true, message.ValidateBasic() != nil, "Validate Basic had an unexpected result")
}

func TestHasVoteMessageValidateBasic(t *testing.T) {
	const (
		validSignedMsgType   tmproto.SignedMsgType = 0x01
		invalidSignedMsgType tmproto.SignedMsgType = 0x03
	)

	testCases := []struct { // nolint: maligned
		expectErr     bool
		messageRound  int32
		messageIndex  int32
		messageHeight int64
		testName      string
		messageType   tmproto.SignedMsgType
	}{
		{false, 0, 0, 0, "Valid Message", validSignedMsgType},
		{true, -1, 0, 0, "Invalid Message", validSignedMsgType},
		{true, 0, -1, 0, "Invalid Message", validSignedMsgType},
		{true, 0, 0, 0, "Invalid Message", invalidSignedMsgType},
		{true, 0, 0, -1, "Invalid Message", validSignedMsgType},
	}

	for _, tc := range testCases {
		tc := tc
		t.Run(tc.testName, func(t *testing.T) {
			message := HasVoteMessage{
				Height: tc.messageHeight,
				Round:  tc.messageRound,
				Type:   tc.messageType,
				Index:  tc.messageIndex,
			}

			assert.Equal(t, tc.expectErr, message.ValidateBasic() != nil, "Validate Basic had an unexpected result")
		})
	}
}<|MERGE_RESOLUTION|>--- conflicted
+++ resolved
@@ -66,7 +66,6 @@
 	}
 	pbProposal := proposal.ToProto()
 
-<<<<<<< HEAD
 	quorumHash := crypto.RandQuorumHash()
 	pv := types.NewMockPVForQuorum(quorumHash)
 	pk, err := pv.GetPubKey(ctx, quorumHash)
@@ -82,14 +81,9 @@
 		1,
 		1,
 		2,
-		types.BlockID{},
+		bi,
 		types.StateID{},
 	)
-=======
-	pv := types.NewMockPV()
-	vote, err := factory.MakeVote(ctx, pv, factory.DefaultTestChainID,
-		0, 1, 0, 2, bi, time.Now())
->>>>>>> d433ebe6
 	require.NoError(t, err)
 	pbVote := vote.ToProto()
 
