package consensus

import (
	"bytes"
	"context"
	"strconv"
	"testing"
	"time"

	"github.com/stretchr/testify/assert"
	"github.com/stretchr/testify/mock"
	"github.com/stretchr/testify/require"

	"github.com/tendermint/tendermint/abci/example/kvstore"
	abci "github.com/tendermint/tendermint/abci/types"
	abcimocks "github.com/tendermint/tendermint/abci/types/mocks"
	"github.com/tendermint/tendermint/crypto"
	cstypes "github.com/tendermint/tendermint/internal/consensus/types"
	"github.com/tendermint/tendermint/internal/eventbus"
	tmpubsub "github.com/tendermint/tendermint/internal/pubsub"
	tmquery "github.com/tendermint/tendermint/internal/pubsub/query"
	"github.com/tendermint/tendermint/internal/test/factory"
	tmbytes "github.com/tendermint/tendermint/libs/bytes"
	"github.com/tendermint/tendermint/libs/log"
	tmrand "github.com/tendermint/tendermint/libs/rand"
	tmtime "github.com/tendermint/tendermint/libs/time"
	tmproto "github.com/tendermint/tendermint/proto/tendermint/types"
	"github.com/tendermint/tendermint/types"
)

/*

ProposeSuite
x * TestProposerSelection0 - round robin ordering, round 0
x * TestProposerSelection2 - round robin ordering, round 2++
x * TestEnterProposeNoValidator - timeout into prevote round
x * TestEnterPropose - finish propose without timing out (we have the proposal)
x * TestBadProposal - 2 vals, bad proposal (bad block state hash), should prevote and precommit nil
x * TestOversizedBlock - block with too many txs should be rejected
FullRoundSuite
x * TestFullRound1 - 1 val, full successful round
x * TestFullRoundNil - 1 val, full round of nil
x * TestFullRound2 - 2 vals, both required for full round
LockSuite
x * TestStateLock_NoPOL - 2 vals, 4 rounds. one val locked, precommits nil every round except first.
x * TestStateLock_POLUpdateLock - 4 vals, one precommits,
other 3 polka at next round, so we unlock and precomit the polka
x * TestStateLock_POLRelock - 4 vals, polka in round 1 and polka in round 2.
Ensure validator updates locked round.
x_*_TestStateLock_POLDoesNotUnlock 4 vals, one precommits, other 3 polka nil at
next round, so we precommit nil but maintain lock
x * TestStateLock_MissingProposalWhenPOLSeenDoesNotUpdateLock - 4 vals, 1 misses proposal but sees POL.
x * TestStateLock_MissingProposalWhenPOLSeenDoesNotUnlock - 4 vals, 1 misses proposal but sees POL.
x * TestStateLock_POLSafety1 - 4 vals. We shouldn't change lock based on polka at earlier round
x * TestStateLock_POLSafety2 - 4 vals. After unlocking, we shouldn't relock based on polka at earlier round
x_*_TestState_PrevotePOLFromPreviousRound 4 vals, prevote a proposal if a POL was seen for it in a previous round.
  * TestNetworkLock - once +1/3 precommits, network should be locked
  * TestNetworkLockPOL - once +1/3 precommits, the block with more recent polka is committed
SlashingSuite
x * TestStateSlashing_Prevotes - a validator prevoting twice in a round gets slashed
x * TestStateSlashing_Precommits - a validator precomitting twice in a round gets slashed
CatchupSuite
  * TestCatchup - if we might be behind and we've seen any 2/3 prevotes, round skip to new round, precommit, or prevote
HaltSuite
x * TestHalt1 - if we see +2/3 precommits after timing out into new round, we should still commit

*/

//----------------------------------------------------------------------------------------------------
// ProposeSuite

func TestStateProposerSelection0(t *testing.T) {
	ctx, cancel := context.WithCancel(context.Background())
	defer cancel()
	config := configSetup(t)

	cs1, vss := makeState(ctx, t, makeStateArgs{config: config})
	height, round := cs1.Height, cs1.Round

	newRoundCh := subscribe(ctx, t, cs1.eventBus, types.EventQueryNewRound)
	proposalCh := subscribe(ctx, t, cs1.eventBus, types.EventQueryCompleteProposal)

	startTestRound(ctx, cs1, height, round)

	// Wait for new round so proposer is set.
	ensureNewRound(t, newRoundCh, height, round)

	// Commit a block and ensure proposer for the next height is correct.
	prop := cs1.GetRoundState().Validators.GetProposer()
	proTxHash, err := cs1.privValidator.GetProTxHash(ctx)
	require.NoError(t, err)
	require.Truef(t, bytes.Equal(prop.ProTxHash, proTxHash), "expected proposer to be validator %d. Got %X", 0, prop.ProTxHash.ShortString())

	// Wait for complete proposal.
	ensureNewProposal(t, proposalCh, height, round)

	rs := cs1.GetRoundState()
	signAddVotes(ctx, t, cs1, tmproto.PrecommitType, config.ChainID(), types.BlockID{
		Hash:          rs.ProposalBlock.Hash(),
		PartSetHeader: rs.ProposalBlockParts.Header(),
	}, vss[1:]...)

	// Wait for new round so next validator is set.
	ensureNewRound(t, newRoundCh, height+1, 0)

	prop = cs1.GetRoundState().Validators.GetProposer()
	proTxHash, err = vss[1].GetProTxHash(ctx)
	require.NoError(t, err)
	require.True(t, bytes.Equal(prop.ProTxHash, proTxHash), "expected proposer to be validator %d. Got %X", 1, prop.ProTxHash.ShortString())
}

// Now let's do it all again, but starting from round 2 instead of 0
func TestStateProposerSelection2(t *testing.T) {
	config := configSetup(t)

	ctx, cancel := context.WithCancel(context.Background())
	defer cancel()
	cs1, vss := makeState(ctx, t, makeStateArgs{config: config}) // test needs more work for more than 3 validators
	height := cs1.Height
	newRoundCh := subscribe(ctx, t, cs1.eventBus, types.EventQueryNewRound)

	// this time we jump in at round 2
	incrementRound(vss[1:]...)
	incrementRound(vss[1:]...)

	var round int32 = 2
	startTestRound(ctx, cs1, height, round)

	ensureNewRound(t, newRoundCh, height, round) // wait for the new round

	// everyone just votes nil. we get a new proposer each round
	for i := int32(0); int(i) < len(vss); i++ {
		prop := cs1.GetRoundState().Validators.GetProposer()
		proTxHash, err := vss[int(i+round)%len(vss)].GetProTxHash(ctx)
		require.NoError(t, err)
		correctProposer := proTxHash
		require.True(t, bytes.Equal(prop.ProTxHash, correctProposer),
			"expected RoundState.Validators.GetProposer() to be validator %d. Got %X",
			int(i+2)%len(vss),
			prop.ProTxHash)

		signAddVotes(ctx, t, cs1, tmproto.PrecommitType, config.ChainID(), types.BlockID{}, vss[1:]...)
		ensureNewRound(t, newRoundCh, height, i+round+1) // wait for the new round event each round
		incrementRound(vss[1:]...)
	}

}

// a non-validator should timeout into the prevote round
func TestStateEnterProposeNoPrivValidator(t *testing.T) {
	config := configSetup(t)
	ctx, cancel := context.WithCancel(context.Background())
	defer cancel()

	cs, _ := makeState(ctx, t, makeStateArgs{config: config, validators: 1})
	cs.SetPrivValidator(ctx, nil)
	height, round := cs.Height, cs.Round

	// Listen for propose timeout event
	timeoutCh := subscribe(ctx, t, cs.eventBus, types.EventQueryTimeoutPropose)

	startTestRound(ctx, cs, height, round)

	// if we're not a validator, EnterPropose should timeout
	ensureNewTimeout(t, timeoutCh, height, round, cs.state.ConsensusParams.Timeout.ProposeTimeout(round).Nanoseconds())

	if cs.GetRoundState().Proposal != nil {
		t.Error("Expected to make no proposal, since no privValidator")
	}
}

// a validator should not timeout of the prevote round (TODO: unless the block is really big!)
func TestStateEnterProposeYesPrivValidator(t *testing.T) {
	config := configSetup(t)
	ctx, cancel := context.WithCancel(context.Background())
	defer cancel()

	cs, _ := makeState(ctx, t, makeStateArgs{config: config, validators: 1})
	height, round := cs.Height, cs.Round

	// Listen for propose timeout event

	timeoutCh := subscribe(ctx, t, cs.eventBus, types.EventQueryTimeoutPropose)
	proposalCh := subscribe(ctx, t, cs.eventBus, types.EventQueryCompleteProposal)

	cs.enterNewRound(ctx, height, round)
	cs.startRoutines(ctx, 3)

	ensureNewProposal(t, proposalCh, height, round)

	// Check that Proposal, ProposalBlock, ProposalBlockParts are set.
	rs := cs.GetRoundState()
	if rs.Proposal == nil {
		t.Error("rs.Proposal should be set")
	}
	if rs.ProposalBlock == nil {
		t.Error("rs.ProposalBlock should be set")
	}
	if rs.ProposalBlockParts.Total() == 0 {
		t.Error("rs.ProposalBlockParts should be set")
	}

	// if we're a validator, enterPropose should not timeout
	ensureNoNewTimeout(t, timeoutCh, cs.state.ConsensusParams.Timeout.ProposeTimeout(round).Nanoseconds())
}

func TestStateBadProposal(t *testing.T) {
	config := configSetup(t)
	ctx, cancel := context.WithCancel(context.Background())
	defer cancel()

	cs1, vss := makeState(ctx, t, makeStateArgs{config: config, validators: 2})
	height, round := cs1.Height, cs1.Round
	vs2 := vss[1]

	partSize := types.BlockPartSizeBytes

	proposalCh := subscribe(ctx, t, cs1.eventBus, types.EventQueryCompleteProposal)
	voteCh := subscribe(ctx, t, cs1.eventBus, types.EventQueryVote)

	propBlock, err := cs1.createProposalBlock(ctx) // changeProposer(t, cs1, vs2)
	require.NoError(t, err)

	// make the second validator the proposer by incrementing round
	round++
	incrementRound(vss[1:]...)

	stateHashSize := 32
	if len(propBlock.AppHash) > 0 {
		stateHashSize = len(propBlock.AppHash)
	}
	stateHash := make(tmbytes.HexBytes, stateHashSize)
	copy(stateHash, propBlock.AppHash)
	stateHash[0] = (stateHash[0] + 1) % 255
	propBlock.AppHash = stateHash
	propBlockParts, err := propBlock.MakePartSet(partSize)
	require.NoError(t, err)
	blockID := types.BlockID{Hash: propBlock.Hash(), PartSetHeader: propBlockParts.Header()}
	proposal := types.NewProposal(vs2.Height, 1, round, -1, blockID, propBlock.Header.Time)
	p := proposal.ToProto()
	_, err = vs2.SignProposal(ctx, config.ChainID(), cs1.Validators.QuorumType, cs1.Validators.QuorumHash, p)
	require.NoError(t, err)

	proposal.Signature = p.Signature

	// set the proposal block
	err = cs1.SetProposalAndBlock(ctx, proposal, propBlock, propBlockParts, "some peer")
	require.NoError(t, err)

	// start the machine
	startTestRound(ctx, cs1, height, round)

	// wait for proposal
	ensureProposal(t, proposalCh, height, round, blockID)

	// wait for prevote
	ensurePrevoteMatch(t, voteCh, height, round, nil)

	// add bad prevote from vs2 and wait for it
	signAddVotes(ctx, t, cs1, tmproto.PrevoteType, config.ChainID(), blockID, vs2)
	ensurePrevote(t, voteCh, height, round)

	// wait for precommit
	ensurePrecommit(t, voteCh, height, round)
	validatePrecommit(ctx, t, cs1, round, -1, vss[0], nil, nil)
	signAddVotes(ctx, t, cs1, tmproto.PrecommitType, config.ChainID(), blockID, vs2)
}

// TestStateProposalTime tries to sign and vote on proposal with invalid time.
func TestStateProposalTime(t *testing.T) {
	ctx, cancel := context.WithCancel(context.Background())
	defer cancel()

	config := configSetup(t)

	cs1, _ := makeState(ctx, t, makeStateArgs{config: config, validators: 1})
	height, round := cs1.Height, cs1.Round
	cs1.config.ProposedBlockTimeWindow = 1 * time.Second
	cs1.config.DontAutoPropose = true
	cs1.config.CreateEmptyBlocksInterval = 0

	newRoundCh := subscribe(ctx, t, cs1.eventBus, types.EventQueryNewRound)

	cs1.mtx.Lock()
	startTestRound(ctx, cs1, height, round)
	cs1.mtx.Unlock()

	// Wait for new round so proposer is set.
	ensureNewRound(t, newRoundCh, height, round)

	testCases := []struct {
		blockTimeFunc  func(*State) time.Time
		sleep          time.Duration
		expectNewBlock bool
	}{
		{ // TEST 0: EVERYTHING GOES FINE
			expectNewBlock: false,
		},
		{ // TEST 1: BLOCK TIME IS IN FUTURE
			blockTimeFunc:  func(s *State) time.Time { return time.Now().Add(s.config.ProposedBlockTimeWindow + 24*time.Hour) },
			expectNewBlock: true,
		},
		{ // TEST 2: BLOCK TIME IS OLDER THAN PREVIOUS BLOCK TIME
			blockTimeFunc:  func(s *State) time.Time { return s.state.LastBlockTime.Add(-1 * time.Second) },
			expectNewBlock: true,
		},
		{ // TEST 3: BLOCK TIME IS IN THE PAST, PROPOSAL IS NEW
			blockTimeFunc:  nil,
			sleep:          cs1.config.ProposedBlockTimeWindow + 1*time.Millisecond,
			expectNewBlock: true,
		},
	}

	for id, tc := range testCases {
		t.Run(strconv.Itoa(id), func(t *testing.T) {
			height, round = cs1.Height, cs1.Round
			cs := cs1
			// Generate proposal block
			cs.mtx.Lock()
			propBlock, err := cs.createProposalBlock(ctx)
			require.NoError(t, err)
			if tc.blockTimeFunc != nil {
				propBlock.Time = tc.blockTimeFunc(cs)
			}
			parSet, err := propBlock.MakePartSet(types.BlockPartSizeBytes)
			blockID := types.BlockID{Hash: propBlock.Hash(), PartSetHeader: parSet.Header()}
			require.NoError(t, err)
			cs.ValidBlock = propBlock
			cs.ValidBlockParts = parSet

			// sleep if needed
			time.Sleep(tc.sleep)

			// Wait for complete proposal.
			cs.enterPropose(ctx, height, round)
			cs.mtx.Unlock()

			ensureNewRound(t, newRoundCh, height+1, 0)

			if tc.expectNewBlock {
				assert.NotEqual(t, blockID, cs.LastCommit.BlockID, "expected that block will be regenerated")
			} else {
				assert.Equal(t, blockID, cs.LastCommit.BlockID, "expected that block will not change")
			}
		})
	}
}

func TestStateOversizedBlock(t *testing.T) {
	config := configSetup(t)
	ctx, cancel := context.WithCancel(context.Background())
	defer cancel()

	cs1, vss := makeState(ctx, t, makeStateArgs{config: config, validators: 2})
	cs1.state.ConsensusParams.Block.MaxBytes = 2000
	height, round := cs1.Height, cs1.Round
	vs2 := vss[1]

	partSize := types.BlockPartSizeBytes

	timeoutProposeCh := subscribe(ctx, t, cs1.eventBus, types.EventQueryTimeoutPropose)
	voteCh := subscribe(ctx, t, cs1.eventBus, types.EventQueryVote)

	propBlock, err := cs1.createProposalBlock(ctx)
	require.NoError(t, err)
	propBlock.Data.Txs = []types.Tx{tmrand.Bytes(2001)}
	propBlock.Header.DataHash = propBlock.Data.Hash()

	// make the second validator the proposer by incrementing round
	round++
	incrementRound(vss[1:]...)

	propBlockParts, err := propBlock.MakePartSet(partSize)
	require.NoError(t, err)
	blockID := types.BlockID{Hash: propBlock.Hash(), PartSetHeader: propBlockParts.Header()}
	proposal := types.NewProposal(height, 1, round, -1, blockID, propBlock.Header.Time)
	p := proposal.ToProto()
	_, err = vs2.SignProposal(ctx, config.ChainID(), cs1.Validators.QuorumType,
		cs1.Validators.QuorumHash, p)
	require.NoError(t, err)
	proposal.Signature = p.Signature

	totalBytes := 0
	for i := 0; i < int(propBlockParts.Total()); i++ {
		part := propBlockParts.GetPart(i)
		totalBytes += len(part.Bytes)
	}

	err = cs1.SetProposalAndBlock(ctx, proposal, propBlock, propBlockParts, "some peer")
	require.NoError(t, err)

	// start the machine
	startTestRound(ctx, cs1, height, round)

	// c1 should log an error with the block part message as it exceeds the consensus params. The
	// block is not added to cs.ProposalBlock so the node timeouts.
	ensureNewTimeout(t, timeoutProposeCh, height, round, cs1.proposeTimeout(round).Nanoseconds())

	// and then should send nil prevote and precommit regardless of whether other validators prevote and
	// precommit on it
	ensurePrevoteMatch(t, voteCh, height, round, nil)
	signAddVotes(ctx, t, cs1, tmproto.PrevoteType, config.ChainID(), blockID, vs2)
	ensurePrevote(t, voteCh, height, round)
	ensurePrecommit(t, voteCh, height, round)
	validatePrecommit(ctx, t, cs1, round, -1, vss[0], nil, nil)
	signAddVotes(ctx, t, cs1, tmproto.PrecommitType, config.ChainID(), blockID, vs2)
}

//----------------------------------------------------------------------------------------------------
// FullRoundSuite

// propose, prevote, and precommit a block
func TestStateFullRound1(t *testing.T) {
	config := configSetup(t)
	ctx, cancel := context.WithCancel(context.Background())
	defer cancel()

	cs, vss := makeState(ctx, t, makeStateArgs{config: config, validators: 1})
	height, round := cs.Height, cs.Round

	voteCh := subscribe(ctx, t, cs.eventBus, types.EventQueryVote)
	propCh := subscribe(ctx, t, cs.eventBus, types.EventQueryCompleteProposal)
	newRoundCh := subscribe(ctx, t, cs.eventBus, types.EventQueryNewRound)

	// Maybe it would be better to call explicitly startRoutines(4)
	startTestRound(ctx, cs, height, round)

	ensureNewRound(t, newRoundCh, height, round)

	propBlock := ensureNewProposal(t, propCh, height, round)

	ensurePrevoteMatch(t, voteCh, height, round, propBlock.Hash) // wait for prevote

	ensurePrecommit(t, voteCh, height, round) // wait for precommit

	// we're going to roll right into new height
	ensureNewRound(t, newRoundCh, height+1, 0)

	validateLastCommit(ctx, t, cs, vss[0], propBlock.Hash)
}

// nil is proposed, so prevote and precommit nil
func TestStateFullRoundNil(t *testing.T) {
	config := configSetup(t)
	ctx, cancel := context.WithCancel(context.Background())
	defer cancel()

	cs, _ := makeState(ctx, t, makeStateArgs{config: config, validators: 1})
	height, round := cs.Height, cs.Round

	voteCh := subscribe(ctx, t, cs.eventBus, types.EventQueryVote)

	cs.enterPrevote(ctx, height, round, false)
	cs.startRoutines(ctx, 4)

	ensurePrevoteMatch(t, voteCh, height, round, nil)   // prevote
	ensurePrecommitMatch(t, voteCh, height, round, nil) // precommit
}

// run through propose, prevote, precommit commit with two validators
// where the first validator has to wait for votes from the second
func TestStateFullRound2(t *testing.T) {
	config := configSetup(t)
	ctx, cancel := context.WithCancel(context.Background())
	defer cancel()

	cs1, vss := makeState(ctx, t, makeStateArgs{config: config, validators: 2})
	vs2 := vss[1]
	height, round := cs1.Height, cs1.Round

	voteCh := subscribe(ctx, t, cs1.eventBus, types.EventQueryVote)
	newBlockCh := subscribe(ctx, t, cs1.eventBus, types.EventQueryNewBlock)

	// start round and wait for propose and prevote
	startTestRound(ctx, cs1, height, round)

	ensurePrevote(t, voteCh, height, round) // prevote

	// we should be stuck in limbo waiting for more prevotes
	rs := cs1.GetRoundState()
	blockID := types.BlockID{Hash: rs.ProposalBlock.Hash(), PartSetHeader: rs.ProposalBlockParts.Header()}

	// prevote arrives from vs2:
	signAddVotes(ctx, t, cs1, tmproto.PrevoteType, config.ChainID(), blockID, vs2)
	ensurePrevote(t, voteCh, height, round) // prevote

	ensurePrecommit(t, voteCh, height, round) // precommit
	// the proposed block should now be locked and our precommit added
	validatePrecommit(ctx, t, cs1, 0, 0, vss[0], blockID.Hash, blockID.Hash)

	// we should be stuck in limbo waiting for more precommits

	// precommit arrives from vs2:
	signAddVotes(ctx, t, cs1, tmproto.PrecommitType, config.ChainID(), blockID, vs2)
	ensurePrecommit(t, voteCh, height, round)

	// wait to finish commit, propose in next height
	ensureNewBlock(t, newBlockCh, height)
}

//------------------------------------------------------------------------------------------
// LockSuite

// two validators, 4 rounds.
// two vals take turns proposing. val1 locks on first one, precommits nil on everything else
func TestStateLock_NoPOL(t *testing.T) {
	config := configSetup(t)
	ctx, cancel := context.WithCancel(context.Background())
	defer cancel()

	cs1, vss := makeState(ctx, t, makeStateArgs{config: config, validators: 2})
	vs2 := vss[1]
	height, round := cs1.Height, cs1.Round

	partSize := types.BlockPartSizeBytes

	timeoutProposeCh := subscribe(ctx, t, cs1.eventBus, types.EventQueryTimeoutPropose)
	timeoutWaitCh := subscribe(ctx, t, cs1.eventBus, types.EventQueryTimeoutWait)
	voteCh := subscribe(ctx, t, cs1.eventBus, types.EventQueryVote)
	proposalCh := subscribe(ctx, t, cs1.eventBus, types.EventQueryCompleteProposal)
	newRoundCh := subscribe(ctx, t, cs1.eventBus, types.EventQueryNewRound)

	/*
		Round1 (cs1, B) // B B // B B2
	*/

	// start round and wait for prevote
	cs1.enterNewRound(ctx, height, round)
	cs1.startRoutines(ctx, 0)

	ensureNewRound(t, newRoundCh, height, round)

	ensureNewProposal(t, proposalCh, height, round)
	roundState := cs1.GetRoundState()
	initialBlockID := types.BlockID{
		Hash:          roundState.ProposalBlock.Hash(),
		PartSetHeader: roundState.ProposalBlockParts.Header(),
	}

	ensurePrevote(t, voteCh, height, round) // prevote

	// we should now be stuck in limbo forever, waiting for more prevotes
	// prevote arrives from vs2:
	signAddVotes(ctx, t, cs1, tmproto.PrevoteType, config.ChainID(), initialBlockID, vs2)
	ensurePrevote(t, voteCh, height, round) // prevote
	validatePrevote(ctx, t, cs1, round, vss[0], initialBlockID.Hash)

	// the proposed block should now be locked and our precommit added
	ensurePrecommit(t, voteCh, height, round)
	validatePrecommit(ctx, t, cs1, round, round, vss[0], initialBlockID.Hash, initialBlockID.Hash)

	// we should now be stuck in limbo forever, waiting for more precommits
	// lets add one for a different block
	hash := make([]byte, len(initialBlockID.Hash))
	copy(hash, initialBlockID.Hash)
	hash[0] = (hash[0] + 1) % 255
	signAddVotes(ctx, t, cs1, tmproto.PrecommitType, config.ChainID(), types.BlockID{
		Hash:          hash,
		PartSetHeader: initialBlockID.PartSetHeader,
	}, vs2)
	ensurePrecommit(t, voteCh, height, round) // precommit

	// (note we're entering precommit for a second time this round)
	// but with invalid args. then we enterPrecommitWait, and the timeout to new round
	ensureNewTimeout(t, timeoutWaitCh, height, round, cs1.voteTimeout(round).Nanoseconds())

	///

	round++ // moving to the next round
	ensureNewRound(t, newRoundCh, height, round)
	/*
		Round2 (cs1, B) // B B2
	*/

	incrementRound(vs2)

	// now we're on a new round and not the proposer, so wait for timeout
	ensureNewTimeout(t, timeoutProposeCh, height, round, cs1.proposeTimeout(round).Nanoseconds())

	rs := cs1.GetRoundState()

	require.Nil(t, rs.ProposalBlock, "Expected proposal block to be nil")

	// we should have prevoted nil since we did not see a proposal in the round.
	ensurePrevote(t, voteCh, height, round)
	validatePrevote(ctx, t, cs1, round, vss[0], nil)

	// add a conflicting prevote from the other validator
	partSet, err := rs.LockedBlock.MakePartSet(partSize)
	require.NoError(t, err)
	conflictingBlockID := types.BlockID{Hash: hash, PartSetHeader: partSet.Header()}
	signAddVotes(ctx, t, cs1, tmproto.PrevoteType, config.ChainID(), conflictingBlockID, vs2)
	ensurePrevote(t, voteCh, height, round)

	// now we're going to enter prevote again, but with invalid args
	// and then prevote wait, which should timeout. then wait for precommit
	ensureNewTimeout(t, timeoutWaitCh, height, round, cs1.voteTimeout(round).Nanoseconds())
	// the proposed block should still be locked block.
	// we should precommit nil and be locked on the proposal.
	ensurePrecommit(t, voteCh, height, round)
	validatePrecommit(ctx, t, cs1, round, 0, vss[0], nil, initialBlockID.Hash)

	// add conflicting precommit from vs2
	signAddVotes(ctx, t, cs1, tmproto.PrecommitType, config.ChainID(), conflictingBlockID, vs2)
	ensurePrecommit(t, voteCh, height, round)

	// (note we're entering precommit for a second time this round, but with invalid args
	// then we enterPrecommitWait and timeout into NewRound
	ensureNewTimeout(t, timeoutWaitCh, height, round, cs1.voteTimeout(round).Nanoseconds())

	round++ // entering new round
	ensureNewRound(t, newRoundCh, height, round)
	/*
		Round3 (vs2, _) // B, B2
	*/

	incrementRound(vs2)

	ensureNewProposal(t, proposalCh, height, round)
	rs = cs1.GetRoundState()

	// now we're on a new round and are the proposer
	require.True(t, bytes.Equal(rs.ProposalBlock.Hash(), rs.LockedBlock.Hash()),
		"Expected proposal block to be locked block. Got %v, Expected %v",
		rs.ProposalBlock,
		rs.LockedBlock)

	ensurePrevote(t, voteCh, height, round) // prevote
	validatePrevote(ctx, t, cs1, round, vss[0], rs.LockedBlock.Hash())
	partSet, err = rs.ProposalBlock.MakePartSet(partSize)
	require.NoError(t, err)
	newBlockID := types.BlockID{Hash: hash, PartSetHeader: partSet.Header()}
	signAddVotes(ctx, t, cs1, tmproto.PrevoteType, config.ChainID(), newBlockID, vs2)
	ensurePrevote(t, voteCh, height, round)

	ensureNewTimeout(t, timeoutWaitCh, height, round, cs1.voteTimeout(round).Nanoseconds())
	ensurePrecommit(t, voteCh, height, round) // precommit

	validatePrecommit(ctx, t, cs1, round, 0, vss[0], nil, initialBlockID.Hash) // precommit nil but be locked on proposal

	signAddVotes(
		ctx,
		t,
		cs1,
		tmproto.PrecommitType,
		config.ChainID(),
		newBlockID,
		vs2) // NOTE: conflicting precommits at same height
	ensurePrecommit(t, voteCh, height, round)

	ensureNewTimeout(t, timeoutWaitCh, height, round, cs1.voteTimeout(round).Nanoseconds())

	// cs1 is locked on a block at this point, so we must generate a new consensus
	// state to force a new proposal block to be generated.
	cs2, _ := makeState(ctx, t, makeStateArgs{config: config, validators: 2})

	// Since the quorum hash is also part of the sign ID we must make sure it's the same
	cs2.LastValidators.QuorumHash = cs1.LastValidators.QuorumHash
	_, valSet := cs1.GetValidatorSet()
	cs2.Validators.QuorumHash = valSet.QuorumHash

	// before we time out into new round, set next proposal block
	prop, propBlock := decideProposal(ctx, t, cs2, vs2, vs2.Height, vs2.Round+1)
	require.NotNil(t, propBlock, "Failed to create proposal block with vs2")
	require.NotNil(t, prop, "Failed to create proposal block with vs2")
	propBlockID := types.BlockID{
		Hash:          propBlock.Hash(),
		PartSetHeader: partSet.Header(),
	}

	incrementRound(vs2)

	round++ // entering new round
	ensureNewRound(t, newRoundCh, height, round)
	/*
		Round4 (vs2, C) // B C // B C
	*/

	// now we're on a new round and not the proposer
	// so set the proposal block
	bps3, err := propBlock.MakePartSet(partSize)
	require.NoError(t, err)
	err = cs1.SetProposalAndBlock(ctx, prop, propBlock, bps3, "")
	require.NoError(t, err)

	ensureNewProposal(t, proposalCh, height, round)

	// prevote for nil since we did not see a proposal for our locked block in the round.
	ensurePrevote(t, voteCh, height, round)
	validatePrevote(ctx, t, cs1, 3, vss[0], nil)

	// prevote for proposed block
	signAddVotes(ctx, t, cs1, tmproto.PrevoteType, config.ChainID(), propBlockID, vs2)
	ensurePrevote(t, voteCh, height, round)

	ensureNewTimeout(t, timeoutWaitCh, height, round, cs1.voteTimeout(round).Nanoseconds())
	ensurePrecommit(t, voteCh, height, round)
	validatePrecommit(ctx, t, cs1, round, 0, vss[0], nil, initialBlockID.Hash) // precommit nil but locked on proposal

	signAddVotes(
		ctx,
		t,
		cs1,
		tmproto.PrecommitType,
		config.ChainID(),
		propBlockID,
		vs2) // NOTE: conflicting precommits at same height
	ensurePrecommit(t, voteCh, height, round)
}

// TestStateLock_POLUpdateLock tests that a validator updates its locked
// block if the following conditions are met within a round:
// 1. The validator received a valid proposal for the block
// 2. The validator received prevotes representing greater than 2/3 of the voting
// power on the network for the block.
func TestStateLock_POLUpdateLock(t *testing.T) {
	config := configSetup(t)
	logger := log.NewNopLogger()

	ctx, cancel := context.WithCancel(context.Background())
	defer cancel()

	cs1, vss := makeState(ctx, t, makeStateArgs{config: config, logger: logger})
	vs2, vs3, vs4 := vss[1], vss[2], vss[3]
	height, round := cs1.Height, cs1.Round

	partSize := types.BlockPartSizeBytes

	timeoutWaitCh := subscribe(ctx, t, cs1.eventBus, types.EventQueryTimeoutWait)
	proposalCh := subscribe(ctx, t, cs1.eventBus, types.EventQueryCompleteProposal)
	proTxHash, err := cs1.privValidator.GetProTxHash(ctx)
	require.NoError(t, err)
	voteCh := subscribeToVoter(ctx, t, cs1, proTxHash)
	lockCh := subscribe(ctx, t, cs1.eventBus, types.EventQueryLock)
	newRoundCh := subscribe(ctx, t, cs1.eventBus, types.EventQueryNewRound)

	/*
		Round 0:
		cs1 creates a proposal for block B.
		Send a prevote for B from each of the validators to cs1.
		Send a precommit for nil from all of the validators to cs1.

		This ensures that cs1 will lock on B in this round but not precommit it.
	*/

	// start round and wait for propose and prevote
	startTestRound(ctx, cs1, height, round)

	ensureNewRound(t, newRoundCh, height, round)
	ensureNewProposal(t, proposalCh, height, round)
	rs := cs1.GetRoundState()
	initialBlockID := types.BlockID{
		Hash:          rs.ProposalBlock.Hash(),
		PartSetHeader: rs.ProposalBlockParts.Header(),
	}

	ensurePrevote(t, voteCh, height, round)

	signAddVotes(ctx, t, cs1, tmproto.PrevoteType, config.ChainID(), initialBlockID, vs2, vs3, vs4)

	// check that the validator generates a Lock event.
	ensureLock(t, lockCh, height, round)

	// the proposed block should now be locked and our precommit added.
	ensurePrecommit(t, voteCh, height, round)
	validatePrecommit(ctx, t, cs1, round, round, vss[0], initialBlockID.Hash, initialBlockID.Hash)

	// add precommits from the rest of the validators.
	signAddVotes(ctx, t, cs1, tmproto.PrecommitType, config.ChainID(), types.BlockID{}, vs2, vs3, vs4)

	// timeout to new round.
	ensureNewTimeout(t, timeoutWaitCh, height, round, cs1.voteTimeout(round).Nanoseconds())

	/*
		Round 1:
		Create a block, D and send a proposal for it to cs1
		Send a prevote for D from each of the validators to cs1.
		Send a precommit for nil from all of the validtors to cs1.

		Check that cs1 is now locked on the new block, D and no longer on the old block.
	*/
	incrementRound(vs2, vs3, vs4)
	round++

	// Generate a new proposal block.
	cs2 := newState(ctx, t, logger, cs1.state, vs2, kvstore.NewApplication())
	require.NoError(t, err)
	propR1, propBlockR1 := decideProposal(ctx, t, cs2, vs2, vs2.Height, vs2.Round)
	propBlockR1Parts, err := propBlockR1.MakePartSet(partSize)
	require.NoError(t, err)
	propBlockR1Hash := propBlockR1.Hash()
	r1BlockID := types.BlockID{
		Hash:          propBlockR1Hash,
		PartSetHeader: propBlockR1Parts.Header(),
	}
	require.NotEqual(t, propBlockR1Hash, initialBlockID.Hash)
	err = cs1.SetProposalAndBlock(ctx, propR1, propBlockR1, propBlockR1Parts, "some peer")
	require.NoError(t, err)

	ensureNewRound(t, newRoundCh, height, round)

	// ensure that the validator receives the proposal.
	ensureNewProposal(t, proposalCh, height, round)

	// Prevote our nil since the proposal does not match our locked block.
	ensurePrevoteMatch(t, voteCh, height, round, nil)

	// Add prevotes from the remainder of the validators for the new locked block.
	signAddVotes(ctx, t, cs1, tmproto.PrevoteType, config.ChainID(), r1BlockID, vs2, vs3, vs4)

	// Check that we lock on a new block.
	ensureLock(t, lockCh, height, round)

	ensurePrecommit(t, voteCh, height, round)

	// We should now be locked on the new block and prevote it since we saw a sufficient amount
	// prevote for the block.
	validatePrecommit(ctx, t, cs1, round, round, vss[0], propBlockR1Hash, propBlockR1Hash)
}

// TestStateLock_POLRelock tests that a validator updates its locked round if
// it receives votes representing over 2/3 of the voting power on the network
// for a block that it is already locked in.
func TestStateLock_POLRelock(t *testing.T) {
	ctx, cancel := context.WithCancel(context.Background())
	defer cancel()
	config := configSetup(t)

	cs1, vss := makeState(ctx, t, makeStateArgs{config: config})
	vs2, vs3, vs4 := vss[1], vss[2], vss[3]
	height, round := cs1.Height, cs1.Round

	timeoutWaitCh := subscribe(ctx, t, cs1.eventBus, types.EventQueryTimeoutWait)
	proposalCh := subscribe(ctx, t, cs1.eventBus, types.EventQueryCompleteProposal)
	proTxHash, err := cs1.privValidator.GetProTxHash(ctx)
	require.NoError(t, err)
	voteCh := subscribeToVoter(ctx, t, cs1, proTxHash)
	lockCh := subscribe(ctx, t, cs1.eventBus, types.EventQueryLock)
	relockCh := subscribe(ctx, t, cs1.eventBus, types.EventQueryRelock)
	newRoundCh := subscribe(ctx, t, cs1.eventBus, types.EventQueryNewRound)

	/*
		Round 0:
		cs1 creates a proposal for block B.
		Send a prevote for B from each of the validators to cs1.
		Send a precommit for nil from all of the validators to cs1.
		This ensures that cs1 will lock on B in this round but not precommit it.
	*/

	startTestRound(ctx, cs1, height, round)

	ensureNewRound(t, newRoundCh, height, round)
	ensureNewProposal(t, proposalCh, height, round)
	rs := cs1.GetRoundState()
	theBlock := rs.ProposalBlock
	theBlockParts := rs.ProposalBlockParts
	blockID := types.BlockID{
		Hash:          rs.ProposalBlock.Hash(),
		PartSetHeader: rs.ProposalBlockParts.Header(),
	}

	ensurePrevote(t, voteCh, height, round)

	signAddVotes(ctx, t, cs1, tmproto.PrevoteType, config.ChainID(), blockID, vs2, vs3, vs4)

	// check that the validator generates a Lock event.
	ensureLock(t, lockCh, height, round)

	// the proposed block should now be locked and our precommit added.
	ensurePrecommit(t, voteCh, height, round)
	validatePrecommit(ctx, t, cs1, round, round, vss[0], blockID.Hash, blockID.Hash)

	// add precommits from the rest of the validators.
	signAddVotes(ctx, t, cs1, tmproto.PrecommitType, config.ChainID(), types.BlockID{}, vs2, vs3, vs4)

	// timeout to new round.
	ensureNewTimeout(t, timeoutWaitCh, height, round, cs1.voteTimeout(round).Nanoseconds())

	/*
		Round 1:
		Create a proposal for block B, the same block from round 1.
		Send a prevote for B from each of the validators to cs1.
		Send a precommit for nil from all of the validtors to cs1.

		Check that cs1 updates its 'locked round' value to the current round.
	*/
	incrementRound(vs2, vs3, vs4)
	round++
	propR1 := types.NewProposal(height, 1, round, cs1.ValidRound, blockID, theBlock.Header.Time)
	p := propR1.ToProto()
	_, valSet := cs1.GetValidatorSet()
	_, err = vs2.SignProposal(ctx, cs1.state.ChainID, valSet.QuorumType, valSet.QuorumHash, p)
	require.NoError(t, err)
	propR1.Signature = p.Signature
	err = cs1.SetProposalAndBlock(ctx, propR1, theBlock, theBlockParts, "")
	require.NoError(t, err)

	ensureNewRound(t, newRoundCh, height, round)

	// ensure that the validator receives the proposal.
	ensureNewProposal(t, proposalCh, height, round)

	// Prevote our locked block since it matches the propsal seen in this round.
	ensurePrevote(t, voteCh, height, round)
	validatePrevote(ctx, t, cs1, round, vss[0], blockID.Hash)

	// Add prevotes from the remainder of the validators for the locked block.
	signAddVotes(ctx, t, cs1, tmproto.PrevoteType, config.ChainID(), blockID, vs2, vs3, vs4)

	// Check that we relock.
	ensureRelock(t, relockCh, height, round)

	ensurePrecommit(t, voteCh, height, round)

	// We should now be locked on the same block but with an updated locked round.
	validatePrecommit(ctx, t, cs1, round, round, vss[0], blockID.Hash, blockID.Hash)
}

// TestStateLock_PrevoteNilWhenLockedAndMissProposal tests that a validator prevotes nil
// if it is locked on a block and misses the proposal in a round.
func TestStateLock_PrevoteNilWhenLockedAndMissProposal(t *testing.T) {
	ctx, cancel := context.WithCancel(context.Background())
	defer cancel()
	config := configSetup(t)

	cs1, vss := makeState(ctx, t, makeStateArgs{config: config})
	vs2, vs3, vs4 := vss[1], vss[2], vss[3]
	height, round := cs1.Height, cs1.Round

	timeoutWaitCh := subscribe(ctx, t, cs1.eventBus, types.EventQueryTimeoutWait)
	proposalCh := subscribe(ctx, t, cs1.eventBus, types.EventQueryCompleteProposal)
	ptoTxHash, err := cs1.privValidator.GetProTxHash(ctx)
	require.NoError(t, err)
	voteCh := subscribeToVoter(ctx, t, cs1, ptoTxHash)
	lockCh := subscribe(ctx, t, cs1.eventBus, types.EventQueryLock)
	newRoundCh := subscribe(ctx, t, cs1.eventBus, types.EventQueryNewRound)

	/*
		Round 0:
		cs1 creates a proposal for block B.
		Send a prevote for B from each of the validators to cs1.
		Send a precommit for nil from all of the validators to cs1.

		This ensures that cs1 will lock on B in this round but not precommit it.
	*/

	startTestRound(ctx, cs1, height, round)

	ensureNewRound(t, newRoundCh, height, round)
	ensureNewProposal(t, proposalCh, height, round)
	rs := cs1.GetRoundState()
	blockID := types.BlockID{
		Hash:          rs.ProposalBlock.Hash(),
		PartSetHeader: rs.ProposalBlockParts.Header(),
	}

	ensurePrevote(t, voteCh, height, round)

	signAddVotes(ctx, t, cs1, tmproto.PrevoteType, config.ChainID(), blockID, vs2, vs3, vs4)

	// check that the validator generates a Lock event.
	ensureLock(t, lockCh, height, round)

	// the proposed block should now be locked and our precommit added.
	ensurePrecommit(t, voteCh, height, round)
	validatePrecommit(ctx, t, cs1, round, round, vss[0], blockID.Hash, blockID.Hash)

	// add precommits from the rest of the validators.
	signAddVotes(ctx, t, cs1, tmproto.PrecommitType, config.ChainID(), types.BlockID{}, vs2, vs3, vs4)

	// timeout to new round.
	ensureNewTimeout(t, timeoutWaitCh, height, round, cs1.voteTimeout(round).Nanoseconds())

	/*
		Round 1:
		Send a prevote for nil from each of the validators to cs1.
		Send a precommit for nil from all of the validtors to cs1.

		Check that cs1 prevotes nil instead of its locked block, but ensure
		that it maintains its locked block.
	*/
	incrementRound(vs2, vs3, vs4)
	round++

	ensureNewRound(t, newRoundCh, height, round)

	// Prevote our nil.
	ensurePrevote(t, voteCh, height, round)
	validatePrevote(ctx, t, cs1, round, vss[0], nil)

	// Add prevotes from the remainder of the validators nil.
	signAddVotes(ctx, t, cs1, tmproto.PrevoteType, config.ChainID(), types.BlockID{}, vs2, vs3, vs4)
	ensurePrecommit(t, voteCh, height, round)
	// We should now be locked on the same block but with an updated locked round.
	validatePrecommit(ctx, t, cs1, round, 0, vss[0], nil, blockID.Hash)
}

// TestStateLock_PrevoteNilWhenLockedAndMissProposal tests that a validator prevotes nil
// if it is locked on a block and misses the proposal in a round.
func TestStateLock_PrevoteNilWhenLockedAndDifferentProposal(t *testing.T) {
	ctx, cancel := context.WithCancel(context.Background())
	defer cancel()
	logger := log.NewNopLogger()
	config := configSetup(t)
	/*
		All of the assertions in this test occur on the `cs1` validator.
		The test sends signed votes from the other validators to cs1 and
		cs1's state is then examined to verify that it now matches the expected
		state.
	*/

	cs1, vss := makeState(ctx, t, makeStateArgs{config: config, logger: logger})
	vs2, vs3, vs4 := vss[1], vss[2], vss[3]
	height, round := cs1.Height, cs1.Round

	timeoutWaitCh := subscribe(ctx, t, cs1.eventBus, types.EventQueryTimeoutWait)
	proposalCh := subscribe(ctx, t, cs1.eventBus, types.EventQueryCompleteProposal)
	proTxHash, err := cs1.privValidator.GetProTxHash(ctx)
	require.NoError(t, err)
	voteCh := subscribeToVoter(ctx, t, cs1, proTxHash)
	lockCh := subscribe(ctx, t, cs1.eventBus, types.EventQueryLock)
	newRoundCh := subscribe(ctx, t, cs1.eventBus, types.EventQueryNewRound)

	/*
		Round 0:
		cs1 creates a proposal for block B.
		Send a prevote for B from each of the validators to cs1.
		Send a precommit for nil from all of the validators to cs1.

		This ensures that cs1 will lock on B in this round but not precommit it.
	*/
	startTestRound(ctx, cs1, height, round)

	ensureNewRound(t, newRoundCh, height, round)
	ensureNewProposal(t, proposalCh, height, round)
	rs := cs1.GetRoundState()
	blockID := types.BlockID{
		Hash:          rs.ProposalBlock.Hash(),
		PartSetHeader: rs.ProposalBlockParts.Header(),
	}

	ensurePrevote(t, voteCh, height, round)

	signAddVotes(ctx, t, cs1, tmproto.PrevoteType, config.ChainID(), blockID, vs2, vs3, vs4)

	// check that the validator generates a Lock event.
	ensureLock(t, lockCh, height, round)

	// the proposed block should now be locked and our precommit added.
	ensurePrecommit(t, voteCh, height, round)
	validatePrecommit(ctx, t, cs1, round, round, vss[0], blockID.Hash, blockID.Hash)

	// add precommits from the rest of the validators.
	signAddVotes(ctx, t, cs1, tmproto.PrecommitType, config.ChainID(), types.BlockID{}, vs2, vs3, vs4)

	// timeout to new round.
	ensureNewTimeout(t, timeoutWaitCh, height, round, cs1.voteTimeout(round).Nanoseconds())

	/*
		Round 1:
		Create a proposal for a new block.
		Send a prevote for nil from each of the validators to cs1.
		Send a precommit for nil from all of the validtors to cs1.

		Check that cs1 prevotes nil instead of its locked block, but ensure
		that it maintains its locked block.
	*/
	incrementRound(vs2, vs3, vs4)
	round++
	cs2 := newState(ctx, t, logger, cs1.state, vs2, kvstore.NewApplication())
	propR1, propBlockR1 := decideProposal(ctx, t, cs2, vs2, vs2.Height, vs2.Round)
	propBlockR1Parts, err := propBlockR1.MakePartSet(types.BlockPartSizeBytes)
	require.NoError(t, err)
	propBlockR1Hash := propBlockR1.Hash()
	require.NotEqual(t, propBlockR1Hash, blockID.Hash)
	err = cs1.SetProposalAndBlock(ctx, propR1, propBlockR1, propBlockR1Parts, "some peer")
	require.NoError(t, err)

	ensureNewRound(t, newRoundCh, height, round)
	ensureNewProposal(t, proposalCh, height, round)

	// Prevote our nil.
	ensurePrevote(t, voteCh, height, round)
	validatePrevote(ctx, t, cs1, round, vss[0], nil)

	// Add prevotes from the remainder of the validators for nil.
	signAddVotes(ctx, t, cs1, tmproto.PrevoteType, config.ChainID(), types.BlockID{}, vs2, vs3, vs4)

	// We should now be locked on the same block but prevote nil.
	ensurePrecommit(t, voteCh, height, round)
	validatePrecommit(ctx, t, cs1, round, 0, vss[0], nil, blockID.Hash)
}

// TestStateLock_POLDoesNotUnlock tests that a validator maintains its locked block
// despite receiving +2/3 nil prevotes and nil precommits from other validators.
// Tendermint used to 'unlock' its locked block when greater than 2/3 prevotes
// for a nil block were seen. This behavior has been removed and this test ensures
// that it has been completely removed.
func TestStateLock_POLDoesNotUnlock(t *testing.T) {
	config := configSetup(t)
	logger := log.NewNopLogger()
	ctx, cancel := context.WithCancel(context.Background())
	defer cancel()
	/*
		All of the assertions in this test occur on the `cs1` validator.
		The test sends signed votes from the other validators to cs1 and
		cs1's state is then examined to verify that it now matches the expected
		state.
	*/

	cs1, vss := makeState(ctx, t, makeStateArgs{config: config, logger: logger})
	vs2, vs3, vs4 := vss[1], vss[2], vss[3]
	height, round := cs1.Height, cs1.Round

	proposalCh := subscribe(ctx, t, cs1.eventBus, types.EventQueryCompleteProposal)
	timeoutWaitCh := subscribe(ctx, t, cs1.eventBus, types.EventQueryTimeoutWait)
	newRoundCh := subscribe(ctx, t, cs1.eventBus, types.EventQueryNewRound)
	lockCh := subscribe(ctx, t, cs1.eventBus, types.EventQueryLock)
	proTxHash, err := cs1.privValidator.GetProTxHash(ctx)
	require.NoError(t, err)
	voteCh := subscribeToVoter(ctx, t, cs1, proTxHash)

	/*
		Round 0:
		Create a block, B
		Send a prevote for B from each of the validators to `cs1`.
		Send a precommit for B from one of the validtors to `cs1`.

		This ensures that cs1 will lock on B in this round.
	*/

	// start round and wait for propose and prevote
	startTestRound(ctx, cs1, height, round)
	ensureNewRound(t, newRoundCh, height, round)

	ensureNewProposal(t, proposalCh, height, round)
	rs := cs1.GetRoundState()
	blockID := types.BlockID{
		Hash:          rs.ProposalBlock.Hash(),
		PartSetHeader: rs.ProposalBlockParts.Header(),
	}

	ensurePrevoteMatch(t, voteCh, height, round, blockID.Hash)

	signAddVotes(ctx, t, cs1, tmproto.PrevoteType, config.ChainID(), blockID, vs2, vs3, vs4)

	// the validator should have locked a block in this round.
	ensureLock(t, lockCh, height, round)

	ensurePrecommit(t, voteCh, height, round)
	// the proposed block should now be locked and our should be for this locked block.

	validatePrecommit(ctx, t, cs1, round, round, vss[0], blockID.Hash, blockID.Hash)

	// Add precommits from the other validators.
	// We only issue 1/2 Precommits for the block in this round.
	// This ensures that the validator being tested does not commit the block.
	// We do not want the validator to commit the block because we want the test
	// test to proceeds to the next consensus round.
	signAddVotes(ctx, t, cs1, tmproto.PrecommitType, config.ChainID(), types.BlockID{}, vs2, vs4)
	signAddVotes(ctx, t, cs1, tmproto.PrecommitType, config.ChainID(), blockID, vs3)

	// timeout to new round
	ensureNewTimeout(t, timeoutWaitCh, height, round, cs1.voteTimeout(round).Nanoseconds())

	/*
		Round 1:
		Send a prevote for nil from >2/3 of the validators to `cs1`.
		Check that cs1 maintains its lock on B but precommits nil.
		Send a precommit for nil from >2/3 of the validators to `cs1`.
	*/
	round++
	incrementRound(vs2, vs3, vs4)
	cs2 := newState(ctx, t, logger, cs1.state, vs2, kvstore.NewApplication())
	prop, propBlock := decideProposal(ctx, t, cs2, vs2, vs2.Height, vs2.Round)
	propBlockParts, err := propBlock.MakePartSet(types.BlockPartSizeBytes)
	require.NoError(t, err)
	require.NotEqual(t, propBlock.Hash(), blockID.Hash)
	err = cs1.SetProposalAndBlock(ctx, prop, propBlock, propBlockParts, "")
	require.NoError(t, err)

	ensureNewRound(t, newRoundCh, height, round)

	ensureNewProposal(t, proposalCh, height, round)

	// Prevote for nil since the proposed block does not match our locked block.
	ensurePrevoteMatch(t, voteCh, height, round, nil)

	// add >2/3 prevotes for nil from all other validators
	signAddVotes(ctx, t, cs1, tmproto.PrevoteType, config.ChainID(), types.BlockID{}, vs2, vs3, vs4)

	ensurePrecommit(t, voteCh, height, round)

	// verify that we haven't update our locked block since the first round
	validatePrecommit(ctx, t, cs1, round, 0, vss[0], nil, blockID.Hash)

	signAddVotes(ctx, t, cs1, tmproto.PrecommitType, config.ChainID(), types.BlockID{}, vs2, vs3, vs4)
	ensureNewTimeout(t, timeoutWaitCh, height, round, cs1.voteTimeout(round).Nanoseconds())

	/*
		Round 2:
		The validator cs1 saw >2/3 precommits for nil in the previous round.
		Send the validator >2/3 prevotes for nil and ensure that it did not
		unlock its block at the end of the previous round.
	*/
	round++
	incrementRound(vs2, vs3, vs4)
	cs3 := newState(ctx, t, logger, cs1.state, vs2, kvstore.NewApplication())
	prop, propBlock = decideProposal(ctx, t, cs3, vs3, vs3.Height, vs3.Round)
	propBlockParts, err = propBlock.MakePartSet(types.BlockPartSizeBytes)
	require.NoError(t, err)
	err = cs1.SetProposalAndBlock(ctx, prop, propBlock, propBlockParts, "")
	require.NoError(t, err)

	ensureNewRound(t, newRoundCh, height, round)

	ensureNewProposal(t, proposalCh, height, round)

	// Prevote for nil since the proposal does not match our locked block.
	ensurePrevote(t, voteCh, height, round)
	validatePrevote(ctx, t, cs1, round, vss[0], nil)

	signAddVotes(ctx, t, cs1, tmproto.PrevoteType, config.ChainID(), types.BlockID{}, vs2, vs3, vs4)

	ensurePrecommit(t, voteCh, height, round)

	// verify that we haven't update our locked block since the first round
	validatePrecommit(ctx, t, cs1, round, 0, vss[0], nil, blockID.Hash)

}

// TestStateLock_MissingProposalWhenPOLSeenDoesNotUnlock tests that observing
// a two thirds majority for a block does not cause a validator to upate its lock on the
// new block if a proposal was not seen for that block.
func TestStateLock_MissingProposalWhenPOLSeenDoesNotUpdateLock(t *testing.T) {
	config := configSetup(t)
	logger := log.NewNopLogger()
	ctx, cancel := context.WithCancel(context.Background())
	defer cancel()

	cs1, vss := makeState(ctx, t, makeStateArgs{config: config, logger: logger})
	vs2, vs3, vs4 := vss[1], vss[2], vss[3]
	height, round := cs1.Height, cs1.Round

	partSize := types.BlockPartSizeBytes

	timeoutWaitCh := subscribe(ctx, t, cs1.eventBus, types.EventQueryTimeoutWait)
	proposalCh := subscribe(ctx, t, cs1.eventBus, types.EventQueryCompleteProposal)
	proTxHash, err := cs1.privValidator.GetProTxHash(ctx)
	require.NoError(t, err)
	voteCh := subscribeToVoter(ctx, t, cs1, proTxHash)
	newRoundCh := subscribe(ctx, t, cs1.eventBus, types.EventQueryNewRound)
	/*
		Round 0:
		cs1 creates a proposal for block B.
		Send a prevote for B from each of the validators to cs1.
		Send a precommit for nil from all of the validators to cs1.

		This ensures that cs1 will lock on B in this round but not precommit it.
	*/
	startTestRound(ctx, cs1, height, round)

	ensureNewRound(t, newRoundCh, height, round)
	ensureNewProposal(t, proposalCh, height, round)
	rs := cs1.GetRoundState()
	firstBlockID := types.BlockID{
		Hash:          rs.ProposalBlock.Hash(),
		PartSetHeader: rs.ProposalBlockParts.Header(),
	}

	ensurePrevote(t, voteCh, height, round) // prevote

	signAddVotes(ctx, t, cs1, tmproto.PrevoteType, config.ChainID(), firstBlockID, vs2, vs3, vs4)

	ensurePrecommit(t, voteCh, height, round) // our precommit
	// the proposed block should now be locked and our precommit added
	validatePrecommit(ctx, t, cs1, round, round, vss[0], firstBlockID.Hash, firstBlockID.Hash)

	// add precommits from the rest
	signAddVotes(ctx, t, cs1, tmproto.PrecommitType, config.ChainID(), types.BlockID{}, vs2, vs3, vs4)

	// timeout to new round
	ensureNewTimeout(t, timeoutWaitCh, height, round, cs1.voteTimeout(round).Nanoseconds())

	/*
		Round 1:
		Create a new block, D but do not send it to cs1.
		Send a prevote for D from each of the validators to cs1.

		Check that cs1 does not update its locked block to this missed block D.
	*/
	incrementRound(vs2, vs3, vs4)
	round++
	cs2 := newState(ctx, t, logger, cs1.state, vs2, kvstore.NewApplication())
	require.NoError(t, err)
	prop, propBlock := decideProposal(ctx, t, cs2, vs2, vs2.Height, vs2.Round)
	require.NotNil(t, propBlock, "Failed to create proposal block with vs2")
	require.NotNil(t, prop, "Failed to create proposal block with vs2")
	partSet, err := propBlock.MakePartSet(partSize)
	require.NoError(t, err)
	secondBlockID := types.BlockID{
		Hash:          propBlock.Hash(),
		PartSetHeader: partSet.Header(),
	}
	require.NotEqual(t, secondBlockID.Hash, firstBlockID.Hash)

	ensureNewRound(t, newRoundCh, height, round)

	// prevote for nil since the proposal was not seen.
	ensurePrevoteMatch(t, voteCh, height, round, nil)

	// now lets add prevotes from everyone else for the new block
	signAddVotes(ctx, t, cs1, tmproto.PrevoteType, config.ChainID(), secondBlockID, vs2, vs3, vs4)

	ensurePrecommit(t, voteCh, height, round)
	validatePrecommit(ctx, t, cs1, round, 0, vss[0], nil, firstBlockID.Hash)
}

// TestStateLock_DoesNotLockOnOldProposal tests that observing
// a two thirds majority for a block does not cause a validator to lock on the
// block if a proposal was not seen for that block in the current round, but
// was seen in a previous round.
func TestStateLock_DoesNotLockOnOldProposal(t *testing.T) {
	ctx, cancel := context.WithCancel(context.Background())
	defer cancel()
	config := configSetup(t)

	cs1, vss := makeState(ctx, t, makeStateArgs{config: config})
	vs2, vs3, vs4 := vss[1], vss[2], vss[3]
	height, round := cs1.Height, cs1.Round

	timeoutWaitCh := subscribe(ctx, t, cs1.eventBus, types.EventQueryTimeoutWait)
	proposalCh := subscribe(ctx, t, cs1.eventBus, types.EventQueryCompleteProposal)
	proTxHash, err := cs1.privValidator.GetProTxHash(context.Background())
	require.NoError(t, err)
	voteCh := subscribeToVoter(ctx, t, cs1, proTxHash)
	newRoundCh := subscribe(ctx, t, cs1.eventBus, types.EventQueryNewRound)
	/*
		Round 0:
		cs1 creates a proposal for block B.
		Send a prevote for nil from each of the validators to cs1.
		Send a precommit for nil from all of the validators to cs1.

		This ensures that cs1 will not lock on B.
	*/
	startTestRound(ctx, cs1, height, round)

	ensureNewRound(t, newRoundCh, height, round)
	ensureNewProposal(t, proposalCh, height, round)
	rs := cs1.GetRoundState()
	firstBlockID := types.BlockID{
		Hash:          rs.ProposalBlock.Hash(),
		PartSetHeader: rs.ProposalBlockParts.Header(),
	}

	ensurePrevote(t, voteCh, height, round)

	signAddVotes(ctx, t, cs1, tmproto.PrevoteType, config.ChainID(), types.BlockID{}, vs2, vs3, vs4)

	// The proposed block should not have been locked.
	ensurePrecommit(t, voteCh, height, round)
	validatePrecommit(ctx, t, cs1, round, -1, vss[0], nil, nil)

	signAddVotes(ctx, t, cs1, tmproto.PrecommitType, config.ChainID(), types.BlockID{}, vs2, vs3, vs4)

	incrementRound(vs2, vs3, vs4)

	// timeout to new round
	ensureNewTimeout(t, timeoutWaitCh, height, round, cs1.voteTimeout(round).Nanoseconds())

	/*
		Round 1:
		No proposal new proposal is created.
		Send a prevote for B, the block from round 0, from each of the validators to cs1.
		Send a precommit for nil from all of the validators to cs1.
		cs1 saw a POL for the block it saw in round 0. We ensure that it does not
		lock on this block, since it did not see a proposal for it in this round.
	*/
	round++
	ensureNewRound(t, newRoundCh, height, round)

	ensurePrevote(t, voteCh, height, round)
	validatePrevote(ctx, t, cs1, round, vss[0], nil) // All validators prevote for the old block.

	// All validators prevote for the old block.
	signAddVotes(ctx, t, cs1, tmproto.PrevoteType, config.ChainID(), firstBlockID, vs2, vs3, vs4)

	// Make sure that cs1 did not lock on the block since it did not receive a proposal for it.
	ensurePrecommit(t, voteCh, height, round)
	validatePrecommit(ctx, t, cs1, round, -1, vss[0], nil, nil)
}

// 4 vals
// a polka at round 1 but we miss it
// then a polka at round 2 that we lock on
// then we see the polka from round 1 but shouldn't unlock
func TestStateLock_POLSafety1(t *testing.T) {
	config := configSetup(t)
	logger := log.NewNopLogger()
	ctx, cancel := context.WithCancel(context.Background())
	defer cancel()

	cs1, vss := makeState(ctx, t, makeStateArgs{config: config, logger: logger})
	vs2, vs3, vs4 := vss[1], vss[2], vss[3]
	height, round := cs1.Height, cs1.Round

	partSize := types.BlockPartSizeBytes

	proposalCh := subscribe(ctx, t, cs1.eventBus, types.EventQueryCompleteProposal)
	timeoutProposeCh := subscribe(ctx, t, cs1.eventBus, types.EventQueryTimeoutPropose)
	timeoutWaitCh := subscribe(ctx, t, cs1.eventBus, types.EventQueryTimeoutWait)
	newRoundCh := subscribe(ctx, t, cs1.eventBus, types.EventQueryNewRound)
	proTxHash, err := cs1.privValidator.GetProTxHash(ctx)
	require.NoError(t, err)
	voteCh := subscribeToVoter(ctx, t, cs1, proTxHash)

	// start round and wait for propose and prevote
	startTestRound(ctx, cs1, cs1.Height, round)
	ensureNewRound(t, newRoundCh, height, round)

	ensureNewProposal(t, proposalCh, height, round)
	rs := cs1.GetRoundState()
	propBlock := rs.ProposalBlock

	ensurePrevoteMatch(t, voteCh, height, round, propBlock.Hash())
	partSet, err := propBlock.MakePartSet(partSize)
	require.NoError(t, err)
	blockID := types.BlockID{Hash: propBlock.Hash(), PartSetHeader: partSet.Header()}
	// the others sign a polka but we don't see it
	prevotes := signVotes(ctx, t, tmproto.PrevoteType, config.ChainID(), blockID, cs1.state.AppHash,
		cs1.Validators.QuorumType, cs1.Validators.QuorumHash,
		vs2, vs3, vs4)

	// we do see them precommit nil
	signAddVotes(ctx, t, cs1, tmproto.PrecommitType, config.ChainID(), types.BlockID{}, vs2, vs3, vs4)

	// cs1 precommit nil
	ensurePrecommit(t, voteCh, height, round)
	ensureNewTimeout(t, timeoutWaitCh, height, round, cs1.voteTimeout(round).Nanoseconds())

	incrementRound(vs2, vs3, vs4)
	round++ // moving to the next round
	cs2 := newState(ctx, t, logger, cs1.state, vs2, kvstore.NewApplication())
	prop, propBlock := decideProposal(ctx, t, cs2, vs2, vs2.Height, vs2.Round)
	propBlockParts, err := propBlock.MakePartSet(partSize)
	require.NoError(t, err)
	r2BlockID := types.BlockID{
		Hash:          propBlock.Hash(),
		PartSetHeader: propBlockParts.Header(),
	}

	ensureNewRound(t, newRoundCh, height, round)

	//XXX: this isnt guaranteed to get there before the timeoutPropose ...
	err = cs1.SetProposalAndBlock(ctx, prop, propBlock, propBlockParts, "some peer")
	require.NoError(t, err)
	/*Round2
	// we timeout and prevote our lock
	// a polka happened but we didn't see it!
	*/

	ensureNewProposal(t, proposalCh, height, round)

	rs = cs1.GetRoundState()

	require.Nil(t, rs.LockedBlock, "we should not be locked!")

	// go to prevote, prevote for proposal block
	ensurePrevoteMatch(t, voteCh, height, round, r2BlockID.Hash)

	// now we see the others prevote for it, so we should lock on it
	signAddVotes(ctx, t, cs1, tmproto.PrevoteType, config.ChainID(), r2BlockID, vs2, vs3, vs4)

	ensurePrecommit(t, voteCh, height, round)
	// we should have precommitted
	validatePrecommit(ctx, t, cs1, round, round, vss[0], r2BlockID.Hash, r2BlockID.Hash)

	signAddVotes(ctx, t, cs1, tmproto.PrecommitType, config.ChainID(), types.BlockID{}, vs2, vs3, vs4)

	ensureNewTimeout(t, timeoutWaitCh, height, round, cs1.voteTimeout(round).Nanoseconds())

	incrementRound(vs2, vs3, vs4)
	round++ // moving to the next round

	ensureNewRound(t, newRoundCh, height, round)

	/*Round3
	we see the polka from round 1 but we shouldn't unlock!
	*/

	// timeout of propose
	ensureNewTimeout(t, timeoutProposeCh, height, round, cs1.proposeTimeout(round).Nanoseconds())

	// finish prevote
	ensurePrevoteMatch(t, voteCh, height, round, nil)

	newStepCh := subscribe(ctx, t, cs1.eventBus, types.EventQueryNewRoundStep)

	// before prevotes from the previous round are added
	// add prevotes from the earlier round
	addVotes(cs1, prevotes...)

	ensureNoNewRoundStep(t, newStepCh)
}

// 4 vals.
// polka P0 at R0, P1 at R1, and P2 at R2,
// we lock on P0 at R0, don't see P1, and unlock using P2 at R2
// then we should make sure we don't lock using P1

// What we want:
// dont see P0, lock on P1 at R1, dont unlock using P0 at R2
func TestStateLock_POLSafety2(t *testing.T) {
	config := configSetup(t)
	ctx, cancel := context.WithCancel(context.Background())
	defer cancel()

	cs1, vss := makeState(ctx, t, makeStateArgs{config: config})
	vs2, vs3, vs4 := vss[1], vss[2], vss[3]
	height, round := cs1.Height, cs1.Round

	partSize := types.BlockPartSizeBytes

	proposalCh := subscribe(ctx, t, cs1.eventBus, types.EventQueryCompleteProposal)
	timeoutWaitCh := subscribe(ctx, t, cs1.eventBus, types.EventQueryTimeoutWait)
	newRoundCh := subscribe(ctx, t, cs1.eventBus, types.EventQueryNewRound)
	proTxHash, err := cs1.privValidator.GetProTxHash(ctx)
	require.NoError(t, err)
	voteCh := subscribeToVoter(ctx, t, cs1, proTxHash)

	// the block for R0: gets polkad but we miss it
	// (even though we signed it, shhh)
	_, propBlock0 := decideProposal(ctx, t, cs1, vss[0], height, round)
	propBlockHash0 := propBlock0.Hash()
	propBlockParts0, err := propBlock0.MakePartSet(partSize)
	require.NoError(t, err)
	propBlockID0 := types.BlockID{Hash: propBlockHash0, PartSetHeader: propBlockParts0.Header()}

	// the others sign a polka but we don't see it
	prevotes := signVotes(ctx, t, tmproto.PrevoteType, config.ChainID(), propBlockID0, cs1.state.AppHash,
		cs1.Validators.QuorumType, cs1.Validators.QuorumHash,
		vs2, vs3, vs4)

	// the block for round 1
	prop1, propBlock1 := decideProposal(ctx, t, cs1, vs2, vs2.Height, vs2.Round+1)
	propBlockParts1, err := propBlock1.MakePartSet(partSize)
	require.NoError(t, err)
	propBlockID1 := types.BlockID{Hash: propBlock1.Hash(), PartSetHeader: propBlockParts1.Header()}

	incrementRound(vs2, vs3, vs4)

	round++ // moving to the next round

	// jump in at round 1
	startTestRound(ctx, cs1, height, round)
	ensureNewRound(t, newRoundCh, height, round)

	err = cs1.SetProposalAndBlock(ctx, prop1, propBlock1, propBlockParts1, "some peer")
	require.NoError(t, err)
	ensureNewProposal(t, proposalCh, height, round)

	ensurePrevoteMatch(t, voteCh, height, round, propBlockID1.Hash)

	signAddVotes(ctx, t, cs1, tmproto.PrevoteType, config.ChainID(), propBlockID1, vs2, vs3, vs4)

	ensurePrecommit(t, voteCh, height, round)
	// the proposed block should now be locked and our precommit added
	validatePrecommit(ctx, t, cs1, round, round, vss[0], propBlockID1.Hash, propBlockID1.Hash)

	// add precommits from the rest
	signAddVotes(ctx, t, cs1, tmproto.PrecommitType, config.ChainID(), types.BlockID{}, vs2, vs4)
	signAddVotes(ctx, t, cs1, tmproto.PrecommitType, config.ChainID(), propBlockID1, vs3)

	incrementRound(vs2, vs3, vs4)

	// timeout of precommit wait to new round
	ensureNewTimeout(t, timeoutWaitCh, height, round, cs1.voteTimeout(round).Nanoseconds())

	round++ // moving to the next round
	// in round 2 we see the polkad block from round 0
	newProp := types.NewProposal(height, 1, round, 0, propBlockID0, propBlock0.Header.Time)
	p := newProp.ToProto()
	_, valSet := cs1.GetValidatorSet()
	_, err = vs3.SignProposal(ctx, config.ChainID(), valSet.QuorumType, valSet.QuorumHash, p)
	require.NoError(t, err)

	newProp.Signature = p.Signature

	err = cs1.SetProposalAndBlock(ctx, newProp, propBlock0, propBlockParts0, "some peer")
	require.NoError(t, err)

	// Add the pol votes
	addVotes(cs1, prevotes...)

	ensureNewRound(t, newRoundCh, height, round)

	/*Round2
	// now we see the polka from round 1, but we shouldnt unlock
	*/
	ensureNewProposal(t, proposalCh, height, round)

	ensurePrevote(t, voteCh, height, round)
	validatePrevote(ctx, t, cs1, round, vss[0], nil)

}

// TestState_PrevotePOLFromPreviousRound tests that a validator will prevote
// for a block if it is locked on a different block but saw a POL for the block
// it is not locked on in a previous round.
func TestState_PrevotePOLFromPreviousRound(t *testing.T) {
	ctx, cancel := context.WithCancel(context.Background())
	defer cancel()
	config := configSetup(t)
	logger := log.NewNopLogger()

	cs1, vss := makeState(ctx, t, makeStateArgs{config: config, logger: logger})
	vs2, vs3, vs4 := vss[1], vss[2], vss[3]
	height, round := cs1.Height, cs1.Round

	partSize := types.BlockPartSizeBytes

	timeoutWaitCh := subscribe(ctx, t, cs1.eventBus, types.EventQueryTimeoutWait)
	proposalCh := subscribe(ctx, t, cs1.eventBus, types.EventQueryCompleteProposal)
	proTxHash, err := cs1.privValidator.GetProTxHash(ctx)
	require.NoError(t, err)
	voteCh := subscribeToVoter(ctx, t, cs1, proTxHash)
	lockCh := subscribe(ctx, t, cs1.eventBus, types.EventQueryLock)
	newRoundCh := subscribe(ctx, t, cs1.eventBus, types.EventQueryNewRound)

	/*
		Round 0:
		cs1 creates a proposal for block B.
		Send a prevote for B from each of the validators to cs1.
		Send a precommit for nil from all of the validators to cs1.

		This ensures that cs1 will lock on B in this round but not precommit it.
	*/

	startTestRound(ctx, cs1, height, round)

	ensureNewRound(t, newRoundCh, height, round)
	ensureNewProposal(t, proposalCh, height, round)
	rs := cs1.GetRoundState()
	r0BlockID := types.BlockID{
		Hash:          rs.ProposalBlock.Hash(),
		PartSetHeader: rs.ProposalBlockParts.Header(),
	}

	ensurePrevote(t, voteCh, height, round)

	signAddVotes(ctx, t, cs1, tmproto.PrevoteType, config.ChainID(), r0BlockID, vs2, vs3, vs4)

	// check that the validator generates a Lock event.
	ensureLock(t, lockCh, height, round)

	// the proposed block should now be locked and our precommit added.
	ensurePrecommit(t, voteCh, height, round)
	validatePrecommit(ctx, t, cs1, round, round, vss[0], r0BlockID.Hash, r0BlockID.Hash)

	// add precommits from the rest of the validators.
	signAddVotes(ctx, t, cs1, tmproto.PrecommitType, config.ChainID(), types.BlockID{}, vs2, vs3, vs4)

	// timeout to new round.
	ensureNewTimeout(t, timeoutWaitCh, height, round, cs1.voteTimeout(round).Nanoseconds())

	/*
		Round 1:
		Create a block, D but do not send a proposal for it to cs1.
		Send a prevote for D from each of the validators to cs1 so that cs1 sees a POL.
		Send a precommit for nil from all of the validtors to cs1.

		cs1 has now seen greater than 2/3 of the voting power prevote D in this round
		but cs1 did not see the proposal for D in this round so it will not prevote or precommit it.
	*/

	incrementRound(vs2, vs3, vs4)
	round++
	// Generate a new proposal block.
	cs2 := newState(ctx, t, logger, cs1.state, vs2, kvstore.NewApplication())
	cs2.ValidRound = 1
	propR1, propBlockR1 := decideProposal(ctx, t, cs2, vs2, vs2.Height, round)

	assert.EqualValues(t, 1, propR1.POLRound)

	propBlockR1Parts, err := propBlockR1.MakePartSet(partSize)
	require.NoError(t, err)
	r1BlockID := types.BlockID{
		Hash:          propBlockR1.Hash(),
		PartSetHeader: propBlockR1Parts.Header(),
	}
	require.NotEqual(t, r1BlockID.Hash, r0BlockID.Hash)

	ensureNewRound(t, newRoundCh, height, round)

	signAddVotes(ctx, t, cs1, tmproto.PrevoteType, config.ChainID(), r1BlockID, vs2, vs3, vs4)

	ensurePrevote(t, voteCh, height, round)
	validatePrevote(ctx, t, cs1, round, vss[0], nil)

	signAddVotes(ctx, t, cs1, tmproto.PrecommitType, config.ChainID(), types.BlockID{}, vs2, vs3, vs4)

	ensurePrecommit(t, voteCh, height, round)

	// timeout to new round.
	ensureNewTimeout(t, timeoutWaitCh, height, round, cs1.voteTimeout(round).Nanoseconds())

	/*
		Create a new proposal for D, the same block from Round 1.
		cs1 already saw greater than 2/3 of the voting power on the network vote for
		D in a previous round, so it should prevote D once it receives a proposal for it.

		cs1 does not need to receive prevotes from other validators before the proposal
		in this round. It will still prevote the block.

		Send cs1 prevotes for nil and check that it still prevotes its locked block
		and not the block that it prevoted.
	*/
	incrementRound(vs2, vs3, vs4)
	round++
	propR2 := types.NewProposal(height, 1, round, 1, r1BlockID, propBlockR1.Header.Time)
	p := propR2.ToProto()
	_, valSet := cs1.GetValidatorSet()
	_, err = vs3.SignProposal(ctx, cs1.state.ChainID, valSet.QuorumType, valSet.QuorumHash, p)
	require.NoError(t, err)
	propR2.Signature = p.Signature

	// cs1 receives a proposal for D, the block that received a POL in round 1.
	err = cs1.SetProposalAndBlock(ctx, propR2, propBlockR1, propBlockR1Parts, "")
	require.NoError(t, err)

	ensureNewRound(t, newRoundCh, height, round)

	ensureNewProposal(t, proposalCh, height, round)

	// We should now prevote this block, despite being locked on the block from
	// round 0.
	ensurePrevote(t, voteCh, height, round)
	validatePrevote(ctx, t, cs1, round, vss[0], r1BlockID.Hash)

	signAddVotes(ctx, t, cs1, tmproto.PrevoteType, config.ChainID(), types.BlockID{}, vs2, vs3, vs4)

	// cs1 did not receive a POL within this round, so it should remain locked
	// on the block from round 0.
	ensurePrecommit(t, voteCh, height, round)
	validatePrecommit(ctx, t, cs1, round, 0, vss[0], nil, r0BlockID.Hash)
}

// 4 vals.
// polka P0 at R0 for B0. We lock B0 on P0 at R0.

// What we want:
// P0 proposes B0 at R3.
func TestProposeValidBlock(t *testing.T) {
	config := configSetup(t)
	ctx, cancel := context.WithCancel(context.Background())
	defer cancel()

	cs1, vss := makeState(ctx, t, makeStateArgs{config: config})
	vs2, vs3, vs4 := vss[1], vss[2], vss[3]
	height, round := cs1.Height, cs1.Round

	partSize := types.BlockPartSizeBytes

	proposalCh := subscribe(ctx, t, cs1.eventBus, types.EventQueryCompleteProposal)
	timeoutWaitCh := subscribe(ctx, t, cs1.eventBus, types.EventQueryTimeoutWait)
	timeoutProposeCh := subscribe(ctx, t, cs1.eventBus, types.EventQueryTimeoutPropose)
	newRoundCh := subscribe(ctx, t, cs1.eventBus, types.EventQueryNewRound)
	proTxHash, err := cs1.privValidator.GetProTxHash(ctx)
	require.NoError(t, err)
	voteCh := subscribeToVoter(ctx, t, cs1, proTxHash)

	// start round and wait for propose and prevote
	startTestRound(ctx, cs1, cs1.Height, round)
	ensureNewRound(t, newRoundCh, height, round)

	ensureNewProposal(t, proposalCh, height, round)
	rs := cs1.GetRoundState()
	propBlock := rs.ProposalBlock
	partSet, err := propBlock.MakePartSet(partSize)
	require.NoError(t, err)
	blockID := types.BlockID{
		Hash:          propBlock.Hash(),
		PartSetHeader: partSet.Header(),
	}

	ensurePrevoteMatch(t, voteCh, height, round, blockID.Hash)

	// the others sign a polka
	signAddVotes(ctx, t, cs1, tmproto.PrevoteType, config.ChainID(), blockID, vs2, vs3, vs4)

	ensurePrecommit(t, voteCh, height, round)
	// we should have precommitted the proposed block in this round.

	validatePrecommit(ctx, t, cs1, round, round, vss[0], blockID.Hash, blockID.Hash)

	signAddVotes(ctx, t, cs1, tmproto.PrecommitType, config.ChainID(), types.BlockID{}, vs2, vs3, vs4)

	ensureNewTimeout(t, timeoutWaitCh, height, round, cs1.voteTimeout(round).Nanoseconds())

	incrementRound(vs2, vs3, vs4)
	round++ // moving to the next round

	ensureNewRound(t, newRoundCh, height, round)

	// timeout of propose
	ensureNewTimeout(t, timeoutProposeCh, height, round, cs1.proposeTimeout(round).Nanoseconds())

	// We did not see a valid proposal within this round, so prevote nil.
	ensurePrevoteMatch(t, voteCh, height, round, nil)

	signAddVotes(ctx, t, cs1, tmproto.PrecommitType, config.ChainID(), types.BlockID{}, vs2, vs3, vs4)

	ensurePrecommit(t, voteCh, height, round)
	// we should have precommitted nil during this round because we received
	// >2/3 precommits for nil from the other validators.
	validatePrecommit(ctx, t, cs1, round, 0, vss[0], nil, blockID.Hash)

	incrementRound(vs2, vs3, vs4)
	incrementRound(vs2, vs3, vs4)

	signAddVotes(ctx, t, cs1, tmproto.PrecommitType, config.ChainID(), types.BlockID{}, vs2, vs3, vs4)

	round += 2 // increment by multiple rounds

	ensureNewRound(t, newRoundCh, height, round)

	ensureNewTimeout(t, timeoutWaitCh, height, round, cs1.voteTimeout(round).Nanoseconds())

	round++ // moving to the next round

	ensureNewRound(t, newRoundCh, height, round)

	ensureNewProposal(t, proposalCh, height, round)

	rs = cs1.GetRoundState()
	assert.True(t, bytes.Equal(rs.ProposalBlock.Hash(), blockID.Hash))
	assert.True(t, bytes.Equal(rs.ProposalBlock.Hash(), rs.ValidBlock.Hash()))
	assert.True(t, rs.Proposal.POLRound == rs.ValidRound)
	assert.True(t, bytes.Equal(rs.Proposal.BlockID.Hash, rs.ValidBlock.Hash()))
}

// What we want:
// P0 miss to lock B but set valid block to B after receiving delayed prevote.
func TestSetValidBlockOnDelayedPrevote(t *testing.T) {
	config := configSetup(t)
	ctx, cancel := context.WithCancel(context.Background())
	defer cancel()

	cs1, vss := makeState(ctx, t, makeStateArgs{config: config})
	vs2, vs3, vs4 := vss[1], vss[2], vss[3]
	height, round := cs1.Height, cs1.Round

	partSize := types.BlockPartSizeBytes

	proposalCh := subscribe(ctx, t, cs1.eventBus, types.EventQueryCompleteProposal)
	timeoutWaitCh := subscribe(ctx, t, cs1.eventBus, types.EventQueryTimeoutWait)
	newRoundCh := subscribe(ctx, t, cs1.eventBus, types.EventQueryNewRound)
	validBlockCh := subscribe(ctx, t, cs1.eventBus, types.EventQueryValidBlock)
	proTxHash, err := cs1.privValidator.GetProTxHash(ctx)
	require.NoError(t, err)
	voteCh := subscribeToVoter(ctx, t, cs1, proTxHash)

	// start round and wait for propose and prevote
	startTestRound(ctx, cs1, cs1.Height, round)
	ensureNewRound(t, newRoundCh, height, round)

	ensureNewProposal(t, proposalCh, height, round)
	rs := cs1.GetRoundState()
	propBlock := rs.ProposalBlock
	partSet, err := propBlock.MakePartSet(partSize)
	require.NoError(t, err)
	blockID := types.BlockID{
		Hash:          propBlock.Hash(),
		PartSetHeader: partSet.Header(),
	}

	ensurePrevoteMatch(t, voteCh, height, round, blockID.Hash)

	// vs2 send prevote for propBlock
	signAddVotes(ctx, t, cs1, tmproto.PrevoteType, config.ChainID(), blockID, vs2)

	// vs3 send prevote nil
	signAddVotes(ctx, t, cs1, tmproto.PrevoteType, config.ChainID(), types.BlockID{}, vs3)

	ensureNewTimeout(t, timeoutWaitCh, height, round, cs1.voteTimeout(round).Nanoseconds())

	ensurePrecommit(t, voteCh, height, round)
	// we should have precommitted
	validatePrecommit(ctx, t, cs1, round, -1, vss[0], nil, nil)

	rs = cs1.GetRoundState()

	assert.True(t, rs.ValidBlock == nil)
	assert.True(t, rs.ValidBlockParts == nil)
	assert.True(t, rs.ValidRound == -1)

	// vs2 send (delayed) prevote for propBlock
	signAddVotes(ctx, t, cs1, tmproto.PrevoteType, config.ChainID(), blockID, vs4)

	ensureNewValidBlock(t, validBlockCh, height, round)

	rs = cs1.GetRoundState()

	assert.True(t, bytes.Equal(rs.ValidBlock.Hash(), blockID.Hash))
	assert.True(t, rs.ValidBlockParts.Header().Equals(blockID.PartSetHeader))
	assert.True(t, rs.ValidRound == round)
}

// What we want:
// P0 miss to lock B as Proposal Block is missing, but set valid block to B after
// receiving delayed Block Proposal.
func TestSetValidBlockOnDelayedProposal(t *testing.T) {
	config := configSetup(t)
	ctx, cancel := context.WithCancel(context.Background())
	defer cancel()

	cs1, vss := makeState(ctx, t, makeStateArgs{config: config})
	vs2, vs3, vs4 := vss[1], vss[2], vss[3]
	height, round := cs1.Height, cs1.Round

	partSize := types.BlockPartSizeBytes

	timeoutWaitCh := subscribe(ctx, t, cs1.eventBus, types.EventQueryTimeoutWait)
	timeoutProposeCh := subscribe(ctx, t, cs1.eventBus, types.EventQueryTimeoutPropose)
	newRoundCh := subscribe(ctx, t, cs1.eventBus, types.EventQueryNewRound)
	validBlockCh := subscribe(ctx, t, cs1.eventBus, types.EventQueryValidBlock)
	proTxHash, err := cs1.privValidator.GetProTxHash(ctx)
	require.NoError(t, err)
	voteCh := subscribeToVoter(ctx, t, cs1, proTxHash)
	proposalCh := subscribe(ctx, t, cs1.eventBus, types.EventQueryCompleteProposal)

	round++ // move to round in which P0 is not proposer
	incrementRound(vs2, vs3, vs4)

	startTestRound(ctx, cs1, cs1.Height, round)
	ensureNewRound(t, newRoundCh, height, round)

	ensureNewTimeout(t, timeoutProposeCh, height, round, cs1.proposeTimeout(round).Nanoseconds())

	ensurePrevoteMatch(t, voteCh, height, round, nil)

	prop, propBlock := decideProposal(ctx, t, cs1, vs2, vs2.Height, vs2.Round+1)
	partSet, err := propBlock.MakePartSet(partSize)
	require.NoError(t, err)
	blockID := types.BlockID{
		Hash:          propBlock.Hash(),
		PartSetHeader: partSet.Header(),
	}

	// vs2, vs3 and vs4 send prevote for propBlock
	signAddVotes(ctx, t, cs1, tmproto.PrevoteType, config.ChainID(), blockID, vs2, vs3, vs4)
	ensureNewValidBlock(t, validBlockCh, height, round)

	ensureNewTimeout(t, timeoutWaitCh, height, round, cs1.voteTimeout(round).Nanoseconds())

	ensurePrecommit(t, voteCh, height, round)
	validatePrecommit(ctx, t, cs1, round, -1, vss[0], nil, nil)

	partSet, err = propBlock.MakePartSet(partSize)
	require.NoError(t, err)
	err = cs1.SetProposalAndBlock(ctx, prop, propBlock, partSet, "some peer")
	require.NoError(t, err)

	ensureNewProposal(t, proposalCh, height, round)
	rs := cs1.GetRoundState()

	assert.True(t, bytes.Equal(rs.ValidBlock.Hash(), blockID.Hash))
	assert.True(t, rs.ValidBlockParts.Header().Equals(blockID.PartSetHeader))
	assert.True(t, rs.ValidRound == round)
}

func TestProcessProposalAccept(t *testing.T) {
	for _, testCase := range []struct {
		name               string
		accept             bool
		expectedNilPrevote bool
	}{
		{
			name:               "accepted block is prevoted",
			accept:             true,
			expectedNilPrevote: false,
		},
		{
			name:               "rejected block is not prevoted",
			accept:             false,
			expectedNilPrevote: true,
		},
	} {
		t.Run(testCase.name, func(t *testing.T) {
			config := configSetup(t)
			ctx, cancel := context.WithCancel(context.Background())
			defer cancel()

			m := abcimocks.NewApplication(t)
			status := abci.ResponseProcessProposal_REJECT
			if testCase.accept {
				status = abci.ResponseProcessProposal_ACCEPT
			}
			m.On("ProcessProposal", mock.Anything, mock.Anything).Return(&abci.ResponseProcessProposal{Status: status}, nil)
			m.On("PrepareProposal", mock.Anything, mock.Anything).Return(&abci.ResponsePrepareProposal{}, nil).Maybe()
			cs1, _ := makeState(ctx, t, makeStateArgs{config: config, application: m})
			height, round := cs1.Height, cs1.Round

			proposalCh := subscribe(ctx, t, cs1.eventBus, types.EventQueryCompleteProposal)
			newRoundCh := subscribe(ctx, t, cs1.eventBus, types.EventQueryNewRound)
			proTxHash, err := cs1.privValidator.GetProTxHash(ctx)
			require.NoError(t, err)
			voteCh := subscribeToVoter(ctx, t, cs1, proTxHash)

			startTestRound(ctx, cs1, cs1.Height, round)
			ensureNewRound(t, newRoundCh, height, round)

			ensureNewProposal(t, proposalCh, height, round)
			rs := cs1.GetRoundState()
			var prevoteHash tmbytes.HexBytes
			if !testCase.expectedNilPrevote {
				prevoteHash = rs.ProposalBlock.Hash()
			}
			ensurePrevoteMatch(t, voteCh, height, round, prevoteHash)
		})
	}
}

func TestFinalizeBlockCalled(t *testing.T) {
	for _, testCase := range []struct {
		name         string
		voteNil      bool
		expectCalled bool
	}{
		{
			name:         "finalize block called when block committed",
			voteNil:      false,
			expectCalled: true,
		},
		{
			name:         "not called when block not committed",
			voteNil:      true,
			expectCalled: false,
		},
	} {
		t.Run(testCase.name, func(t *testing.T) {
			config := configSetup(t)
			ctx, cancel := context.WithCancel(context.Background())
			defer cancel()

			m := abcimocks.NewApplication(t)
			m.On("ProcessProposal", mock.Anything, mock.Anything).Return(&abci.ResponseProcessProposal{
				Status: abci.ResponseProcessProposal_ACCEPT,
			}, nil)
			m.On("PrepareProposal", mock.Anything, mock.Anything).Return(&abci.ResponsePrepareProposal{}, nil)
			// We only expect VerifyVoteExtension to be called on non-nil precommits.
			// https://github.com/tendermint/tendermint/issues/8487
			if !testCase.voteNil {
				m.On("ExtendVote", mock.Anything, mock.Anything).Return(&abci.ResponseExtendVote{}, nil)
				m.On("VerifyVoteExtension", mock.Anything, mock.Anything).Return(&abci.ResponseVerifyVoteExtension{
					Status: abci.ResponseVerifyVoteExtension_ACCEPT,
				}, nil)
			}
			r := &abci.ResponseFinalizeBlock{AppHash: []byte("the_hash")}
			m.On("FinalizeBlock", mock.Anything, mock.Anything).Return(r, nil).Maybe()
			m.On("Commit", mock.Anything).Return(&abci.ResponseCommit{}, nil).Maybe()

			cs1, vss := makeState(ctx, t, makeStateArgs{config: config, application: m})
			height, round := cs1.Height, cs1.Round

			proposalCh := subscribe(ctx, t, cs1.eventBus, types.EventQueryCompleteProposal)
			newRoundCh := subscribe(ctx, t, cs1.eventBus, types.EventQueryNewRound)
			proTxHash, err := cs1.privValidator.GetProTxHash(ctx)
			require.NoError(t, err)
			voteCh := subscribeToVoter(ctx, t, cs1, proTxHash)

			startTestRound(ctx, cs1, cs1.Height, round)
			ensureNewRound(t, newRoundCh, height, round)
			ensureNewProposal(t, proposalCh, height, round)
			rs := cs1.GetRoundState()

			blockID := types.BlockID{}
			nextRound := round + 1
			nextHeight := height
			if !testCase.voteNil {
				nextRound = 0
				nextHeight = height + 1
				blockID = types.BlockID{
					Hash:          rs.ProposalBlock.Hash(),
					PartSetHeader: rs.ProposalBlockParts.Header(),
				}
			}

			signAddVotes(ctx, t, cs1, tmproto.PrevoteType, config.ChainID(), blockID, vss[1:]...)
			ensurePrevoteMatch(t, voteCh, height, round, rs.ProposalBlock.Hash())

			signAddVotes(ctx, t, cs1, tmproto.PrecommitType, config.ChainID(), blockID, vss[1:]...)
			ensurePrecommit(t, voteCh, height, round)

			ensureNewRound(t, newRoundCh, nextHeight, nextRound)
			m.AssertExpectations(t)

			if !testCase.expectCalled {
				m.AssertNotCalled(t, "FinalizeBlock", ctx, mock.Anything)
			} else {
				m.AssertCalled(t, "FinalizeBlock", ctx, mock.Anything)
			}
		})
	}
}

// TestExtendVoteCalledWhenEnabled tests that the vote extension methods are called at the
// correct point in the consensus algorithm when vote extensions are enabled.
func TestExtendVoteCalledWhenEnabled(t *testing.T) {
	for _, testCase := range []struct {
		name    string
		enabled bool
	}{
		{
			name:    "enabled",
			enabled: true,
		},
		{
			name:    "disabled",
			enabled: false,
		},
	} {
		t.Run(testCase.name, func(t *testing.T) {
			config := configSetup(t)
			ctx, cancel := context.WithCancel(context.Background())
			defer cancel()

<<<<<<< HEAD
	m := abcimocks.NewApplication(t)
	m.On("ProcessProposal", mock.Anything, mock.Anything).Return(&abci.ResponseProcessProposal{Status: abci.ResponseProcessProposal_ACCEPT}, nil)
	m.On("PrepareProposal", mock.Anything, mock.Anything).Return(&abci.ResponsePrepareProposal{}, nil)
	m.On("ExtendVote", mock.Anything, mock.Anything).Return(&abci.ResponseExtendVote{
		VoteExtensions: []*abci.ExtendVoteExtension{
			{
				Type:      tmproto.VoteExtensionType_DEFAULT,
				Extension: []byte("extension"),
			},
		},
	}, nil)
	m.On("VerifyVoteExtension", mock.Anything, mock.Anything).Return(&abci.ResponseVerifyVoteExtension{
		Status: abci.ResponseVerifyVoteExtension_ACCEPT,
	}, nil)
	m.On("Commit", mock.Anything).Return(&abci.ResponseCommit{}, nil).Maybe()
	m.On("FinalizeBlock", mock.Anything, mock.Anything).Return(&abci.ResponseFinalizeBlock{}, nil).Maybe()
	cs1, vss := makeState(ctx, t, makeStateArgs{config: config, application: m})
	height, round := cs1.Height, cs1.Round

	proposalCh := subscribe(ctx, t, cs1.eventBus, types.EventQueryCompleteProposal)
	newRoundCh := subscribe(ctx, t, cs1.eventBus, types.EventQueryNewRound)
	proTxHash, err := cs1.privValidator.GetProTxHash(ctx)
	require.NoError(t, err)
	voteCh := subscribeToVoter(ctx, t, cs1, proTxHash)
=======
			m := abcimocks.NewApplication(t)
			m.On("ProcessProposal", mock.Anything, mock.Anything).Return(&abci.ResponseProcessProposal{Status: abci.ResponseProcessProposal_ACCEPT}, nil)
			m.On("PrepareProposal", mock.Anything, mock.Anything).Return(&abci.ResponsePrepareProposal{}, nil)
			if testCase.enabled {
				m.On("ExtendVote", mock.Anything, mock.Anything).Return(&abci.ResponseExtendVote{
					VoteExtension: []byte("extension"),
				}, nil)
				m.On("VerifyVoteExtension", mock.Anything, mock.Anything).Return(&abci.ResponseVerifyVoteExtension{
					Status: abci.ResponseVerifyVoteExtension_ACCEPT,
				}, nil)
			}
			m.On("Commit", mock.Anything).Return(&abci.ResponseCommit{}, nil).Maybe()
			r := &abci.ResponseFinalizeBlock{AppHash: []byte("myHash")}
			m.On("FinalizeBlock", mock.Anything, mock.Anything).Return(r, nil).Maybe()
			c := factory.ConsensusParams()
			if !testCase.enabled {
				c.ABCI.VoteExtensionsEnableHeight = 0
			}
			cs1, vss := makeState(ctx, t, makeStateArgs{config: config, application: m, consensusParams: c})
			height, round := cs1.Height, cs1.Round

			proposalCh := subscribe(ctx, t, cs1.eventBus, types.EventQueryCompleteProposal)
			newRoundCh := subscribe(ctx, t, cs1.eventBus, types.EventQueryNewRound)
			pv1, err := cs1.privValidator.GetPubKey(ctx)
			require.NoError(t, err)
			addr := pv1.Address()
			voteCh := subscribeToVoter(ctx, t, cs1, addr)
>>>>>>> d433ebe6

			startTestRound(ctx, cs1, cs1.Height, round)
			ensureNewRound(t, newRoundCh, height, round)
			ensureNewProposal(t, proposalCh, height, round)

			m.AssertNotCalled(t, "ExtendVote", mock.Anything, mock.Anything)

			rs := cs1.GetRoundState()

			blockID := types.BlockID{
				Hash:          rs.ProposalBlock.Hash(),
				PartSetHeader: rs.ProposalBlockParts.Header(),
			}
			signAddVotes(ctx, t, cs1, tmproto.PrevoteType, config.ChainID(), blockID, vss[1:]...)
			ensurePrevoteMatch(t, voteCh, height, round, blockID.Hash)

			ensurePrecommit(t, voteCh, height, round)

			if testCase.enabled {
				m.AssertCalled(t, "ExtendVote", ctx, &abci.RequestExtendVote{
					Height: height,
					Hash:   blockID.Hash,
				})
			} else {
				m.AssertNotCalled(t, "ExtendVote", mock.Anything, mock.Anything)
			}

<<<<<<< HEAD
	m.AssertCalled(t, "VerifyVoteExtension", ctx, &abci.RequestVerifyVoteExtension{
		Hash:               blockID.Hash,
		ValidatorProTxHash: proTxHash,
		Height:             height,
		VoteExtensions: []*abci.ExtendVoteExtension{
			{
				Type:      tmproto.VoteExtensionType_DEFAULT,
				Extension: []byte("extension"),
			},
		},
	})
	signAddVotes(ctx, t, cs1, tmproto.PrecommitType, config.ChainID(), blockID, vss[1:]...)
	ensureNewRound(t, newRoundCh, height+1, 0)
	m.AssertExpectations(t)

	// Only 3 of the vote extensions are seen, as consensus proceeds as soon as the +2/3 threshold
	// is observed by the consensus engine.
	for _, pv := range vss[:3] {
		proTxHash, err := pv.GetProTxHash(ctx)
		require.NoError(t, err)
		m.AssertCalled(t, "VerifyVoteExtension", ctx, &abci.RequestVerifyVoteExtension{
			Hash:               blockID.Hash,
			ValidatorProTxHash: proTxHash,
			Height:             height,
			VoteExtensions: []*abci.ExtendVoteExtension{
				{
					Type:      tmproto.VoteExtensionType_DEFAULT,
					Extension: []byte("extension"),
				},
			},
=======
			signAddVotes(ctx, t, cs1, tmproto.PrecommitType, config.ChainID(), blockID, vss[1:]...)
			ensureNewRound(t, newRoundCh, height+1, 0)
			m.AssertExpectations(t)

			// Only 3 of the vote extensions are seen, as consensus proceeds as soon as the +2/3 threshold
			// is observed by the consensus engine.
			for _, pv := range vss[1:3] {
				pv, err := pv.GetPubKey(ctx)
				require.NoError(t, err)
				addr := pv.Address()
				if testCase.enabled {
					m.AssertCalled(t, "VerifyVoteExtension", ctx, &abci.RequestVerifyVoteExtension{
						Hash:             blockID.Hash,
						ValidatorAddress: addr,
						Height:           height,
						VoteExtension:    []byte("extension"),
					})
				} else {
					m.AssertNotCalled(t, "VerifyVoteExtension", mock.Anything, mock.Anything)
				}
			}
>>>>>>> d433ebe6
		})
	}

}

// TestVerifyVoteExtensionNotCalledOnAbsentPrecommit tests that the VerifyVoteExtension
// method is not called for a validator's vote that is never delivered.
func TestVerifyVoteExtensionNotCalledOnAbsentPrecommit(t *testing.T) {
	config := configSetup(t)
	ctx, cancel := context.WithCancel(context.Background())
	defer cancel()

	m := abcimocks.NewApplication(t)
	m.On("ProcessProposal", mock.Anything, mock.Anything).Return(&abci.ResponseProcessProposal{Status: abci.ResponseProcessProposal_ACCEPT}, nil)
	m.On("PrepareProposal", mock.Anything, mock.Anything).Return(&abci.ResponsePrepareProposal{}, nil)
	m.On("ExtendVote", mock.Anything, mock.Anything).Return(&abci.ResponseExtendVote{
		VoteExtensions: []*abci.ExtendVoteExtension{
			{
				Type:      tmproto.VoteExtensionType_DEFAULT,
				Extension: []byte("extension"),
			},
		},
	}, nil)
	m.On("VerifyVoteExtension", mock.Anything, mock.Anything).Return(&abci.ResponseVerifyVoteExtension{
		Status: abci.ResponseVerifyVoteExtension_ACCEPT,
	}, nil)
	m.On("FinalizeBlock", mock.Anything, mock.Anything).Return(&abci.ResponseFinalizeBlock{}, nil).Maybe()
	cs1, vss := makeState(ctx, t, makeStateArgs{config: config, application: m})
	height, round := cs1.Height, cs1.Round
	cs1.state.ConsensusParams.ABCI.VoteExtensionsEnableHeight = cs1.Height

	proposalCh := subscribe(ctx, t, cs1.eventBus, types.EventQueryCompleteProposal)
	newRoundCh := subscribe(ctx, t, cs1.eventBus, types.EventQueryNewRound)
	proTxHash, err := cs1.privValidator.GetProTxHash(ctx)
	require.NoError(t, err)
	voteCh := subscribeToVoter(ctx, t, cs1, proTxHash)

	startTestRound(ctx, cs1, cs1.Height, round)
	ensureNewRound(t, newRoundCh, height, round)
	ensureNewProposal(t, proposalCh, height, round)
	rs := cs1.GetRoundState()

	blockID := types.BlockID{
		Hash:          rs.ProposalBlock.Hash(),
		PartSetHeader: rs.ProposalBlockParts.Header(),
	}
	signAddVotes(ctx, t, cs1, tmproto.PrevoteType, config.ChainID(), blockID, vss...)
	ensurePrevoteMatch(t, voteCh, height, round, blockID.Hash)

	ensurePrecommit(t, voteCh, height, round)

	m.AssertCalled(t, "ExtendVote", mock.Anything, &abci.RequestExtendVote{
		Height: height,
		Hash:   blockID.Hash,
	})

<<<<<<< HEAD
	m.AssertCalled(t, "VerifyVoteExtension", mock.Anything, &abci.RequestVerifyVoteExtension{
		Hash:               blockID.Hash,
		ValidatorProTxHash: proTxHash,
		Height:             height,
		VoteExtensions: []*abci.ExtendVoteExtension{
			{
				Type:      tmproto.VoteExtensionType_DEFAULT,
				Extension: []byte("extension"),
			},
		},
	})

=======
>>>>>>> d433ebe6
	m.On("Commit", mock.Anything).Return(&abci.ResponseCommit{}, nil).Maybe()
	signAddVotes(ctx, t, cs1, tmproto.PrecommitType, config.ChainID(), blockID, vss[2:]...)
	ensureNewRound(t, newRoundCh, height+1, 0)
	m.AssertExpectations(t)

	// vss[1] did not issue a precommit for the block, ensure that a vote extension
	// for its address was not sent to the application.
	proTxHash, err = vss[1].GetProTxHash(ctx)
	require.NoError(t, err)
	m.AssertNotCalled(t, "VerifyVoteExtension", ctx, &abci.RequestVerifyVoteExtension{
		Hash:               blockID.Hash,
		ValidatorProTxHash: proTxHash,
		Height:             height,
		VoteExtensions: []*abci.ExtendVoteExtension{
			{
				Type:      tmproto.VoteExtensionType_DEFAULT,
				Extension: []byte("extension"),
			},
		},
	})

}

// TestPrepareProposalReceivesVoteExtensions tests that the PrepareProposal method
// is called with the vote extensions from the previous height. The test functions
// be completing a consensus height with a mock application as the proposer. The
// test then proceeds to fail sever rounds of consensus until the mock application
// is the proposer again and ensures that the mock application receives the set of
// vote extensions from the previous consensus instance.
func TestPrepareProposalReceivesVoteExtensions(t *testing.T) {
	ctx, cancel := context.WithCancel(context.Background())
	defer cancel()

	config := configSetup(t)

	m := &abcimocks.Application{}
	m.On("ExtendVote", mock.Anything, mock.Anything).Return(&abci.ResponseExtendVote{
		VoteExtensions: []*abci.ExtendVoteExtension{
			{
				Type:      tmproto.VoteExtensionType_DEFAULT,
				Extension: []byte("extension"),
			},
			{
				Type:      tmproto.VoteExtensionType_THRESHOLD_RECOVER,
				Extension: []byte("deterministic"),
			},
		},
	}, nil)
	m.On("ProcessProposal", mock.Anything, mock.Anything).Return(&abci.ResponseProcessProposal{Status: abci.ResponseProcessProposal_ACCEPT}, nil)

	// capture the prepare proposal request.
	rpp := &abci.RequestPrepareProposal{}
	m.On("PrepareProposal", mock.Anything, mock.MatchedBy(func(r *abci.RequestPrepareProposal) bool {
		rpp = r
		return true
	})).Return(&abci.ResponsePrepareProposal{}, nil)

	m.On("PrepareProposal", mock.Anything, mock.Anything).Return(&abci.ResponsePrepareProposal{}, nil).Once()
	m.On("VerifyVoteExtension", mock.Anything, mock.Anything).Return(&abci.ResponseVerifyVoteExtension{Status: abci.ResponseVerifyVoteExtension_ACCEPT}, nil)
	m.On("Commit", mock.Anything).Return(&abci.ResponseCommit{}, nil).Maybe()
	m.On("FinalizeBlock", mock.Anything, mock.Anything).Return(&abci.ResponseFinalizeBlock{}, nil)

	cs1, vss := makeState(ctx, t, makeStateArgs{config: config, application: m})
	height, round := cs1.Height, cs1.Round

	newRoundCh := subscribe(ctx, t, cs1.eventBus, types.EventQueryNewRound)
	proposalCh := subscribe(ctx, t, cs1.eventBus, types.EventQueryCompleteProposal)
	proTxHash, err := cs1.privValidator.GetProTxHash(ctx)
	require.NoError(t, err)
	voteCh := subscribeToVoter(ctx, t, cs1, proTxHash)

	startTestRound(ctx, cs1, height, round)
	ensureNewRound(t, newRoundCh, height, round)
	ensureNewProposal(t, proposalCh, height, round)

	rs := cs1.GetRoundState()
	blockID := types.BlockID{
		Hash:          rs.ProposalBlock.Hash(),
		PartSetHeader: rs.ProposalBlockParts.Header(),
	}
	signAddVotes(ctx, t, cs1, tmproto.PrevoteType, config.ChainID(), blockID, vss[1:]...)

	// create a precommit for each validator with the associated vote extension.
	for _, vs := range vss[1:] {
		voteExtensions := types.VoteExtensions{
			tmproto.VoteExtensionType_DEFAULT: []types.VoteExtension{
				{Extension: []byte("extension")},
			},
			tmproto.VoteExtensionType_THRESHOLD_RECOVER: []types.VoteExtension{
				{Extension: []byte("deterministic")},
			},
		}
		signAddPrecommitWithExtension(ctx, t, cs1, config.ChainID(), blockID, voteExtensions, vs)
	}

	ensurePrevote(t, voteCh, height, round)

	// ensure that the height is committed.
	ensurePrecommitMatch(t, voteCh, height, round, blockID.Hash)
	incrementHeight(vss[1:]...)

	height++
	round = 0
	ensureNewRound(t, newRoundCh, height, round)
	incrementRound(vss[1:]...)
	incrementRound(vss[1:]...)
	incrementRound(vss[1:]...)
	round = 3

	signAddVotes(ctx, t, cs1, tmproto.PrecommitType, config.ChainID(), types.BlockID{}, vss[1:]...)
	ensureNewRound(t, newRoundCh, height, round)
	ensureNewProposal(t, proposalCh, height, round)

	// ensure that the proposer received the list of vote extensions from the
	// previous height.
	require.Len(t, rpp.LocalLastCommit.ThresholdVoteExtensions, 1)
}

// TestVoteExtensionEnableHeight tests that 'ExtensionRequireHeight' correctly
// enforces that vote extensions be present in consensus for heights greater than
// or equal to the configured value.
func TestVoteExtensionEnableHeight(t *testing.T) {
	for _, testCase := range []struct {
		name                  string
		enableHeight          int64
		hasExtension          bool
		expectExtendCalled    bool
		expectVerifyCalled    bool
		expectSuccessfulRound bool
	}{
		{
			name:                  "extension present but not enabled",
			hasExtension:          true,
			enableHeight:          0,
			expectExtendCalled:    false,
			expectVerifyCalled:    false,
			expectSuccessfulRound: true,
		},
		{
			name:                  "extension absent but not required",
			hasExtension:          false,
			enableHeight:          0,
			expectExtendCalled:    false,
			expectVerifyCalled:    false,
			expectSuccessfulRound: true,
		},
		{
			name:                  "extension present and required",
			hasExtension:          true,
			enableHeight:          1,
			expectExtendCalled:    true,
			expectVerifyCalled:    true,
			expectSuccessfulRound: true,
		},
		{
			name:                  "extension absent but required",
			hasExtension:          false,
			enableHeight:          1,
			expectExtendCalled:    true,
			expectVerifyCalled:    false,
			expectSuccessfulRound: false,
		},
		{
			name:                  "extension absent but required in future height",
			hasExtension:          false,
			enableHeight:          2,
			expectExtendCalled:    false,
			expectVerifyCalled:    false,
			expectSuccessfulRound: true,
		},
	} {
		t.Run(testCase.name, func(t *testing.T) {
			config := configSetup(t)
			ctx, cancel := context.WithCancel(context.Background())
			defer cancel()

			numValidators := 3
			m := abcimocks.NewApplication(t)
			m.On("ProcessProposal", mock.Anything, mock.Anything).Return(&abci.ResponseProcessProposal{
				Status: abci.ResponseProcessProposal_ACCEPT,
			}, nil)
			m.On("PrepareProposal", mock.Anything, mock.Anything).Return(&abci.ResponsePrepareProposal{}, nil)
			if testCase.expectExtendCalled {
				m.On("ExtendVote", mock.Anything, mock.Anything).Return(&abci.ResponseExtendVote{}, nil)
			}
			if testCase.expectVerifyCalled {
				m.On("VerifyVoteExtension", mock.Anything, mock.Anything).Return(&abci.ResponseVerifyVoteExtension{
					Status: abci.ResponseVerifyVoteExtension_ACCEPT,
				}, nil).Times(numValidators - 1)
			}
			r := &abci.ResponseFinalizeBlock{AppHash: []byte("hashyHash")}
			m.On("FinalizeBlock", mock.Anything, mock.Anything).Return(r, nil).Maybe()
			m.On("Commit", mock.Anything).Return(&abci.ResponseCommit{}, nil).Maybe()
			c := factory.ConsensusParams()
			c.ABCI.VoteExtensionsEnableHeight = testCase.enableHeight
			cs1, vss := makeState(ctx, t, makeStateArgs{config: config, application: m, validators: numValidators, consensusParams: c})
			cs1.state.ConsensusParams.ABCI.VoteExtensionsEnableHeight = testCase.enableHeight
			height, round := cs1.Height, cs1.Round

			timeoutCh := subscribe(ctx, t, cs1.eventBus, types.EventQueryTimeoutPropose)
			proposalCh := subscribe(ctx, t, cs1.eventBus, types.EventQueryCompleteProposal)
			newRoundCh := subscribe(ctx, t, cs1.eventBus, types.EventQueryNewRound)
			pv1, err := cs1.privValidator.GetPubKey(ctx)
			require.NoError(t, err)
			addr := pv1.Address()
			voteCh := subscribeToVoter(ctx, t, cs1, addr)

			startTestRound(ctx, cs1, cs1.Height, round)
			ensureNewRound(t, newRoundCh, height, round)
			ensureNewProposal(t, proposalCh, height, round)
			rs := cs1.GetRoundState()

			blockID := types.BlockID{
				Hash:          rs.ProposalBlock.Hash(),
				PartSetHeader: rs.ProposalBlockParts.Header(),
			}

			// sign all of the votes
			signAddVotes(ctx, t, cs1, tmproto.PrevoteType, config.ChainID(), blockID, vss[1:]...)
			ensurePrevoteMatch(t, voteCh, height, round, rs.ProposalBlock.Hash())

			var ext []byte
			if testCase.hasExtension {
				ext = []byte("extension")
			}

			for _, vs := range vss[1:] {
				vote, err := vs.signVote(ctx, tmproto.PrecommitType, config.ChainID(), blockID, ext)
				if !testCase.hasExtension {
					vote.ExtensionSignature = nil
				}
				require.NoError(t, err)
				addVotes(cs1, vote)
			}
			if testCase.expectSuccessfulRound {
				ensurePrecommit(t, voteCh, height, round)
				height++
				ensureNewRound(t, newRoundCh, height, round)
			} else {
				ensureNoNewTimeout(t, timeoutCh, cs1.state.ConsensusParams.Timeout.VoteTimeout(round).Nanoseconds())
			}

			m.AssertExpectations(t)
		})
	}
}

// 4 vals, 3 Nil Precommits at P0
// What we want:
// P0 waits for timeoutPrecommit before starting next round
func TestWaitingTimeoutOnNilPolka(t *testing.T) {
	ctx, cancel := context.WithCancel(context.Background())
	defer cancel()
	config := configSetup(t)

	cs1, vss := makeState(ctx, t, makeStateArgs{config: config})
	vs2, vs3, vs4 := vss[1], vss[2], vss[3]
	height, round := cs1.Height, cs1.Round

	timeoutWaitCh := subscribe(ctx, t, cs1.eventBus, types.EventQueryTimeoutWait)
	newRoundCh := subscribe(ctx, t, cs1.eventBus, types.EventQueryNewRound)

	// start round
	startTestRound(ctx, cs1, height, round)
	ensureNewRound(t, newRoundCh, height, round)

	signAddVotes(ctx, t, cs1, tmproto.PrecommitType, config.ChainID(), types.BlockID{}, vs2, vs3, vs4)

	ensureNewTimeout(t, timeoutWaitCh, height, round, cs1.voteTimeout(round).Nanoseconds())
	ensureNewRound(t, newRoundCh, height, round+1)
}

// 4 vals, 3 Prevotes for nil from the higher round.
// What we want:
// P0 waits for timeoutPropose in the next round before entering prevote
func TestWaitingTimeoutProposeOnNewRound(t *testing.T) {
	config := configSetup(t)
	ctx, cancel := context.WithCancel(context.Background())
	defer cancel()

	cs1, vss := makeState(ctx, t, makeStateArgs{config: config})
	vs2, vs3, vs4 := vss[1], vss[2], vss[3]
	height, round := cs1.Height, cs1.Round

	timeoutWaitCh := subscribe(ctx, t, cs1.eventBus, types.EventQueryTimeoutPropose)
	newRoundCh := subscribe(ctx, t, cs1.eventBus, types.EventQueryNewRound)
	proTxHash, err := cs1.privValidator.GetProTxHash(ctx)
	require.NoError(t, err)
	voteCh := subscribeToVoter(ctx, t, cs1, proTxHash)

	// start round
	startTestRound(ctx, cs1, height, round)
	ensureNewRound(t, newRoundCh, height, round)

	ensurePrevote(t, voteCh, height, round)

	incrementRound(vss[1:]...)
	signAddVotes(ctx, t, cs1, tmproto.PrevoteType, config.ChainID(), types.BlockID{}, vs2, vs3, vs4)

	round++ // moving to the next round
	ensureNewRound(t, newRoundCh, height, round)

	rs := cs1.GetRoundState()
	assert.True(t, rs.Step == cstypes.RoundStepPropose) // P0 does not prevote before timeoutPropose expires

	ensureNewTimeout(t, timeoutWaitCh, height, round, cs1.proposeTimeout(round).Nanoseconds())

	ensurePrevoteMatch(t, voteCh, height, round, nil)
}

// 4 vals, 3 Precommits for nil from the higher round.
// What we want:
// P0 jump to higher round, precommit and start precommit wait
func TestRoundSkipOnNilPolkaFromHigherRound(t *testing.T) {
	config := configSetup(t)
	ctx, cancel := context.WithCancel(context.Background())
	defer cancel()

	cs1, vss := makeState(ctx, t, makeStateArgs{config: config})
	vs2, vs3, vs4 := vss[1], vss[2], vss[3]
	height, round := cs1.Height, cs1.Round

	timeoutWaitCh := subscribe(ctx, t, cs1.eventBus, types.EventQueryTimeoutWait)
	newRoundCh := subscribe(ctx, t, cs1.eventBus, types.EventQueryNewRound)
	proTxHash, err := cs1.privValidator.GetProTxHash(ctx)
	require.NoError(t, err)
	voteCh := subscribeToVoter(ctx, t, cs1, proTxHash)

	// start round
	startTestRound(ctx, cs1, height, round)
	ensureNewRound(t, newRoundCh, height, round)

	ensurePrevote(t, voteCh, height, round)

	incrementRound(vss[1:]...)
	signAddVotes(ctx, t, cs1, tmproto.PrecommitType, config.ChainID(), types.BlockID{}, vs2, vs3, vs4)

	round++ // moving to the next round
	ensureNewRound(t, newRoundCh, height, round)

	ensurePrecommit(t, voteCh, height, round)
	validatePrecommit(ctx, t, cs1, round, -1, vss[0], nil, nil)

	ensureNewTimeout(t, timeoutWaitCh, height, round, cs1.voteTimeout(round).Nanoseconds())

	round++ // moving to the next round
	ensureNewRound(t, newRoundCh, height, round)
}

// 4 vals, 3 Prevotes for nil in the current round.
// What we want:
// P0 wait for timeoutPropose to expire before sending prevote.
func TestWaitTimeoutProposeOnNilPolkaForTheCurrentRound(t *testing.T) {
	config := configSetup(t)
	ctx, cancel := context.WithCancel(context.Background())
	defer cancel()

	cs1, vss := makeState(ctx, t, makeStateArgs{config: config})
	vs2, vs3, vs4 := vss[1], vss[2], vss[3]
	height, round := cs1.Height, int32(1)

	timeoutProposeCh := subscribe(ctx, t, cs1.eventBus, types.EventQueryTimeoutPropose)
	newRoundCh := subscribe(ctx, t, cs1.eventBus, types.EventQueryNewRound)
	proTxHash, err := cs1.privValidator.GetProTxHash(ctx)
	require.NoError(t, err)
	voteCh := subscribeToVoter(ctx, t, cs1, proTxHash)

	// start round in which PO is not proposer
	startTestRound(ctx, cs1, height, round)
	ensureNewRound(t, newRoundCh, height, round)

	incrementRound(vss[1:]...)
	signAddVotes(ctx, t, cs1, tmproto.PrevoteType, config.ChainID(), types.BlockID{}, vs2, vs3, vs4)

	ensureNewTimeout(t, timeoutProposeCh, height, round, cs1.proposeTimeout(round).Nanoseconds())

	ensurePrevoteMatch(t, voteCh, height, round, nil)
}

// What we want:
// P0 emit NewValidBlock event upon receiving 2/3+ Precommit for B but hasn't received block B yet
func TestEmitNewValidBlockEventOnCommitWithoutBlock(t *testing.T) {
	config := configSetup(t)
	ctx, cancel := context.WithCancel(context.Background())
	defer cancel()

	cs1, vss := makeState(ctx, t, makeStateArgs{config: config})
	vs2, vs3, vs4 := vss[1], vss[2], vss[3]
	height, round := cs1.Height, int32(1)

	incrementRound(vs2, vs3, vs4)

	partSize := types.BlockPartSizeBytes

	newRoundCh := subscribe(ctx, t, cs1.eventBus, types.EventQueryNewRound)
	validBlockCh := subscribe(ctx, t, cs1.eventBus, types.EventQueryValidBlock)

	_, propBlock := decideProposal(ctx, t, cs1, vs2, vs2.Height, vs2.Round)
	partSet, err := propBlock.MakePartSet(partSize)
	require.NoError(t, err)
	blockID := types.BlockID{
		Hash:          propBlock.Hash(),
		PartSetHeader: partSet.Header(),
	}

	// start round in which PO is not proposer
	startTestRound(ctx, cs1, height, round)
	ensureNewRound(t, newRoundCh, height, round)

	// vs2, vs3 and vs4 send precommit for propBlock
	signAddVotes(ctx, t, cs1, tmproto.PrecommitType, config.ChainID(), blockID, vs2, vs3, vs4)
	ensureNewValidBlock(t, validBlockCh, height, round)

	rs := cs1.GetRoundState()
	assert.True(t, rs.Step == cstypes.RoundStepApplyCommit)
	assert.True(t, rs.ProposalBlock == nil)
	assert.True(t, rs.ProposalBlockParts.Header().Equals(blockID.PartSetHeader))

}

// What we want:
// P0 receives 2/3+ Precommit for B for round 0, while being in round 1. It emits NewValidBlock event.
// After receiving block, it executes block and moves to the next height.
func TestCommitFromPreviousRound(t *testing.T) {
	config := configSetup(t)
	ctx, cancel := context.WithCancel(context.Background())
	defer cancel()

	cs1, vss := makeState(ctx, t, makeStateArgs{config: config})
	vs2, vs3, vs4 := vss[1], vss[2], vss[3]
	height, round := cs1.Height, int32(1)

	partSize := types.BlockPartSizeBytes

	newRoundCh := subscribe(ctx, t, cs1.eventBus, types.EventQueryNewRound)
	validBlockCh := subscribe(ctx, t, cs1.eventBus, types.EventQueryValidBlock)
	proposalCh := subscribe(ctx, t, cs1.eventBus, types.EventQueryCompleteProposal)

	prop, propBlock := decideProposal(ctx, t, cs1, vs2, vs2.Height, vs2.Round)
	partSet, err := propBlock.MakePartSet(partSize)
	require.NoError(t, err)
	blockID := types.BlockID{
		Hash:          propBlock.Hash(),
		PartSetHeader: partSet.Header(),
	}

	// start round in which PO is not proposer
	startTestRound(ctx, cs1, height, round)
	ensureNewRound(t, newRoundCh, height, round)

	// vs2, vs3 and vs4 send precommit for propBlock for the previous round
	signAddVotes(ctx, t, cs1, tmproto.PrecommitType, config.ChainID(), blockID, vs2, vs3, vs4)

	ensureNewValidBlock(t, validBlockCh, height, round)

	rs := cs1.GetRoundState()
	assert.True(t, rs.Step == cstypes.RoundStepApplyCommit)
	assert.True(t, rs.CommitRound == vs2.Round)
	assert.True(t, rs.ProposalBlock == nil)
	assert.True(t, rs.ProposalBlockParts.Header().Equals(blockID.PartSetHeader))
	partSet, err = propBlock.MakePartSet(partSize)
	require.NoError(t, err)
	err = cs1.SetProposalAndBlock(ctx, prop, propBlock, partSet, "some peer")
	require.NoError(t, err)

	ensureNewProposal(t, proposalCh, height, round)
	ensureNewRound(t, newRoundCh, height+1, 0)
}

type fakeTxNotifier struct {
	ch chan struct{}
}

func (n *fakeTxNotifier) TxsAvailable() <-chan struct{} {
	return n.ch
}

func (n *fakeTxNotifier) Notify() {
	n.ch <- struct{}{}
}

// 2 vals precommit votes for a block but node times out waiting for the third. Move to next round
// and third precommit arrives which leads to the commit of that header and the correct
// start of the next round
func TestStartNextHeightCorrectlyAfterTimeout(t *testing.T) {
	config := configSetup(t)
	ctx, cancel := context.WithCancel(context.Background())
	defer cancel()

	cs1, vss := makeState(ctx, t, makeStateArgs{config: config})
	cs1.state.ConsensusParams.Timeout.BypassCommitTimeout = false
	cs1.txNotifier = &fakeTxNotifier{ch: make(chan struct{})}

	vs2, vs3, vs4 := vss[1], vss[2], vss[3]
	height, round := cs1.Height, cs1.Round

	proposalCh := subscribe(ctx, t, cs1.eventBus, types.EventQueryCompleteProposal)
	timeoutProposeCh := subscribe(ctx, t, cs1.eventBus, types.EventQueryTimeoutPropose)
	precommitTimeoutCh := subscribe(ctx, t, cs1.eventBus, types.EventQueryTimeoutWait)

	newRoundCh := subscribe(ctx, t, cs1.eventBus, types.EventQueryNewRound)
	newBlockHeader := subscribe(ctx, t, cs1.eventBus, types.EventQueryNewBlockHeader)
	proTxHash, err := cs1.privValidator.GetProTxHash(ctx)
	require.NoError(t, err)
	voteCh := subscribeToVoter(ctx, t, cs1, proTxHash)

	// start round and wait for propose and prevote
	startTestRound(ctx, cs1, height, round)
	ensureNewRound(t, newRoundCh, height, round)

	ensureNewProposal(t, proposalCh, height, round)
	rs := cs1.GetRoundState()
	blockID := types.BlockID{
		Hash:          rs.ProposalBlock.Hash(),
		PartSetHeader: rs.ProposalBlockParts.Header(),
	}

	ensurePrevoteMatch(t, voteCh, height, round, blockID.Hash)

	signAddVotes(ctx, t, cs1, tmproto.PrevoteType, config.ChainID(), blockID, vs2, vs3, vs4)

	ensurePrecommit(t, voteCh, height, round)
	// the proposed block should now be locked and our precommit added
	validatePrecommit(ctx, t, cs1, round, round, vss[0], blockID.Hash, blockID.Hash)

	// add precommits
	signAddVotes(ctx, t, cs1, tmproto.PrecommitType, config.ChainID(), types.BlockID{}, vs2)
	signAddVotes(ctx, t, cs1, tmproto.PrecommitType, config.ChainID(), blockID, vs3)

	// wait till timeout occurs
	ensureNewTimeout(t, precommitTimeoutCh, height, round, cs1.voteTimeout(round).Nanoseconds())

	ensureNewRound(t, newRoundCh, height, round+1)

	// majority is now reached
	signAddVotes(ctx, t, cs1, tmproto.PrecommitType, config.ChainID(), blockID, vs4)

	ensureNewBlockHeader(t, newBlockHeader, height, blockID.Hash)

	cs1.txNotifier.(*fakeTxNotifier).Notify()

	ensureNewTimeout(t, timeoutProposeCh, height+1, round, cs1.proposeTimeout(round).Nanoseconds())
	rs = cs1.GetRoundState()
	assert.False(
		t,
		rs.TriggeredTimeoutPrecommit,
		"triggeredTimeoutPrecommit should be false at the beginning of each round")
}

func TestResetTimeoutPrecommitUponNewHeight(t *testing.T) {
	config := configSetup(t)
	ctx, cancel := context.WithCancel(context.Background())
	defer cancel()

	cs1, vss := makeState(ctx, t, makeStateArgs{config: config})
	cs1.state.ConsensusParams.Timeout.BypassCommitTimeout = false

	vs2, vs3, vs4 := vss[1], vss[2], vss[3]
	height, round := cs1.Height, cs1.Round

	partSize := types.BlockPartSizeBytes

	proposalCh := subscribe(ctx, t, cs1.eventBus, types.EventQueryCompleteProposal)

	newRoundCh := subscribe(ctx, t, cs1.eventBus, types.EventQueryNewRound)
	newBlockHeader := subscribe(ctx, t, cs1.eventBus, types.EventQueryNewBlockHeader)
	proTxHash, err := cs1.privValidator.GetProTxHash(ctx)
	require.NoError(t, err)
	voteCh := subscribeToVoter(ctx, t, cs1, proTxHash)

	// start round and wait for propose and prevote
	startTestRound(ctx, cs1, height, round)
	ensureNewRound(t, newRoundCh, height, round)

	ensureNewProposal(t, proposalCh, height, round)
	rs := cs1.GetRoundState()
	blockID := types.BlockID{
		Hash:          rs.ProposalBlock.Hash(),
		PartSetHeader: rs.ProposalBlockParts.Header(),
	}

	ensurePrevoteMatch(t, voteCh, height, round, blockID.Hash)

	signAddVotes(ctx, t, cs1, tmproto.PrevoteType, config.ChainID(), blockID, vs2, vs3, vs4)

	ensurePrecommit(t, voteCh, height, round)
	validatePrecommit(ctx, t, cs1, round, round, vss[0], blockID.Hash, blockID.Hash)

	// add precommits
	signAddVotes(ctx, t, cs1, tmproto.PrecommitType, config.ChainID(), types.BlockID{}, vs2)
	signAddVotes(ctx, t, cs1, tmproto.PrecommitType, config.ChainID(), blockID, vs3)
	signAddVotes(ctx, t, cs1, tmproto.PrecommitType, config.ChainID(), blockID, vs4)

	ensureNewBlockHeader(t, newBlockHeader, height, blockID.Hash)

	prop, propBlock := decideProposal(ctx, t, cs1, vs2, height+1, 0)
	propBlockParts, err := propBlock.MakePartSet(partSize)
	require.NoError(t, err)

	err = cs1.SetProposalAndBlock(ctx, prop, propBlock, propBlockParts, "some peer")
	require.NoError(t, err)
	ensureNewProposal(t, proposalCh, height+1, 0)

	rs = cs1.GetRoundState()
	assert.False(
		t,
		rs.TriggeredTimeoutPrecommit,
		"triggeredTimeoutPrecommit should be false at the beginning of each height")
}

//------------------------------------------------------------------------------------------
// CatchupSuite

//------------------------------------------------------------------------------------------
// HaltSuite

// 4 vals.
// we receive a final precommit after going into next round, but others might have gone to commit already!
func TestStateHalt1(t *testing.T) {
	config := configSetup(t)
	ctx, cancel := context.WithCancel(context.Background())
	defer cancel()

	cs1, vss := makeState(ctx, t, makeStateArgs{config: config})
	vs2, vs3, vs4 := vss[1], vss[2], vss[3]
	height, round := cs1.Height, cs1.Round
	partSize := types.BlockPartSizeBytes

	proposalCh := subscribe(ctx, t, cs1.eventBus, types.EventQueryCompleteProposal)
	timeoutWaitCh := subscribe(ctx, t, cs1.eventBus, types.EventQueryTimeoutWait)
	newRoundCh := subscribe(ctx, t, cs1.eventBus, types.EventQueryNewRound)
	newBlockCh := subscribe(ctx, t, cs1.eventBus, types.EventQueryNewBlock)
	proTxHash, err := cs1.privValidator.GetProTxHash(ctx)
	require.NoError(t, err)
	voteCh := subscribeToVoter(ctx, t, cs1, proTxHash)

	// start round and wait for propose and prevote
	startTestRound(ctx, cs1, height, round)
	ensureNewRound(t, newRoundCh, height, round)

	ensureNewProposal(t, proposalCh, height, round)
	rs := cs1.GetRoundState()
	propBlock := rs.ProposalBlock
	partSet, err := propBlock.MakePartSet(partSize)
	require.NoError(t, err)
	blockID := types.BlockID{
		Hash:          propBlock.Hash(),
		PartSetHeader: partSet.Header(),
	}

	ensurePrevote(t, voteCh, height, round)

	signAddVotes(ctx, t, cs1, tmproto.PrevoteType, config.ChainID(), blockID, vs2, vs3, vs4)

	ensurePrecommit(t, voteCh, height, round)
	// the proposed block should now be locked and our precommit added
	validatePrecommit(ctx, t, cs1, round, round, vss[0], propBlock.Hash(), propBlock.Hash())

	// add precommits from the rest
	signAddVotes(ctx, t, cs1, tmproto.PrecommitType, config.ChainID(), types.BlockID{}, vs2) // didnt receive proposal
	signAddVotes(ctx, t, cs1, tmproto.PrecommitType, config.ChainID(), blockID, vs3)
	// we receive this later, but vs3 might receive it earlier and with ours will go to commit!
	precommit4 := signVote(ctx, t, vs4, tmproto.PrecommitType, config.ChainID(), blockID,
		cs1.state.AppHash, cs1.state.Validators.QuorumType,
		cs1.state.Validators.QuorumHash,
	)

	incrementRound(vs2, vs3, vs4)

	// timeout to new round
	ensureNewTimeout(t, timeoutWaitCh, height, round, cs1.voteTimeout(round).Nanoseconds())

	round++ // moving to the next round

	ensureNewRound(t, newRoundCh, height, round)

	/*Round2
	// we timeout and prevote
	// a polka happened but we didn't see it!
	*/

	// prevote for nil since we did not receive a proposal in this round.
	ensurePrevoteMatch(t, voteCh, height, round, rs.LockedBlock.Hash())

	// now we receive the precommit from the previous round
	addVotes(cs1, precommit4)

	// receiving that precommit should take us straight to commit
	ensureNewBlock(t, newBlockCh, height)

	ensureNewRound(t, newRoundCh, height+1, 0)
}

func TestStateOutputsBlockPartsStats(t *testing.T) {
	config := configSetup(t)
	ctx, cancel := context.WithCancel(context.Background())
	defer cancel()

	// create dummy peer
	cs, _ := makeState(ctx, t, makeStateArgs{config: config, validators: 1})
	peerID, err := types.NewNodeID("AAAAAAAAAAAAAAAAAAAAAAAAAAAAAAAAAAAAAAAA")
	require.NoError(t, err)

	// 1) new block part
	parts := types.NewPartSetFromData(tmrand.Bytes(100), 10)
	msg := &BlockPartMessage{
		Height: cs.state.InitialHeight,
		Round:  0,
		Part:   parts.GetPart(0),
	}

	cs.ProposalBlockParts = types.NewPartSetFromHeader(parts.Header())
	cs.handleMsg(ctx, msgInfo{msg, peerID, tmtime.Now()}, false)

	statsMessage := <-cs.statsMsgQueue
	require.Equal(t, msg, statsMessage.Msg, "")
	require.Equal(t, peerID, statsMessage.PeerID, "")

	// sending the same part from different peer
	cs.handleMsg(ctx, msgInfo{msg, "peer2", tmtime.Now()}, false)

	// sending the part with the same height, but different round
	msg.Round = 1
	cs.handleMsg(ctx, msgInfo{msg, peerID, tmtime.Now()}, false)

	// sending the part from the smaller height
	msg.Height = 0
	cs.handleMsg(ctx, msgInfo{msg, peerID, tmtime.Now()}, false)

	// sending the part from the bigger height
	msg.Height = 3
	cs.handleMsg(ctx, msgInfo{msg, peerID, tmtime.Now()}, false)

	select {
	case <-cs.statsMsgQueue:
		t.Errorf("should not output stats message after receiving the known block part!")
	case <-time.After(50 * time.Millisecond):
	}

}

func TestStateOutputVoteStats(t *testing.T) {
	config := configSetup(t)
	ctx, cancel := context.WithCancel(context.Background())
	defer cancel()

	cs, vss := makeState(ctx, t, makeStateArgs{config: config, validators: 2})
	// create dummy peer
	peerID, err := types.NewNodeID("AAAAAAAAAAAAAAAAAAAAAAAAAAAAAAAAAAAAAAAA")
	require.NoError(t, err)

	randBytes := tmrand.Bytes(crypto.HashSize)
	blockID := types.BlockID{
		Hash: randBytes,
	}

	vote := signVote(ctx, t, vss[1], tmproto.PrecommitType, config.ChainID(), blockID, cs.state.AppHash,
		cs.state.Validators.QuorumType, cs.state.Validators.QuorumHash,
	)

	voteMessage := &VoteMessage{vote}
	cs.handleMsg(ctx, msgInfo{voteMessage, peerID, tmtime.Now()}, false)

	statsMessage := <-cs.statsMsgQueue
	require.Equal(t, voteMessage, statsMessage.Msg, "")
	require.Equal(t, peerID, statsMessage.PeerID, "")

	// sending the same part from different peer
	cs.handleMsg(ctx, msgInfo{&VoteMessage{vote}, "peer2", tmtime.Now()}, false)

	// sending the vote for the bigger height
	incrementHeight(vss[1])
	vote = signVote(ctx, t, vss[1], tmproto.PrecommitType, config.ChainID(), blockID, cs.state.AppHash,
		cs.state.Validators.QuorumType, cs.state.Validators.QuorumHash,
	)

	cs.handleMsg(ctx, msgInfo{&VoteMessage{vote}, peerID, tmtime.Now()}, false)

	select {
	case <-cs.statsMsgQueue:
		t.Errorf("should not output stats message after receiving the known vote or vote from bigger height")
	case <-time.After(50 * time.Millisecond):
	}

}

func TestSignSameVoteTwice(t *testing.T) {
	config := configSetup(t)
	ctx, cancel := context.WithCancel(context.Background())
	defer cancel()

	cs, vss := makeState(ctx, t, makeStateArgs{config: config, validators: 2})

	randBytes := tmrand.Bytes(crypto.HashSize)

	vote := signVote(
		ctx,
		t,
		vss[1],
		tmproto.PrecommitType,
		config.ChainID(),
		types.BlockID{
			Hash:          randBytes,
			PartSetHeader: types.PartSetHeader{Total: 10, Hash: randBytes},
		},
		cs.state.AppHash,
		cs.state.Validators.QuorumType,
		cs.state.Validators.QuorumHash,
	)
	vote2 := signVote(
		ctx,
		t,
		vss[1],
		tmproto.PrecommitType,
		config.ChainID(),
		types.BlockID{
			Hash:          randBytes,
			PartSetHeader: types.PartSetHeader{Total: 10, Hash: randBytes},
		},
		cs.state.AppHash,
		cs.state.Validators.QuorumType,
		cs.state.Validators.QuorumHash,
	)

	require.Equal(t, vote, vote2)
}

// TestStateTimestamp_ProposalNotMatch tests that a validator does not prevote a
// proposed block if the timestamp in the block does not matche the timestamp in the
// corresponding proposal message.
func TestStateTimestamp_ProposalNotMatch(t *testing.T) {
	config := configSetup(t)
	ctx, cancel := context.WithCancel(context.Background())
	defer cancel()

	cs1, vss := makeState(ctx, t, makeStateArgs{config: config})
	height, round := cs1.Height, cs1.Round
	vs2, vs3, vs4 := vss[1], vss[2], vss[3]

	proposalCh := subscribe(ctx, t, cs1.eventBus, types.EventQueryCompleteProposal)
	proTxHash, err := cs1.privValidator.GetProTxHash(ctx)
	require.NoError(t, err)
	voteCh := subscribeToVoter(ctx, t, cs1, proTxHash)

	propBlock, err := cs1.createProposalBlock(ctx)
	require.NoError(t, err)
	round++
	incrementRound(vss[1:]...)

	propBlockParts, err := propBlock.MakePartSet(types.BlockPartSizeBytes)
	require.NoError(t, err)
	blockID := types.BlockID{Hash: propBlock.Hash(), PartSetHeader: propBlockParts.Header()}

	// Create a proposal with a timestamp that does not match the timestamp of the block.
	proposal := types.NewProposal(vs2.Height, 1, round, -1, blockID, propBlock.Header.Time.Add(time.Millisecond))
	p := proposal.ToProto()
	_, valSet := cs1.GetValidatorSet()
	_, err = vs2.SignProposal(ctx, config.ChainID(), valSet.QuorumType, valSet.QuorumHash, p)
	require.NoError(t, err)
	proposal.Signature = p.Signature
	require.NoError(t, cs1.SetProposalAndBlock(ctx, proposal, propBlock, propBlockParts, "some peer"))

	startTestRound(ctx, cs1, height, round)
	ensureProposal(t, proposalCh, height, round, blockID)

	signAddVotes(ctx, t, cs1, tmproto.PrevoteType, config.ChainID(), blockID, vs2, vs3, vs4)

	// ensure that the validator prevotes nil.
	ensurePrevote(t, voteCh, height, round)
	validatePrevote(ctx, t, cs1, round, vss[0], nil)

	ensurePrecommit(t, voteCh, height, round)
	validatePrecommit(ctx, t, cs1, round, -1, vss[0], nil, nil)
}

// TestStateTimestamp_ProposalMatch tests that a validator prevotes a
// proposed block if the timestamp in the block matches the timestamp in the
// corresponding proposal message.
func TestStateTimestamp_ProposalMatch(t *testing.T) {
	config := configSetup(t)
	ctx, cancel := context.WithCancel(context.Background())
	defer cancel()

	cs1, vss := makeState(ctx, t, makeStateArgs{config: config})
	height, round := cs1.Height, cs1.Round
	vs2, vs3, vs4 := vss[1], vss[2], vss[3]

	proposalCh := subscribe(ctx, t, cs1.eventBus, types.EventQueryCompleteProposal)
	proTxHash, err := cs1.privValidator.GetProTxHash(ctx)
	require.NoError(t, err)
	voteCh := subscribeToVoter(ctx, t, cs1, proTxHash)

	propBlock, err := cs1.createProposalBlock(ctx)
	require.NoError(t, err)
	round++
	incrementRound(vss[1:]...)

	propBlockParts, err := propBlock.MakePartSet(types.BlockPartSizeBytes)
	require.NoError(t, err)
	blockID := types.BlockID{Hash: propBlock.Hash(), PartSetHeader: propBlockParts.Header()}

	// Create a proposal with a timestamp that matches the timestamp of the block.
	proposal := types.NewProposal(vs2.Height, 1, round, -1, blockID, propBlock.Header.Time)
	p := proposal.ToProto()
	_, valSet := cs1.GetValidatorSet()
	_, err = vs2.SignProposal(ctx, config.ChainID(), valSet.QuorumType, valSet.QuorumHash, p)
	require.NoError(t, err)
	proposal.Signature = p.Signature
	require.NoError(t, cs1.SetProposalAndBlock(ctx, proposal, propBlock, propBlockParts, "some peer"))

	startTestRound(ctx, cs1, height, round)
	ensureProposal(t, proposalCh, height, round, blockID)

	signAddVotes(ctx, t, cs1, tmproto.PrevoteType, config.ChainID(), blockID, vs2, vs3, vs4)

	// ensure that the validator prevotes the block.
	ensurePrevote(t, voteCh, height, round)
	validatePrevote(ctx, t, cs1, round, vss[0], propBlock.Hash())

	ensurePrecommit(t, voteCh, height, round)
	validatePrecommit(ctx, t, cs1, round, 1, vss[0], propBlock.Hash(), propBlock.Hash())
}

// subscribe subscribes test client to the given query and returns a channel with cap = 1.
func subscribe(
	ctx context.Context,
	t *testing.T,
	eventBus *eventbus.EventBus,
	q *tmquery.Query,
) <-chan tmpubsub.Message {
	t.Helper()
	sub, err := eventBus.SubscribeWithArgs(ctx, tmpubsub.SubscribeArgs{
		ClientID: testSubscriber,
		Query:    q,
	})
	require.NoErrorf(t, err, "Failed to subscribe %q to %v: %v", testSubscriber, q, err)
	ch := make(chan tmpubsub.Message)
	go func() {
		for {
			next, err := sub.Next(ctx)
			if err != nil {
				if ctx.Err() != nil {
					return
				}
				t.Errorf("Subscription for %v unexpectedly terminated: %v", q, err)
				return
			}
			select {
			case ch <- next:
			case <-ctx.Done():
				return
			}
		}
	}()
	return ch
}

func signAddPrecommitWithExtension(ctx context.Context,
	t *testing.T,
	cs *State,
	chainID string,
	blockID types.BlockID,
	extensions types.VoteExtensions,
	stub *validatorStub) {
	_, valSet := cs.GetValidatorSet()
	v, err := stub.signVote(ctx, tmproto.PrecommitType, chainID, blockID, cs.state.AppHash, valSet.QuorumType,
		valSet.QuorumHash, extensions)
	require.NoError(t, err, "failed to sign vote")
	addVotes(cs, v)
}<|MERGE_RESOLUTION|>--- conflicted
+++ resolved
@@ -2107,25 +2107,10 @@
 // TestExtendVoteCalledWhenEnabled tests that the vote extension methods are called at the
 // correct point in the consensus algorithm when vote extensions are enabled.
 func TestExtendVoteCalledWhenEnabled(t *testing.T) {
-	for _, testCase := range []struct {
-		name    string
-		enabled bool
-	}{
-		{
-			name:    "enabled",
-			enabled: true,
-		},
-		{
-			name:    "disabled",
-			enabled: false,
-		},
-	} {
-		t.Run(testCase.name, func(t *testing.T) {
-			config := configSetup(t)
-			ctx, cancel := context.WithCancel(context.Background())
-			defer cancel()
-
-<<<<<<< HEAD
+	config := configSetup(t)
+	ctx, cancel := context.WithCancel(context.Background())
+	defer cancel()
+
 	m := abcimocks.NewApplication(t)
 	m.On("ProcessProposal", mock.Anything, mock.Anything).Return(&abci.ResponseProcessProposal{Status: abci.ResponseProcessProposal_ACCEPT}, nil)
 	m.On("PrepareProposal", mock.Anything, mock.Anything).Return(&abci.ResponsePrepareProposal{}, nil)
@@ -2150,63 +2135,29 @@
 	proTxHash, err := cs1.privValidator.GetProTxHash(ctx)
 	require.NoError(t, err)
 	voteCh := subscribeToVoter(ctx, t, cs1, proTxHash)
-=======
-			m := abcimocks.NewApplication(t)
-			m.On("ProcessProposal", mock.Anything, mock.Anything).Return(&abci.ResponseProcessProposal{Status: abci.ResponseProcessProposal_ACCEPT}, nil)
-			m.On("PrepareProposal", mock.Anything, mock.Anything).Return(&abci.ResponsePrepareProposal{}, nil)
-			if testCase.enabled {
-				m.On("ExtendVote", mock.Anything, mock.Anything).Return(&abci.ResponseExtendVote{
-					VoteExtension: []byte("extension"),
-				}, nil)
-				m.On("VerifyVoteExtension", mock.Anything, mock.Anything).Return(&abci.ResponseVerifyVoteExtension{
-					Status: abci.ResponseVerifyVoteExtension_ACCEPT,
-				}, nil)
-			}
-			m.On("Commit", mock.Anything).Return(&abci.ResponseCommit{}, nil).Maybe()
-			r := &abci.ResponseFinalizeBlock{AppHash: []byte("myHash")}
-			m.On("FinalizeBlock", mock.Anything, mock.Anything).Return(r, nil).Maybe()
-			c := factory.ConsensusParams()
-			if !testCase.enabled {
-				c.ABCI.VoteExtensionsEnableHeight = 0
-			}
-			cs1, vss := makeState(ctx, t, makeStateArgs{config: config, application: m, consensusParams: c})
-			height, round := cs1.Height, cs1.Round
-
-			proposalCh := subscribe(ctx, t, cs1.eventBus, types.EventQueryCompleteProposal)
-			newRoundCh := subscribe(ctx, t, cs1.eventBus, types.EventQueryNewRound)
-			pv1, err := cs1.privValidator.GetPubKey(ctx)
-			require.NoError(t, err)
-			addr := pv1.Address()
-			voteCh := subscribeToVoter(ctx, t, cs1, addr)
->>>>>>> d433ebe6
-
-			startTestRound(ctx, cs1, cs1.Height, round)
-			ensureNewRound(t, newRoundCh, height, round)
-			ensureNewProposal(t, proposalCh, height, round)
-
-			m.AssertNotCalled(t, "ExtendVote", mock.Anything, mock.Anything)
-
-			rs := cs1.GetRoundState()
-
-			blockID := types.BlockID{
-				Hash:          rs.ProposalBlock.Hash(),
-				PartSetHeader: rs.ProposalBlockParts.Header(),
-			}
-			signAddVotes(ctx, t, cs1, tmproto.PrevoteType, config.ChainID(), blockID, vss[1:]...)
-			ensurePrevoteMatch(t, voteCh, height, round, blockID.Hash)
-
-			ensurePrecommit(t, voteCh, height, round)
-
-			if testCase.enabled {
-				m.AssertCalled(t, "ExtendVote", ctx, &abci.RequestExtendVote{
-					Height: height,
-					Hash:   blockID.Hash,
-				})
-			} else {
-				m.AssertNotCalled(t, "ExtendVote", mock.Anything, mock.Anything)
-			}
-
-<<<<<<< HEAD
+
+	startTestRound(ctx, cs1, cs1.Height, round)
+	ensureNewRound(t, newRoundCh, height, round)
+	ensureNewProposal(t, proposalCh, height, round)
+
+	m.AssertNotCalled(t, "ExtendVote", mock.Anything, mock.Anything)
+
+	rs := cs1.GetRoundState()
+
+	blockID := types.BlockID{
+		Hash:          rs.ProposalBlock.Hash(),
+		PartSetHeader: rs.ProposalBlockParts.Header(),
+	}
+	signAddVotes(ctx, t, cs1, tmproto.PrevoteType, config.ChainID(), blockID, vss[1:]...)
+	ensurePrevoteMatch(t, voteCh, height, round, blockID.Hash)
+
+	ensurePrecommit(t, voteCh, height, round)
+
+	m.AssertCalled(t, "ExtendVote", ctx, &abci.RequestExtendVote{
+		Height: height,
+		Hash:   blockID.Hash,
+	})
+
 	m.AssertCalled(t, "VerifyVoteExtension", ctx, &abci.RequestVerifyVoteExtension{
 		Hash:               blockID.Hash,
 		ValidatorProTxHash: proTxHash,
@@ -2237,32 +2188,8 @@
 					Extension: []byte("extension"),
 				},
 			},
-=======
-			signAddVotes(ctx, t, cs1, tmproto.PrecommitType, config.ChainID(), blockID, vss[1:]...)
-			ensureNewRound(t, newRoundCh, height+1, 0)
-			m.AssertExpectations(t)
-
-			// Only 3 of the vote extensions are seen, as consensus proceeds as soon as the +2/3 threshold
-			// is observed by the consensus engine.
-			for _, pv := range vss[1:3] {
-				pv, err := pv.GetPubKey(ctx)
-				require.NoError(t, err)
-				addr := pv.Address()
-				if testCase.enabled {
-					m.AssertCalled(t, "VerifyVoteExtension", ctx, &abci.RequestVerifyVoteExtension{
-						Hash:             blockID.Hash,
-						ValidatorAddress: addr,
-						Height:           height,
-						VoteExtension:    []byte("extension"),
-					})
-				} else {
-					m.AssertNotCalled(t, "VerifyVoteExtension", mock.Anything, mock.Anything)
-				}
-			}
->>>>>>> d433ebe6
 		})
 	}
-
 }
 
 // TestVerifyVoteExtensionNotCalledOnAbsentPrecommit tests that the VerifyVoteExtension
@@ -2316,7 +2243,6 @@
 		Hash:   blockID.Hash,
 	})
 
-<<<<<<< HEAD
 	m.AssertCalled(t, "VerifyVoteExtension", mock.Anything, &abci.RequestVerifyVoteExtension{
 		Hash:               blockID.Hash,
 		ValidatorProTxHash: proTxHash,
@@ -2329,8 +2255,6 @@
 		},
 	})
 
-=======
->>>>>>> d433ebe6
 	m.On("Commit", mock.Anything).Return(&abci.ResponseCommit{}, nil).Maybe()
 	signAddVotes(ctx, t, cs1, tmproto.PrecommitType, config.ChainID(), blockID, vss[2:]...)
 	ensureNewRound(t, newRoundCh, height+1, 0)
