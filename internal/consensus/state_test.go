package consensus

import (
	"bytes"
	"context"
	"reflect"
	"strconv"
	"testing"
	"time"

	"github.com/stretchr/testify/assert"
	"github.com/stretchr/testify/mock"
	"github.com/stretchr/testify/require"

	"github.com/tendermint/tendermint/abci/example/kvstore"
	abci "github.com/tendermint/tendermint/abci/types"
	abcimocks "github.com/tendermint/tendermint/abci/types/mocks"
	"github.com/tendermint/tendermint/crypto"
	cstypes "github.com/tendermint/tendermint/internal/consensus/types"
	"github.com/tendermint/tendermint/internal/eventbus"
	"github.com/tendermint/tendermint/internal/mempool"
	tmpubsub "github.com/tendermint/tendermint/internal/pubsub"
	tmquery "github.com/tendermint/tendermint/internal/pubsub/query"
	sf "github.com/tendermint/tendermint/internal/state/test/factory"
	"github.com/tendermint/tendermint/internal/test/factory"

	tmbytes "github.com/tendermint/tendermint/libs/bytes"
	"github.com/tendermint/tendermint/libs/log"
	tmrand "github.com/tendermint/tendermint/libs/rand"
	tmtime "github.com/tendermint/tendermint/libs/time"
	tmproto "github.com/tendermint/tendermint/proto/tendermint/types"
	"github.com/tendermint/tendermint/types"
)

/*

ProposeSuite
x * TestProposerSelection0 - round robin ordering, round 0
x * TestProposerSelection2 - round robin ordering, round 2++
x * TestEnterProposeNoValidator - timeout into prevote round
x * TestEnterPropose - finish propose without timing out (we have the proposal)
x * TestBadProposal - 2 vals, bad proposal (bad block state hash), should prevote and precommit nil
x * TestOversizedBlock - block with too many txs should be rejected
FullRoundSuite
x * TestFullRound1 - 1 val, full successful round
x * TestFullRoundNil - 1 val, full round of nil
x * TestFullRound2 - 2 vals, both required for full round
LockSuite
x * TestStateLock_NoPOL - 2 vals, 4 rounds. one val locked, precommits nil every round except first.
x * TestStateLock_POLUpdateLock - 4 vals, one precommits,
other 3 polka at next round, so we unlock and precomit the polka
x * TestStateLock_POLRelock - 4 vals, polka in round 1 and polka in round 2.
Ensure validator updates locked round.
x_*_TestStateLock_POLDoesNotUnlock 4 vals, one precommits, other 3 polka nil at
next round, so we precommit nil but maintain lock
x * TestStateLock_MissingProposalWhenPOLSeenDoesNotUpdateLock - 4 vals, 1 misses proposal but sees POL.
x * TestStateLock_MissingProposalWhenPOLSeenDoesNotUnlock - 4 vals, 1 misses proposal but sees POL.
x * TestStateLock_POLSafety1 - 4 vals. We shouldn't change lock based on polka at earlier round
x * TestStateLock_POLSafety2 - 4 vals. After unlocking, we shouldn't relock based on polka at earlier round
x_*_TestState_PrevotePOLFromPreviousRound 4 vals, prevote a proposal if a POL was seen for it in a previous round.
  * TestNetworkLock - once +1/3 precommits, network should be locked
  * TestNetworkLockPOL - once +1/3 precommits, the block with more recent polka is committed
SlashingSuite
x * TestStateSlashing_Prevotes - a validator prevoting twice in a round gets slashed
x * TestStateSlashing_Precommits - a validator precomitting twice in a round gets slashed
CatchupSuite
  * TestCatchup - if we might be behind and we've seen any 2/3 prevotes, round skip to new round, precommit, or prevote
HaltSuite
x * TestHalt1 - if we see +2/3 precommits after timing out into new round, we should still commit

*/

//----------------------------------------------------------------------------------------------------
// ProposeSuite

func TestStateProposerSelection0(t *testing.T) {
	ctx, cancel := context.WithCancel(context.Background())
	defer cancel()
	config := configSetup(t)

	cs1, vss := makeState(ctx, t, makeStateArgs{config: config})
	appState := cs1.GetAppState()
	height, round := appState.Height, appState.Round

	newRoundCh := subscribe(ctx, t, cs1.eventBus, types.EventQueryNewRound)
	proposalCh := subscribe(ctx, t, cs1.eventBus, types.EventQueryCompleteProposal)

	startTestRound(ctx, cs1, height, round)

	// Wait for new round so proposer is set.
	ensureNewRound(t, newRoundCh, height, round)

	// Commit a block and ensure proposer for the next height is correct.
	prop := cs1.GetRoundState().Validators.GetProposer()
	proTxHash, err := cs1.privValidator.GetProTxHash(ctx)
	require.NoError(t, err)
	require.Truef(t, bytes.Equal(prop.ProTxHash, proTxHash), "expected proposer to be validator %d. Got %X", 0, prop.ProTxHash.ShortString())

	// Wait for complete proposal.
	ensureNewProposal(t, proposalCh, height, round)

	rs := cs1.GetRoundState()
	signAddVotes(ctx, t, cs1, tmproto.PrecommitType, config.ChainID(), rs.BlockID(), vss[1:]...)

	// Wait for new round so next validator is set.
	ensureNewRound(t, newRoundCh, height+1, 0)

	prop = cs1.GetRoundState().Validators.GetProposer()
	proTxHash, err = vss[1].GetProTxHash(ctx)
	require.NoError(t, err)
	require.True(t, bytes.Equal(prop.ProTxHash, proTxHash), "expected proposer to be validator %d. Got %X", 1, prop.ProTxHash.ShortString())
}

// Now let's do it all again, but starting from round 2 instead of 0
func TestStateProposerSelection2(t *testing.T) {
	config := configSetup(t)

	ctx, cancel := context.WithCancel(context.Background())
	defer cancel()
	cs1, vss := makeState(ctx, t, makeStateArgs{config: config}) // test needs more work for more than 3 validators
	appState := cs1.GetAppState()
	height := appState.Height
	newRoundCh := subscribe(ctx, t, cs1.eventBus, types.EventQueryNewRound)

	// this time we jump in at round 2
	incrementRound(vss[1:]...)
	incrementRound(vss[1:]...)

	var round int32 = 2
	startTestRound(ctx, cs1, height, round)

	ensureNewRound(t, newRoundCh, height, round) // wait for the new round

	// everyone just votes nil. we get a new proposer each round
	for i := int32(0); int(i) < len(vss); i++ {
		prop := cs1.GetRoundState().Validators.GetProposer()
		proTxHash, err := vss[int(i+round)%len(vss)].GetProTxHash(ctx)
		require.NoError(t, err)
		correctProposer := proTxHash
		require.True(t, bytes.Equal(prop.ProTxHash, correctProposer),
			"expected RoundState.Validators.GetProposer() to be validator %d. Got %X",
			int(i+2)%len(vss),
			prop.ProTxHash)

		signAddVotes(ctx, t, cs1, tmproto.PrecommitType, config.ChainID(), types.BlockID{}, vss[1:]...)
		ensureNewRound(t, newRoundCh, height, i+round+1) // wait for the new round event each round
		incrementRound(vss[1:]...)
	}

}

// a non-validator should timeout into the prevote round
func TestStateEnterProposeNoPrivValidator(t *testing.T) {
	config := configSetup(t)
	ctx, cancel := context.WithCancel(context.Background())
	defer cancel()

	cs, _ := makeState(ctx, t, makeStateArgs{config: config, validators: 1})
	cs.SetPrivValidator(ctx, nil)
	appState := cs.GetAppState()
	height, round := appState.Height, appState.Round

	// Listen for propose timeout event
	timeoutCh := subscribe(ctx, t, cs.eventBus, types.EventQueryTimeoutPropose)

	startTestRound(ctx, cs, height, round)

	// if we're not a validator, EnterPropose should timeout
	ensureNewTimeout(t, timeoutCh, height, round, appState.state.ConsensusParams.Timeout.ProposeTimeout(round).Nanoseconds())

	if cs.GetRoundState().Proposal != nil {
		t.Error("Expected to make no proposal, since no privValidator")
	}
}

// a validator should not timeout of the prevote round (TODO: unless the block is really big!)
func TestStateEnterProposeYesPrivValidator(t *testing.T) {
	config := configSetup(t)
	ctx, cancel := context.WithCancel(context.Background())
	defer cancel()

	cs, _ := makeState(ctx, t, makeStateArgs{config: config, validators: 1})
	appState := cs.GetAppState()
	height, round := appState.Height, appState.Round

	// Listen for propose timeout event

	timeoutCh := subscribe(ctx, t, cs.eventBus, types.EventQueryTimeoutPropose)
	proposalCh := subscribe(ctx, t, cs.eventBus, types.EventQueryCompleteProposal)

	err := cs.behaviour.EnterNewRound(ctx, &appState, EnterNewRoundEvent{Height: height, Round: round})
	require.NoError(t, err)
	err = appState.Save()
	require.NoError(t, err)
	cs.startRoutines(ctx, 3)

	ensureNewProposal(t, proposalCh, height, round)

	// Check that Proposal, ProposalBlock, ProposalBlockParts are set.
	rs := cs.GetRoundState()
	require.NotNil(t, rs.Proposal, "rs.Proposal should be set")
	require.NotZero(t, rs.ProposalBlockParts.Total(), "rs.ProposalBlockParts should be set")

	// if we're a validator, enterPropose should not timeout
	ensureNoNewTimeout(t, timeoutCh, appState.state.ConsensusParams.Timeout.ProposeTimeout(round).Nanoseconds())
}

func TestStateBadProposal(t *testing.T) {
	config := configSetup(t)
	ctx, cancel := context.WithCancel(context.Background())
	defer cancel()

	cs1, vss := makeState(ctx, t, makeStateArgs{config: config, validators: 2})
	appState := cs1.GetAppState()
	height, round := appState.Height, appState.Round
	vs2 := vss[1]

	partSize := types.BlockPartSizeBytes

	voteCh := subscribe(ctx, t, cs1.eventBus, types.EventQueryVote)

	propBlock, err := cs1.blockExecutor.create(ctx, &appState, round) // changeProposer(t, cs1, vs2)
	require.NoError(t, err)

	// make the second validator the proposer by incrementing round
	round++
	incrementRound(vss[1:]...)

	propBlockParts, err := propBlock.MakePartSet(partSize)
	require.NoError(t, err)
	blockID := propBlock.BlockID(propBlockParts)
	proposal := types.NewProposal(vs2.Height, 1, round, -1, blockID, propBlock.Header.Time)
	p := proposal.ToProto()

	appState = cs1.GetAppState()

	// Break the proposal
	p.BlockID.Hash[0] = ^p.BlockID.Hash[0]
	_, err = vs2.SignProposal(ctx, config.ChainID(), appState.Validators.QuorumType, appState.Validators.QuorumHash, p)
	require.NoError(t, err)

	proposal.Signature = p.Signature

	// set the proposal block
	err = cs1.SetProposalAndBlock(ctx, proposal, propBlockParts, "some peer")
	require.NoError(t, err)

	// start the machine
	startTestRound(ctx, cs1, height, round)

	// proposal will not make it through validation, so we don't ensureProposal() here
	// wait for prevote
	ensurePrevoteMatch(t, voteCh, height, round, nil)

	// add bad prevote from vs2 and wait for it
	signAddVotes(ctx, t, cs1, tmproto.PrevoteType, config.ChainID(), blockID, vs2)
	ensurePrevote(t, voteCh, height, round)

	// wait for precommit
	ensurePrecommit(t, voteCh, height, round)
	validatePrecommit(ctx, t, cs1, round, -1, vss[0], nil, nil)
	signAddVotes(ctx, t, cs1, tmproto.PrecommitType, config.ChainID(), blockID, vs2)
}

// TestStateProposalTime tries to sign and vote on proposal with invalid time.
func TestStateProposalTime(t *testing.T) {
	ctx, cancel := context.WithCancel(context.Background())
	defer cancel()

	config := configSetup(t)

<<<<<<< HEAD
	cs1, _ := makeState(ctx, t, makeStateArgs{config: config, validators: 1})
	appState := cs1.GetAppState()
	height, round := appState.Height, appState.Round
=======
	app, err := kvstore.NewMemoryApp(kvstore.WithDuplicateRequestDetection(false))
	require.NoError(t, err)
	cs1, _ := makeState(ctx, t, makeStateArgs{config: config, validators: 1, application: app})
>>>>>>> 427a717f
	cs1.config.DontAutoPropose = true
	cs1.config.CreateEmptyBlocksInterval = 0
	appState.state.ConsensusParams.Synchrony.MessageDelay = 5 * time.Millisecond
	appState.state.ConsensusParams.Synchrony.Precision = 10 * time.Millisecond
	delay := appState.state.ConsensusParams.Synchrony.MessageDelay
	precision := appState.state.ConsensusParams.Synchrony.Precision

	newRoundCh := subscribe(ctx, t, cs1.eventBus, types.EventQueryNewRound)

	startTestRound(ctx, cs1, height, round)

	// Wait for new round so proposer is set.
	ensureNewRound(t, newRoundCh, height, round)

	testCases := []struct {
		blockTimeFunc  func(*State) time.Time
		sleep          time.Duration
		expectNewBlock bool
	}{
		{ // TEST 0: EVERYTHING GOES FINE
			expectNewBlock: false,
		},
		{ // TEST 1: BLOCK TIME IS IN FUTURE
			blockTimeFunc:  func(s *State) time.Time { return time.Now().Add(delay + precision + 24*time.Hour) },
			expectNewBlock: true,
		},
		{ // TEST 2: BLOCK TIME IS OLDER THAN PREVIOUS BLOCK TIME
			blockTimeFunc: func(s *State) time.Time {
				appState = s.GetAppState()
				state := appState.state
				return state.LastBlockTime.Add(-1 * time.Second)
			},
			expectNewBlock: true,
		},
		{ // TEST 3: BLOCK TIME IS IN THE PAST, PROPOSAL IS NEW
			blockTimeFunc:  nil,
			sleep:          delay + precision + 1*time.Millisecond,
			expectNewBlock: true,
		},
	}

	for id, tc := range testCases {
		t.Run(strconv.Itoa(id), func(t *testing.T) {
			appState = cs1.GetAppState()
			height, round = appState.Height, appState.Round
			cs := cs1
			// Generate proposal block
			propBlock, err := cs.CreateProposalBlock(ctx)
			require.NoError(t, err)
			if tc.blockTimeFunc != nil {
				propBlock.Time = tc.blockTimeFunc(cs)
			}
			parSet, err := propBlock.MakePartSet(types.BlockPartSizeBytes)
			require.NoError(t, err)
			blockID := propBlock.BlockID(parSet)
			appState.ValidBlock = propBlock
			appState.ValidBlockParts = parSet

			// sleep if needed
			time.Sleep(tc.sleep)

			// Wait for complete proposal.
			err = cs.behaviour.EnterPropose(ctx, &appState, EnterProposeEvent{
				Height: height,
				Round:  round,
			})
			require.NoError(t, err)

			ensureNewRound(t, newRoundCh, height+1, 0)

			appState = cs.GetAppState()

			if tc.expectNewBlock {
				assert.NotEqual(t, blockID, appState.LastCommit.BlockID, "expected that block will be regenerated")
			} else {
				assert.Equal(t, blockID, appState.LastCommit.BlockID, "expected that block will not change")
			}
		})
	}
}

func TestStateOversizedBlock(t *testing.T) {
	config := configSetup(t)
	ctx, cancel := context.WithCancel(context.Background())
	defer cancel()

	cs1, vss := makeState(ctx, t, makeStateArgs{config: config, validators: 2})
	appState := cs1.GetAppState()
	appState.state.ConsensusParams.Block.MaxBytes = 2000
	height, round := appState.Height, appState.Round
	vs2 := vss[1]

	partSize := types.BlockPartSizeBytes

	timeoutProposeCh := subscribe(ctx, t, cs1.eventBus, types.EventQueryTimeoutPropose)
	voteCh := subscribe(ctx, t, cs1.eventBus, types.EventQueryVote)

	propBlock, err := cs1.CreateProposalBlock(ctx)
	require.NoError(t, err)
	propBlock.Data.Txs = []types.Tx{tmrand.Bytes(2001)}
	propBlock.Header.DataHash = propBlock.Data.Hash()

	// make the second validator the proposer by incrementing round
	round++
	incrementRound(vss[1:]...)

	propBlockParts, err := propBlock.MakePartSet(partSize)
	require.NoError(t, err)
	blockID := propBlock.BlockID(propBlockParts)
	proposal := types.NewProposal(height, 1, round, -1, blockID, propBlock.Header.Time)
	p := proposal.ToProto()

	_, err = vs2.SignProposal(ctx, config.ChainID(), appState.Validators.QuorumType,
		appState.Validators.QuorumHash, p)
	require.NoError(t, err)
	proposal.Signature = p.Signature

	totalBytes := 0
	for i := 0; i < int(propBlockParts.Total()); i++ {
		part := propBlockParts.GetPart(i)
		totalBytes += len(part.Bytes)
	}

	err = cs1.SetProposalAndBlock(ctx, proposal, propBlockParts, "some peer")
	require.NoError(t, err)

	// start the machine
	startTestRound(ctx, cs1, height, round)

	// c1 should log an error with the block part message as it exceeds the consensus params. The
	// block is not added to cs.ProposalBlock so the node timeouts.
	ensureNewTimeout(t, timeoutProposeCh, height, round, appState.proposeTimeout(round).Nanoseconds())

	// and then should send nil prevote and precommit regardless of whether other validators prevote and
	// precommit on it
	ensurePrevoteMatch(t, voteCh, height, round, nil)
	signAddVotes(ctx, t, cs1, tmproto.PrevoteType, config.ChainID(), blockID, vs2)
	ensurePrevote(t, voteCh, height, round)
	ensurePrecommit(t, voteCh, height, round)
	validatePrecommit(ctx, t, cs1, round, -1, vss[0], nil, nil)
	signAddVotes(ctx, t, cs1, tmproto.PrecommitType, config.ChainID(), blockID, vs2)
}

//----------------------------------------------------------------------------------------------------
// FullRoundSuite

// propose, prevote, and precommit a block
func TestStateFullRound1(t *testing.T) {
	config := configSetup(t)
	ctx, cancel := context.WithCancel(context.Background())
	defer cancel()

	cs, vss := makeState(ctx, t, makeStateArgs{config: config, validators: 1})
	appState := cs.GetAppState()
	height, round := appState.Height, appState.Round

	voteCh := subscribe(ctx, t, cs.eventBus, types.EventQueryVote)
	propCh := subscribe(ctx, t, cs.eventBus, types.EventQueryCompleteProposal)
	newRoundCh := subscribe(ctx, t, cs.eventBus, types.EventQueryNewRound)

	// Maybe it would be better to call explicitly startRoutines(4)
	startTestRound(ctx, cs, height, round)

	ensureNewRound(t, newRoundCh, height, round)

	propBlock := ensureNewProposal(t, propCh, height, round)

	ensurePrevoteMatch(t, voteCh, height, round, propBlock.Hash) // wait for prevote

	ensurePrecommit(t, voteCh, height, round) // wait for precommit

	// we're going to roll right into new height
	ensureNewRound(t, newRoundCh, height+1, 0)

	validateLastCommit(ctx, t, cs, vss[0], propBlock.Hash)
}

// nil is proposed, so prevote and precommit nil
func TestStateFullRoundNil(t *testing.T) {
	config := configSetup(t)
	ctx, cancel := context.WithCancel(context.Background())
	defer cancel()

	cs, _ := makeState(ctx, t, makeStateArgs{config: config, validators: 1})
	appState := cs.GetAppState()
	height, round := appState.Height, appState.Round

	voteCh := subscribe(ctx, t, cs.eventBus, types.EventQueryVote)

	err := cs.behaviour.EnterPrevote(ctx, &appState, EnterPrevoteEvent{Height: height, Round: round})
	require.NoError(t, err)
	err = appState.Save()
	require.NoError(t, err)

	cs.startRoutines(ctx, 4)

	ensurePrevoteMatch(t, voteCh, height, round, nil)   // prevote
	ensurePrecommitMatch(t, voteCh, height, round, nil) // precommit
}

// run through propose, prevote, precommit commit with two validators
// where the first validator has to wait for votes from the second
func TestStateFullRound2(t *testing.T) {
	config := configSetup(t)
	ctx, cancel := context.WithCancel(context.Background())
	defer cancel()

	cs1, vss := makeState(ctx, t, makeStateArgs{config: config, validators: 2})
	vs2 := vss[1]
	appState := cs1.GetAppState()
	height, round := appState.Height, appState.Round

	voteCh := subscribe(ctx, t, cs1.eventBus, types.EventQueryVote)
	newBlockCh := subscribe(ctx, t, cs1.eventBus, types.EventQueryNewBlock)

	// start round and wait for propose and prevote
	startTestRound(ctx, cs1, height, round)

	ensurePrevote(t, voteCh, height, round) // prevote

	// we should be stuck in limbo waiting for more prevotes
	rs := cs1.GetRoundState()
	blockID := rs.BlockID()

	// prevote arrives from vs2:
	signAddVotes(ctx, t, cs1, tmproto.PrevoteType, config.ChainID(), blockID, vs2)
	ensurePrevote(t, voteCh, height, round) // prevote

	ensurePrecommit(t, voteCh, height, round) // precommit
	// the proposed block should now be locked and our precommit added
	validatePrecommit(ctx, t, cs1, 0, 0, vss[0], blockID.Hash, blockID.Hash)

	// we should be stuck in limbo waiting for more precommits

	// precommit arrives from vs2:
	signAddVotes(ctx, t, cs1, tmproto.PrecommitType, config.ChainID(), blockID, vs2)
	ensurePrecommit(t, voteCh, height, round)

	// wait to finish commit, propose in next height
	ensureNewBlock(t, newBlockCh, height)
}

//------------------------------------------------------------------------------------------
// LockSuite

// two validators, 4 rounds.
// two vals take turns proposing. val1 locks on first one, precommits nil on everything else
func TestStateLock_NoPOL(t *testing.T) {
	config := configSetup(t)
	ctx, cancel := context.WithCancel(context.Background())
	defer cancel()

	cs1, vss := makeState(ctx, t, makeStateArgs{config: config, validators: 2})
	vs2 := vss[1]
	appState := cs1.GetAppState()
	height, round := appState.Height, appState.Round

	partSize := types.BlockPartSizeBytes

	timeoutProposeCh := subscribe(ctx, t, cs1.eventBus, types.EventQueryTimeoutPropose)
	timeoutWaitCh := subscribe(ctx, t, cs1.eventBus, types.EventQueryTimeoutWait)
	voteCh := subscribe(ctx, t, cs1.eventBus, types.EventQueryVote)
	proposalCh := subscribe(ctx, t, cs1.eventBus, types.EventQueryCompleteProposal)
	newRoundCh := subscribe(ctx, t, cs1.eventBus, types.EventQueryNewRound)

	/*
		Round1 (cs1, B) // B B // B B2
	*/

	// start round and wait for prevote
	err := cs1.behaviour.EnterNewRound(ctx, &appState, EnterNewRoundEvent{Height: height, Round: round})
	require.NoError(t, err)

	err = appState.Save()
	require.NoError(t, err)

	cs1.startRoutines(ctx, 0)

	ensureNewRound(t, newRoundCh, height, round)

	ensureNewProposal(t, proposalCh, height, round)
	roundState := cs1.GetRoundState()
	initialBlockID := roundState.BlockID()

	ensurePrevote(t, voteCh, height, round) // prevote

	// we should now be stuck in limbo forever, waiting for more prevotes
	// prevote arrives from vs2:
	signAddVotes(ctx, t, cs1, tmproto.PrevoteType, config.ChainID(), initialBlockID, vs2)
	ensurePrevote(t, voteCh, height, round) // prevote
	validatePrevote(ctx, t, cs1, round, vss[0], initialBlockID.Hash)

	// the proposed block should now be locked and our precommit added
	ensurePrecommit(t, voteCh, height, round)
	validatePrecommit(ctx, t, cs1, round, round, vss[0], initialBlockID.Hash, initialBlockID.Hash)

	// we should now be stuck in limbo forever, waiting for more precommits
	// lets add one for a different block
	hash := make([]byte, len(initialBlockID.Hash))
	copy(hash, initialBlockID.Hash)
	hash[0] = (hash[0] + 1) % 255
	blockID := types.BlockID{
		Hash:          hash,
		PartSetHeader: initialBlockID.PartSetHeader,
		StateID:       initialBlockID.StateID,
	}
	signAddVotes(ctx, t, cs1, tmproto.PrecommitType, config.ChainID(), blockID, vs2)
	ensurePrecommit(t, voteCh, height, round) // precommit

	// (note we're entering precommit for a second time this round)
	// but with invalid args. then we enterPrecommitWait, and the timeout to new round
	ensureNewTimeout(t, timeoutWaitCh, height, round, appState.voteTimeout(round).Nanoseconds())

	///

	round++ // moving to the next round
	ensureNewRound(t, newRoundCh, height, round)
	/*
		Round2 (cs1, B) // B B2
	*/

	incrementRound(vs2)

	// now we're on a new round and not the proposer, so wait for timeout
	ensureNewTimeout(t, timeoutProposeCh, height, round, appState.proposeTimeout(round).Nanoseconds())

	rs := cs1.GetRoundState()

	require.Nil(t, rs.ProposalBlock, "Expected proposal block to be nil")

	// we should have prevoted nil since we did not see a proposal in the round.
	ensurePrevote(t, voteCh, height, round)
	validatePrevote(ctx, t, cs1, round, vss[0], nil)

	// add a conflicting prevote from the other validator
	partSet, err := rs.LockedBlock.MakePartSet(partSize)
	require.NoError(t, err)
	conflictingBlockID := types.BlockID{
		Hash:          hash,
		PartSetHeader: partSet.Header(),
		StateID:       rs.LockedBlock.StateID().Hash(),
	}
	signAddVotes(ctx, t, cs1, tmproto.PrevoteType, config.ChainID(), conflictingBlockID, vs2)
	ensurePrevote(t, voteCh, height, round)

	// now we're going to enter prevote again, but with invalid args
	// and then prevote wait, which should timeout. then wait for precommit
	ensureNewTimeout(t, timeoutWaitCh, height, round, appState.voteTimeout(round).Nanoseconds())
	// the proposed block should still be locked block.
	// we should precommit nil and be locked on the proposal.
	ensurePrecommit(t, voteCh, height, round)
	validatePrecommit(ctx, t, cs1, round, 0, vss[0], nil, initialBlockID.Hash)

	// add conflicting precommit from vs2
	signAddVotes(ctx, t, cs1, tmproto.PrecommitType, config.ChainID(), conflictingBlockID, vs2)
	ensurePrecommit(t, voteCh, height, round)

	// (note we're entering precommit for a second time this round, but with invalid args
	// then we enterPrecommitWait and timeout into NewRound
	ensureNewTimeout(t, timeoutWaitCh, height, round, appState.voteTimeout(round).Nanoseconds())

	round++ // entering new round
	ensureNewRound(t, newRoundCh, height, round)
	/*
		Round3 (vs2, _) // B, B2
	*/

	incrementRound(vs2)

	ensureNewProposal(t, proposalCh, height, round)
	rs = cs1.GetRoundState()

	// now we're on a new round and are the proposer
	require.True(t, bytes.Equal(rs.ProposalBlock.Hash(), rs.LockedBlock.Hash()),
		"Expected proposal block to be locked block. Got %v, Expected %v",
		rs.ProposalBlock,
		rs.LockedBlock)

	ensurePrevote(t, voteCh, height, round) // prevote
	validatePrevote(ctx, t, cs1, round, vss[0], rs.LockedBlock.Hash())
	partSet, err = rs.ProposalBlock.MakePartSet(partSize)
	require.NoError(t, err)
	newBlockID := types.BlockID{
		Hash:          hash,
		PartSetHeader: partSet.Header(),
		StateID:       rs.ProposalBlock.StateID().Hash(),
	}
	signAddVotes(ctx, t, cs1, tmproto.PrevoteType, config.ChainID(), newBlockID, vs2)
	ensurePrevote(t, voteCh, height, round)

	ensureNewTimeout(t, timeoutWaitCh, height, round, appState.voteTimeout(round).Nanoseconds())
	ensurePrecommit(t, voteCh, height, round) // precommit

	validatePrecommit(ctx, t, cs1, round, 0, vss[0], nil, initialBlockID.Hash) // precommit nil but be locked on proposal

	signAddVotes(
		ctx,
		t,
		cs1,
		tmproto.PrecommitType,
		config.ChainID(),
		newBlockID,
		vs2) // NOTE: conflicting precommits at same height
	ensurePrecommit(t, voteCh, height, round)

	ensureNewTimeout(t, timeoutWaitCh, height, round, appState.voteTimeout(round).Nanoseconds())

	cs1AppState := cs1.GetAppState()

	// cs1 is locked on a block at this point, so we must generate a new consensus
	// state to force a new proposal block to be generated.
	assert.NotNil(t, cs1AppState.LockedBlock)

	cs2, _ := makeState(ctx, t, makeStateArgs{config: config, validators: 2})
	cs2AppState := cs2.GetAppState()

	// Since the quorum hash is also part of the sign ID we must make sure it's the same
	cs2AppState.state.Validators = cs1AppState.state.Validators.Copy()
	err = cs2AppState.Save()
	require.NoError(t, err)
	cs2.SetPrivValidator(ctx, vs2)

	// before we time out into new round, set next proposal block
	prop, propBlock := decideProposal(ctx, t, cs2, vs2, vs2.Height, vs2.Round+1)
	require.NotNil(t, propBlock, "Failed to create proposal block with vs2")
	require.NotNil(t, prop, "Failed to create proposal block with vs2")
	propBlockID := propBlock.BlockID(partSet)

	incrementRound(vs2)

	round++ // entering new round
	ensureNewRound(t, newRoundCh, height, round)
	/*
		Round4 (vs2, C) // B C // B C
	*/
	t.Logf("starting round %d/%d\n", height, round)
	// now we're on a new round and not the proposer
	// so set the proposal block
	bps3, err := propBlock.MakePartSet(partSize)
	require.NoError(t, err)
	err = cs1.SetProposalAndBlock(ctx, prop, bps3, "")
	require.NoError(t, err)

	ensureNewProposal(t, proposalCh, height, round)

	// prevote for nil since we did not see a proposal for our locked block in the round.
	ensurePrevote(t, voteCh, height, round)
	validatePrevote(ctx, t, cs1, 3, vss[0], nil)

	// prevote for proposed block
	signAddVotes(ctx, t, cs1, tmproto.PrevoteType, config.ChainID(), propBlockID, vs2)
	ensurePrevote(t, voteCh, height, round)

	ensureNewTimeout(t, timeoutWaitCh, height, round, cs1AppState.voteTimeout(round).Nanoseconds())
	ensurePrecommit(t, voteCh, height, round)
	validatePrecommit(ctx, t, cs1, round, 0, vss[0], nil, initialBlockID.Hash) // precommit nil but locked on proposal

	signAddVotes(
		ctx,
		t,
		cs1,
		tmproto.PrecommitType,
		config.ChainID(),
		propBlockID,
		vs2) // NOTE: conflicting precommits at same height
	ensurePrecommit(t, voteCh, height, round)
}

// TestStateLock_POLUpdateLock tests that a validator updates its locked
// block if the following conditions are met within a round:
// 1. The validator received a valid proposal for the block
// 2. The validator received prevotes representing greater than 2/3 of the voting
// power on the network for the block.
func TestStateLock_POLUpdateLock(t *testing.T) {
	config := configSetup(t)
	logger := log.NewNopLogger()

	ctx, cancel := context.WithCancel(context.Background())
	defer cancel()

	cs1, vss := makeState(ctx, t, makeStateArgs{config: config, logger: logger})
	vs2, vs3, vs4 := vss[1], vss[2], vss[3]
	appState := cs1.GetAppState()
	height, round := appState.Height, appState.Round

	partSize := types.BlockPartSizeBytes

	timeoutWaitCh := subscribe(ctx, t, cs1.eventBus, types.EventQueryTimeoutWait)
	proposalCh := subscribe(ctx, t, cs1.eventBus, types.EventQueryCompleteProposal)
	proTxHash, err := cs1.privValidator.GetProTxHash(ctx)
	require.NoError(t, err)
	voteCh := subscribeToVoter(ctx, t, cs1, proTxHash)
	lockCh := subscribe(ctx, t, cs1.eventBus, types.EventQueryLock)
	newRoundCh := subscribe(ctx, t, cs1.eventBus, types.EventQueryNewRound)

	/*
		Round 0:
		cs1 creates a proposal for block B.
		Send a prevote for B from each of the validators to cs1.
		Send a precommit for nil from all of the validators to cs1.

		This ensures that cs1 will lock on B in this round but not precommit it.
	*/

	// start round and wait for propose and prevote
	startTestRound(ctx, cs1, height, round)

	ensureNewRound(t, newRoundCh, height, round)
	ensureNewProposal(t, proposalCh, height, round)
	rs := cs1.GetRoundState()
	initialBlockID := rs.BlockID()
	ensurePrevote(t, voteCh, height, round)

	signAddVotes(ctx, t, cs1, tmproto.PrevoteType, config.ChainID(), initialBlockID, vs2, vs3, vs4)

	// check that the validator generates a Lock event.
	ensureLock(t, lockCh, height, round)

	// the proposed block should now be locked and our precommit added.
	ensurePrecommit(t, voteCh, height, round)
	validatePrecommit(ctx, t, cs1, round, round, vss[0], initialBlockID.Hash, initialBlockID.Hash)

	// add precommits from the rest of the validators.
	signAddVotes(ctx, t, cs1, tmproto.PrecommitType, config.ChainID(), types.BlockID{}, vs2, vs3, vs4)

	// timeout to new round.
	ensureNewTimeout(t, timeoutWaitCh, height, round, appState.voteTimeout(round).Nanoseconds())

	/*
		Round 1:
		Create a block, D and send a proposal for it to cs1
		Send a prevote for D from each of the validators to cs1.
		Send a precommit for nil from all of the validtors to cs1.

		Check that cs1 is now locked on the new block, D and no longer on the old block.
	*/
	incrementRound(vs2, vs3, vs4)
	round++

	// Generate a new proposal block.
	cs2 := newState(ctx, t, logger, appState.state, vs2, newKVStoreFunc(t)(logger, ""))
	require.NoError(t, err)
	propR1, propBlockR1 := decideProposal(ctx, t, cs2, vs2, vs2.Height, vs2.Round)
	propBlockR1Parts, err := propBlockR1.MakePartSet(partSize)
	require.NoError(t, err)
	r1BlockID := propBlockR1.BlockID(propBlockR1Parts)
	require.NotEqual(t, r1BlockID.Hash, initialBlockID.Hash)
	err = cs1.SetProposalAndBlock(ctx, propR1, propBlockR1Parts, "some peer")
	require.NoError(t, err)

	ensureNewRound(t, newRoundCh, height, round)

	// ensure that the validator receives the proposal.
	ensureNewProposal(t, proposalCh, height, round)

	// Prevote our nil since the proposal does not match our locked block.
	ensurePrevoteMatch(t, voteCh, height, round, nil)

	// Add prevotes from the remainder of the validators for the new locked block.
	signAddVotes(ctx, t, cs1, tmproto.PrevoteType, config.ChainID(), r1BlockID, vs2, vs3, vs4)

	// Check that we lock on a new block.
	ensureLock(t, lockCh, height, round)

	ensurePrecommit(t, voteCh, height, round)

	// We should now be locked on the new block and prevote it since we saw a sufficient amount
	// prevote for the block.
	validatePrecommit(ctx, t, cs1, round, round, vss[0], r1BlockID.Hash, r1BlockID.Hash)
}

// TestStateLock_POLRelock tests that a validator updates its locked round if
// it receives votes representing over 2/3 of the voting power on the network
// for a block that it is already locked in.
func TestStateLock_POLRelock(t *testing.T) {
	ctx, cancel := context.WithCancel(context.Background())
	defer cancel()
	config := configSetup(t)

	cs1, vss := makeState(ctx, t, makeStateArgs{config: config})
	vs2, vs3, vs4 := vss[1], vss[2], vss[3]
	appState := cs1.GetAppState()
	height, round := appState.Height, appState.Round

	timeoutWaitCh := subscribe(ctx, t, cs1.eventBus, types.EventQueryTimeoutWait)
	proposalCh := subscribe(ctx, t, cs1.eventBus, types.EventQueryCompleteProposal)
	proTxHash, err := cs1.privValidator.GetProTxHash(ctx)
	require.NoError(t, err)
	voteCh := subscribeToVoter(ctx, t, cs1, proTxHash)
	lockCh := subscribe(ctx, t, cs1.eventBus, types.EventQueryLock)
	relockCh := subscribe(ctx, t, cs1.eventBus, types.EventQueryRelock)
	newRoundCh := subscribe(ctx, t, cs1.eventBus, types.EventQueryNewRound)

	/*
		Round 0:
		cs1 creates a proposal for block B.
		Send a prevote for B from each of the validators to cs1.
		Send a precommit for nil from all of the validators to cs1.
		This ensures that cs1 will lock on B in this round but not precommit it.
	*/

	startTestRound(ctx, cs1, height, round)

	ensureNewRound(t, newRoundCh, height, round)
	ensureNewProposal(t, proposalCh, height, round)
	rs := cs1.GetRoundState()
	blockID := rs.BlockID()

	ensurePrevote(t, voteCh, height, round)

	signAddVotes(ctx, t, cs1, tmproto.PrevoteType, config.ChainID(), blockID, vs2, vs3, vs4)

	// check that the validator generates a Lock event.
	ensureLock(t, lockCh, height, round)

	// the proposed block should now be locked and our precommit added.
	ensurePrecommit(t, voteCh, height, round)
	validatePrecommit(ctx, t, cs1, round, round, vss[0], blockID.Hash, blockID.Hash)

	// add precommits from the rest of the validators.
	signAddVotes(ctx, t, cs1, tmproto.PrecommitType, config.ChainID(), types.BlockID{}, vs2, vs3, vs4)

	// timeout to new round.
	ensureNewTimeout(t, timeoutWaitCh, height, round, appState.voteTimeout(round).Nanoseconds())

	rs = cs1.GetRoundState()
	theBlock := rs.ProposalBlock
	theBlockParts := rs.ProposalBlockParts

	/*
		Round 1:
		Create a proposal for block B, the same block from round 1.
		Send a prevote for B from each of the validators to cs1.
		Send a precommit for nil from all of the validtors to cs1.

		Check that cs1 updates its 'locked round' value to the current round.
	*/
	incrementRound(vs2, vs3, vs4)
	round++
	propR1 := types.NewProposal(height, 1, round, appState.ValidRound, blockID, theBlock.Header.Time)
	p := propR1.ToProto()
	_, valSet := cs1.GetValidatorSet()
	_, err = vs2.SignProposal(ctx, appState.state.ChainID, valSet.QuorumType, valSet.QuorumHash, p)
	require.NoError(t, err)
	propR1.Signature = p.Signature
	err = cs1.SetProposalAndBlock(ctx, propR1, theBlockParts, "")
	require.NoError(t, err)

	ensureNewRound(t, newRoundCh, height, round)

	// ensure that the validator receives the proposal.
	ensureNewProposal(t, proposalCh, height, round)

	// Prevote our locked block since it matches the propsal seen in this round.
	ensurePrevote(t, voteCh, height, round)
	validatePrevote(ctx, t, cs1, round, vss[0], blockID.Hash)

	// Add prevotes from the remainder of the validators for the locked block.
	signAddVotes(ctx, t, cs1, tmproto.PrevoteType, config.ChainID(), blockID, vs2, vs3, vs4)

	// Check that we relock.
	ensureRelock(t, relockCh, height, round)

	ensurePrecommit(t, voteCh, height, round)

	// We should now be locked on the same block but with an updated locked round.
	validatePrecommit(ctx, t, cs1, round, round, vss[0], blockID.Hash, blockID.Hash)
}

// TestStateLock_PrevoteNilWhenLockedAndMissProposal tests that a validator prevotes nil
// if it is locked on a block and misses the proposal in a round.
func TestStateLock_PrevoteNilWhenLockedAndMissProposal(t *testing.T) {
	ctx, cancel := context.WithCancel(context.Background())
	defer cancel()
	config := configSetup(t)

	cs1, vss := makeState(ctx, t, makeStateArgs{config: config})
	vs2, vs3, vs4 := vss[1], vss[2], vss[3]
	appState := cs1.GetAppState()
	height, round := appState.Height, appState.Round

	timeoutWaitCh := subscribe(ctx, t, cs1.eventBus, types.EventQueryTimeoutWait)
	proposalCh := subscribe(ctx, t, cs1.eventBus, types.EventQueryCompleteProposal)
	ptoTxHash, err := cs1.privValidator.GetProTxHash(ctx)
	require.NoError(t, err)
	voteCh := subscribeToVoter(ctx, t, cs1, ptoTxHash)
	lockCh := subscribe(ctx, t, cs1.eventBus, types.EventQueryLock)
	newRoundCh := subscribe(ctx, t, cs1.eventBus, types.EventQueryNewRound)

	/*
		Round 0:
		cs1 creates a proposal for block B.
		Send a prevote for B from each of the validators to cs1.
		Send a precommit for nil from all of the validators to cs1.

		This ensures that cs1 will lock on B in this round but not precommit it.
	*/

	startTestRound(ctx, cs1, height, round)

	ensureNewRound(t, newRoundCh, height, round)
	ensureNewProposal(t, proposalCh, height, round)
	rs := cs1.GetRoundState()
	blockID := rs.BlockID()

	ensurePrevote(t, voteCh, height, round)

	signAddVotes(ctx, t, cs1, tmproto.PrevoteType, config.ChainID(), blockID, vs2, vs3, vs4)

	// check that the validator generates a Lock event.
	ensureLock(t, lockCh, height, round)

	// the proposed block should now be locked and our precommit added.
	ensurePrecommit(t, voteCh, height, round)
	validatePrecommit(ctx, t, cs1, round, round, vss[0], blockID.Hash, blockID.Hash)

	// add precommits from the rest of the validators.
	signAddVotes(ctx, t, cs1, tmproto.PrecommitType, config.ChainID(), types.BlockID{}, vs2, vs3, vs4)

	// timeout to new round.
	ensureNewTimeout(t, timeoutWaitCh, height, round, appState.voteTimeout(round).Nanoseconds())

	/*
		Round 1:
		Send a prevote for nil from each of the validators to cs1.
		Send a precommit for nil from all of the validtors to cs1.

		Check that cs1 prevotes nil instead of its locked block, but ensure
		that it maintains its locked block.
	*/
	incrementRound(vs2, vs3, vs4)
	round++

	ensureNewRound(t, newRoundCh, height, round)

	// Prevote our nil.
	ensurePrevote(t, voteCh, height, round)
	validatePrevote(ctx, t, cs1, round, vss[0], nil)

	// Add prevotes from the remainder of the validators nil.
	signAddVotes(ctx, t, cs1, tmproto.PrevoteType, config.ChainID(), types.BlockID{}, vs2, vs3, vs4)
	ensurePrecommit(t, voteCh, height, round)
	// We should now be locked on the same block but with an updated locked round.
	validatePrecommit(ctx, t, cs1, round, 0, vss[0], nil, blockID.Hash)
}

// TestStateLock_PrevoteNilWhenLockedAndMissProposal tests that a validator prevotes nil
// if it is locked on a block and misses the proposal in a round.
func TestStateLock_PrevoteNilWhenLockedAndDifferentProposal(t *testing.T) {
	ctx, cancel := context.WithCancel(context.Background())
	defer cancel()
	logger := log.NewNopLogger()
	config := configSetup(t)
	/*
		All of the assertions in this test occur on the `cs1` validator.
		The test sends signed votes from the other validators to cs1 and
		cs1's state is then examined to verify that it now matches the expected
		state.
	*/

	cs1, vss := makeState(ctx, t, makeStateArgs{config: config, logger: logger})
	vs2, vs3, vs4 := vss[1], vss[2], vss[3]
	appState := cs1.GetAppState()
	height, round := appState.Height, appState.Round

	timeoutWaitCh := subscribe(ctx, t, cs1.eventBus, types.EventQueryTimeoutWait)
	proposalCh := subscribe(ctx, t, cs1.eventBus, types.EventQueryCompleteProposal)
	proTxHash, err := cs1.privValidator.GetProTxHash(ctx)
	require.NoError(t, err)
	voteCh := subscribeToVoter(ctx, t, cs1, proTxHash)
	lockCh := subscribe(ctx, t, cs1.eventBus, types.EventQueryLock)
	newRoundCh := subscribe(ctx, t, cs1.eventBus, types.EventQueryNewRound)

	/*
		Round 0:
		cs1 creates a proposal for block B.
		Send a prevote for B from each of the validators to cs1.
		Send a precommit for nil from all of the validators to cs1.

		This ensures that cs1 will lock on B in this round but not precommit it.
	*/
	startTestRound(ctx, cs1, height, round)

	ensureNewRound(t, newRoundCh, height, round)
	ensureNewProposal(t, proposalCh, height, round)
	rs := cs1.GetRoundState()
	blockID := rs.BlockID()

	ensurePrevote(t, voteCh, height, round)

	signAddVotes(ctx, t, cs1, tmproto.PrevoteType, config.ChainID(), blockID, vs2, vs3, vs4)

	// check that the validator generates a Lock event.
	ensureLock(t, lockCh, height, round)

	// the proposed block should now be locked and our precommit added.
	ensurePrecommit(t, voteCh, height, round)
	validatePrecommit(ctx, t, cs1, round, round, vss[0], blockID.Hash, blockID.Hash)

	// add precommits from the rest of the validators.
	signAddVotes(ctx, t, cs1, tmproto.PrecommitType, config.ChainID(), types.BlockID{}, vs2, vs3, vs4)

	// timeout to new round.
	ensureNewTimeout(t, timeoutWaitCh, height, round, appState.voteTimeout(round).Nanoseconds())

	/*
		Round 1:
		Create a proposal for a new block.
		Send a prevote for nil from each of the validators to cs1.
		Send a precommit for nil from all of the validtors to cs1.

		Check that cs1 prevotes nil instead of its locked block, but ensure
		that it maintains its locked block.
	*/
	incrementRound(vs2, vs3, vs4)
	round++
	cs2 := newState(ctx, t, logger, appState.state, vs2, newKVStoreFunc(t)(logger, ""))
	propR1, propBlockR1 := decideProposal(ctx, t, cs2, vs2, vs2.Height, vs2.Round)
	propBlockR1Parts, err := propBlockR1.MakePartSet(types.BlockPartSizeBytes)
	require.NoError(t, err)
	propBlockR1Hash := propBlockR1.Hash()
	require.NotEqual(t, propBlockR1Hash, blockID.Hash)
	err = cs1.SetProposalAndBlock(ctx, propR1, propBlockR1Parts, "some peer")
	require.NoError(t, err)

	ensureNewRound(t, newRoundCh, height, round)
	ensureNewProposal(t, proposalCh, height, round)

	// Prevote our nil.
	ensurePrevote(t, voteCh, height, round)
	validatePrevote(ctx, t, cs1, round, vss[0], nil)

	// Add prevotes from the remainder of the validators for nil.
	signAddVotes(ctx, t, cs1, tmproto.PrevoteType, config.ChainID(), types.BlockID{}, vs2, vs3, vs4)

	// We should now be locked on the same block but prevote nil.
	ensurePrecommit(t, voteCh, height, round)
	validatePrecommit(ctx, t, cs1, round, 0, vss[0], nil, blockID.Hash)
}

// TestStateLock_POLDoesNotUnlock tests that a validator maintains its locked block
// despite receiving +2/3 nil prevotes and nil precommits from other validators.
// Tendermint used to 'unlock' its locked block when greater than 2/3 prevotes
// for a nil block were seen. This behavior has been removed and this test ensures
// that it has been completely removed.
func TestStateLock_POLDoesNotUnlock(t *testing.T) {
	config := configSetup(t)
	logger := log.NewNopLogger()
	ctx, cancel := context.WithCancel(context.Background())
	defer cancel()
	/*
		All of the assertions in this test occur on the `cs1` validator.
		The test sends signed votes from the other validators to cs1 and
		cs1's state is then examined to verify that it now matches the expected
		state.
	*/

	cs1, vss := makeState(ctx, t, makeStateArgs{config: config, logger: logger})
	vs2, vs3, vs4 := vss[1], vss[2], vss[3]
	appState := cs1.GetAppState()
	height, round := appState.Height, appState.Round

	proposalCh := subscribe(ctx, t, cs1.eventBus, types.EventQueryCompleteProposal)
	timeoutWaitCh := subscribe(ctx, t, cs1.eventBus, types.EventQueryTimeoutWait)
	newRoundCh := subscribe(ctx, t, cs1.eventBus, types.EventQueryNewRound)
	lockCh := subscribe(ctx, t, cs1.eventBus, types.EventQueryLock)
	proTxHash, err := cs1.privValidator.GetProTxHash(ctx)
	require.NoError(t, err)
	voteCh := subscribeToVoter(ctx, t, cs1, proTxHash)

	/*
		Round 0:
		Create a block, B
		Send a prevote for B from each of the validators to `cs1`.
		Send a precommit for B from one of the validtors to `cs1`.

		This ensures that cs1 will lock on B in this round.
	*/

	// start round and wait for propose and prevote
	startTestRound(ctx, cs1, height, round)
	ensureNewRound(t, newRoundCh, height, round)

	ensureNewProposal(t, proposalCh, height, round)
	rs := cs1.GetRoundState()
	blockID := rs.BlockID()

	ensurePrevoteMatch(t, voteCh, height, round, blockID.Hash)

	signAddVotes(ctx, t, cs1, tmproto.PrevoteType, config.ChainID(), blockID, vs2, vs3, vs4)

	// the validator should have locked a block in this round.
	ensureLock(t, lockCh, height, round)

	ensurePrecommit(t, voteCh, height, round)
	// the proposed block should now be locked and our should be for this locked block.

	validatePrecommit(ctx, t, cs1, round, round, vss[0], blockID.Hash, blockID.Hash)

	// Add precommits from the other validators.
	// We only issue 1/2 Precommits for the block in this round.
	// This ensures that the validator being tested does not commit the block.
	// We do not want the validator to commit the block because we want the test
	// test to proceeds to the next consensus round.
	signAddVotes(ctx, t, cs1, tmproto.PrecommitType, config.ChainID(), types.BlockID{}, vs2, vs4)
	signAddVotes(ctx, t, cs1, tmproto.PrecommitType, config.ChainID(), blockID, vs3)

	// timeout to new round
	ensureNewTimeout(t, timeoutWaitCh, height, round, appState.voteTimeout(round).Nanoseconds())

	/*
		Round 1:
		Send a prevote for nil from >2/3 of the validators to `cs1`.
		Check that cs1 maintains its lock on B but precommits nil.
		Send a precommit for nil from >2/3 of the validators to `cs1`.
	*/
	round++
	incrementRound(vs2, vs3, vs4)
	cs2 := newState(ctx, t, logger, appState.state, vs2, newKVStoreFunc(t)(logger, ""))
	prop, propBlock := decideProposal(ctx, t, cs2, vs2, vs2.Height, vs2.Round)
	propBlockParts, err := propBlock.MakePartSet(types.BlockPartSizeBytes)
	require.NoError(t, err)
	require.NotEqual(t, propBlock.Hash(), blockID.Hash)
	err = cs1.SetProposalAndBlock(ctx, prop, propBlockParts, "")
	require.NoError(t, err)

	ensureNewRound(t, newRoundCh, height, round)

	ensureNewProposal(t, proposalCh, height, round)

	// Prevote for nil since the proposed block does not match our locked block.
	ensurePrevoteMatch(t, voteCh, height, round, nil)

	// add >2/3 prevotes for nil from all other validators
	signAddVotes(ctx, t, cs1, tmproto.PrevoteType, config.ChainID(), types.BlockID{}, vs2, vs3, vs4)

	ensurePrecommit(t, voteCh, height, round)

	// verify that we haven't update our locked block since the first round
	validatePrecommit(ctx, t, cs1, round, 0, vss[0], nil, blockID.Hash)

	signAddVotes(ctx, t, cs1, tmproto.PrecommitType, config.ChainID(), types.BlockID{}, vs2, vs3, vs4)
	ensureNewTimeout(t, timeoutWaitCh, height, round, appState.voteTimeout(round).Nanoseconds())

	/*
		Round 2:
		The validator cs1 saw >2/3 precommits for nil in the previous round.
		Send the validator >2/3 prevotes for nil and ensure that it did not
		unlock its block at the end of the previous round.
	*/
	round++
	incrementRound(vs2, vs3, vs4)
	cs3 := newState(ctx, t, logger, appState.state, vs2, newKVStoreFunc(t)(logger, ""))
	prop, propBlock = decideProposal(ctx, t, cs3, vs3, vs3.Height, vs3.Round)
	propBlockParts, err = propBlock.MakePartSet(types.BlockPartSizeBytes)
	require.NoError(t, err)
	err = cs1.SetProposalAndBlock(ctx, prop, propBlockParts, "")
	require.NoError(t, err)

	ensureNewRound(t, newRoundCh, height, round)

	ensureNewProposal(t, proposalCh, height, round)

	// Prevote for nil since the proposal does not match our locked block.
	ensurePrevote(t, voteCh, height, round)
	validatePrevote(ctx, t, cs1, round, vss[0], nil)

	signAddVotes(ctx, t, cs1, tmproto.PrevoteType, config.ChainID(), types.BlockID{}, vs2, vs3, vs4)

	ensurePrecommit(t, voteCh, height, round)

	// verify that we haven't update our locked block since the first round
	validatePrecommit(ctx, t, cs1, round, 0, vss[0], nil, blockID.Hash)

}

// TestStateLock_MissingProposalWhenPOLSeenDoesNotUnlock tests that observing
// a two thirds majority for a block does not cause a validator to upate its lock on the
// new block if a proposal was not seen for that block.
func TestStateLock_MissingProposalWhenPOLSeenDoesNotUpdateLock(t *testing.T) {
	config := configSetup(t)
	logger := log.NewNopLogger()
	ctx, cancel := context.WithCancel(context.Background())
	defer cancel()

	cs1, vss := makeState(ctx, t, makeStateArgs{config: config, logger: logger})
	vs2, vs3, vs4 := vss[1], vss[2], vss[3]
	appState := cs1.GetAppState()
	height, round := appState.Height, appState.Round

	partSize := types.BlockPartSizeBytes

	timeoutWaitCh := subscribe(ctx, t, cs1.eventBus, types.EventQueryTimeoutWait)
	proposalCh := subscribe(ctx, t, cs1.eventBus, types.EventQueryCompleteProposal)
	proTxHash, err := cs1.privValidator.GetProTxHash(ctx)
	require.NoError(t, err)
	voteCh := subscribeToVoter(ctx, t, cs1, proTxHash)
	newRoundCh := subscribe(ctx, t, cs1.eventBus, types.EventQueryNewRound)
	/*
		Round 0:
		cs1 creates a proposal for block B.
		Send a prevote for B from each of the validators to cs1.
		Send a precommit for nil from all of the validators to cs1.

		This ensures that cs1 will lock on B in this round but not precommit it.
	*/
	startTestRound(ctx, cs1, height, round)

	ensureNewRound(t, newRoundCh, height, round)
	ensureNewProposal(t, proposalCh, height, round)
	rs := cs1.GetRoundState()
	firstBlockID := rs.BlockID()

	ensurePrevote(t, voteCh, height, round) // prevote

	signAddVotes(ctx, t, cs1, tmproto.PrevoteType, config.ChainID(), firstBlockID, vs2, vs3, vs4)

	ensurePrecommit(t, voteCh, height, round) // our precommit
	// the proposed block should now be locked and our precommit added
	validatePrecommit(ctx, t, cs1, round, round, vss[0], firstBlockID.Hash, firstBlockID.Hash)

	// add precommits from the rest
	signAddVotes(ctx, t, cs1, tmproto.PrecommitType, config.ChainID(), types.BlockID{}, vs2, vs3, vs4)

	// timeout to new round
	ensureNewTimeout(t, timeoutWaitCh, height, round, appState.voteTimeout(round).Nanoseconds())

	/*
		Round 1:
		Create a new block, D but do not send it to cs1.
		Send a prevote for D from each of the validators to cs1.

		Check that cs1 does not update its locked block to this missed block D.
	*/
	incrementRound(vs2, vs3, vs4)
	round++
	cs2 := newState(ctx, t, logger, appState.state, vs2, newKVStoreFunc(t)(logger, ""))
	require.NoError(t, err)
	prop, propBlock := decideProposal(ctx, t, cs2, vs2, vs2.Height, vs2.Round)
	require.NotNil(t, propBlock, "Failed to create proposal block with vs2")
	require.NotNil(t, prop, "Failed to create proposal block with vs2")
	partSet, err := propBlock.MakePartSet(partSize)
	require.NoError(t, err)
	secondBlockID := propBlock.BlockID(partSet)

	require.NotEqual(t, secondBlockID.Hash, firstBlockID.Hash)

	ensureNewRound(t, newRoundCh, height, round)

	// prevote for nil since the proposal was not seen.
	ensurePrevoteMatch(t, voteCh, height, round, nil)

	// now lets add prevotes from everyone else for the new block
	signAddVotes(ctx, t, cs1, tmproto.PrevoteType, config.ChainID(), secondBlockID, vs2, vs3, vs4)

	ensurePrecommit(t, voteCh, height, round)
	validatePrecommit(ctx, t, cs1, round, 0, vss[0], nil, firstBlockID.Hash)
}

// TestStateLock_DoesNotLockOnOldProposal tests that observing
// a two thirds majority for a block does not cause a validator to lock on the
// block if a proposal was not seen for that block in the current round, but
// was seen in a previous round.
func TestStateLock_DoesNotLockOnOldProposal(t *testing.T) {
	ctx, cancel := context.WithCancel(context.Background())
	defer cancel()
	config := configSetup(t)

	cs1, vss := makeState(ctx, t, makeStateArgs{config: config})
	vs2, vs3, vs4 := vss[1], vss[2], vss[3]
	appState := cs1.GetAppState()
	height, round := appState.Height, appState.Round

	timeoutWaitCh := subscribe(ctx, t, cs1.eventBus, types.EventQueryTimeoutWait)
	proposalCh := subscribe(ctx, t, cs1.eventBus, types.EventQueryCompleteProposal)
	proTxHash, err := cs1.privValidator.GetProTxHash(context.Background())
	require.NoError(t, err)
	voteCh := subscribeToVoter(ctx, t, cs1, proTxHash)
	newRoundCh := subscribe(ctx, t, cs1.eventBus, types.EventQueryNewRound)
	/*
		Round 0:
		cs1 creates a proposal for block B.
		Send a prevote for nil from each of the validators to cs1.
		Send a precommit for nil from all of the validators to cs1.

		This ensures that cs1 will not lock on B.
	*/
	startTestRound(ctx, cs1, height, round)

	ensureNewRound(t, newRoundCh, height, round)
	ensureNewProposal(t, proposalCh, height, round)
	rs := cs1.GetRoundState()
	firstBlockID := rs.BlockID()

	ensurePrevote(t, voteCh, height, round)

	signAddVotes(ctx, t, cs1, tmproto.PrevoteType, config.ChainID(), types.BlockID{}, vs2, vs3, vs4)

	// The proposed block should not have been locked.
	ensurePrecommit(t, voteCh, height, round)
	validatePrecommit(ctx, t, cs1, round, -1, vss[0], nil, nil)

	signAddVotes(ctx, t, cs1, tmproto.PrecommitType, config.ChainID(), types.BlockID{}, vs2, vs3, vs4)

	incrementRound(vs2, vs3, vs4)

	// timeout to new round
	ensureNewTimeout(t, timeoutWaitCh, height, round, appState.voteTimeout(round).Nanoseconds())

	/*
		Round 1:
		No proposal new proposal is created.
		Send a prevote for B, the block from round 0, from each of the validators to cs1.
		Send a precommit for nil from all of the validators to cs1.
		cs1 saw a POL for the block it saw in round 0. We ensure that it does not
		lock on this block, since it did not see a proposal for it in this round.
	*/
	round++
	ensureNewRound(t, newRoundCh, height, round)

	ensurePrevote(t, voteCh, height, round)
	validatePrevote(ctx, t, cs1, round, vss[0], nil) // All validators prevote for the old block.

	// All validators prevote for the old block.
	signAddVotes(ctx, t, cs1, tmproto.PrevoteType, config.ChainID(), firstBlockID, vs2, vs3, vs4)

	// Make sure that cs1 did not lock on the block since it did not receive a proposal for it.
	ensurePrecommit(t, voteCh, height, round)
	validatePrecommit(ctx, t, cs1, round, -1, vss[0], nil, nil)
}

// 4 vals
// a polka at round 1 but we miss it
// then a polka at round 2 that we lock on
// then we see the polka from round 1 but shouldn't unlock
func TestStateLock_POLSafety1(t *testing.T) {
	config := configSetup(t)
	logger := log.NewNopLogger()
	ctx, cancel := context.WithCancel(context.Background())
	defer cancel()

	cs1, vss := makeState(ctx, t, makeStateArgs{config: config, logger: logger})
	vs2, vs3, vs4 := vss[1], vss[2], vss[3]
	appState := cs1.GetAppState()
	height, round := appState.Height, appState.Round

	partSize := types.BlockPartSizeBytes

	proposalCh := subscribe(ctx, t, cs1.eventBus, types.EventQueryCompleteProposal)
	timeoutProposeCh := subscribe(ctx, t, cs1.eventBus, types.EventQueryTimeoutPropose)
	timeoutWaitCh := subscribe(ctx, t, cs1.eventBus, types.EventQueryTimeoutWait)
	newRoundCh := subscribe(ctx, t, cs1.eventBus, types.EventQueryNewRound)
	proTxHash, err := cs1.privValidator.GetProTxHash(ctx)
	require.NoError(t, err)
	voteCh := subscribeToVoter(ctx, t, cs1, proTxHash)

	// start round and wait for propose and prevote
	startTestRound(ctx, cs1, appState.Height, round)
	ensureNewRound(t, newRoundCh, height, round)

	ensureNewProposal(t, proposalCh, height, round)
	rs := cs1.GetRoundState()
	propBlock := rs.ProposalBlock

	ensurePrevoteMatch(t, voteCh, height, round, propBlock.Hash())
	partSet, err := propBlock.MakePartSet(partSize)
	require.NoError(t, err)
	blockID := propBlock.BlockID(partSet)
	// the others sign a polka but we don't see it
	prevotes := signVotes(ctx, t, tmproto.PrevoteType, config.ChainID(), blockID, appState.state.LastAppHash,
		appState.Validators.QuorumType, appState.Validators.QuorumHash,
		vs2, vs3, vs4)

	// we do see them precommit nil
	signAddVotes(ctx, t, cs1, tmproto.PrecommitType, config.ChainID(), types.BlockID{}, vs2, vs3, vs4)

	// cs1 precommit nil
	ensurePrecommit(t, voteCh, height, round)
	ensureNewTimeout(t, timeoutWaitCh, height, round, appState.voteTimeout(round).Nanoseconds())

	incrementRound(vs2, vs3, vs4)
	round++ // moving to the next round
	cs2 := newState(ctx, t, logger, appState.state, vs2, newKVStoreFunc(t)(logger, ""))
	prop, propBlock := decideProposal(ctx, t, cs2, vs2, vs2.Height, vs2.Round)
	propBlockParts, err := propBlock.MakePartSet(partSize)
	require.NoError(t, err)
	r2BlockID := propBlock.BlockID(propBlockParts)

	ensureNewRound(t, newRoundCh, height, round)

	//XXX: this isnt guaranteed to get there before the timeoutPropose ...
	err = cs1.SetProposalAndBlock(ctx, prop, propBlockParts, "some peer")
	require.NoError(t, err)
	/*Round2
	// we timeout and prevote our lock
	// a polka happened but we didn't see it!
	*/

	ensureNewProposal(t, proposalCh, height, round)

	rs = cs1.GetRoundState()

	require.Nil(t, rs.LockedBlock, "we should not be locked!")

	// go to prevote, prevote for proposal block
	ensurePrevoteMatch(t, voteCh, height, round, r2BlockID.Hash)

	// now we see the others prevote for it, so we should lock on it
	signAddVotes(ctx, t, cs1, tmproto.PrevoteType, config.ChainID(), r2BlockID, vs2, vs3, vs4)

	ensurePrecommit(t, voteCh, height, round)
	// we should have precommitted
	validatePrecommit(ctx, t, cs1, round, round, vss[0], r2BlockID.Hash, r2BlockID.Hash)

	signAddVotes(ctx, t, cs1, tmproto.PrecommitType, config.ChainID(), types.BlockID{}, vs2, vs3, vs4)

	ensureNewTimeout(t, timeoutWaitCh, height, round, appState.voteTimeout(round).Nanoseconds())

	incrementRound(vs2, vs3, vs4)
	round++ // moving to the next round

	ensureNewRound(t, newRoundCh, height, round)

	/*Round3
	we see the polka from round 1 but we shouldn't unlock!
	*/

	// timeout of propose
	ensureNewTimeout(t, timeoutProposeCh, height, round, appState.proposeTimeout(round).Nanoseconds())

	// finish prevote
	ensurePrevoteMatch(t, voteCh, height, round, nil)

	newStepCh := subscribe(ctx, t, cs1.eventBus, types.EventQueryNewRoundStep)

	// before prevotes from the previous round are added
	// add prevotes from the earlier round
	addVotes(cs1, prevotes...)

	ensureNoNewRoundStep(t, newStepCh)
}

// 4 vals.
// polka P0 at R0, P1 at R1, and P2 at R2,
// we lock on P0 at R0, don't see P1, and unlock using P2 at R2
// then we should make sure we don't lock using P1

// What we want:
// dont see P0, lock on P1 at R1, dont unlock using P0 at R2
func TestStateLock_POLSafety2(t *testing.T) {
	config := configSetup(t)
	ctx, cancel := context.WithCancel(context.Background())
	defer cancel()

	cs1, vss := makeState(ctx, t, makeStateArgs{config: config, logger: consensusLogger(t)})
	vs2, vs3, vs4 := vss[1], vss[2], vss[3]
	appState := cs1.GetAppState()
	height, round := appState.Height, appState.Round

	partSize := types.BlockPartSizeBytes

	proposalCh := subscribe(ctx, t, cs1.eventBus, types.EventQueryCompleteProposal)
	timeoutWaitCh := subscribe(ctx, t, cs1.eventBus, types.EventQueryTimeoutWait)
	newRoundCh := subscribe(ctx, t, cs1.eventBus, types.EventQueryNewRound)
	proTxHash, err := cs1.privValidator.GetProTxHash(ctx)
	require.NoError(t, err)
	voteCh := subscribeToVoter(ctx, t, cs1, proTxHash)

	// the block for R0: gets polkad but we miss it
	// (even though we signed it, shhh)
	_, propBlock0 := decideProposal(ctx, t, cs1, vss[0], height, round)
	propBlockParts0, err := propBlock0.MakePartSet(partSize)
	require.NoError(t, err)
	propBlockID0 := propBlock0.BlockID(propBlockParts0)

	// the others sign a polka but we don't see it
	prevotes := signVotes(ctx, t, tmproto.PrevoteType, config.ChainID(), propBlockID0, appState.state.LastAppHash,
		appState.Validators.QuorumType, appState.Validators.QuorumHash,
		vs2, vs3, vs4)

	// the block for round 1
	// We add some tx so that the proposal will differ from the round 0 one
	// We cannot rely on time because blocks at initial height have genesis time
	mpool := (cs1.txNotifier).(mempool.Mempool)
	err = mpool.CheckTx(ctx, types.Tx("round1"), nil, mempool.TxInfo{})
	assert.NoError(t, err)

	prop1, propBlock1 := decideProposal(ctx, t, cs1, vs2, vs2.Height, vs2.Round+1)
	propBlockParts1, err := propBlock1.MakePartSet(partSize)
	require.NoError(t, err)
	propBlockID1 := propBlock1.BlockID(propBlockParts1)

	incrementRound(vs2, vs3, vs4)

	round++ // moving to the next round

	// jump in at round 1
	startTestRound(ctx, cs1, height, round)
	ensureNewRound(t, newRoundCh, height, round)

	err = cs1.SetProposalAndBlock(ctx, prop1, propBlockParts1, "some peer")
	require.NoError(t, err)
	ensureNewProposal(t, proposalCh, height, round)

	ensurePrevoteMatch(t, voteCh, height, round, propBlockID1.Hash)

	signAddVotes(ctx, t, cs1, tmproto.PrevoteType, config.ChainID(), propBlockID1, vs2, vs3, vs4)

	ensurePrecommit(t, voteCh, height, round)
	// the proposed block should now be locked and our precommit added
	validatePrecommit(ctx, t, cs1, round, round, vss[0], propBlockID1.Hash, propBlockID1.Hash)

	appState = cs1.GetAppState()
	assert.True(t, appState.LockedBlock.HashesTo(propBlockID1.Hash), "invalid block locked")
	assert.Equal(t, round, appState.LockedRound, "invalid round locked")

	// add precommits from the rest
	signAddVotes(ctx, t, cs1, tmproto.PrecommitType, config.ChainID(), types.BlockID{}, vs2, vs4)
	signAddVotes(ctx, t, cs1, tmproto.PrecommitType, config.ChainID(), propBlockID1, vs3)

	incrementRound(vs2, vs3, vs4)

	// timeout of precommit wait to new round
	ensureNewTimeout(t, timeoutWaitCh, height, round, appState.voteTimeout(round).Nanoseconds())

	round++ // moving to the next round
	// in round 2 we see the polkad block from round 0
	newProp := types.NewProposal(height, 1, round, 0, propBlockID0, propBlock0.Header.Time)
	p := newProp.ToProto()
	_, valSet := cs1.GetValidatorSet()
	_, err = vs3.SignProposal(ctx, config.ChainID(), valSet.QuorumType, valSet.QuorumHash, p)
	require.NoError(t, err)

	newProp.Signature = p.Signature

	err = cs1.SetProposalAndBlock(ctx, newProp, propBlockParts0, "some peer")
	require.NoError(t, err)

	// Add the pol votes
	addVotes(cs1, prevotes...)

	ensureNewRound(t, newRoundCh, height, round)

	/*Round2
	// now we see the polka from round 1, but we shouldnt unlock
	*/
	ensureNewProposal(t, proposalCh, height, round)

	ensurePrevote(t, voteCh, height, round)
	appState = cs1.GetAppState()
	assert.True(t, appState.LockedBlock.HashesTo(propBlockID1.Hash), "invalid block locked")
	validatePrevote(ctx, t, cs1, round, vss[0], nil)

}

// TestState_PrevotePOLFromPreviousRound tests that a validator will prevote
// for a block if it is locked on a different block but saw a POL for the block
// it is not locked on in a previous round.
func TestState_PrevotePOLFromPreviousRound(t *testing.T) {
	ctx, cancel := context.WithCancel(context.Background())
	defer cancel()
	config := configSetup(t)
	logger := log.NewNopLogger()

	cs1, vss := makeState(ctx, t, makeStateArgs{config: config, logger: logger})
	vs2, vs3, vs4 := vss[1], vss[2], vss[3]
	appState := cs1.GetAppState()
	height, round := appState.Height, appState.Round

	partSize := types.BlockPartSizeBytes

	timeoutWaitCh := subscribe(ctx, t, cs1.eventBus, types.EventQueryTimeoutWait)
	proposalCh := subscribe(ctx, t, cs1.eventBus, types.EventQueryCompleteProposal)
	proTxHash, err := cs1.privValidator.GetProTxHash(ctx)
	require.NoError(t, err)
	voteCh := subscribeToVoter(ctx, t, cs1, proTxHash)
	lockCh := subscribe(ctx, t, cs1.eventBus, types.EventQueryLock)
	newRoundCh := subscribe(ctx, t, cs1.eventBus, types.EventQueryNewRound)

	/*
		Round 0:
		cs1 creates a proposal for block B.
		Send a prevote for B from each of the validators to cs1.
		Send a precommit for nil from all of the validators to cs1.

		This ensures that cs1 will lock on B in this round but not precommit it.
	*/

	startTestRound(ctx, cs1, height, round)

	ensureNewRound(t, newRoundCh, height, round)
	ensureNewProposal(t, proposalCh, height, round)
	rs := cs1.GetRoundState()
	r0BlockID := rs.BlockID()

	ensurePrevote(t, voteCh, height, round)

	signAddVotes(ctx, t, cs1, tmproto.PrevoteType, config.ChainID(), r0BlockID, vs2, vs3, vs4)

	// check that the validator generates a Lock event.
	ensureLock(t, lockCh, height, round)

	// the proposed block should now be locked and our precommit added.
	ensurePrecommit(t, voteCh, height, round)
	validatePrecommit(ctx, t, cs1, round, round, vss[0], r0BlockID.Hash, r0BlockID.Hash)

	// add precommits from the rest of the validators.
	signAddVotes(ctx, t, cs1, tmproto.PrecommitType, config.ChainID(), types.BlockID{}, vs2, vs3, vs4)

	// timeout to new round.
	ensureNewTimeout(t, timeoutWaitCh, height, round, appState.voteTimeout(round).Nanoseconds())

	/*
		Round 1:
		Create a block, D but do not send a proposal for it to cs1.
		Send a prevote for D from each of the validators to cs1 so that cs1 sees a POL.
		Send a precommit for nil from all of the validtors to cs1.

		cs1 has now seen greater than 2/3 of the voting power prevote D in this round
		but cs1 did not see the proposal for D in this round so it will not prevote or precommit it.
	*/

	incrementRound(vs2, vs3, vs4)
	round++
	// Generate a new proposal block.
	cs2 := newState(ctx, t, logger, appState.state, vs2, newKVStoreFunc(t)(logger, ""))
	cs2AppState := cs2.GetAppState()
	cs2AppState.ValidRound = 1
	err = cs2AppState.Save()
	require.NoError(t, err)
	propR1, propBlockR1 := decideProposal(ctx, t, cs2, vs2, vs2.Height, round)

	assert.EqualValues(t, 1, propR1.POLRound)

	propBlockR1Parts, err := propBlockR1.MakePartSet(partSize)
	require.NoError(t, err)
	r1BlockID := propBlockR1.BlockID(propBlockR1Parts)
	require.NotEqual(t, r1BlockID.Hash, r0BlockID.Hash)

	ensureNewRound(t, newRoundCh, height, round)

	signAddVotes(ctx, t, cs1, tmproto.PrevoteType, config.ChainID(), r1BlockID, vs2, vs3, vs4)

	ensurePrevote(t, voteCh, height, round)
	validatePrevote(ctx, t, cs1, round, vss[0], nil)

	signAddVotes(ctx, t, cs1, tmproto.PrecommitType, config.ChainID(), types.BlockID{}, vs2, vs3, vs4)

	ensurePrecommit(t, voteCh, height, round)

	// timeout to new round.
	ensureNewTimeout(t, timeoutWaitCh, height, round, appState.voteTimeout(round).Nanoseconds())

	/*
		Create a new proposal for D, the same block from Round 1.
		cs1 already saw greater than 2/3 of the voting power on the network vote for
		D in a previous round, so it should prevote D once it receives a proposal for it.

		cs1 does not need to receive prevotes from other validators before the proposal
		in this round. It will still prevote the block.

		Send cs1 prevotes for nil and check that it still prevotes its locked block
		and not the block that it prevoted.
	*/
	incrementRound(vs2, vs3, vs4)
	round++
	propR2 := types.NewProposal(height, 1, round, 1, r1BlockID, propBlockR1.Header.Time)
	p := propR2.ToProto()
	_, valSet := cs1.GetValidatorSet()
	_, err = vs3.SignProposal(ctx, appState.state.ChainID, valSet.QuorumType, valSet.QuorumHash, p)
	require.NoError(t, err)
	propR2.Signature = p.Signature

	// cs1 receives a proposal for D, the block that received a POL in round 1.
	err = cs1.SetProposalAndBlock(ctx, propR2, propBlockR1Parts, "")
	require.NoError(t, err)

	ensureNewRound(t, newRoundCh, height, round)

	ensureNewProposal(t, proposalCh, height, round)

	// We should now prevote this block, despite being locked on the block from
	// round 0.
	ensurePrevote(t, voteCh, height, round)
	validatePrevote(ctx, t, cs1, round, vss[0], r1BlockID.Hash)

	signAddVotes(ctx, t, cs1, tmproto.PrevoteType, config.ChainID(), types.BlockID{}, vs2, vs3, vs4)

	// cs1 did not receive a POL within this round, so it should remain locked
	// on the block from round 0.
	ensurePrecommit(t, voteCh, height, round)
	validatePrecommit(ctx, t, cs1, round, 0, vss[0], nil, r0BlockID.Hash)
}

// 4 vals.
// polka P0 at R0 for B0. We lock B0 on P0 at R0.

// What we want:
// P0 proposes B0 at R3.
func TestProposeValidBlock(t *testing.T) {
	config := configSetup(t)
	ctx, cancel := context.WithCancel(context.Background())
	defer cancel()

	cs1, vss := makeState(ctx, t, makeStateArgs{config: config})
	vs2, vs3, vs4 := vss[1], vss[2], vss[3]
	appState := cs1.GetAppState()
	height, round := appState.Height, appState.Round

	partSize := types.BlockPartSizeBytes

	proposalCh := subscribe(ctx, t, cs1.eventBus, types.EventQueryCompleteProposal)
	timeoutWaitCh := subscribe(ctx, t, cs1.eventBus, types.EventQueryTimeoutWait)
	timeoutProposeCh := subscribe(ctx, t, cs1.eventBus, types.EventQueryTimeoutPropose)
	newRoundCh := subscribe(ctx, t, cs1.eventBus, types.EventQueryNewRound)
	proTxHash, err := cs1.privValidator.GetProTxHash(ctx)
	require.NoError(t, err)
	voteCh := subscribeToVoter(ctx, t, cs1, proTxHash)

	// start round and wait for propose and prevote
	startTestRound(ctx, cs1, height, round)
	ensureNewRound(t, newRoundCh, height, round)

	ensureNewProposal(t, proposalCh, height, round)
	rs := cs1.GetRoundState()
	propBlock := rs.ProposalBlock
	partSet, err := propBlock.MakePartSet(partSize)
	require.NoError(t, err)
	blockID := propBlock.BlockID(partSet)

	ensurePrevoteMatch(t, voteCh, height, round, blockID.Hash)

	// the others sign a polka
	signAddVotes(ctx, t, cs1, tmproto.PrevoteType, config.ChainID(), blockID, vs2, vs3, vs4)

	ensurePrecommit(t, voteCh, height, round)
	// we should have precommitted the proposed block in this round.

	validatePrecommit(ctx, t, cs1, round, round, vss[0], blockID.Hash, blockID.Hash)

	signAddVotes(ctx, t, cs1, tmproto.PrecommitType, config.ChainID(), types.BlockID{}, vs2, vs3, vs4)

	ensureNewTimeout(t, timeoutWaitCh, height, round, appState.voteTimeout(round).Nanoseconds())

	incrementRound(vs2, vs3, vs4)
	round++ // moving to the next round

	ensureNewRound(t, newRoundCh, height, round)

	// timeout of propose
	ensureNewTimeout(t, timeoutProposeCh, height, round, appState.proposeTimeout(round).Nanoseconds())

	// We did not see a valid proposal within this round, so prevote nil.
	ensurePrevoteMatch(t, voteCh, height, round, nil)

	signAddVotes(ctx, t, cs1, tmproto.PrecommitType, config.ChainID(), types.BlockID{}, vs2, vs3, vs4)

	ensurePrecommit(t, voteCh, height, round)
	// we should have precommitted nil during this round because we received
	// >2/3 precommits for nil from the other validators.
	validatePrecommit(ctx, t, cs1, round, 0, vss[0], nil, blockID.Hash)

	incrementRound(vs2, vs3, vs4)
	incrementRound(vs2, vs3, vs4)

	signAddVotes(ctx, t, cs1, tmproto.PrecommitType, config.ChainID(), types.BlockID{}, vs2, vs3, vs4)

	round += 2 // increment by multiple rounds

	ensureNewRound(t, newRoundCh, height, round)

	ensureNewTimeout(t, timeoutWaitCh, height, round, appState.voteTimeout(round).Nanoseconds())

	round++ // moving to the next round

	ensureNewRound(t, newRoundCh, height, round)

	ensureNewProposal(t, proposalCh, height, round)

	rs = cs1.GetRoundState()
	assert.True(t, bytes.Equal(rs.ProposalBlock.Hash(), blockID.Hash))
	assert.True(t, bytes.Equal(rs.ProposalBlock.Hash(), rs.ValidBlock.Hash()))
	assert.True(t, rs.Proposal.POLRound == rs.ValidRound)
	assert.True(t, bytes.Equal(rs.Proposal.BlockID.Hash, rs.ValidBlock.Hash()))
}

// What we want:
// P0 miss to lock B but set valid block to B after receiving delayed prevote.
func TestSetValidBlockOnDelayedPrevote(t *testing.T) {
	config := configSetup(t)
	ctx, cancel := context.WithCancel(context.Background())
	defer cancel()

	cs1, vss := makeState(ctx, t, makeStateArgs{config: config})
	vs2, vs3, vs4 := vss[1], vss[2], vss[3]
	appState := cs1.GetAppState()
	height, round := appState.Height, appState.Round

	partSize := types.BlockPartSizeBytes

	proposalCh := subscribe(ctx, t, cs1.eventBus, types.EventQueryCompleteProposal)
	timeoutWaitCh := subscribe(ctx, t, cs1.eventBus, types.EventQueryTimeoutWait)
	newRoundCh := subscribe(ctx, t, cs1.eventBus, types.EventQueryNewRound)
	validBlockCh := subscribe(ctx, t, cs1.eventBus, types.EventQueryValidBlock)
	proTxHash, err := cs1.privValidator.GetProTxHash(ctx)
	require.NoError(t, err)
	voteCh := subscribeToVoter(ctx, t, cs1, proTxHash)

	// start round and wait for propose and prevote
	startTestRound(ctx, cs1, height, round)
	ensureNewRound(t, newRoundCh, height, round)

	ensureNewProposal(t, proposalCh, height, round)
	rs := cs1.GetRoundState()
	propBlock := rs.ProposalBlock
	partSet, err := propBlock.MakePartSet(partSize)
	require.NoError(t, err)
	blockID := propBlock.BlockID(partSet)

	ensurePrevoteMatch(t, voteCh, height, round, blockID.Hash)

	// vs2 send prevote for propBlock
	signAddVotes(ctx, t, cs1, tmproto.PrevoteType, config.ChainID(), blockID, vs2)

	// vs3 send prevote nil
	signAddVotes(ctx, t, cs1, tmproto.PrevoteType, config.ChainID(), types.BlockID{}, vs3)

	ensureNewTimeout(t, timeoutWaitCh, height, round, appState.voteTimeout(round).Nanoseconds())

	ensurePrecommit(t, voteCh, height, round)
	// we should have precommitted
	validatePrecommit(ctx, t, cs1, round, -1, vss[0], nil, nil)

	rs = cs1.GetRoundState()

	assert.True(t, rs.ValidBlock == nil)
	assert.True(t, rs.ValidBlockParts == nil)
	assert.True(t, rs.ValidRound == -1)

	// vs2 send (delayed) prevote for propBlock
	signAddVotes(ctx, t, cs1, tmproto.PrevoteType, config.ChainID(), blockID, vs4)

	ensureNewValidBlock(t, validBlockCh, height, round)

	rs = cs1.GetRoundState()

	assert.True(t, bytes.Equal(rs.ValidBlock.Hash(), blockID.Hash))
	assert.True(t, rs.ValidBlockParts.Header().Equals(blockID.PartSetHeader))
	assert.True(t, rs.ValidRound == round)
}

// What we want:
// P0 miss to lock B as Proposal Block is missing, but set valid block to B after
// receiving delayed Block Proposal.
func TestSetValidBlockOnDelayedProposal(t *testing.T) {
	config := configSetup(t)
	ctx, cancel := context.WithCancel(context.Background())
	defer cancel()

	cs1, vss := makeState(ctx, t, makeStateArgs{config: config})
	vs2, vs3, vs4 := vss[1], vss[2], vss[3]
	appState := cs1.GetAppState()
	height, round := appState.Height, appState.Round

	partSize := types.BlockPartSizeBytes

	timeoutWaitCh := subscribe(ctx, t, cs1.eventBus, types.EventQueryTimeoutWait)
	timeoutProposeCh := subscribe(ctx, t, cs1.eventBus, types.EventQueryTimeoutPropose)
	newRoundCh := subscribe(ctx, t, cs1.eventBus, types.EventQueryNewRound)
	validBlockCh := subscribe(ctx, t, cs1.eventBus, types.EventQueryValidBlock)
	proTxHash, err := cs1.privValidator.GetProTxHash(ctx)
	require.NoError(t, err)
	voteCh := subscribeToVoter(ctx, t, cs1, proTxHash)
	proposalCh := subscribe(ctx, t, cs1.eventBus, types.EventQueryCompleteProposal)

	round++ // move to round in which P0 is not proposer
	incrementRound(vs2, vs3, vs4)

	startTestRound(ctx, cs1, appState.Height, round)
	ensureNewRound(t, newRoundCh, height, round)

	ensureNewTimeout(t, timeoutProposeCh, height, round, appState.proposeTimeout(round).Nanoseconds())

	ensurePrevoteMatch(t, voteCh, height, round, nil)

	prop, propBlock := decideProposal(ctx, t, cs1, vs2, vs2.Height, vs2.Round+1)
	partSet, err := propBlock.MakePartSet(partSize)
	require.NoError(t, err)
	blockID := propBlock.BlockID(partSet)

	// vs2, vs3 and vs4 send prevote for propBlock
	signAddVotes(ctx, t, cs1, tmproto.PrevoteType, config.ChainID(), blockID, vs2, vs3, vs4)
	ensureNewValidBlock(t, validBlockCh, height, round)

	ensureNewTimeout(t, timeoutWaitCh, height, round, appState.voteTimeout(round).Nanoseconds())

	ensurePrecommit(t, voteCh, height, round)
	validatePrecommit(ctx, t, cs1, round, -1, vss[0], nil, nil)

	partSet, err = propBlock.MakePartSet(partSize)
	require.NoError(t, err)
	err = cs1.SetProposalAndBlock(ctx, prop, partSet, "some peer")
	require.NoError(t, err)

	ensureNewProposal(t, proposalCh, height, round)
	rs := cs1.GetRoundState()

	assert.Equal(t, rs.ProposalBlock.Hash(), blockID.Hash)
	assert.True(t, rs.ProposalBlockParts.Header().Equals(blockID.PartSetHeader))
	assert.True(t, rs.Round == round)
}

func TestProcessProposalAccept(t *testing.T) {
	for _, testCase := range []struct {
		name               string
		accept             bool
		expectedNilPrevote bool
	}{
		{
			name:               "accepted block is prevoted",
			accept:             true,
			expectedNilPrevote: false,
		},
		{
			name:               "rejected block is not prevoted",
			accept:             false,
			expectedNilPrevote: true,
		},
	} {
		t.Run(testCase.name, func(t *testing.T) {
			config := configSetup(t)
			ctx, cancel := context.WithCancel(context.Background())
			defer cancel()

			m := abcimocks.NewApplication(t)
			status := abci.ResponseProcessProposal_REJECT
			if testCase.accept {
				status = abci.ResponseProcessProposal_ACCEPT
			}
			m.On("ProcessProposal", mock.Anything, mock.Anything).Return(&abci.ResponseProcessProposal{
				AppHash: make([]byte, crypto.DefaultAppHashSize),
				Status:  status,
			}, nil)
			m.On("PrepareProposal", mock.Anything, mock.Anything).Return(&abci.ResponsePrepareProposal{
				AppHash: make([]byte, crypto.DefaultAppHashSize),
			}, nil).Maybe()

			cs1, _ := makeState(ctx, t, makeStateArgs{config: config, application: m})
			appState := cs1.GetAppState()
			height, round := appState.Height, appState.Round

			proposalCh := subscribe(ctx, t, cs1.eventBus, types.EventQueryCompleteProposal)
			newRoundCh := subscribe(ctx, t, cs1.eventBus, types.EventQueryNewRound)
			proTxHash, err := cs1.privValidator.GetProTxHash(ctx)
			require.NoError(t, err)
			voteCh := subscribeToVoter(ctx, t, cs1, proTxHash)

			startTestRound(ctx, cs1, height, round)
			ensureNewRound(t, newRoundCh, height, round)

			ensureNewProposal(t, proposalCh, height, round)
			rs := cs1.GetRoundState()
			var prevoteHash tmbytes.HexBytes
			if !testCase.expectedNilPrevote {
				prevoteHash = rs.ProposalBlock.Hash()
			}
			ensurePrevoteMatch(t, voteCh, height, round, prevoteHash)
		})
	}
}

func TestFinalizeBlockCalled(t *testing.T) {
	for _, testCase := range []struct {
		name         string
		voteNil      bool
		expectCalled bool
	}{
		{
			name:         "finalize block called when block committed",
			voteNil:      false,
			expectCalled: true,
		},
		{
			name:         "not called when block not committed",
			voteNil:      true,
			expectCalled: false,
		},
	} {
		t.Run(testCase.name, func(t *testing.T) {
			config := configSetup(t)
			ctx, cancel := context.WithCancel(context.Background())
			defer cancel()

			m := abcimocks.NewApplication(t)
			m.On("ProcessProposal", mock.Anything, mock.Anything).Return(&abci.ResponseProcessProposal{
				AppHash: make([]byte, crypto.DefaultAppHashSize),
				Status:  abci.ResponseProcessProposal_ACCEPT,
			}, nil)
			m.On("PrepareProposal", mock.Anything, mock.Anything).Return(&abci.ResponsePrepareProposal{
				AppHash: make([]byte, crypto.DefaultAppHashSize),
			}, nil)
			// We only expect VerifyVoteExtension to be called on non-nil precommits.
			// https://github.com/tendermint/tendermint/issues/8487
			if !testCase.voteNil {
				m.On("ExtendVote", mock.Anything, mock.Anything).Return(&abci.ResponseExtendVote{}, nil)
				m.On("VerifyVoteExtension", mock.Anything, mock.Anything).Return(&abci.ResponseVerifyVoteExtension{
					Status: abci.ResponseVerifyVoteExtension_ACCEPT,
				}, nil)
			}
			r := &abci.ResponseProcessProposal{AppHash: []byte("the_hash")}
			m.On("ProcessProposal", mock.Anything, mock.Anything).Return(r, nil).Maybe()
			m.On("FinalizeBlock", mock.Anything, mock.Anything).Return(&abci.ResponseFinalizeBlock{}, nil).Maybe()

			cs1, vss := makeState(ctx, t, makeStateArgs{config: config, application: m})
			appState := cs1.GetAppState()
			height, round := appState.Height, appState.Round

			proposalCh := subscribe(ctx, t, cs1.eventBus, types.EventQueryCompleteProposal)
			newRoundCh := subscribe(ctx, t, cs1.eventBus, types.EventQueryNewRound)
			proTxHash, err := cs1.privValidator.GetProTxHash(ctx)
			require.NoError(t, err)
			voteCh := subscribeToVoter(ctx, t, cs1, proTxHash)

			startTestRound(ctx, cs1, appState.Height, round)
			ensureNewRound(t, newRoundCh, height, round)
			ensureNewProposal(t, proposalCh, height, round)
			rs := cs1.GetRoundState()

			blockID := types.BlockID{}
			nextRound := round + 1
			nextHeight := height
			if !testCase.voteNil {
				nextRound = 0
				nextHeight = height + 1
				blockID = rs.BlockID()
			}

			signAddVotes(ctx, t, cs1, tmproto.PrevoteType, config.ChainID(), blockID, vss[1:]...)
			ensurePrevoteMatch(t, voteCh, height, round, rs.ProposalBlock.Hash())

			signAddVotes(ctx, t, cs1, tmproto.PrecommitType, config.ChainID(), blockID, vss[1:]...)
			ensurePrecommit(t, voteCh, height, round)

			ensureNewRound(t, newRoundCh, nextHeight, nextRound)
			m.AssertExpectations(t)

			if !testCase.expectCalled {
				m.AssertNotCalled(t, "FinalizeBlock", mock.Anything, mock.Anything)
			} else {
				m.AssertCalled(t, "FinalizeBlock", mock.Anything, mock.Anything)
			}
		})
	}
}

func TestExtendVote(t *testing.T) {
	config := configSetup(t)
	ctx, cancel := context.WithCancel(context.Background())
	defer cancel()

	voteExtensions := []*abci.ExtendVoteExtension{
		{
			Type:      tmproto.VoteExtensionType_DEFAULT,
			Extension: []byte("extension"),
		},
	}

	m := abcimocks.NewApplication(t)
	m.On("ProcessProposal", mock.Anything, mock.Anything).Return(&abci.ResponseProcessProposal{
		AppHash: make([]byte, crypto.DefaultAppHashSize),
		Status:  abci.ResponseProcessProposal_ACCEPT,
	}, nil)
	m.On("PrepareProposal", mock.Anything, mock.Anything).Return(&abci.ResponsePrepareProposal{
		AppHash: make([]byte, crypto.DefaultAppHashSize),
	}, nil)
	m.On("ExtendVote", mock.Anything, mock.Anything).Return(&abci.ResponseExtendVote{
		VoteExtensions: []*abci.ExtendVoteExtension{
			{
				Type:      tmproto.VoteExtensionType_DEFAULT,
				Extension: []byte("extension"),
			},
		},
	}, nil)
	m.On("VerifyVoteExtension", mock.Anything, mock.Anything).Return(&abci.ResponseVerifyVoteExtension{
		Status: abci.ResponseVerifyVoteExtension_ACCEPT,
	}, nil)
	m.On("FinalizeBlock", mock.Anything, mock.Anything).Return(&abci.ResponseFinalizeBlock{}, nil).Maybe()
	cs1, vss := makeState(ctx, t, makeStateArgs{config: config, application: m})
	appState := cs1.GetAppState()
	height, round := appState.Height, appState.Round

	proTxHashMap := make(map[string]struct{})
	for _, vs := range vss {
		pth, _ := vs.GetProTxHash(ctx)
		proTxHashMap[pth.String()] = struct{}{}
	}

	proposalCh := subscribe(ctx, t, cs1.eventBus, types.EventQueryCompleteProposal)
	newRoundCh := subscribe(ctx, t, cs1.eventBus, types.EventQueryNewRound)
	proTxHash, err := cs1.privValidator.GetProTxHash(ctx)
	require.NoError(t, err)
	voteCh := subscribeToVoter(ctx, t, cs1, proTxHash)

	startTestRound(ctx, cs1, height, round)
	ensureNewRound(t, newRoundCh, height, round)
	ensureNewProposal(t, proposalCh, height, round)

	m.AssertNotCalled(t, "ExtendVote", mock.Anything, mock.Anything)

	rs := cs1.GetRoundState()

	blockID := rs.BlockID()

	reqExtendVoteFunc := mock.MatchedBy(func(req *abci.RequestExtendVote) bool {
		return assert.Equal(t, req.Height, height) &&
			assert.Equal(t, []byte(blockID.Hash), req.Hash) &&
			assert.Equal(t, req.Round, round)
	})
	m.On("ExtendVote", mock.Anything, reqExtendVoteFunc).Return(&abci.ResponseExtendVote{
		VoteExtensions: voteExtensions,
	}, nil)
	reqVerifyVoteExtFunc := mock.MatchedBy(func(req *abci.RequestVerifyVoteExtension) bool {
		_, ok := proTxHashMap[types.ProTxHash(req.ValidatorProTxHash).String()]
		return assert.Equal(t, req.Hash, blockID.Hash.Bytes()) &&
			assert.Equal(t, req.Height, height) &&
			assert.Equal(t, req.Round, round) &&
			assert.Equal(t, req.VoteExtensions, voteExtensions) &&
			assert.True(t, ok)
	})
	m.On("VerifyVoteExtension", mock.Anything, reqVerifyVoteExtFunc).
		Return(&abci.ResponseVerifyVoteExtension{
			Status: abci.ResponseVerifyVoteExtension_ACCEPT,
		}, nil)
	signAddVotes(ctx, t, cs1, tmproto.PrevoteType, config.ChainID(), blockID, vss[1:]...)
	ensurePrevoteMatch(t, voteCh, height, round, blockID.Hash)

	ensurePrecommit(t, voteCh, height, round)
	signAddVotes(ctx, t, cs1, tmproto.PrecommitType, config.ChainID(), blockID, vss[1:]...)
	ensureNewRound(t, newRoundCh, height+1, 0)
	m.AssertExpectations(t)
	mock.AssertExpectationsForObjects(t, m)
}

// TestCorrectABCIRound checks if ABCI receives correct round number in requests.
func TestCorrectABCIRound(t *testing.T) {
	config := configSetup(t)
	ctx, cancel := context.WithCancel(context.Background())
	defer cancel()

	m := abcimocks.NewApplication(t)

	cs1, vss := makeState(ctx, t, makeStateArgs{config: config, application: m})
	appState := cs1.GetAppState()
	height := appState.Height

	proTxHashMap := make(map[string]struct{})
	for _, vs := range vss {
		pth, _ := vs.GetProTxHash(ctx)
		proTxHashMap[pth.String()] = struct{}{}
	}

	proposalCh := subscribe(ctx, t, cs1.eventBus, types.EventQueryCompleteProposal)
	newRoundCh := subscribe(ctx, t, cs1.eventBus, types.EventQueryNewRound)
	proTxHash, err := cs1.privValidator.GetProTxHash(ctx)
	require.NoError(t, err)
	voteCh := subscribeToVoter(ctx, t, cs1, proTxHash)

	// Doing 4 empty rounds, to ensure round != 0 and cs1 is proposer
	var round int32
	for round = 0; round < 4; round++ {
		t.Logf("Starting round %d", round)
		// we are proposer, so expect proposal
		if round%4 == 0 {
			mockProposerApplicationCalls(t, m, round, false)
		}

		appState = cs1.GetAppState()
		// start the test on round 0
		if round == 0 {
			startTestRound(ctx, cs1, appState.Height, round)
		}
		ensureNewRound(t, newRoundCh, height, round)

		if round%4 == 0 {
			ensureNewProposal(t, proposalCh, height, round)
		}

		ensurePrevote(t, voteCh, height, round)
		signAddVotes(ctx, t, cs1, tmproto.PrecommitType, config.ChainID(), types.BlockID{}, vss...)
		ensurePrecommit(t, voteCh, height, round)
		incrementRound(vss...)
	}

	// Now, at round 4, it's time to generate the block.
	assert.EqualValues(t, 4, round)
	mockProposerApplicationCalls(t, m, round, true)

	ensureNewRound(t, newRoundCh, height, round)
	ensureNewProposal(t, proposalCh, height, round)

	rs := cs1.GetRoundState()
	blockID := rs.BlockID()

	signAddVotes(ctx, t, cs1, tmproto.PrevoteType, config.ChainID(), blockID, vss[1:]...)
	ensurePrevoteMatch(t, voteCh, height, round, blockID.Hash)

	ensurePrecommitMatch(t, voteCh, height, round, blockID.Hash)
	signAddVotes(ctx, t, cs1, tmproto.PrecommitType, config.ChainID(), blockID, vss[1:]...)

	ensureNewRound(t, newRoundCh, height+1, 0)
	time.Sleep(time.Second)
	m.AssertExpectations(t)
	mock.AssertExpectationsForObjects(t, m)
}

// TestVerifyVoteExtensionNotCalledOnAbsentPrecommit tests that the VerifyVoteExtension
// method is not called for a validator's vote that is never delivered.
func TestVerifyVoteExtensionNotCalledOnAbsentPrecommit(t *testing.T) {
	config := configSetup(t)
	ctx, cancel := context.WithCancel(context.Background())
	defer cancel()
	voteExtensions := []*abci.ExtendVoteExtension{
		{
			Type:      tmproto.VoteExtensionType_DEFAULT,
			Extension: []byte("extension"),
		},
	}
	m := abcimocks.NewApplication(t)
	m.On("ProcessProposal", mock.Anything, mock.Anything).Return(&abci.ResponseProcessProposal{
		AppHash: make([]byte, crypto.DefaultAppHashSize),
		Status:  abci.ResponseProcessProposal_ACCEPT,
	}, nil)
	m.On("PrepareProposal", mock.Anything, mock.Anything).Return(&abci.ResponsePrepareProposal{
		AppHash: make([]byte, crypto.DefaultAppHashSize),
	}, nil)
	m.On("ExtendVote", mock.Anything, mock.Anything).Return(&abci.ResponseExtendVote{
		VoteExtensions: voteExtensions,
	}, nil)
	m.On("FinalizeBlock", mock.Anything, mock.Anything).Return(&abci.ResponseFinalizeBlock{}, nil).Maybe()
	cs1, vss := makeState(ctx, t, makeStateArgs{config: config, application: m})
	appState := cs1.GetAppState()
	height, round := appState.Height, appState.Round

	proTxHashMap := make(map[string]struct{})
	for _, vs := range vss {
		pth, _ := vs.GetProTxHash(ctx)
		proTxHashMap[pth.String()] = struct{}{}
	}

	proposalCh := subscribe(ctx, t, cs1.eventBus, types.EventQueryCompleteProposal)
	newRoundCh := subscribe(ctx, t, cs1.eventBus, types.EventQueryNewRound)
	proTxHash, err := cs1.privValidator.GetProTxHash(ctx)
	require.NoError(t, err)
	voteCh := subscribeToVoter(ctx, t, cs1, proTxHash)

	startTestRound(ctx, cs1, appState.Height, round)
	ensureNewRound(t, newRoundCh, height, round)
	ensureNewProposal(t, proposalCh, height, round)
	rs := cs1.GetRoundState()

	blockID := rs.BlockID()

	signAddVotes(ctx, t, cs1, tmproto.PrevoteType, config.ChainID(), blockID, vss...)
	ensurePrevoteMatch(t, voteCh, height, round, blockID.Hash)

	ensurePrecommit(t, voteCh, height, round)

	m.AssertCalled(t, "ExtendVote", mock.Anything, &abci.RequestExtendVote{
		Height: height,
		Round:  round,
		Hash:   blockID.Hash,
	})
	reqVerifyVoteExtFunc := mock.MatchedBy(func(req *abci.RequestVerifyVoteExtension) bool {
		_, ok := proTxHashMap[types.ProTxHash(req.ValidatorProTxHash).String()]
		return assert.Equal(t, req.Hash, blockID.Hash.Bytes()) &&
			assert.Equal(t, req.Height, height) &&
			assert.Equal(t, req.Round, round) &&
			assert.Equal(t, req.VoteExtensions, voteExtensions) &&
			assert.True(t, ok)
	})
	m.On("VerifyVoteExtension", mock.Anything, reqVerifyVoteExtFunc).
		Return(&abci.ResponseVerifyVoteExtension{
			Status: abci.ResponseVerifyVoteExtension_ACCEPT,
		}, nil)

	signAddVotes(ctx, t, cs1, tmproto.PrecommitType, config.ChainID(), blockID, vss[2:]...)
	ensureNewRound(t, newRoundCh, height+1, 0)
	m.AssertExpectations(t)

	// vss[1] did not issue a precommit for the block, ensure that a vote extension
	// for its address was not sent to the application.
	proTxHash, err = vss[1].GetProTxHash(ctx)
	require.NoError(t, err)
	m.AssertNotCalled(t, "VerifyVoteExtension", ctx, &abci.RequestVerifyVoteExtension{
		Hash:               blockID.Hash,
		ValidatorProTxHash: proTxHash,
		Height:             height,
		Round:              round,
		VoteExtensions: []*abci.ExtendVoteExtension{
			{
				Type:      tmproto.VoteExtensionType_DEFAULT,
				Extension: []byte("extension"),
			},
		},
	})

}

// TestPrepareProposalReceivesVoteExtensions tests that the PrepareProposal method
// is called with the vote extensions from the previous height. The test functions
// be completing a consensus height with a mock application as the proposer. The
// test then proceeds to fail sever rounds of consensus until the mock application
// is the proposer again and ensures that the mock application receives the set of
// vote extensions from the previous consensus instance.
func TestPrepareProposalReceivesVoteExtensions(t *testing.T) {
	ctx, cancel := context.WithCancel(context.Background())
	defer cancel()

	config := configSetup(t)

	m := &abcimocks.Application{}
	m.On("ExtendVote", mock.Anything, mock.Anything).Return(&abci.ResponseExtendVote{
		VoteExtensions: []*abci.ExtendVoteExtension{
			{
				Type:      tmproto.VoteExtensionType_DEFAULT,
				Extension: []byte("extension"),
			},
			{
				Type:      tmproto.VoteExtensionType_THRESHOLD_RECOVER,
				Extension: []byte("deterministic"),
			},
		},
	}, nil)
	m.On("ProcessProposal", mock.Anything, mock.Anything).Return(&abci.ResponseProcessProposal{
		AppHash: make([]byte, crypto.DefaultAppHashSize),
		Status:  abci.ResponseProcessProposal_ACCEPT,
	}, nil)

	// capture the prepare proposal request.
	rpp := &abci.RequestPrepareProposal{}
	m.On("PrepareProposal", mock.Anything, mock.MatchedBy(func(r *abci.RequestPrepareProposal) bool {
		rpp = r
		return true
	})).Return(&abci.ResponsePrepareProposal{
		AppHash: make([]byte, crypto.DefaultAppHashSize),
	}, nil)

	m.On("PrepareProposal", mock.Anything, mock.Anything).Return(&abci.ResponsePrepareProposal{AppHash: make([]byte, crypto.DefaultAppHashSize)}, nil).Once()
	m.On("VerifyVoteExtension", mock.Anything, mock.Anything).Return(&abci.ResponseVerifyVoteExtension{Status: abci.ResponseVerifyVoteExtension_ACCEPT}, nil)
	m.On("FinalizeBlock", mock.Anything, mock.Anything).Return(&abci.ResponseFinalizeBlock{}, nil)

	cs1, vss := makeState(ctx, t, makeStateArgs{config: config, application: m})
	appState := cs1.GetAppState()
	height, round := appState.Height, appState.Round

	newRoundCh := subscribe(ctx, t, cs1.eventBus, types.EventQueryNewRound)
	proposalCh := subscribe(ctx, t, cs1.eventBus, types.EventQueryCompleteProposal)
	proTxHash, err := cs1.privValidator.GetProTxHash(ctx)
	require.NoError(t, err)
	voteCh := subscribeToVoter(ctx, t, cs1, proTxHash)

	startTestRound(ctx, cs1, height, round)
	ensureNewRound(t, newRoundCh, height, round)
	ensureNewProposal(t, proposalCh, height, round)

	rs := cs1.GetRoundState()
	blockID := rs.BlockID()

	signAddVotes(ctx, t, cs1, tmproto.PrevoteType, config.ChainID(), blockID, vss[1:]...)

	// create a precommit for each validator with the associated vote extension.
	for _, vs := range vss[1:] {
		voteExtensions := types.VoteExtensions{
			tmproto.VoteExtensionType_DEFAULT: []types.VoteExtension{
				{Extension: []byte("extension")},
			},
			tmproto.VoteExtensionType_THRESHOLD_RECOVER: []types.VoteExtension{
				{Extension: []byte("deterministic")},
			},
		}
		signAddPrecommitWithExtension(ctx, t, cs1, config.ChainID(), blockID, voteExtensions, vs)
	}

	ensurePrevote(t, voteCh, height, round)

	// ensure that the height is committed.
	ensurePrecommitMatch(t, voteCh, height, round, blockID.Hash)
	incrementHeight(vss[1:]...)

	height++
	round = 0
	ensureNewRound(t, newRoundCh, height, round)
	incrementRound(vss[1:]...)
	incrementRound(vss[1:]...)
	incrementRound(vss[1:]...)
	round = 3

	signAddVotes(ctx, t, cs1, tmproto.PrecommitType, config.ChainID(), types.BlockID{}, vss[1:]...)
	ensureNewRound(t, newRoundCh, height, round)
	ensureNewProposal(t, proposalCh, height, round)

	// ensure that the proposer received the list of vote extensions from the
	// previous height.
	require.Len(t, rpp.LocalLastCommit.ThresholdVoteExtensions, 1)
}

// 4 vals, 3 Nil Precommits at P0
// What we want:
// P0 waits for timeoutPrecommit before starting next round
func TestWaitingTimeoutOnNilPolka(t *testing.T) {
	ctx, cancel := context.WithCancel(context.Background())
	defer cancel()
	config := configSetup(t)

	cs1, vss := makeState(ctx, t, makeStateArgs{config: config})
	vs2, vs3, vs4 := vss[1], vss[2], vss[3]
	appState := cs1.GetAppState()
	height, round := appState.Height, appState.Round

	timeoutWaitCh := subscribe(ctx, t, cs1.eventBus, types.EventQueryTimeoutWait)
	newRoundCh := subscribe(ctx, t, cs1.eventBus, types.EventQueryNewRound)

	// start round
	startTestRound(ctx, cs1, height, round)
	ensureNewRound(t, newRoundCh, height, round)

	signAddVotes(ctx, t, cs1, tmproto.PrecommitType, config.ChainID(), types.BlockID{}, vs2, vs3, vs4)

	ensureNewTimeout(t, timeoutWaitCh, height, round, appState.voteTimeout(round).Nanoseconds())
	ensureNewRound(t, newRoundCh, height, round+1)
}

// 4 vals, 3 Prevotes for nil from the higher round.
// What we want:
// P0 waits for timeoutPropose in the next round before entering prevote
func TestWaitingTimeoutProposeOnNewRound(t *testing.T) {
	config := configSetup(t)
	ctx, cancel := context.WithCancel(context.Background())
	defer cancel()

	cs1, vss := makeState(ctx, t, makeStateArgs{config: config})
	vs2, vs3, vs4 := vss[1], vss[2], vss[3]
	appState := cs1.GetAppState()
	height, round := appState.Height, appState.Round

	timeoutWaitCh := subscribe(ctx, t, cs1.eventBus, types.EventQueryTimeoutPropose)
	newRoundCh := subscribe(ctx, t, cs1.eventBus, types.EventQueryNewRound)
	proTxHash, err := cs1.privValidator.GetProTxHash(ctx)
	require.NoError(t, err)
	voteCh := subscribeToVoter(ctx, t, cs1, proTxHash)

	// start round
	startTestRound(ctx, cs1, height, round)
	ensureNewRound(t, newRoundCh, height, round)

	ensurePrevote(t, voteCh, height, round)

	incrementRound(vss[1:]...)
	signAddVotes(ctx, t, cs1, tmproto.PrevoteType, config.ChainID(), types.BlockID{}, vs2, vs3, vs4)

	round++ // moving to the next round
	ensureNewRound(t, newRoundCh, height, round)

	rs := cs1.GetRoundState()
	assert.True(t, rs.Step == cstypes.RoundStepNewRound) // P0 does not prevote before timeoutPropose expires

	ensureNewTimeout(t, timeoutWaitCh, height, round, appState.proposeTimeout(round).Nanoseconds())

	ensurePrevoteMatch(t, voteCh, height, round, nil)
}

// 4 vals, 3 Precommits for nil from the higher round.
// What we want:
// P0 jump to higher round, precommit and start precommit wait
func TestRoundSkipOnNilPolkaFromHigherRound(t *testing.T) {
	config := configSetup(t)
	ctx, cancel := context.WithCancel(context.Background())
	defer cancel()

	cs1, vss := makeState(ctx, t, makeStateArgs{config: config})
	vs2, vs3, vs4 := vss[1], vss[2], vss[3]
	appState := cs1.GetAppState()
	height, round := appState.Height, appState.Round

	timeoutWaitCh := subscribe(ctx, t, cs1.eventBus, types.EventQueryTimeoutWait)
	newRoundCh := subscribe(ctx, t, cs1.eventBus, types.EventQueryNewRound)
	proTxHash, err := cs1.privValidator.GetProTxHash(ctx)
	require.NoError(t, err)
	voteCh := subscribeToVoter(ctx, t, cs1, proTxHash)

	// start round
	startTestRound(ctx, cs1, height, round)
	ensureNewRound(t, newRoundCh, height, round)

	ensurePrevote(t, voteCh, height, round)

	incrementRound(vss[1:]...)
	signAddVotes(ctx, t, cs1, tmproto.PrecommitType, config.ChainID(), types.BlockID{}, vs2, vs3, vs4)

	round++ // moving to the next round
	ensureNewRound(t, newRoundCh, height, round)

	ensurePrecommit(t, voteCh, height, round)
	validatePrecommit(ctx, t, cs1, round, -1, vss[0], nil, nil)

	ensureNewTimeout(t, timeoutWaitCh, height, round, appState.voteTimeout(round).Nanoseconds())

	round++ // moving to the next round
	ensureNewRound(t, newRoundCh, height, round)
}

// 4 vals, 3 Prevotes for nil in the current round.
// What we want:
// P0 wait for timeoutPropose to expire before sending prevote.
func TestWaitTimeoutProposeOnNilPolkaForTheCurrentRound(t *testing.T) {
	config := configSetup(t)
	ctx, cancel := context.WithCancel(context.Background())
	defer cancel()

	cs1, vss := makeState(ctx, t, makeStateArgs{config: config})
	vs2, vs3, vs4 := vss[1], vss[2], vss[3]
	appState := cs1.GetAppState()
	height, round := appState.Height, int32(1)

	timeoutProposeCh := subscribe(ctx, t, cs1.eventBus, types.EventQueryTimeoutPropose)
	newRoundCh := subscribe(ctx, t, cs1.eventBus, types.EventQueryNewRound)
	proTxHash, err := cs1.privValidator.GetProTxHash(ctx)
	require.NoError(t, err)
	voteCh := subscribeToVoter(ctx, t, cs1, proTxHash)

	// start round in which PO is not proposer
	startTestRound(ctx, cs1, height, round)
	ensureNewRound(t, newRoundCh, height, round)

	incrementRound(vss[1:]...)
	signAddVotes(ctx, t, cs1, tmproto.PrevoteType, config.ChainID(), types.BlockID{}, vs2, vs3, vs4)

	ensureNewTimeout(t, timeoutProposeCh, height, round, appState.proposeTimeout(round).Nanoseconds())

	ensurePrevoteMatch(t, voteCh, height, round, nil)
}

// What we want:
// P0 emit NewValidBlock event upon receiving 2/3+ Precommit for B but hasn't received block B yet
func TestEmitNewValidBlockEventOnCommitWithoutBlock(t *testing.T) {
	config := configSetup(t)
	ctx, cancel := context.WithCancel(context.Background())
	defer cancel()

	cs1, vss := makeState(ctx, t, makeStateArgs{config: config})
	vs2, vs3, vs4 := vss[1], vss[2], vss[3]
	appState := cs1.GetAppState()
	height, round := appState.Height, int32(1)

	incrementRound(vs2, vs3, vs4)

	partSize := types.BlockPartSizeBytes

	newRoundCh := subscribe(ctx, t, cs1.eventBus, types.EventQueryNewRound)
	validBlockCh := subscribe(ctx, t, cs1.eventBus, types.EventQueryValidBlock)

	_, propBlock := decideProposal(ctx, t, cs1, vs2, vs2.Height, vs2.Round)
	partSet, err := propBlock.MakePartSet(partSize)
	require.NoError(t, err)
	blockID := propBlock.BlockID(partSet)

	// start round in which PO is not proposer
	startTestRound(ctx, cs1, height, round)
	ensureNewRound(t, newRoundCh, height, round)

	// vs2, vs3 and vs4 send precommit for propBlock
	signAddVotes(ctx, t, cs1, tmproto.PrecommitType, config.ChainID(), blockID, vs2, vs3, vs4)
	ensureNewValidBlock(t, validBlockCh, height, round)

	rs := cs1.GetRoundState()
	assert.True(t, rs.Step == cstypes.RoundStepPrecommit)
	assert.True(t, rs.ProposalBlock == nil)
	assert.True(t, rs.ProposalBlockParts.Header().Equals(blockID.PartSetHeader))
}

// What we want:
// P0 receives 2/3+ Precommit for B for round 0, while being in round 1. It emits NewValidBlock event.
// After receiving block, it executes block and moves to the next height.
func TestCommitFromPreviousRound(t *testing.T) {
	config := configSetup(t)
	ctx, cancel := context.WithCancel(context.Background())
	defer cancel()

	cs1, vss := makeState(ctx, t, makeStateArgs{config: config})
	vs2, vs3, vs4 := vss[1], vss[2], vss[3]
	appState := cs1.GetAppState()
	height, round := appState.Height, int32(1)

	partSize := types.BlockPartSizeBytes

	newRoundCh := subscribe(ctx, t, cs1.eventBus, types.EventQueryNewRound)
	validBlockCh := subscribe(ctx, t, cs1.eventBus, types.EventQueryValidBlock)
	proposalCh := subscribe(ctx, t, cs1.eventBus, types.EventQueryCompleteProposal)

	prop, propBlock := decideProposal(ctx, t, cs1, vs2, vs2.Height, vs2.Round)
	partSet, err := propBlock.MakePartSet(partSize)
	require.NoError(t, err)
	blockID := propBlock.BlockID(partSet)

	// start round in which PO is not proposer
	startTestRound(ctx, cs1, height, round)
	ensureNewRound(t, newRoundCh, height, round)

	// vs2, vs3 and vs4 send precommit for propBlock for the previous round
	signAddVotes(ctx, t, cs1, tmproto.PrecommitType, config.ChainID(), blockID, vs2, vs3, vs4)

	ensureNewValidBlock(t, validBlockCh, height, round)

	rs := cs1.GetRoundState()
	assert.Equal(t, rs.Step, cstypes.RoundStepPropose)
	assert.Equal(t, rs.CommitRound, int32(-1))
	assert.Nil(t, rs.ProposalBlock)
	assert.True(t, rs.ProposalBlockParts.Header().Equals(blockID.PartSetHeader))
	partSet, err = propBlock.MakePartSet(partSize)
	require.NoError(t, err)
	err = cs1.SetProposalAndBlock(ctx, prop, partSet, "some peer")
	require.NoError(t, err)

	ensureNewProposal(t, proposalCh, height, round)
	ensureNewRound(t, newRoundCh, height+1, 0)
}

type fakeTxNotifier struct {
	ch chan struct{}
}

func (n *fakeTxNotifier) TxsAvailable() <-chan struct{} {
	return n.ch
}

func (n *fakeTxNotifier) Notify() {
	n.ch <- struct{}{}
}

// 2 vals precommit votes for a block but node times out waiting for the third. Move to next round
// and third precommit arrives which leads to the commit of that header and the correct
// start of the next round
func TestStartNextHeightCorrectlyAfterTimeout(t *testing.T) {
	config := configSetup(t)
	ctx, cancel := context.WithCancel(context.Background())
	defer cancel()

	cs1, vss := makeState(ctx, t, makeStateArgs{config: config})
	appState := cs1.GetAppState()
	appState.state.ConsensusParams.Timeout.BypassCommitTimeout = false
	err := appState.Save()
	require.NoError(t, err)
	cs1.txNotifier = &fakeTxNotifier{ch: make(chan struct{})}

	vs2, vs3, vs4 := vss[1], vss[2], vss[3]
	height, round := appState.Height, appState.Round

	proposalCh := subscribe(ctx, t, cs1.eventBus, types.EventQueryCompleteProposal)
	timeoutProposeCh := subscribe(ctx, t, cs1.eventBus, types.EventQueryTimeoutPropose)
	precommitTimeoutCh := subscribe(ctx, t, cs1.eventBus, types.EventQueryTimeoutWait)

	newRoundCh := subscribe(ctx, t, cs1.eventBus, types.EventQueryNewRound)
	newBlockHeader := subscribe(ctx, t, cs1.eventBus, types.EventQueryNewBlockHeader)
	proTxHash, err := cs1.privValidator.GetProTxHash(ctx)
	require.NoError(t, err)
	voteCh := subscribeToVoter(ctx, t, cs1, proTxHash)

	// start round and wait for propose and prevote
	startTestRound(ctx, cs1, height, round)
	ensureNewRound(t, newRoundCh, height, round)

	ensureNewProposal(t, proposalCh, height, round)
	rs := cs1.GetRoundState()
	blockID := rs.BlockID()

	ensurePrevoteMatch(t, voteCh, height, round, blockID.Hash)

	signAddVotes(ctx, t, cs1, tmproto.PrevoteType, config.ChainID(), blockID, vs2, vs3, vs4)

	ensurePrecommit(t, voteCh, height, round)
	// the proposed block should now be locked and our precommit added
	validatePrecommit(ctx, t, cs1, round, round, vss[0], blockID.Hash, blockID.Hash)

	// add precommits
	signAddVotes(ctx, t, cs1, tmproto.PrecommitType, config.ChainID(), types.BlockID{}, vs2)
	signAddVotes(ctx, t, cs1, tmproto.PrecommitType, config.ChainID(), blockID, vs3)

	// wait till timeout occurs
	ensureNewTimeout(t, precommitTimeoutCh, height, round, appState.voteTimeout(round).Nanoseconds())

	ensureNewRound(t, newRoundCh, height, round+1)

	// majority is now reached
	signAddVotes(ctx, t, cs1, tmproto.PrecommitType, config.ChainID(), blockID, vs4)

	ensureNewBlockHeader(t, newBlockHeader, height, blockID.Hash)

	cs1.txNotifier.(*fakeTxNotifier).Notify()

	ensureNewTimeout(t, timeoutProposeCh, height+1, round, appState.proposeTimeout(round).Nanoseconds())
	rs = cs1.GetRoundState()
	assert.False(
		t,
		rs.TriggeredTimeoutPrecommit,
		"triggeredTimeoutPrecommit should be false at the beginning of each round")
}

func TestResetTimeoutPrecommitUponNewHeight(t *testing.T) {
	config := configSetup(t)
	ctx, cancel := context.WithCancel(context.Background())
	defer cancel()

	cs1, vss := makeState(ctx, t, makeStateArgs{config: config})
	appState := cs1.GetAppState()
	appState.state.ConsensusParams.Timeout.BypassCommitTimeout = false
	err := appState.Save()
	require.NoError(t, err)

	vs2, vs3, vs4 := vss[1], vss[2], vss[3]
	height, round := appState.Height, appState.Round

	partSize := types.BlockPartSizeBytes

	proposalCh := subscribe(ctx, t, cs1.eventBus, types.EventQueryCompleteProposal)
	newRoundCh := subscribe(ctx, t, cs1.eventBus, types.EventQueryNewRound)
	newBlockHeader := subscribe(ctx, t, cs1.eventBus, types.EventQueryNewBlockHeader)
	proTxHash, err := cs1.privValidator.GetProTxHash(ctx)
	require.NoError(t, err)
	voteCh := subscribeToVoter(ctx, t, cs1, proTxHash)

	// start round and wait for propose and prevote
	startTestRound(ctx, cs1, height, round)
	ensureNewRound(t, newRoundCh, height, round)
	ensureNewProposal(t, proposalCh, height, round)

	rs := cs1.GetRoundState()
	blockID := rs.BlockID()

	ensurePrevoteMatch(t, voteCh, height, round, blockID.Hash)

	signAddVotes(ctx, t, cs1, tmproto.PrevoteType, config.ChainID(), blockID, vs2, vs3, vs4)

	ensurePrecommit(t, voteCh, height, round)
	validatePrecommit(ctx, t, cs1, round, round, vss[0], blockID.Hash, blockID.Hash)

	// add precommits
	signAddVotes(ctx, t, cs1, tmproto.PrecommitType, config.ChainID(), types.BlockID{}, vs2)
	signAddVotes(ctx, t, cs1, tmproto.PrecommitType, config.ChainID(), blockID, vs3)
	signAddVotes(ctx, t, cs1, tmproto.PrecommitType, config.ChainID(), blockID, vs4)

	ensureNewBlockHeader(t, newBlockHeader, height, blockID.Hash)
	ensureNewRound(t, newRoundCh, height+1, round)

	prop, propBlock := decideProposal(ctx, t, cs1, vs2, height+1, 0)
	propBlockParts, err := propBlock.MakePartSet(partSize)
	require.NoError(t, err)

	err = cs1.SetProposalAndBlock(ctx, prop, propBlockParts, "some peer")
	require.NoError(t, err)
	ensureNewProposal(t, proposalCh, height+1, 0)

	rs = cs1.GetRoundState()
	assert.False(
		t,
		rs.TriggeredTimeoutPrecommit,
		"triggeredTimeoutPrecommit should be false at the beginning of each height")
}

//------------------------------------------------------------------------------------------
// CatchupSuite

//------------------------------------------------------------------------------------------
// HaltSuite

// 4 vals.
// we receive a final precommit after going into next round, but others might have gone to commit already!
func TestStateHalt1(t *testing.T) {
	config := configSetup(t)
	ctx, cancel := context.WithCancel(context.Background())
	defer cancel()

	cs1, vss := makeState(ctx, t, makeStateArgs{config: config})
	vs2, vs3, vs4 := vss[1], vss[2], vss[3]
	appState := cs1.GetAppState()
	height, round := appState.Height, appState.Round
	partSize := types.BlockPartSizeBytes

	proposalCh := subscribe(ctx, t, cs1.eventBus, types.EventQueryCompleteProposal)
	timeoutWaitCh := subscribe(ctx, t, cs1.eventBus, types.EventQueryTimeoutWait)
	newRoundCh := subscribe(ctx, t, cs1.eventBus, types.EventQueryNewRound)
	newBlockCh := subscribe(ctx, t, cs1.eventBus, types.EventQueryNewBlock)
	proTxHash, err := cs1.privValidator.GetProTxHash(ctx)
	require.NoError(t, err)
	voteCh := subscribeToVoter(ctx, t, cs1, proTxHash)

	// start round and wait for propose and prevote
	startTestRound(ctx, cs1, height, round)
	ensureNewRound(t, newRoundCh, height, round)

	ensureNewProposal(t, proposalCh, height, round)
	rs := cs1.GetRoundState()
	propBlock := rs.ProposalBlock
	partSet, err := propBlock.MakePartSet(partSize)
	require.NoError(t, err)
	blockID := propBlock.BlockID(partSet)

	ensurePrevote(t, voteCh, height, round)

	signAddVotes(ctx, t, cs1, tmproto.PrevoteType, config.ChainID(), blockID, vs2, vs3, vs4)

	ensurePrecommit(t, voteCh, height, round)
	// the proposed block should now be locked and our precommit added
	validatePrecommit(ctx, t, cs1, round, round, vss[0], propBlock.Hash(), propBlock.Hash())

	// add precommits from the rest
	signAddVotes(ctx, t, cs1, tmproto.PrecommitType, config.ChainID(), types.BlockID{}, vs2) // didnt receive proposal
	signAddVotes(ctx, t, cs1, tmproto.PrecommitType, config.ChainID(), blockID, vs3)
	// we receive this later, but vs3 might receive it earlier and with ours will go to commit!
	precommit4 := signVote(ctx, t, vs4, tmproto.PrecommitType, config.ChainID(), blockID,
		appState.state.Validators.QuorumType,
		appState.state.Validators.QuorumHash,
	)

	incrementRound(vs2, vs3, vs4)

	// timeout to new round
	ensureNewTimeout(t, timeoutWaitCh, height, round, appState.voteTimeout(round).Nanoseconds())

	round++ // moving to the next round

	ensureNewRound(t, newRoundCh, height, round)

	/*Round2
	// we timeout and prevote
	// a polka happened but we didn't see it!
	*/

	// prevote for nil since we did not receive a proposal in this round.
	ensurePrevoteMatch(t, voteCh, height, round, rs.LockedBlock.Hash())

	// now we receive the precommit from the previous round
	addVotes(cs1, precommit4)

	// receiving that precommit should take us straight to commit
	ensureNewBlock(t, newBlockCh, height)

	ensureNewRound(t, newRoundCh, height+1, 0)
}

func TestStateOutputsBlockPartsStats(t *testing.T) {
	config := configSetup(t)
	ctx, cancel := context.WithCancel(context.Background())
	defer cancel()

	// create dummy peer
	cs, _ := makeState(ctx, t, makeStateArgs{config: config, validators: 1})
	peerID, err := types.NewNodeID("AAAAAAAAAAAAAAAAAAAAAAAAAAAAAAAAAAAAAAAA")
	require.NoError(t, err)
	appState := cs.GetAppState()

	// 1) new block part
	parts := types.NewPartSetFromData(tmrand.Bytes(100), 10)
	msg := &BlockPartMessage{
		Height: appState.state.InitialHeight,
		Round:  0,
		Part:   parts.GetPart(0),
	}

	appState.ProposalBlockParts = types.NewPartSetFromHeader(parts.Header())
	err = appState.Save()
	require.NoError(t, err)
	err = cs.msgDispatcher.dispatch(ctx, &appState, msgInfo{msg, peerID, tmtime.Now()})
	require.NoError(t, err)

	statsMessage := <-cs.statsMsgQueue
	require.Equal(t, msg, statsMessage.Msg, "")
	require.Equal(t, peerID, statsMessage.PeerID, "")

	appState = cs.GetAppState()

	// sending the same part from different peer
	err = cs.msgDispatcher.dispatch(ctx, &appState, msgInfo{msg, "peer2", tmtime.Now()})
	require.NoError(t, err)

	// sending the part with the same height, but different round
	msg.Round = 1
	err = cs.msgDispatcher.dispatch(ctx, &appState, msgInfo{msg, peerID, tmtime.Now()})
	require.NoError(t, err)

	// sending the part from the smaller height
	msg.Height = 0
	err = cs.msgDispatcher.dispatch(ctx, &appState, msgInfo{msg, peerID, tmtime.Now()})
	require.NoError(t, err)

	// sending the part from the bigger height
	msg.Height = 3
	err = cs.msgDispatcher.dispatch(ctx, &appState, msgInfo{msg, peerID, tmtime.Now()})
	require.NoError(t, err)

	select {
	case <-cs.statsMsgQueue:
		t.Errorf("should not output stats message after receiving the known block part!")
	case <-time.After(50 * time.Millisecond):
	}

}

func TestStateOutputVoteStats(t *testing.T) {
	config := configSetup(t)
	ctx, cancel := context.WithCancel(context.Background())
	defer cancel()

	cs, vss := makeState(ctx, t, makeStateArgs{config: config, validators: 2})
	// create dummy peer
	peerID, err := types.NewNodeID("AAAAAAAAAAAAAAAAAAAAAAAAAAAAAAAAAAAAAAAA")
	require.NoError(t, err)

	appState := cs.GetAppState()
	blockID := appState.BlockID()

	vote := signVote(ctx, t, vss[1], tmproto.PrecommitType, config.ChainID(), blockID,
		appState.state.Validators.QuorumType, appState.state.Validators.QuorumHash,
	)

	voteMessage := &VoteMessage{vote}
	err = cs.msgDispatcher.dispatch(ctx, &appState, msgInfo{voteMessage, peerID, tmtime.Now()})
	require.NoError(t, err)

	statsMessage := <-cs.statsMsgQueue
	require.Equal(t, voteMessage, statsMessage.Msg, "")
	require.Equal(t, peerID, statsMessage.PeerID, "")

	// sending the same part from different peer
	err = cs.msgDispatcher.dispatch(ctx, &appState, msgInfo{&VoteMessage{vote}, "peer2", tmtime.Now()})
	require.NoError(t, err)

	// sending the vote for the bigger height
	incrementHeight(vss[1])
	vote = signVote(ctx, t, vss[1], tmproto.PrecommitType, config.ChainID(), blockID,
		appState.state.Validators.QuorumType, appState.state.Validators.QuorumHash,
	)

	err = cs.msgDispatcher.dispatch(ctx, &appState, msgInfo{&VoteMessage{vote}, peerID, tmtime.Now()})
	require.NoError(t, err)

	select {
	case <-cs.statsMsgQueue:
		t.Errorf("should not output stats message after receiving the known vote or vote from bigger height")
	case <-time.After(50 * time.Millisecond):
	}

}

func TestSignSameVoteTwice(t *testing.T) {
	config := configSetup(t)
	ctx, cancel := context.WithCancel(context.Background())
	defer cancel()

	cs, vss := makeState(ctx, t, makeStateArgs{config: config, validators: 2})
	appState := cs.GetAppState()

	randBytes := tmrand.Bytes(crypto.HashSize)
	stateID := types.RandStateID()
	vote := signVote(
		ctx,
		t,
		vss[1],
		tmproto.PrecommitType,
		config.ChainID(),
		types.BlockID{
			Hash:          randBytes,
			PartSetHeader: types.PartSetHeader{Total: 10, Hash: randBytes},
			StateID:       stateID.Hash(),
		},
		appState.state.Validators.QuorumType,
		appState.state.Validators.QuorumHash,
	)
	vote2 := signVote(
		ctx,
		t,
		vss[1],
		tmproto.PrecommitType,
		config.ChainID(),
		types.BlockID{
			Hash:          randBytes,
			PartSetHeader: types.PartSetHeader{Total: 10, Hash: randBytes},
			StateID:       stateID.Hash(),
		},
		appState.state.Validators.QuorumType,
		appState.state.Validators.QuorumHash,
	)

	require.Equal(t, vote, vote2)
}

// TestStateTimestamp_ProposalNotMatch tests that a validator does not prevote a
// proposed block if the timestamp in the block does not matche the timestamp in the
// corresponding proposal message.
func TestStateTimestamp_ProposalNotMatch(t *testing.T) {
	config := configSetup(t)
	ctx, cancel := context.WithCancel(context.Background())
	defer cancel()

	cs1, vss := makeState(ctx, t, makeStateArgs{config: config})
	appState := cs1.GetAppState()
	height, round := appState.Height, appState.Round
	vs2, vs3, vs4 := vss[1], vss[2], vss[3]

	proposalCh := subscribe(ctx, t, cs1.eventBus, types.EventQueryCompleteProposal)
	proTxHash, err := cs1.privValidator.GetProTxHash(ctx)
	require.NoError(t, err)
	voteCh := subscribeToVoter(ctx, t, cs1, proTxHash)

	propBlock, err := cs1.CreateProposalBlock(ctx)
	require.NoError(t, err)
	round++
	incrementRound(vss[1:]...)

	propBlockParts, err := propBlock.MakePartSet(types.BlockPartSizeBytes)
	require.NoError(t, err)
	blockID := propBlock.BlockID(propBlockParts)

	// Create a proposal with a timestamp that does not match the timestamp of the block.
	proposal := types.NewProposal(vs2.Height, 1, round, -1, blockID, propBlock.Header.Time.Add(time.Millisecond))
	p := proposal.ToProto()
	_, valSet := cs1.GetValidatorSet()
	_, err = vs2.SignProposal(ctx, config.ChainID(), valSet.QuorumType, valSet.QuorumHash, p)
	require.NoError(t, err)
	proposal.Signature = p.Signature
	require.NoError(t, cs1.SetProposalAndBlock(ctx, proposal, propBlockParts, "some peer"))

	startTestRound(ctx, cs1, height, round)
	ensureProposal(t, proposalCh, height, round, blockID)

	signAddVotes(ctx, t, cs1, tmproto.PrevoteType, config.ChainID(), blockID, vs2, vs3, vs4)

	// ensure that the validator prevotes nil.
	ensurePrevote(t, voteCh, height, round)
	validatePrevote(ctx, t, cs1, round, vss[0], nil)

	ensurePrecommit(t, voteCh, height, round)
	validatePrecommit(ctx, t, cs1, round, -1, vss[0], nil, nil)
}

// TestStateTryAddCommitCallsProcessProposal ensures that CurrentRoundState is updated by calling Process Proposal
// before commit received from peer is verified.
//
// Proposer generates a proposal, creates a commit and sends it to otherNode. OtherNode correctly verifies the commit.
//
// This test ensures that a bug "2/3 committed an invalid block" when processing received commits will not reappear.
func TestStateTryAddCommitCallsProcessProposal(t *testing.T) {
	ctx, cancel := context.WithCancel(context.Background())
	defer cancel()
	config := configSetup(t)

	css := makeConsensusState(
		ctx,
		t,
		config,
		2,
		t.Name(),
		newTickerFunc(),
	)
	privvals := []types.PrivValidator{}
	for _, c := range css {
		privvals = append(privvals, c.privValidator.PrivValidator)
	}
	proposer := css[0]
	otherNode := css[1]

	block, err := sf.MakeBlock(proposer.state, 1, &types.Commit{}, kvstore.ProtocolVersion)
	require.NoError(t, err)
	block.CoreChainLockedHeight = 1

	commit, err := factory.MakeCommit(
		ctx,
		block.BlockID(nil),
		block.Height,
		0,
		proposer.Votes.Precommits(0),
		proposer.Validators,
		privvals,
		block.StateID(),
	)
	require.NoError(t, err)

	proposal := types.NewProposal(
		block.Height,
		block.CoreChainLockedHeight,
		0,
		-1,
		commit.BlockID,
		block.Time)

	parts, err := block.MakePartSet(999999999)
	require.NoError(t, err)

	peerID := proposer.Validators.Proposer.NodeAddress.NodeID
	otherNode.Proposal = proposal
	otherNode.ProposalBlock = block
	otherNode.ProposalBlockParts = parts
	otherNode.updateRoundStep(commit.Round, cstypes.RoundStepPrevote)

	// This is where error "2/3 committed an invalid block" occurred before
	added, err := otherNode.tryAddCommit(ctx, commit, peerID)
	assert.True(t, added)
	assert.NoError(t, err)
}

// TestStateTimestamp_ProposalMatch tests that a validator prevotes a
// proposed block if the timestamp in the block matches the timestamp in the
// corresponding proposal message.
func TestStateTimestamp_ProposalMatch(t *testing.T) {
	config := configSetup(t)
	ctx, cancel := context.WithCancel(context.Background())
	defer cancel()

	cs1, vss := makeState(ctx, t, makeStateArgs{config: config})
	appState := cs1.GetAppState()
	height, round := appState.Height, appState.Round
	vs2, vs3, vs4 := vss[1], vss[2], vss[3]

	proposalCh := subscribe(ctx, t, cs1.eventBus, types.EventQueryCompleteProposal)
	proTxHash, err := cs1.privValidator.GetProTxHash(ctx)
	require.NoError(t, err)
	voteCh := subscribeToVoter(ctx, t, cs1, proTxHash)

	propBlock, err := cs1.CreateProposalBlock(ctx)
	require.NoError(t, err)
	round++
	incrementRound(vss[1:]...)

	propBlockParts, err := propBlock.MakePartSet(types.BlockPartSizeBytes)
	require.NoError(t, err)
	blockID := propBlock.BlockID(propBlockParts)

	// Create a proposal with a timestamp that matches the timestamp of the block.
	proposal := types.NewProposal(vs2.Height, 1, round, -1, blockID, propBlock.Header.Time)
	p := proposal.ToProto()
	_, valSet := cs1.GetValidatorSet()
	_, err = vs2.SignProposal(ctx, config.ChainID(), valSet.QuorumType, valSet.QuorumHash, p)
	require.NoError(t, err)
	proposal.Signature = p.Signature
	require.NoError(t, cs1.SetProposalAndBlock(ctx, proposal, propBlockParts, "some peer"))

	startTestRound(ctx, cs1, height, round)
	ensureProposal(t, proposalCh, height, round, blockID)

	signAddVotes(ctx, t, cs1, tmproto.PrevoteType, config.ChainID(), blockID, vs2, vs3, vs4)

	// ensure that the validator prevotes the block.
	ensurePrevote(t, voteCh, height, round)
	validatePrevote(ctx, t, cs1, round, vss[0], propBlock.Hash())

	ensurePrecommit(t, voteCh, height, round)
	validatePrecommit(ctx, t, cs1, round, 1, vss[0], propBlock.Hash(), propBlock.Hash())
}

// subscribe subscribes test client to the given query and returns a channel with cap = 1.
func subscribe(
	ctx context.Context,
	t *testing.T,
	eventBus *eventbus.EventBus,
	q *tmquery.Query,
) <-chan tmpubsub.Message {
	t.Helper()
	sub, err := eventBus.SubscribeWithArgs(ctx, tmpubsub.SubscribeArgs{
		ClientID: testSubscriber,
		Query:    q,
	})
	require.NoErrorf(t, err, "Failed to subscribe %q to %v: %v", testSubscriber, q, err)
	ch := make(chan tmpubsub.Message)
	go func() {
		for {
			next, err := sub.Next(ctx)
			if err != nil {
				if ctx.Err() != nil {
					return
				}
				t.Errorf("Subscription for %v unexpectedly terminated: %v", q, err)
				return
			}
			select {
			case ch <- next:
			case <-ctx.Done():
				return
			}
		}
	}()
	return ch
}

func signAddPrecommitWithExtension(ctx context.Context,
	t *testing.T,
	cs *State,
	chainID string,
	blockID types.BlockID,
	extensions types.VoteExtensions,
	stub *validatorStub) {
	_, valSet := cs.GetValidatorSet()
	v, err := stub.signVote(ctx, tmproto.PrecommitType, chainID, blockID, valSet.QuorumType,
		valSet.QuorumHash, extensions)
	require.NoError(t, err, "failed to sign vote")
	addVotes(cs, v)
}

// mockProposerApplicationCalls configures mock Application `m` to support calls executed for each round on the proposer.
// If `final` is true, we assume correct votes are generated, so vote extensions shall be processed and block finalized.
func mockProposerApplicationCalls(t *testing.T, m *abcimocks.Application, round int32, final bool) {
	t.Helper()

	roundMatcher := mock.MatchedBy(func(data interface{}) bool {
		t.Helper()
		value := reflect.Indirect(reflect.ValueOf(data))
		roundField := value.FieldByName("Round")
		reqRound := roundField.Int()
		return int64(round) == reqRound
	})

	m.On("PrepareProposal", mock.Anything, roundMatcher).Return(&abci.ResponsePrepareProposal{
		AppHash: make([]byte, crypto.DefaultAppHashSize),
	}, nil).Once()

	m.On("ProcessProposal", mock.Anything, roundMatcher).Return(&abci.ResponseProcessProposal{
		AppHash: make([]byte, crypto.DefaultAppHashSize),
		Status:  abci.ResponseProcessProposal_ACCEPT,
	}, nil).Once()

	if final {
		m.On("ExtendVote", mock.Anything, roundMatcher).
			Return(&abci.ResponseExtendVote{
				VoteExtensions: []*abci.ExtendVoteExtension{{
					Type:      tmproto.VoteExtensionType_DEFAULT,
					Extension: []byte("extension"),
				}},
			}, nil).Once()

		m.On("VerifyVoteExtension", mock.Anything, roundMatcher).
			Return(&abci.ResponseVerifyVoteExtension{
				Status: abci.ResponseVerifyVoteExtension_ACCEPT,
			}, nil).Times(2) // we need 2/3 votes

		m.On("FinalizeBlock", mock.Anything, roundMatcher).
			Return(&abci.ResponseFinalizeBlock{}, nil).
			Once()
	}
}<|MERGE_RESOLUTION|>--- conflicted
+++ resolved
@@ -269,15 +269,11 @@
 
 	config := configSetup(t)
 
-<<<<<<< HEAD
-	cs1, _ := makeState(ctx, t, makeStateArgs{config: config, validators: 1})
+	app, err := kvstore.NewMemoryApp(kvstore.WithDuplicateRequestDetection(false))
+	require.NoError(t, err)
+	cs1, _ := makeState(ctx, t, makeStateArgs{config: config, validators: 1, application: app})
 	appState := cs1.GetAppState()
 	height, round := appState.Height, appState.Round
-=======
-	app, err := kvstore.NewMemoryApp(kvstore.WithDuplicateRequestDetection(false))
-	require.NoError(t, err)
-	cs1, _ := makeState(ctx, t, makeStateArgs{config: config, validators: 1, application: app})
->>>>>>> 427a717f
 	cs1.config.DontAutoPropose = true
 	cs1.config.CreateEmptyBlocksInterval = 0
 	appState.state.ConsensusParams.Synchrony.MessageDelay = 5 * time.Millisecond
