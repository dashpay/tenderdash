package consensus

import (
	"context"
	"encoding/binary"
	"fmt"
	"os"
	"sync"
	"testing"
	"time"

	"github.com/stretchr/testify/assert"
	"github.com/stretchr/testify/require"
	dbm "github.com/tendermint/tm-db"

	"github.com/tendermint/tendermint/abci/example/code"
	abci "github.com/tendermint/tendermint/abci/types"
	"github.com/tendermint/tendermint/internal/mempool"
	sm "github.com/tendermint/tendermint/internal/state"
	"github.com/tendermint/tendermint/internal/store"
	"github.com/tendermint/tendermint/internal/test/factory"
	"github.com/tendermint/tendermint/libs/log"
	"github.com/tendermint/tendermint/types"
)

// for testing
func assertMempool(t *testing.T, txn txNotifier) mempool.Mempool {
	t.Helper()
	mp, ok := txn.(mempool.Mempool)
	require.True(t, ok)
	return mp
}

func TestMempoolNoProgressUntilTxsAvailable(t *testing.T) {
	ctx, cancel := context.WithCancel(context.Background())
	defer cancel()

	baseConfig := configSetup(t)
	for proofBlockRange := int64(1); proofBlockRange <= 3; proofBlockRange++ {
		t.Logf("Checking proof block range %d", proofBlockRange)
		config, err := ResetConfig(t.TempDir(), "consensus_mempool_txs_available_test")
		require.NoError(t, err)
		t.Cleanup(func() { _ = os.RemoveAll(config.RootDir) })

		config.Consensus.CreateEmptyBlocks = false
		config.Consensus.CreateProofBlockRange = proofBlockRange

		state, privVals := makeGenesisState(ctx, t, baseConfig, genesisStateArgs{
			Validators: 1,
			Power:      types.DefaultDashVotingPower,
			Params:     factory.ConsensusParams()})
		cs := newStateWithConfig(ctx, t, log.NewNopLogger(), config, state, privVals[0], NewCounterApplication())
		assertMempool(t, cs.txNotifier).EnableTxsAvailable()
		height, round := cs.Height, cs.Round
		newBlockCh := subscribe(ctx, t, cs.eventBus, types.EventQueryNewBlock)
		startTestRound(ctx, cs, height, round)

		ensureNewEventOnChannel(t, newBlockCh) // first block gets committed
		ensureNoNewEventOnChannel(t, newBlockCh)
		checkTxsRange(ctx, t, cs, 0, 1)
		ensureNewEventOnChannel(t, newBlockCh) // commit txs
		for i := int64(0); i < proofBlockRange; i++ {
			ensureNewEventOnChannel(t, newBlockCh) // commit updated app hash
		}
		ensureNoNewEventOnChannel(t, newBlockCh)
	}
}

func TestMempoolProgressAfterCreateEmptyBlocksInterval(t *testing.T) {
	baseConfig := configSetup(t)
	ctx, cancel := context.WithCancel(context.Background())
	defer cancel()

	config, err := ResetConfig(t.TempDir(), "consensus_mempool_txs_available_test")
	require.NoError(t, err)
	t.Cleanup(func() { _ = os.RemoveAll(config.RootDir) })

	config.Consensus.CreateEmptyBlocksInterval = ensureTimeout
	state, privVals := makeGenesisState(ctx, t, baseConfig, genesisStateArgs{
		Validators: 1,
		Power:      types.DefaultDashVotingPower,
		Params:     factory.ConsensusParams()})
	cs := newStateWithConfig(ctx, t, log.NewNopLogger(), config, state, privVals[0], NewCounterApplication())

	assertMempool(t, cs.txNotifier).EnableTxsAvailable()

	newBlockCh := subscribe(ctx, t, cs.eventBus, types.EventQueryNewBlock)
	startTestRound(ctx, cs, cs.Height, cs.Round)

	ensureNewEventOnChannel(t, newBlockCh)   // first block gets committed
	ensureNoNewEventOnChannel(t, newBlockCh) // then we dont make a block ...
	ensureNewEventOnChannel(t, newBlockCh)   // until the CreateEmptyBlocksInterval has passed
}

func TestMempoolProgressInHigherRound(t *testing.T) {
	baseConfig := configSetup(t)
	ctx, cancel := context.WithCancel(context.Background())
	defer cancel()

	config, err := ResetConfig(t.TempDir(), "consensus_mempool_txs_available_test")
	require.NoError(t, err)
	t.Cleanup(func() { _ = os.RemoveAll(config.RootDir) })

	config.Consensus.CreateEmptyBlocks = false
	state, privVals := makeGenesisState(ctx, t, baseConfig, genesisStateArgs{
		Validators: 1,
		Power:      10,
		Params:     factory.ConsensusParams()})
	cs := newStateWithConfig(ctx, t, log.NewNopLogger(), config, state, privVals[0], NewCounterApplication())
	assertMempool(t, cs.txNotifier).EnableTxsAvailable()
	height, round := cs.Height, cs.Round
	newBlockCh := subscribe(ctx, t, cs.eventBus, types.EventQueryNewBlock)
	newRoundCh := subscribe(ctx, t, cs.eventBus, types.EventQueryNewRound)
	timeoutCh := subscribe(ctx, t, cs.eventBus, types.EventQueryTimeoutPropose)
	cs.setProposal = func(proposal *types.Proposal, recvTime time.Time) error {
		if cs.Height == cs.state.InitialHeight+1 && cs.Round == 0 {
			// dont set the proposal in round 0 so we timeout and
			// go to next round
			return nil
		}
		return cs.defaultSetProposal(proposal, recvTime)
	}
	startTestRound(ctx, cs, height, round)

	ensureNewRound(t, newRoundCh, height, round) // first round at first height
	ensureNewEventOnChannel(t, newBlockCh)       // first block gets committed

	height++ // moving to the next height
	round = 0

	ensureNewRound(t, newRoundCh, height, round) // first round at next height
	checkTxsRange(ctx, t, cs, 0, 1)              // we deliver txs, but don't set a proposal so we get the next round
	ensureNewTimeout(t, timeoutCh, height, round, cs.state.ConsensusParams.Timeout.ProposeTimeout(round).Nanoseconds())

	round++                                      // moving to the next round
	ensureNewRound(t, newRoundCh, height, round) // wait for the next round
	ensureNewEventOnChannel(t, newBlockCh)       // now we can commit the block
}

func checkTxsRange(ctx context.Context, t *testing.T, cs *State, start, end int) {
	t.Helper()
	// Deliver some txs.
	for i := start; i < end; i++ {
		txBytes := make([]byte, 8)
		binary.BigEndian.PutUint64(txBytes, uint64(i))
		var rCode uint32
		err := assertMempool(t, cs.txNotifier).CheckTx(ctx, txBytes, func(r *abci.ResponseCheckTx) { rCode = r.Code }, mempool.TxInfo{})
		require.NoError(t, err, "error after checkTx")
		require.Equal(t, code.CodeTypeOK, rCode, "checkTx code is error, txBytes %X", txBytes)
	}
}

func TestMempoolTxConcurrentWithCommit(t *testing.T) {
	ctx, cancel := context.WithCancel(context.Background())
	defer cancel()

	config := configSetup(t)
	logger := log.NewNopLogger()
	state, privVals := makeGenesisState(ctx, t, config, genesisStateArgs{
		Validators: 1,
		Power:      10,
		Params:     factory.ConsensusParams(),
	})
	stateStore := sm.NewStore(dbm.NewMemDB())
	blockStore := store.NewBlockStore(dbm.NewMemDB())

	cs := newStateWithConfigAndBlockStore(
		ctx,
		t,
		logger, config, state, privVals[0], NewCounterApplication(), blockStore)

	err := stateStore.Save(state)
	require.NoError(t, err)
	newBlockHeaderCh := subscribe(ctx, t, cs.eventBus, types.EventQueryNewBlockHeader)

	const numTxs int64 = 3000
	go checkTxsRange(ctx, t, cs, 0, int(numTxs))

	startTestRound(ctx, cs, cs.Height, cs.Round)
	for n := int64(0); n < numTxs; {
		select {
		case msg := <-newBlockHeaderCh:
			headerEvent := msg.Data().(types.EventDataNewBlockHeader)
			n += headerEvent.NumTxs
			logger.Info("new transactions", "nTxs", headerEvent.NumTxs, "total", n)
		case <-time.After(30 * time.Second):
			t.Fatal("Timed out waiting 30s to commit blocks with transactions")
		}
	}
}

func TestMempoolRmBadTx(t *testing.T) {
	config := configSetup(t)
	ctx, cancel := context.WithCancel(context.Background())
	defer cancel()

	state, privVals := makeGenesisState(ctx, t, config, genesisStateArgs{
		Validators: 1,
		Power:      10,
		Params:     factory.ConsensusParams()})
	app := NewCounterApplication()
	stateStore := sm.NewStore(dbm.NewMemDB())
	blockStore := store.NewBlockStore(dbm.NewMemDB())
	cs := newStateWithConfigAndBlockStore(ctx, t, log.NewNopLogger(), config, state, privVals[0], app, blockStore)
	err := stateStore.Save(state)
	require.NoError(t, err)

	// increment the counter by 1
	txBytes := make([]byte, 8)
	binary.BigEndian.PutUint64(txBytes, uint64(0))

	resFinalize, err := app.FinalizeBlock(ctx, &abci.RequestFinalizeBlock{Txs: [][]byte{txBytes}})
	require.NoError(t, err)
	assert.False(t, resFinalize.TxResults[0].IsErr(), fmt.Sprintf("expected no error. got %v", resFinalize))
	assert.True(t, len(resFinalize.AppHash) > 0)

	_, err = app.Commit(ctx)
	require.NoError(t, err)

	emptyMempoolCh := make(chan struct{})
	checkTxRespCh := make(chan struct{})
	go func() {
		// Try to send an out-of-sequence transaction through the mempool.
		// CheckTx should not err, but the app should return a bad abci code
		// and the tx should get removed from the pool
		binary.BigEndian.PutUint64(txBytes, uint64(5))
		err := assertMempool(t, cs.txNotifier).CheckTx(ctx, txBytes, func(r *abci.ResponseCheckTx) {
			if r.Code != code.CodeTypeBadNonce {
				t.Errorf("expected checktx to return bad nonce, got %#v", r)
				return
			}
			checkTxRespCh <- struct{}{}
		}, mempool.TxInfo{})
		if err != nil {
			t.Errorf("error after CheckTx: %v", err)
			return
		}

		// check for the tx
		for {
			txs := assertMempool(t, cs.txNotifier).ReapMaxBytesMaxGas(int64(len(txBytes)), -1)
			if len(txs) == 0 {
				emptyMempoolCh <- struct{}{}
				return
			}
			time.Sleep(10 * time.Millisecond)
		}
	}()

	// Wait until the tx returns
	ticker := time.After(time.Second * 5)
	select {
	case <-checkTxRespCh:
		// success
	case <-ticker:
		t.Errorf("timed out waiting for tx to return")
		return
	}

	// Wait until the tx is removed
	ticker = time.After(time.Second * 5)
	select {
	case <-emptyMempoolCh:
		// success
	case <-ticker:
		t.Errorf("timed out waiting for tx to be removed")
		return
	}
}

// CounterApplication that maintains a mempool state and resets it upon commit
type CounterApplication struct {
	abci.BaseApplication

	txCount        int
	mempoolTxCount int
	mu             sync.Mutex
}

func NewCounterApplication() *CounterApplication {
	return &CounterApplication{}
}

func (app *CounterApplication) Info(_ context.Context, req *abci.RequestInfo) (*abci.ResponseInfo, error) {
	app.mu.Lock()
	defer app.mu.Unlock()

	return &abci.ResponseInfo{Data: fmt.Sprintf("txs:%v", app.txCount)}, nil
}

func (app *CounterApplication) FinalizeBlock(_ context.Context, req *abci.RequestFinalizeBlock) (*abci.ResponseFinalizeBlock, error) {
	app.mu.Lock()
	defer app.mu.Unlock()

	respTxs := make([]*abci.ExecTxResult, len(req.Txs))
	for i, tx := range req.Txs {
		txValue := txAsUint64(tx)
		if txValue != uint64(app.txCount) {
			respTxs[i] = &abci.ExecTxResult{
				Code: code.CodeTypeBadNonce,
				Log:  fmt.Sprintf("Invalid nonce. Expected %d, got %d", app.txCount, txValue),
			}
			continue
		}
		app.txCount++
		respTxs[i] = &abci.ExecTxResult{Code: code.CodeTypeOK}
	}

	res := &abci.ResponseFinalizeBlock{TxResults: respTxs}

	if app.txCount > 0 {
		res.AppHash = make([]byte, 8)
		binary.BigEndian.PutUint64(res.AppHash, uint64(app.txCount))
	}

	return res, nil
}

func (app *CounterApplication) CheckTx(_ context.Context, req *abci.RequestCheckTx) (*abci.ResponseCheckTx, error) {
	app.mu.Lock()
	defer app.mu.Unlock()
	if req.Type == abci.CheckTxType_New {
		txValue := txAsUint64(req.Tx)
		if txValue != uint64(app.mempoolTxCount) {
			return &abci.ResponseCheckTx{
				Code: code.CodeTypeBadNonce,
			}, nil
		}
		app.mempoolTxCount++
	}
	return &abci.ResponseCheckTx{Code: code.CodeTypeOK}, nil
}

func txAsUint64(tx []byte) uint64 {
	tx8 := make([]byte, 8)
	copy(tx8[len(tx8)-len(tx):], tx)
	return binary.BigEndian.Uint64(tx8)
}

func (app *CounterApplication) Commit(context.Context) (*abci.ResponseCommit, error) {
<<<<<<< HEAD
	app.mempoolTxCount = app.txCount
	if app.txCount == 0 {
		return &abci.ResponseCommit{}, nil
	}

	hash := make([]byte, 32)
	binary.BigEndian.PutUint64(hash, uint64(app.txCount))
	return &abci.ResponseCommit{Data: hash}, nil
=======
	app.mu.Lock()
	defer app.mu.Unlock()
	return &abci.ResponseCommit{}, nil
>>>>>>> d433ebe6
}

func (app *CounterApplication) PrepareProposal(_ context.Context, req *abci.RequestPrepareProposal) (*abci.ResponsePrepareProposal, error) {
	trs := make([]*abci.TxRecord, 0, len(req.Txs))
	var totalBytes int64
	for _, tx := range req.Txs {
		totalBytes += int64(len(tx))
		if totalBytes > req.MaxTxBytes {
			break
		}
		trs = append(trs, &abci.TxRecord{
			Action: abci.TxRecord_UNMODIFIED,
			Tx:     tx,
		})
	}
	return &abci.ResponsePrepareProposal{TxRecords: trs}, nil
}

func (app *CounterApplication) ProcessProposal(_ context.Context, req *abci.RequestProcessProposal) (*abci.ResponseProcessProposal, error) {
	return &abci.ResponseProcessProposal{Status: abci.ResponseProcessProposal_ACCEPT}, nil
}<|MERGE_RESOLUTION|>--- conflicted
+++ resolved
@@ -338,20 +338,15 @@
 }
 
 func (app *CounterApplication) Commit(context.Context) (*abci.ResponseCommit, error) {
-<<<<<<< HEAD
+	app.mu.Lock()
+	defer app.mu.Unlock()
 	app.mempoolTxCount = app.txCount
 	if app.txCount == 0 {
 		return &abci.ResponseCommit{}, nil
 	}
-
 	hash := make([]byte, 32)
 	binary.BigEndian.PutUint64(hash, uint64(app.txCount))
 	return &abci.ResponseCommit{Data: hash}, nil
-=======
-	app.mu.Lock()
-	defer app.mu.Unlock()
-	return &abci.ResponseCommit{}, nil
->>>>>>> d433ebe6
 }
 
 func (app *CounterApplication) PrepareProposal(_ context.Context, req *abci.RequestPrepareProposal) (*abci.ResponsePrepareProposal, error) {
