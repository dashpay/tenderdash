package consensus

import (
	"context"
	"encoding/binary"
	"fmt"
	"os"
	"sync"
	"testing"
	"time"

	"github.com/stretchr/testify/assert"
	"github.com/stretchr/testify/require"
	dbm "github.com/tendermint/tm-db"

	"github.com/tendermint/tendermint/abci/example/code"
	abci "github.com/tendermint/tendermint/abci/types"
	"github.com/tendermint/tendermint/crypto"
	"github.com/tendermint/tendermint/internal/mempool"
	sm "github.com/tendermint/tendermint/internal/state"
	"github.com/tendermint/tendermint/internal/store"
	"github.com/tendermint/tendermint/internal/test/factory"
	"github.com/tendermint/tendermint/libs/log"
	"github.com/tendermint/tendermint/types"
)

// for testing
func assertMempool(t *testing.T, txn txNotifier) mempool.Mempool {
	t.Helper()
	mp, ok := txn.(mempool.Mempool)
	require.True(t, ok)
	return mp
}

func TestMempoolNoProgressUntilTxsAvailable(t *testing.T) {
	ctx, cancel := context.WithCancel(context.Background())
	defer cancel()

	baseConfig := configSetup(t)
<<<<<<< HEAD
	config, err := ResetConfig(t.TempDir(), "consensus_mempool_txs_available_test")
	require.NoError(t, err)
	t.Cleanup(func() { _ = os.RemoveAll(config.RootDir) })

	config.Consensus.CreateEmptyBlocks = false

	state, privVals := makeGenesisState(ctx, t, baseConfig, genesisStateArgs{
		Validators: 1,
		Power:      types.DefaultDashVotingPower,
		Params:     factory.ConsensusParams()})
	cs := newStateWithConfig(ctx, t, log.NewNopLogger(), config, state, privVals[0], NewCounterApplication())
	assertMempool(t, cs.txNotifier).EnableTxsAvailable()
	height, round := cs.Height, cs.Round
	newBlockCh := subscribe(ctx, t, cs.eventBus, types.EventQueryNewBlock)
	startTestRound(ctx, cs, height, round)

	ensureNewEventOnChannel(t, newBlockCh) // first block gets committed
	ensureNoNewEventOnChannel(t, newBlockCh)
	checkTxsRange(ctx, t, cs, 0, 1)
	ensureNewEventOnChannel(t, newBlockCh) // commit txs
	ensureNoNewEventOnChannel(t, newBlockCh)
=======
	for proofBlockRange := int64(0); proofBlockRange <= 3; proofBlockRange++ {
		t.Logf("Checking proof block range %d", proofBlockRange)
		config, err := ResetConfig(t.TempDir(), "consensus_mempool_txs_available_test")
		require.NoError(t, err)
		t.Cleanup(func() { _ = os.RemoveAll(config.RootDir) })

		config.Consensus.CreateEmptyBlocks = false
		config.Consensus.CreateProofBlockRange = proofBlockRange

		state, privVals := makeGenesisState(ctx, t, baseConfig, genesisStateArgs{
			Validators: 1,
			Power:      types.DefaultDashVotingPower,
			Params:     factory.ConsensusParams()})
		cs := newStateWithConfig(ctx, t, log.NewNopLogger(), config, state, privVals[0], NewCounterApplication())
		assertMempool(t, cs.txNotifier).EnableTxsAvailable()
		height, round := cs.Height, cs.Round
		newBlockCh := subscribe(ctx, t, cs.eventBus, types.EventQueryNewBlock)
		startTestRound(ctx, cs, height, round)

		ensureNewEventOnChannel(t, newBlockCh) // first block gets committed
		ensureNoNewEventOnChannel(t, newBlockCh)
		checkTxsRange(ctx, t, cs, 0, 1)
		ensureNewEventOnChannel(t, newBlockCh) // commit txs
		for i := int64(0); i < proofBlockRange; i++ {
			ensureNewEventOnChannel(t, newBlockCh) // commit updated app hash
		}
		ensureNoNewEventOnChannel(t, newBlockCh)
	}
>>>>>>> 5a2320f1
}

func TestMempoolProgressAfterCreateEmptyBlocksInterval(t *testing.T) {
	baseConfig := configSetup(t)
	ctx, cancel := context.WithCancel(context.Background())
	defer cancel()

	config, err := ResetConfig(t.TempDir(), "consensus_mempool_txs_available_test")
	require.NoError(t, err)
	t.Cleanup(func() { _ = os.RemoveAll(config.RootDir) })

	config.Consensus.CreateEmptyBlocksInterval = ensureTimeout
	state, privVals := makeGenesisState(ctx, t, baseConfig, genesisStateArgs{
		Validators: 1,
		Power:      types.DefaultDashVotingPower,
		Params:     factory.ConsensusParams()})
	cs := newStateWithConfig(ctx, t, log.NewNopLogger(), config, state, privVals[0], NewCounterApplication())

	assertMempool(t, cs.txNotifier).EnableTxsAvailable()

	newBlockCh := subscribe(ctx, t, cs.eventBus, types.EventQueryNewBlock)
	startTestRound(ctx, cs, cs.Height, cs.Round)

	ensureNewEventOnChannel(t, newBlockCh)   // first block gets committed
	ensureNoNewEventOnChannel(t, newBlockCh) // then we dont make a block ...
	ensureNewEventOnChannel(t, newBlockCh)   // until the CreateEmptyBlocksInterval has passed
}

func TestMempoolProgressInHigherRound(t *testing.T) {
	baseConfig := configSetup(t)
	ctx, cancel := context.WithCancel(context.Background())
	defer cancel()

	config, err := ResetConfig(t.TempDir(), "consensus_mempool_txs_available_test")
	require.NoError(t, err)
	t.Cleanup(func() { _ = os.RemoveAll(config.RootDir) })

	config.Consensus.CreateEmptyBlocks = false
	state, privVals := makeGenesisState(ctx, t, baseConfig, genesisStateArgs{
		Validators: 1,
		Power:      10,
		Params:     factory.ConsensusParams()})
	cs := newStateWithConfig(ctx, t, log.NewNopLogger(), config, state, privVals[0], NewCounterApplication())
	assertMempool(t, cs.txNotifier).EnableTxsAvailable()
	height, round := cs.Height, cs.Round
	newBlockCh := subscribe(ctx, t, cs.eventBus, types.EventQueryNewBlock)
	newRoundCh := subscribe(ctx, t, cs.eventBus, types.EventQueryNewRound)
	timeoutCh := subscribe(ctx, t, cs.eventBus, types.EventQueryTimeoutPropose)
	cs.setProposal = func(proposal *types.Proposal, recvTime time.Time) error {
		if cs.Height == cs.state.InitialHeight+1 && cs.Round == 0 {
			// dont set the proposal in round 0 so we timeout and
			// go to next round
			return nil
		}
		return cs.defaultSetProposal(proposal, recvTime)
	}
	startTestRound(ctx, cs, height, round)

	ensureNewRound(t, newRoundCh, height, round) // first round at first height
	ensureNewEventOnChannel(t, newBlockCh)       // first block gets committed

	height++ // moving to the next height
	round = 0

	ensureNewRound(t, newRoundCh, height, round) // first round at next height
	checkTxsRange(ctx, t, cs, 0, 1)              // we deliver txs, but don't set a proposal so we get the next round
	ensureNewTimeout(t, timeoutCh, height, round, cs.state.ConsensusParams.Timeout.ProposeTimeout(round).Nanoseconds())

	round++                                      // moving to the next round
	ensureNewRound(t, newRoundCh, height, round) // wait for the next round
	ensureNewEventOnChannel(t, newBlockCh)       // now we can commit the block
}

func checkTxsRange(ctx context.Context, t *testing.T, cs *State, start, end int) {
	t.Helper()
	// Deliver some txs.
	for i := start; i < end; i++ {
		txBytes := make([]byte, 8)
		binary.BigEndian.PutUint64(txBytes, uint64(i))
		var rCode uint32
		err := assertMempool(t, cs.txNotifier).CheckTx(ctx, txBytes, func(r *abci.ResponseCheckTx) { rCode = r.Code }, mempool.TxInfo{})
		require.NoError(t, err, "error after checkTx")
		require.Equal(t, code.CodeTypeOK, rCode, "checkTx code is error, txBytes %X", txBytes)
	}
}

func TestMempoolTxConcurrentWithCommit(t *testing.T) {
	ctx, cancel := context.WithCancel(context.Background())
	defer cancel()

	config := configSetup(t)
	logger := log.NewNopLogger()
	state, privVals := makeGenesisState(ctx, t, config, genesisStateArgs{
		Validators: 1,
		Power:      10,
		Params:     factory.ConsensusParams(),
	})
	stateStore := sm.NewStore(dbm.NewMemDB())
	blockStore := store.NewBlockStore(dbm.NewMemDB())

	cs := newStateWithConfigAndBlockStore(
		ctx,
		t,
		logger, config, state, privVals[0], NewCounterApplication(), blockStore)

	err := stateStore.Save(state)
	require.NoError(t, err)
	newBlockHeaderCh := subscribe(ctx, t, cs.eventBus, types.EventQueryNewBlockHeader)

	const numTxs int64 = 3000
	go checkTxsRange(ctx, t, cs, 0, int(numTxs))

	startTestRound(ctx, cs, cs.Height, cs.Round)
	for n := int64(0); n < numTxs; {
		select {
		case msg := <-newBlockHeaderCh:
			headerEvent := msg.Data().(types.EventDataNewBlockHeader)
			n += headerEvent.NumTxs
			logger.Info("new transactions", "nTxs", headerEvent.NumTxs, "total", n)
		case <-time.After(30 * time.Second):
			t.Fatal("Timed out waiting 30s to commit blocks with transactions")
		}
	}
}

func TestMempoolRmBadTx(t *testing.T) {
	config := configSetup(t)
	ctx, cancel := context.WithCancel(context.Background())
	defer cancel()

	state, privVals := makeGenesisState(ctx, t, config, genesisStateArgs{
		Validators: 1,
		Power:      10,
		Params:     factory.ConsensusParams()})
	app := NewCounterApplication()
	stateStore := sm.NewStore(dbm.NewMemDB())
	blockStore := store.NewBlockStore(dbm.NewMemDB())
	cs := newStateWithConfigAndBlockStore(ctx, t, log.NewNopLogger(), config, state, privVals[0], app, blockStore)
	err := stateStore.Save(state)
	require.NoError(t, err)

	// increment the counter by 1
	txBytes := make([]byte, 8)
	binary.BigEndian.PutUint64(txBytes, uint64(0))

	resProcess, err := app.ProcessProposal(ctx, &abci.RequestProcessProposal{
		Txs: [][]byte{txBytes},
	})
	require.NoError(t, err)
	resFinalize, err := app.FinalizeBlock(ctx, &abci.RequestFinalizeBlock{Txs: [][]byte{txBytes}})
	require.NoError(t, err)
<<<<<<< HEAD
	assert.False(t, resProcess.TxResults[0].IsErr(), fmt.Sprintf("expected no error. got %v", resFinalize))
=======
	assert.False(t, resFinalize.TxResults[0].IsErr(), fmt.Sprintf("expected no error. got %v", resFinalize))
	assert.True(t, len(resFinalize.AppHash) > 0)
>>>>>>> 5a2320f1

	_, err = app.Commit(ctx)
	require.NoError(t, err)

	emptyMempoolCh := make(chan struct{})
	checkTxRespCh := make(chan struct{})
	go func() {
		// Try to send an out-of-sequence transaction through the mempool.
		// CheckTx should not err, but the app should return a bad abci code
		// and the tx should get removed from the pool
		binary.BigEndian.PutUint64(txBytes, uint64(5))
		err := assertMempool(t, cs.txNotifier).CheckTx(ctx, txBytes, func(r *abci.ResponseCheckTx) {
			if r.Code != code.CodeTypeBadNonce {
				t.Errorf("expected checktx to return bad nonce, got %#v", r)
				return
			}
			checkTxRespCh <- struct{}{}
		}, mempool.TxInfo{})
		if err != nil {
			t.Errorf("error after CheckTx: %v", err)
			return
		}

		// check for the tx
		for {
			txs := assertMempool(t, cs.txNotifier).ReapMaxBytesMaxGas(int64(len(txBytes)), -1)
			if len(txs) == 0 {
				emptyMempoolCh <- struct{}{}
				return
			}
			time.Sleep(10 * time.Millisecond)
		}
	}()

	// Wait until the tx returns
	ticker := time.After(time.Second * 5)
	select {
	case <-checkTxRespCh:
		// success
	case <-ticker:
		t.Errorf("timed out waiting for tx to return")
		return
	}

	// Wait until the tx is removed
	ticker = time.After(time.Second * 5)
	select {
	case <-emptyMempoolCh:
		// success
	case <-ticker:
		t.Errorf("timed out waiting for tx to be removed")
		return
	}
}

// CounterApplication that maintains a mempool state and resets it upon commit
type CounterApplication struct {
	abci.BaseApplication

	txCount        int
	mempoolTxCount int
	mu             sync.Mutex
}

func NewCounterApplication() *CounterApplication {
	return &CounterApplication{}
}

func (app *CounterApplication) Info(_ context.Context, req *abci.RequestInfo) (*abci.ResponseInfo, error) {
	app.mu.Lock()
	defer app.mu.Unlock()

	return &abci.ResponseInfo{Data: fmt.Sprintf("txs:%v", app.txCount)}, nil
}

<<<<<<< HEAD
func (app *CounterApplication) txResults(txs [][]byte) []*abci.ExecTxResult {
	respTxs := make([]*abci.ExecTxResult, len(txs))
	for i, tx := range txs {
=======
func (app *CounterApplication) FinalizeBlock(_ context.Context, req *abci.RequestFinalizeBlock) (*abci.ResponseFinalizeBlock, error) {
	app.mu.Lock()
	defer app.mu.Unlock()

	respTxs := make([]*abci.ExecTxResult, len(req.Txs))
	for i, tx := range req.Txs {
>>>>>>> 5a2320f1
		txValue := txAsUint64(tx)
		if txValue != uint64(app.txCount) {
			respTxs[i] = &abci.ExecTxResult{
				Code: code.CodeTypeBadNonce,
				Log:  fmt.Sprintf("Invalid nonce. Expected %d, got %d", app.txCount, txValue),
			}
			continue
		}
		app.txCount++
		respTxs[i] = &abci.ExecTxResult{Code: code.CodeTypeOK}
	}

<<<<<<< HEAD
	return respTxs
}

func (app *CounterApplication) FinalizeBlock(_ context.Context, req *abci.RequestFinalizeBlock) (*abci.ResponseFinalizeBlock, error) {
	return &abci.ResponseFinalizeBlock{}, nil
=======
	res := &abci.ResponseFinalizeBlock{TxResults: respTxs}

	if app.txCount > 0 {
		res.AppHash = make([]byte, 32)
		binary.BigEndian.PutUint64(res.AppHash[24:], uint64(app.txCount))
	}

	return res, nil
>>>>>>> 5a2320f1
}

func (app *CounterApplication) CheckTx(_ context.Context, req *abci.RequestCheckTx) (*abci.ResponseCheckTx, error) {
	app.mu.Lock()
	defer app.mu.Unlock()
	if req.Type == abci.CheckTxType_New {
		txValue := txAsUint64(req.Tx)
		if txValue != uint64(app.mempoolTxCount) {
			return &abci.ResponseCheckTx{
				Code: code.CodeTypeBadNonce,
			}, nil
		}
		app.mempoolTxCount++
	}
	return &abci.ResponseCheckTx{Code: code.CodeTypeOK}, nil
}

func txAsUint64(tx []byte) uint64 {
	tx8 := make([]byte, 8)
	copy(tx8[len(tx8)-len(tx):], tx)
	return binary.BigEndian.Uint64(tx8)
}

func (app *CounterApplication) Commit(context.Context) (*abci.ResponseCommit, error) {
	return &abci.ResponseCommit{}, nil
}

func (app *CounterApplication) PrepareProposal(_ context.Context, req *abci.RequestPrepareProposal) (*abci.ResponsePrepareProposal, error) {
	trs := make([]*abci.TxRecord, 0, len(req.Txs))
	var totalBytes int64
	for _, tx := range req.Txs {
		totalBytes += int64(len(tx))
		if totalBytes > req.MaxTxBytes {
			break
		}
		trs = append(trs, &abci.TxRecord{
			Action: abci.TxRecord_UNMODIFIED,
			Tx:     tx,
		})
	}
	return &abci.ResponsePrepareProposal{
		AppHash:   make([]byte, crypto.DefaultAppHashSize),
		TxRecords: trs,
		TxResults: app.txResults(req.Txs),
	}, nil
}

func (app *CounterApplication) ProcessProposal(_ context.Context, req *abci.RequestProcessProposal) (*abci.ResponseProcessProposal, error) {
	return &abci.ResponseProcessProposal{
		AppHash:   make([]byte, crypto.DefaultAppHashSize),
		Status:    abci.ResponseProcessProposal_ACCEPT,
		TxResults: app.txResults(req.Txs),
	}, nil
}<|MERGE_RESOLUTION|>--- conflicted
+++ resolved
@@ -37,7 +37,6 @@
 	defer cancel()
 
 	baseConfig := configSetup(t)
-<<<<<<< HEAD
 	config, err := ResetConfig(t.TempDir(), "consensus_mempool_txs_available_test")
 	require.NoError(t, err)
 	t.Cleanup(func() { _ = os.RemoveAll(config.RootDir) })
@@ -59,36 +58,6 @@
 	checkTxsRange(ctx, t, cs, 0, 1)
 	ensureNewEventOnChannel(t, newBlockCh) // commit txs
 	ensureNoNewEventOnChannel(t, newBlockCh)
-=======
-	for proofBlockRange := int64(0); proofBlockRange <= 3; proofBlockRange++ {
-		t.Logf("Checking proof block range %d", proofBlockRange)
-		config, err := ResetConfig(t.TempDir(), "consensus_mempool_txs_available_test")
-		require.NoError(t, err)
-		t.Cleanup(func() { _ = os.RemoveAll(config.RootDir) })
-
-		config.Consensus.CreateEmptyBlocks = false
-		config.Consensus.CreateProofBlockRange = proofBlockRange
-
-		state, privVals := makeGenesisState(ctx, t, baseConfig, genesisStateArgs{
-			Validators: 1,
-			Power:      types.DefaultDashVotingPower,
-			Params:     factory.ConsensusParams()})
-		cs := newStateWithConfig(ctx, t, log.NewNopLogger(), config, state, privVals[0], NewCounterApplication())
-		assertMempool(t, cs.txNotifier).EnableTxsAvailable()
-		height, round := cs.Height, cs.Round
-		newBlockCh := subscribe(ctx, t, cs.eventBus, types.EventQueryNewBlock)
-		startTestRound(ctx, cs, height, round)
-
-		ensureNewEventOnChannel(t, newBlockCh) // first block gets committed
-		ensureNoNewEventOnChannel(t, newBlockCh)
-		checkTxsRange(ctx, t, cs, 0, 1)
-		ensureNewEventOnChannel(t, newBlockCh) // commit txs
-		for i := int64(0); i < proofBlockRange; i++ {
-			ensureNewEventOnChannel(t, newBlockCh) // commit updated app hash
-		}
-		ensureNoNewEventOnChannel(t, newBlockCh)
-	}
->>>>>>> 5a2320f1
 }
 
 func TestMempoolProgressAfterCreateEmptyBlocksInterval(t *testing.T) {
@@ -240,12 +209,7 @@
 	require.NoError(t, err)
 	resFinalize, err := app.FinalizeBlock(ctx, &abci.RequestFinalizeBlock{Txs: [][]byte{txBytes}})
 	require.NoError(t, err)
-<<<<<<< HEAD
 	assert.False(t, resProcess.TxResults[0].IsErr(), fmt.Sprintf("expected no error. got %v", resFinalize))
-=======
-	assert.False(t, resFinalize.TxResults[0].IsErr(), fmt.Sprintf("expected no error. got %v", resFinalize))
-	assert.True(t, len(resFinalize.AppHash) > 0)
->>>>>>> 5a2320f1
 
 	_, err = app.Commit(ctx)
 	require.NoError(t, err)
@@ -321,18 +285,9 @@
 	return &abci.ResponseInfo{Data: fmt.Sprintf("txs:%v", app.txCount)}, nil
 }
 
-<<<<<<< HEAD
 func (app *CounterApplication) txResults(txs [][]byte) []*abci.ExecTxResult {
 	respTxs := make([]*abci.ExecTxResult, len(txs))
 	for i, tx := range txs {
-=======
-func (app *CounterApplication) FinalizeBlock(_ context.Context, req *abci.RequestFinalizeBlock) (*abci.ResponseFinalizeBlock, error) {
-	app.mu.Lock()
-	defer app.mu.Unlock()
-
-	respTxs := make([]*abci.ExecTxResult, len(req.Txs))
-	for i, tx := range req.Txs {
->>>>>>> 5a2320f1
 		txValue := txAsUint64(tx)
 		if txValue != uint64(app.txCount) {
 			respTxs[i] = &abci.ExecTxResult{
@@ -345,22 +300,11 @@
 		respTxs[i] = &abci.ExecTxResult{Code: code.CodeTypeOK}
 	}
 
-<<<<<<< HEAD
 	return respTxs
 }
 
 func (app *CounterApplication) FinalizeBlock(_ context.Context, req *abci.RequestFinalizeBlock) (*abci.ResponseFinalizeBlock, error) {
 	return &abci.ResponseFinalizeBlock{}, nil
-=======
-	res := &abci.ResponseFinalizeBlock{TxResults: respTxs}
-
-	if app.txCount > 0 {
-		res.AppHash = make([]byte, 32)
-		binary.BigEndian.PutUint64(res.AppHash[24:], uint64(app.txCount))
-	}
-
-	return res, nil
->>>>>>> 5a2320f1
 }
 
 func (app *CounterApplication) CheckTx(_ context.Context, req *abci.RequestCheckTx) (*abci.ResponseCheckTx, error) {
