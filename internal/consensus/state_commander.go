--- conflicted
+++ resolved
@@ -72,8 +72,6 @@
 		logger:         cs.logger,
 		eventPublisher: cs.eventPublisher,
 	}
-<<<<<<< HEAD
-
 	fsm := &FSM{}
 	addVoteCmd := &AddVoteCommand{
 		prevote: withVoterMws(
@@ -96,9 +94,6 @@
 			addVoteStatsMw(statsQueue),
 		),
 	}
-=======
-	fsm := &FSM{}
->>>>>>> c6d9dbd5
 	fsm.commands = map[EventType]CommandHandler{
 		EnterNewRoundType: &EnterNewRoundCommand{
 			logger:         cs.logger,
@@ -145,19 +140,7 @@
 			metrics:    cs.metrics,
 			replayMode: cs.replayMode,
 		},
-<<<<<<< HEAD
 		AddVoteType: addVoteCmd,
-=======
-		TryAddVoteType: &TryAddVoteCommand{
-			evpool:         cs.evpool,
-			logger:         cs.logger,
-			privValidator:  cs.privValidator,
-			eventPublisher: cs.eventPublisher,
-			blockExec:      cs.blockExec,
-			metrics:        cs.metrics,
-			statsQueue:     statsQueue,
-		},
->>>>>>> c6d9dbd5
 		EnterCommitType: &EnterCommitCommand{
 			logger:          cs.logger,
 			eventPublisher:  cs.eventPublisher,
