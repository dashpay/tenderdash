--- conflicted
+++ resolved
@@ -63,18 +63,10 @@
 func setup(t *testing.T, numNodes int, states []*State, size int) *reactorTestSuite {
 	t.Helper()
 
-<<<<<<< HEAD
-	var privProTxHashes []crypto.ProTxHash
-	for _, state := range states {
-		privProTxHashes = append(privProTxHashes, state.privValidatorProTxHash)
-	}
-=======
 	privProTxHashes := make([]crypto.ProTxHash, len(states))
 	for i, state := range states {
 		privProTxHashes[i] = state.privValidatorProTxHash
 	}
-
->>>>>>> 1fdee318
 	rts := &reactorTestSuite{
 		network:       p2ptest.MakeNetwork(t, p2ptest.NetworkOptions{NumNodes: numNodes, ProTxHashes: privProTxHashes}),
 		states:        make(map[types.NodeID]*State),
@@ -103,7 +95,6 @@
 			rts.voteSetBitsChannels[nodeID],
 			node.MakePeerUpdates(t),
 			true,
-			NodeInfoRepository(node.PeerManager),
 		)
 
 		reactor.SetEventBus(state.eventBus)
