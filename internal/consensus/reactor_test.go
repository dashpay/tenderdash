package consensus

import (
	"context"
	"errors"
	"fmt"
	"sync"
	"testing"
	"time"

	"github.com/fortytw2/leaktest"
	"github.com/stretchr/testify/assert"
	"github.com/stretchr/testify/mock"
	"github.com/stretchr/testify/require"
	dbm "github.com/tendermint/tm-db"

	abciclient "github.com/tendermint/tendermint/abci/client"
	"github.com/tendermint/tendermint/abci/example/kvstore"
	abci "github.com/tendermint/tendermint/abci/types"
	"github.com/tendermint/tendermint/config"
	"github.com/tendermint/tendermint/crypto"
	"github.com/tendermint/tendermint/dash"
	"github.com/tendermint/tendermint/dash/llmq"
	"github.com/tendermint/tendermint/internal/eventbus"
	"github.com/tendermint/tendermint/internal/mempool"
	"github.com/tendermint/tendermint/internal/p2p"
	"github.com/tendermint/tendermint/internal/p2p/p2ptest"
	tmpubsub "github.com/tendermint/tendermint/internal/pubsub"
	sm "github.com/tendermint/tendermint/internal/state"
	statemocks "github.com/tendermint/tendermint/internal/state/mocks"
	"github.com/tendermint/tendermint/internal/store"
	"github.com/tendermint/tendermint/internal/test/factory"
	"github.com/tendermint/tendermint/libs/log"
	tmcons "github.com/tendermint/tendermint/proto/tendermint/consensus"
	"github.com/tendermint/tendermint/types"
)

var (
	defaultTestTime = time.Date(2019, 1, 1, 0, 0, 0, 0, time.UTC)
)

type reactorTestSuite struct {
	network             *p2ptest.Network
	states              map[types.NodeID]*State
	reactors            map[types.NodeID]*Reactor
	subs                map[types.NodeID]eventbus.Subscription
	blocksyncSubs       map[types.NodeID]eventbus.Subscription
	stateChannels       map[types.NodeID]p2p.Channel
	dataChannels        map[types.NodeID]p2p.Channel
	voteChannels        map[types.NodeID]p2p.Channel
	voteSetBitsChannels map[types.NodeID]p2p.Channel
}

func (rts *reactorTestSuite) switchToConsensus(ctx context.Context) {
	for nodeID, reactor := range rts.reactors {
		state := reactor.state.GetState()
		sCtx := dash.ContextWithProTxHash(ctx, rts.states[nodeID].privValidatorProTxHash)
		reactor.SwitchToConsensus(sCtx, state, false)
	}
}

func chDesc(chID p2p.ChannelID, size int) *p2p.ChannelDescriptor {
	return &p2p.ChannelDescriptor{
		ID:                 chID,
		MessageType:        new(tmcons.Message),
		RecvBufferCapacity: size,
	}
}

func setup(
	ctx context.Context,
	t *testing.T,
	numNodes int,
	states []*State,
	size int,
) *reactorTestSuite {
	t.Helper()

	privProTxHashes := make([]crypto.ProTxHash, len(states))
	for i, state := range states {
		privProTxHashes[i] = state.privValidatorProTxHash
	}
	rts := &reactorTestSuite{
		network:       p2ptest.MakeNetwork(ctx, t, p2ptest.NetworkOptions{NumNodes: numNodes, ProTxHashes: privProTxHashes}),
		states:        make(map[types.NodeID]*State),
		reactors:      make(map[types.NodeID]*Reactor, numNodes),
		subs:          make(map[types.NodeID]eventbus.Subscription, numNodes),
		blocksyncSubs: make(map[types.NodeID]eventbus.Subscription, numNodes),
	}

	rts.stateChannels = rts.network.MakeChannelsNoCleanup(ctx, t, chDesc(StateChannel, size))
	rts.dataChannels = rts.network.MakeChannelsNoCleanup(ctx, t, chDesc(DataChannel, size))
	rts.voteChannels = rts.network.MakeChannelsNoCleanup(ctx, t, chDesc(VoteChannel, size))
	rts.voteSetBitsChannels = rts.network.MakeChannelsNoCleanup(ctx, t, chDesc(VoteSetBitsChannel, size))

	ctx, cancel := context.WithCancel(ctx)
	t.Cleanup(cancel)

	chCreator := func(nodeID types.NodeID) p2p.ChannelCreator {
		return func(ctx context.Context, desc *p2p.ChannelDescriptor) (p2p.Channel, error) {
			switch desc.ID {
			case StateChannel:
				return rts.stateChannels[nodeID], nil
			case DataChannel:
				return rts.dataChannels[nodeID], nil
			case VoteChannel:
				return rts.voteChannels[nodeID], nil
			case VoteSetBitsChannel:
				return rts.voteSetBitsChannels[nodeID], nil
			default:
				return nil, fmt.Errorf("invalid channel; %v", desc.ID)
			}
		}
	}

	for i := 0; i < numNodes; i++ {
		state := states[i]
		sCtx := dash.ContextWithProTxHash(ctx, states[i].privValidatorProTxHash)
		node := rts.network.NodeByProTxHash(state.privValidatorProTxHash)
		require.NotNil(t, node)
		nodeID := node.NodeID
		reactor := NewReactor(
			state.logger.With("node", nodeID),
			state,
			chCreator(nodeID),
			func(ctx context.Context) *p2p.PeerUpdates { return node.MakePeerUpdates(ctx, t) },
			state.eventBus,
			true,
			NopMetrics(),
		)

		blocksSub, err := state.eventBus.SubscribeWithArgs(ctx, tmpubsub.SubscribeArgs{
			ClientID: testSubscriber,
			Query:    types.EventQueryNewBlock,
			Limit:    size,
		})
		require.NoError(t, err)

		fsSub, err := state.eventBus.SubscribeWithArgs(ctx, tmpubsub.SubscribeArgs{
			ClientID: testSubscriber,
			Query:    types.EventQueryBlockSyncStatus,
			Limit:    size,
		})
		require.NoError(t, err)

		rts.states[nodeID] = state
		rts.subs[nodeID] = blocksSub
		rts.reactors[nodeID] = reactor
		rts.blocksyncSubs[nodeID] = fsSub

		// simulate handle initChain in handshake
		if state.state.LastBlockHeight == 0 {
			require.NoError(t, state.blockExec.Store().Save(state.state))
		}

		require.NoError(t, reactor.Start(sCtx))
		require.True(t, reactor.IsRunning())
		t.Cleanup(reactor.Wait)
	}

	require.Len(t, rts.reactors, numNodes)

	// start the in-memory network and connect all peers with each other
	rts.network.Start(ctx, t)

	t.Cleanup(leaktest.Check(t))

	return rts
}

func waitForAndValidateBlock(
	bctx context.Context,
	t *testing.T,
	n int,
	blocksSubs []eventbus.Subscription,

) []*types.Block {
	t.Helper()

	blocks := make([]*types.Block, n)

	ctx, cancel := context.WithCancel(bctx)
	defer cancel()

	fn := func(j int) {
		msg, err := blocksSubs[j].Next(ctx)
		switch {
		case errors.Is(err, context.DeadlineExceeded),
			errors.Is(err, context.Canceled),
			errors.Is(err, tmpubsub.ErrTerminated):
			t.Logf("waitForAndValidateBlock deadline for node %d: %s", j, err)
			return
		case err != nil:
			cancel() // terminate other workers
			t.Logf("waitForAndValidateBlock error for node %d: %s", j, err)
			require.NoError(t, err)
			return
		}
		newBlock := msg.Data().(types.EventDataNewBlock).Block
		require.NoError(t, newBlock.ValidateBasic())
		blocks[j] = newBlock
	}

	var wg sync.WaitGroup
	wg.Add(n)
	for i := 0; i < n; i++ {
		go func(j int) {
			defer wg.Done()
			fn(j)
		}(i)
	}

	wg.Wait()
	if err := ctx.Err(); errors.Is(err, context.DeadlineExceeded) {
		t.Fatal("encountered timeout")
	}
	return blocks
}

func ensureBlockSyncStatus(t *testing.T, msg tmpubsub.Message, complete bool, height int64) {
	t.Helper()
	status, ok := msg.Data().(types.EventDataBlockSyncStatus)

	require.True(t, ok)
	require.Equal(t, complete, status.Complete)
	require.Equal(t, height, status.Height)
}

func TestReactorBasic(t *testing.T) {
	ctx, cancel := context.WithTimeout(context.Background(), time.Minute)
	defer cancel()

	cfg := configSetup(t)

	n := 2
	states := makeConsensusState(ctx, t,
		cfg, n, "consensus_reactor_test",
		newMockTickerFunc(true))

	rts := setup(ctx, t, n, states, 100) // buffer must be large enough to not deadlock

	rts.switchToConsensus(ctx)

	var wg sync.WaitGroup
	errCh := make(chan error, len(rts.subs))

	for _, sub := range rts.subs {
		wg.Add(1)

		// wait till everyone makes the first new block
		go func(s eventbus.Subscription) {
			defer wg.Done()
			_, err := s.Next(ctx)
			switch {
			case errors.Is(err, context.DeadlineExceeded):
				return
			case errors.Is(err, context.Canceled):
				return
			case err != nil:
				errCh <- err
				cancel() // terminate other workers
				return
			}
		}(sub)
	}

	wg.Wait()
	if err := ctx.Err(); errors.Is(err, context.DeadlineExceeded) {
		t.Fatal("encountered timeout")
	}
	select {
	case err := <-errCh:
		if err != nil {
			t.Fatal(err)
		}
	default:
	}

	errCh = make(chan error, len(rts.blocksyncSubs))
	for _, sub := range rts.blocksyncSubs {
		wg.Add(1)

		// wait till everyone makes the consensus switch
		go func(s eventbus.Subscription) {
			defer wg.Done()
			msg, err := s.Next(ctx)
			switch {
			case errors.Is(err, context.DeadlineExceeded):
				return
			case errors.Is(err, context.Canceled):
				return
			case err != nil:
				errCh <- err
				cancel() // terminate other workers
				return
			}
			ensureBlockSyncStatus(t, msg, true, 0)
		}(sub)
	}

	wg.Wait()
	if err := ctx.Err(); errors.Is(err, context.DeadlineExceeded) {
		t.Fatal("encountered timeout")
	}

	select {
	case err := <-errCh:
		if err != nil {
			t.Fatal(err)
		}
	default:
	}
}

func TestReactorWithEvidence(t *testing.T) {
	ctx, cancel := context.WithTimeout(context.Background(), time.Minute)
	defer cancel()

	cfg := configSetup(t)

	n := 4
	testName := "consensus_reactor_test"
	tickerFunc := newTickerFunc()

	consParams := factory.ConsensusParams()

	// if this parameter is not increased, then with a high probability the code will be stuck on proposal step
	// due to a timeout handler performs before than validators will be ready for the message
	consParams.Timeout.Propose = 1 * time.Second

	genDoc, privVals := factory.RandGenesisDoc(cfg, n, 1, consParams)
	states := make([]*State, n)
	logger := consensusLogger(t)

	for i := 0; i < n; i++ {
		stateDB := dbm.NewMemDB() // each state needs its own db
		stateStore := sm.NewStore(stateDB)
		state, err := sm.MakeGenesisState(genDoc)
		require.NoError(t, err)
		require.NoError(t, stateStore.Save(state))
<<<<<<< HEAD
		thisConfig, err := ResetConfig(t, t.TempDir(), fmt.Sprintf("%s_%d", testName, i))
=======
		thisConfig, err := ResetConfig(t, fmt.Sprintf("%s_%d", testName, i))
>>>>>>> b1abe2f1
		require.NoError(t, err)

		app, err := kvstore.NewMemoryApp()
		require.NoError(t, err)
		vals := types.TM2PB.ValidatorUpdates(state.Validators)
		_, err = app.InitChain(ctx, &abci.RequestInitChain{ValidatorSet: &vals})
		require.NoError(t, err)

		pv := privVals[i]
		blockDB := dbm.NewMemDB()
		blockStore := store.NewBlockStore(blockDB)

		// one for mempool, one for consensus
		proxyAppConnMem := abciclient.NewLocalClient(logger, app)
		proxyAppConnCon := abciclient.NewLocalClient(logger, app)

		mempool := mempool.NewTxMempool(
			log.NewNopLogger().With("module", "mempool"),
			thisConfig.Mempool,
			proxyAppConnMem,
		)

		if thisConfig.Consensus.WaitForTxs() {
			mempool.EnableTxsAvailable()
		}

		// mock the evidence pool
		// everyone includes evidence of another double signing
		vIdx := (i + 1) % n

		ev, err := types.NewMockDuplicateVoteEvidenceWithValidator(ctx, 1, defaultTestTime, privVals[vIdx], cfg.ChainID(), state.Validators.QuorumType, state.Validators.QuorumHash)
		require.NoError(t, err)
		evpool := &statemocks.EvidencePool{}
		evpool.On("CheckEvidence", mock.Anything, mock.AnythingOfType("types.EvidenceList")).Return(nil)
		evpool.On("PendingEvidence", mock.AnythingOfType("int64")).Return([]types.Evidence{
			ev}, int64(len(ev.Bytes())))
		evpool.On("Update", mock.Anything, mock.AnythingOfType("state.State"), mock.AnythingOfType("types.EvidenceList")).Return()

		evpool2 := sm.EmptyEvidencePool{}

		eventBus := eventbus.NewDefault(log.NewNopLogger().With("module", "events"))
		require.NoError(t, eventBus.Start(ctx))

		blockExec := sm.NewBlockExecutor(stateStore, proxyAppConnCon, mempool, evpool, blockStore, eventBus)

		cs, err := NewState(logger.With("validator", i, "module", "consensus"),
			thisConfig.Consensus, stateStore, blockExec, blockStore, mempool, evpool2, eventBus)
		require.NoError(t, err)
		cs.SetPrivValidator(ctx, pv)

		cs.SetTimeoutTicker(tickerFunc())

		states[i] = cs
	}

	rts := setup(ctx, t, n, states, 100) // buffer must be large enough to not deadlock

	rts.switchToConsensus(ctx)

	var wg sync.WaitGroup
	for _, sub := range rts.subs {
		wg.Add(1)

		// We expect for each validator that is the proposer to propose one piece of
		// evidence.
		go func(s eventbus.Subscription) {
			defer wg.Done()
			msg, err := s.Next(ctx)
			if !assert.NoError(t, err) {
				cancel()
				return
			}

			block := msg.Data().(types.EventDataNewBlock).Block
			require.Len(t, block.Evidence, 1)
		}(sub)
	}

	wg.Wait()
}

func TestReactorCreatesBlockWhenEmptyBlocksFalse(t *testing.T) {
	ctx, cancel := context.WithTimeout(context.Background(), time.Minute)
	defer cancel()

	cfg := configSetup(t)

	n := 2
	states := makeConsensusState(ctx,
		t,
		cfg,
		n,
		"consensus_reactor_test",
		newMockTickerFunc(true),
		func(c *config.Config) {
			c.Consensus.CreateEmptyBlocks = false
		},
	)

	rts := setup(ctx, t, n, states, 100) // buffer must be large enough to not deadlock

	rts.switchToConsensus(ctx)

	// send a tx
	require.NoError(
		t,
		assertMempool(t, states[1].txNotifier).CheckTx(
			ctx,
			[]byte{1, 2, 3},
			nil,
			mempool.TxInfo{},
		),
	)

	var wg sync.WaitGroup
	for _, sub := range rts.subs {
		wg.Add(1)

		// wait till everyone makes the first new block
		go func(s eventbus.Subscription) {
			defer wg.Done()
			_, err := s.Next(ctx)
			if !assert.NoError(t, err) {
				cancel()
			}
		}(sub)
	}

	wg.Wait()
}

func TestReactorRecordsVotesAndBlockParts(t *testing.T) {
	ctx, cancel := context.WithTimeout(context.Background(), time.Minute)
	defer cancel()

	cfg := configSetup(t)

	n := 2
	states := makeConsensusState(ctx, t,
		cfg, n, "consensus_reactor_test",
		newMockTickerFunc(true))

	rts := setup(ctx, t, n, states, 100) // buffer must be large enough to not deadlock

	rts.switchToConsensus(ctx)

	var wg sync.WaitGroup
	for _, sub := range rts.subs {
		wg.Add(1)

		// wait till everyone makes the first new block
		go func(s eventbus.Subscription) {
			defer wg.Done()
			_, err := s.Next(ctx)
			if !assert.NoError(t, err) {
				cancel()
			}
		}(sub)
	}

	wg.Wait()

	// Require at least one node to have sent block parts, but we can't know which
	// peer sent it.
	require.Eventually(
		t,
		func() bool {
			for _, reactor := range rts.reactors {
				for _, ps := range reactor.peers {
					if ps.BlockPartsSent() > 0 {
						return true
					}
				}
			}

			return false
		},
		time.Second,
		10*time.Millisecond,
		"number of block parts sent should've increased",
	)

	nodeID := rts.network.RandomNode().NodeID
	reactor := rts.reactors[nodeID]
	peers := rts.network.Peers(nodeID)

	ps, ok := reactor.GetPeerState(peers[0].NodeID)
	require.True(t, ok)
	require.NotNil(t, ps)
	require.Greater(t, ps.VotesSent(), 0, "number of votes sent should've increased")
}

func TestReactorValidatorSetChanges(t *testing.T) {
	if testing.Short() {
		t.Skip("skipping test in short mode")
	}

	ctx, cancel := context.WithTimeout(context.Background(), 2*time.Minute)
	defer cancel()

	cfg := configSetup(t)

	nPeers := 7
	nVals := 4

	updates := []validatorUpdate{
		{height: 5, count: 1, operation: addValsOp},
		{height: 10, count: 2, operation: addValsOp},
		{height: 17, count: 2, operation: removeValsOp},
	}
	gen := consensusNetGen{
		cfg:              cfg,
		nPeers:           nPeers,
		nVals:            nVals,
		appFunc:          newKVStoreFunc(t),
		validatorUpdates: updates,
		consensusParams: factory.ConsensusParams(func(cp *types.ConsensusParams) {
			cp.Timeout.Propose = 2 * time.Second
			cp.Timeout.Commit = 1 * time.Second
			cp.Timeout.Vote = 1 * time.Second
		}),
	}
	states, _, _, validatorSetUpdates := gen.generate(ctx, t)

	var (
		endHeight         int64
		allowedValidators = make([]map[string]struct{}, 0, len(updates)+1)
		heights           = []int64{0}
	)
	for _, item := range updates {
		heights = append(heights, item.height)
	}
	for _, height := range heights {
		validatorSetUpdate, ok := validatorSetUpdates[height]
		require.True(t, ok)
		allowedValidators = append(allowedValidators, makeProTxHashMap(validatorSetUpdate.ProTxHashes()))
	}
	endHeight = heights[len(heights)-1] + int64(len(validatorSetUpdates[heights[len(heights)-1]].ValidatorUpdates))
	heights = append(heights, endHeight)

	rts := setup(ctx, t, nPeers, states, 100) // buffer must be large enough to not deadlock

	rts.switchToConsensus(ctx)

	var wg sync.WaitGroup
	for _, sub := range rts.subs {
		wg.Add(1)

		// wait till everyone makes the first new block
		go func(s eventbus.Subscription) {
			defer wg.Done()
			_, err := s.Next(ctx)
			switch {
			case err == nil:
			case errors.Is(err, context.DeadlineExceeded):
			default:
				t.Log(err)
				cancel()
			}
		}(sub)
	}

	wg.Wait()

	blocksSubs := make([]eventbus.Subscription, 0, len(rts.subs))
	for _, sub := range rts.subs {
		blocksSubs = append(blocksSubs, sub)
	}
	var height int64 = 2
	blocksByHeights := make(map[int64][]*types.Block)
	for ; height <= endHeight; height++ {
		blocks := waitForAndValidateBlock(ctx, t, nPeers, blocksSubs)
		blocksByHeights[height] = blocks
		validate(t, states)
	}
	var i int64 = 2
	for _, h := range heights[1:] {
		vals := allowedValidators[0]
		allowedValidators = allowedValidators[1:]
		for ; i <= h; i++ {
			for _, block := range blocksByHeights[i] {
				_, ok := vals[block.ProposerProTxHash.ShortString()]
				require.True(t, ok)
			}
		}
	}
	i = 2
	vh := heights[0]
	for _, h := range heights[1:] {
		for ; i < h+2; i++ {
			for _, block := range blocksByHeights[i] {
				require.Equalf(t, validatorSetUpdates[vh].QuorumHash, block.LastCommit.QuorumHash.Bytes(),
					"LastCommit at %d has unexpected quorum-hash. want %X, got %X",
					block.LastCommit.Height,
					validatorSetUpdates[vh].QuorumHash,
					block.LastCommit.QuorumHash.Bytes(),
				)
			}
		}
		vh = h
	}
	cancel()
	time.Sleep(100 * time.Microsecond)
}

func makeProTxHashMap(proTxHashes []crypto.ProTxHash) map[string]struct{} {
	res := make(map[string]struct{})
	for _, proTxHash := range proTxHashes {
		res[proTxHash.ShortString()] = struct{}{}
	}
	return res
}

type validatorSetUpdateStore interface {
	AddValidatorSetUpdate(vsu abci.ValidatorSetUpdate, height int64)
}

const (
	addValsOp    = "add"
	removeValsOp = "remove"
)

type validatorUpdater struct {
	lastProTxHashes []crypto.ProTxHash
	stateIndexMap   map[string]int
	states          []*State
	stores          []validatorSetUpdateStore
}

func newValidatorUpdater(states []*State, stores []validatorSetUpdateStore, nVals int) (*validatorUpdater, error) {
	updater := validatorUpdater{
		lastProTxHashes: make([]crypto.ProTxHash, nVals),
		states:          states,
		stores:          stores,
		stateIndexMap:   make(map[string]int),
	}
	var (
		proTxHash crypto.ProTxHash
		err       error
	)
	for i, state := range states {
		if i < nVals {
			updater.lastProTxHashes[i], err = states[i].privValidator.GetProTxHash(context.Background())
			if err != nil {
				return nil, err
			}
		}
		proTxHash, err = state.privValidator.GetProTxHash(context.Background())
		if err != nil {
			return nil, err
		}
		updater.stateIndexMap[proTxHash.String()] = i
	}
	return &updater, nil
}

func (u *validatorUpdater) execOperation(
	ctx context.Context,
	operation string,
	height int64,
	count int,
) (*quorumData, error) {
	switch operation {
	case addValsOp:
		return u.addValidatorsAt(ctx, height, count)
	case removeValsOp:
		return u.removeValidatorsAt(ctx, height, count)
	}
	return nil, fmt.Errorf("unknown operation %s", operation)
}

func (u *validatorUpdater) addValidatorsAt(ctx context.Context, height int64, count int) (*quorumData, error) {
	proTxHashes := u.lastProTxHashes
	l := len(proTxHashes)
	// add new newProTxHashes
	for i := l; i < l+count; i++ {
		proTxHash, err := u.states[i].privValidator.GetProTxHash(ctx)
		if err != nil {
			return nil, err
		}
		proTxHashes = append(proTxHashes, proTxHash)
	}
	qd, err := generatePrivValUpdate(proTxHashes)
	if err != nil {
		return nil, err
	}
	u.updateStatePrivVals(ctx, qd, height)
	u.updateValidatorSetUpdateStore(qd.validatorSetUpdate, height)
	return qd, nil
}

func (u *validatorUpdater) removeValidatorsAt(ctx context.Context, height int64, count int) (*quorumData, error) {
	l := len(u.lastProTxHashes)
	if count >= l {
		return nil, fmt.Errorf("you can not remove all validators")
	}
	var newProTxHashes []crypto.ProTxHash
	for i := 0; i < l-count; i++ {
		proTxHash, err := u.states[i].privValidator.GetProTxHash(ctx)
		if err != nil {
			return nil, err
		}
		newProTxHashes = append(newProTxHashes, proTxHash)
	}
	qd, err := generatePrivValUpdate(newProTxHashes)
	if err != nil {
		return nil, err
	}
	u.updateStatePrivVals(ctx, qd, height)
	u.updateValidatorSetUpdateStore(qd.validatorSetUpdate, height)
	return qd, nil
}

func (u *validatorUpdater) updateStatePrivVals(ctx context.Context, data *quorumData, height int64) {
	iter := data.Iter()
	for iter.Next() {
		proTxHash, qks := iter.Value()
		j := u.stateIndexMap[proTxHash.String()]
		priVal := u.states[j].PrivValidator()
		priVal.UpdatePrivateKey(
			ctx,
			qks.PrivKey,
			data.quorumHash,
			data.ThresholdPubKey,
			height,
		)
	}
	u.lastProTxHashes = data.ProTxHashes
}

func (u *validatorUpdater) updateValidatorSetUpdateStore(vsu abci.ValidatorSetUpdate, height int64) {
	for _, s := range u.stores {
		s.AddValidatorSetUpdate(vsu, height)
	}
}

func generatePrivValUpdate(proTxHashes []crypto.ProTxHash) (*quorumData, error) {
	// generate LLMQ data
	ld, err := llmq.Generate(proTxHashes)
	if err != nil {
		return nil, err
	}
	qd := quorumData{Data: *ld, quorumHash: crypto.RandQuorumHash()}
	vsu, err := abci.LLMQToValidatorSetProto(*ld, abci.WithQuorumHash(qd.quorumHash))
	if err != nil {
		return nil, err
	}
	qd.validatorSetUpdate = *vsu
	return &qd, nil
}

func validate(t *testing.T, states []*State) {
	currHeight, currValidators := states[0].GetValidatorSet()
	currValidatorCount := currValidators.Size()
	for validatorID, state := range states {
		height, validators := state.GetValidatorSet()
		assert.Equal(t, currHeight, height,
			"height mistmatch, validator_id=%d, time=%s", validatorID, time.Now().Format(time.RFC3339Nano))
		assert.Equal(t, currValidatorCount, len(validators.Validators), "validator_id=%d", validatorID)
		assert.True(t, currValidators.Equals(validators), "validator_id=%d", validatorID)
	}
}<|MERGE_RESOLUTION|>--- conflicted
+++ resolved
@@ -338,11 +338,7 @@
 		state, err := sm.MakeGenesisState(genDoc)
 		require.NoError(t, err)
 		require.NoError(t, stateStore.Save(state))
-<<<<<<< HEAD
-		thisConfig, err := ResetConfig(t, t.TempDir(), fmt.Sprintf("%s_%d", testName, i))
-=======
 		thisConfig, err := ResetConfig(t, fmt.Sprintf("%s_%d", testName, i))
->>>>>>> b1abe2f1
 		require.NoError(t, err)
 
 		app, err := kvstore.NewMemoryApp()
