package consensus

import (
	"context"
	"encoding/json"
	"errors"
	"fmt"
	"os"
	"runtime/debug"
	"time"

	sync "github.com/sasha-s/go-deadlock"

	"github.com/tendermint/tendermint/config"
	cstypes "github.com/tendermint/tendermint/internal/consensus/types"
	"github.com/tendermint/tendermint/internal/eventbus"
	"github.com/tendermint/tendermint/internal/jsontypes"
	"github.com/tendermint/tendermint/internal/libs/autofile"
	sm "github.com/tendermint/tendermint/internal/state"
	tmevents "github.com/tendermint/tendermint/libs/events"
	"github.com/tendermint/tendermint/libs/log"
	tmos "github.com/tendermint/tendermint/libs/os"
	"github.com/tendermint/tendermint/libs/service"
	tmtime "github.com/tendermint/tendermint/libs/time"
	"github.com/tendermint/tendermint/types"
)

// Consensus sentinel errors
var (
	ErrInvalidProposalNotSet     = errors.New("error invalid proposal not set")
	ErrInvalidProposalForCommit  = errors.New("error invalid proposal for commit")
	ErrUnableToVerifyProposal    = errors.New("error unable to verify proposal")
	ErrInvalidProposalSignature  = errors.New("error invalid proposal signature")
	ErrInvalidProposalCoreHeight = errors.New("error invalid proposal core height")
	ErrInvalidProposalPOLRound   = errors.New("error invalid proposal POL round")
	ErrAddingVote                = errors.New("error adding vote")

	ErrPrivValidatorNotSet = errors.New("priv-validator is not set")
)

var msgQueueSize = 1000

// msgs from the reactor which may update the state
type msgInfo struct {
	Msg         Message
	PeerID      types.NodeID
	ReceiveTime time.Time
}

func (msgInfo) TypeTag() string { return "tendermint/wal/MsgInfo" }

func (msgInfo) ValidateBasic() error { return nil }

type msgInfoJSON struct {
	Msg         json.RawMessage `json:"msg"`
	PeerID      types.NodeID    `json:"peer_key"`
	ReceiveTime time.Time       `json:"receive_time"`
}

func (m msgInfo) MarshalJSON() ([]byte, error) {
	msg, err := jsontypes.Marshal(m.Msg)
	if err != nil {
		return nil, err
	}
	return json.Marshal(msgInfoJSON{Msg: msg, PeerID: m.PeerID, ReceiveTime: m.ReceiveTime})
}

func (m *msgInfo) UnmarshalJSON(data []byte) error {
	var msg msgInfoJSON
	if err := json.Unmarshal(data, &msg); err != nil {
		return err
	}
	if err := jsontypes.Unmarshal(msg.Msg, &m.Msg); err != nil {
		return err
	}
	m.PeerID = msg.PeerID
	return nil
}

// internally generated messages which may update the state
type timeoutInfo struct {
	Duration time.Duration         `json:"duration,string"`
	Height   int64                 `json:"height,string"`
	Round    int32                 `json:"round"`
	Step     cstypes.RoundStepType `json:"step"`
}

func (timeoutInfo) TypeTag() string { return "tendermint/wal/TimeoutInfo" }

func (ti *timeoutInfo) String() string {
	return fmt.Sprintf("%v ; %d/%d %v", ti.Duration, ti.Height, ti.Round, ti.Step)
}

// interface to the mempool
type txNotifier interface {
	TxsAvailable() <-chan struct{}
}

// interface to the evidence pool
type evidencePool interface {
	// reports conflicting votes to the evidence pool to be processed into evidence
	ReportConflictingVotes(voteA, voteB *types.Vote)
}

// State handles execution of the consensus algorithm.
// It processes votes and proposals, and upon reaching agreement,
// commits blocks to the chain and executes them against the application.
// The internal state machine receives input from peers, the internal validator, and from a timer.
type State struct {
	service.BaseService
	logger log.Logger

	// config details
	config        *config.ConsensusConfig
	privValidator privValidator

	// store blocks and commits
	blockStore sm.BlockStore

	stateStore        sm.Store
	skipBootstrapping bool

	// create and execute blocks
	blockExec *sm.BlockExecutor

	// notify us if txs are available
	txNotifier txNotifier

	// add evidence to the pool
	// when it's detected
	evpool evidencePool

	appStateStore *AppStateStore

	mtx sync.RWMutex

	// state changes may be triggered by: msgs from peers,
	// msgs from ourself, or by timeouts
	timeoutTicker TimeoutTicker

	// information about about added votes and block parts are written on this channel
	// so statistics can be computed by reactor
	statsMsgQueue chan msgInfo

	// we use eventBus to trigger msg broadcasts in the reactor,
	// and to notify external subscribers, eg. through a websocket
	eventBus *eventbus.EventBus

	// a Write-Ahead Log ensures we can recover from any kind of crash
	// and helps us avoid signing conflicting votes
	wal          WAL
	replayMode   bool // so we don't log signing errors during replay
	doWALCatchup bool // determines if we even try to do the catchup

	// synchronous pubsub between consensus state and reactor.
	// state only emits EventNewRoundStep, EventValidBlock, and EventVote
	evsw tmevents.EventSwitch

	// for reporting metrics
	metrics *Metrics

	// proposer's latest available app protocol version that goes to block header
	proposedAppVersion uint64

	// wait the channel event happening for shutting down the state gracefully
	onStopCh chan *cstypes.RoundState

<<<<<<< HEAD
	msgInfoQueue  *msgInfoQueue
	msgDispatcher *msgInfoDispatcher
	observer      *Observer
	behavior      *Behavior
	blockExecutor *blockExecutor
	voteSigner    *VoteSigner

=======
>>>>>>> d1c87c84
	stopFn func(cs *State) bool
}

// StateOption sets an optional parameter on the State.
type StateOption func(*State)

// SkipStateStoreBootstrap is a state option forces the constructor to
// skip state bootstrapping during construction.
func SkipStateStoreBootstrap(sm *State) {
	sm.skipBootstrapping = true
}

<<<<<<< HEAD
func WithStopFunc(stopFn func(cs *State) bool) func(cs *State) {
	return func(cs *State) {
		cs.stopFn = stopFn
=======
func WithStopFunc(stopFns ...func(cs *State) bool) func(cs *State) {
	return func(cs *State) {
		// we assume that even if one function returns true, then the consensus must be stopped
		cs.stopFn = func(cs *State) bool {
			for _, fn := range stopFns {
				ret := fn(cs)
				if ret {
					return true
				}
			}
			return false
		}
>>>>>>> d1c87c84
	}
}

// NewState returns a new State.
func NewState(
	logger log.Logger,
	cfg *config.ConsensusConfig,
	store sm.Store,
	blockExec *sm.BlockExecutor,
	blockStore sm.BlockStore,
	txNotifier txNotifier,
	evpool evidencePool,
	eventBus *eventbus.EventBus,
	options ...StateOption,
) (*State, error) {
	cs := &State{
		eventBus:      eventBus,
		logger:        logger,
		config:        cfg,
		blockExec:     blockExec,
		blockStore:    blockStore,
		stateStore:    store,
		txNotifier:    txNotifier,
		timeoutTicker: NewTimeoutTicker(logger),
		statsMsgQueue: make(chan msgInfo, msgQueueSize),
		doWALCatchup:  true,
		wal:           nilWAL{},
		evpool:        evpool,
		evsw:          tmevents.NewEventSwitch(),
		metrics:       NopMetrics(),
		onStopCh:      make(chan *cstypes.RoundState),
		appStateStore: &AppStateStore{
			metrics:  NopMetrics(),
			logger:   logger,
			config:   cfg,
			eventBus: eventBus,
		},
		observer:     &Observer{subscribers: make(map[int][]func(data any) error)},
		msgInfoQueue: newMsgInfoQueue(),
	}

	// NOTE: we do not call scheduleRound0 yet, we do that upon Start()
	cs.BaseService = *service.NewBaseService(logger, "State", cs)
	for _, option := range options {
		option(cs)
	}

	wal := &wrapWAL{getter: func() WALWriteFlusher { return cs.wal }}

	cs.voteSigner = &VoteSigner{
		privValidator: cs.privValidator,
		logger:        cs.logger,
		msgInfoQueue:  cs.msgInfoQueue,
		wal:           wal,
		blockExec:     cs.blockExec,
	}
	cs.blockExecutor = &blockExecutor{
		logger:             cs.logger,
		privValidator:      cs.privValidator,
		blockExec:          cs.blockExec,
		proposedAppVersion: cs.proposedAppVersion,
	}
	eventPublisher := &EventPublisher{
		evsw:     cs.evsw,
		eventBus: cs.eventBus,
		logger:   cs.logger,
	}
	executor := &CommandExecutor{
		commands: map[EventType]CommandHandler{
			EnterNewRoundType: &EnterNewRoundCommand{
				logger:         cs.logger,
				config:         cs.config,
				eventPublisher: eventPublisher,
			},
			EnterProposeType: &EnterProposeCommand{
				logger:        cs.logger,
				privValidator: cs.privValidator,
				msgInfoQueue:  cs.msgInfoQueue,
				wal:           cs.wal,
				replayMode:    cs.replayMode,
				metrics:       cs.metrics,
				blockExec:     cs.blockExecutor,
			},
			SetProposalType: &SetProposalCommand{
				logger:  cs.logger,
				metrics: cs.metrics,
			},
			DecideProposalType: &DecideProposalCommand{
				logger:        cs.logger,
				privValidator: cs.privValidator,
				msgInfoQueue:  cs.msgInfoQueue,
				wal:           cs.wal,
				metrics:       cs.metrics,
				blockExec:     cs.blockExecutor,
				replayMode:    cs.replayMode,
			},
			AddProposalBlockPartType: &AddProposalBlockPartCommand{
				logger:         cs.logger,
				metrics:        cs.metrics,
				blockExec:      cs.blockExecutor,
				eventPublisher: eventPublisher,
			},
			DoPrevoteType: &DoPrevoteCommand{
				logger:     cs.logger,
				voteSigner: cs.voteSigner,
				blockExec:  cs.blockExecutor,
				metrics:    cs.metrics,
				replayMode: cs.replayMode,
			},
			TryAddVoteType: &TryAddVoteCommand{
				evpool:         cs.evpool,
				logger:         cs.logger,
				privValidator:  cs.privValidator,
				eventPublisher: eventPublisher,
				blockExec:      cs.blockExec,
				metrics:        cs.metrics,
			},
			EnterCommitType: &EnterCommitCommand{
				logger:         cs.logger,
				eventPublisher: eventPublisher,
				metrics:        cs.metrics,
				evsw:           cs.evsw,
			},
			EnterPrevoteType: &EnterPrevoteCommand{
				logger: cs.logger,
			},
			EnterPrecommitType: &EnterPrecommitCommand{
				logger:         cs.logger,
				eventPublisher: eventPublisher,
				blockExec:      cs.blockExecutor,
				voteSigner:     cs.voteSigner,
			},
			TryAddCommitType: &TryAddCommitCommand{
				logger:         cs.logger,
				blockExec:      cs.blockExecutor,
				eventPublisher: eventPublisher,
			},
			AddCommitType: &AddCommitCommand{
				eventPublisher: eventPublisher,
			},
			ApplyCommitType: &ApplyCommitCommand{
				logger:     cs.logger,
				blockStore: cs.blockStore,
				blockExec:  cs.blockExecutor,
				wal:        wal,
			},
			TryFinalizeCommitType: &TryFinalizeCommitCommand{
				logger:     cs.logger,
				blockExec:  cs.blockExecutor,
				blockStore: cs.blockStore,
			},
			EnterPrevoteWaitType: &EnterPrevoteWaitCommand{
				logger: cs.logger,
			},
			EnterPrecommitWaitType: &EnterPrecommitWaitCommand{
				logger: cs.logger,
			},
		},
	}
	behavior := &Behavior{
		wal:            wal,
		eventPublisher: eventPublisher,
		logger:         cs.logger,
		timeoutTicker:  cs.timeoutTicker,
		metrics:        cs.metrics,
		commander:      executor,
		nSteps:         0,
	}
	cs.behavior = behavior
	cs.msgDispatcher = newMsgInfoDispatcher(behavior, wal, cs.logger, cs.statsMsgQueue)
	cs.observer.Subscribe(SetProposedAppVersion, func(obj any) error {
		ver := obj.(uint64)
		cs.blockExecutor.proposedAppVersion = ver
		return nil
	})
	cs.observer.Subscribe(SetPrivValidator, func(obj any) error {
		pv := obj.(privValidator)
		cs.voteSigner.privValidator = pv
		cs.blockExecutor.privValidator = pv
		tryAddVoteCmd := executor.commands[TryAddVoteType].(*TryAddVoteCommand)
		tryAddVoteCmd.privValidator = pv
		enterProposeCmd := executor.commands[EnterProposeType].(*EnterProposeCommand)
		enterProposeCmd.privValidator = pv
		decideProposalCmd := executor.commands[DecideProposalType].(*DecideProposalCommand)
		decideProposalCmd.privValidator = pv
		return nil
	})
	cs.observer.Subscribe(SetTimeoutTicker, func(obj any) error {
		tt := obj.(TimeoutTicker)
		cs.behavior.timeoutTicker = tt
		return nil
	})
	for _, command := range executor.commands {
		sub, ok := command.(Subscriber)
		if ok {
			sub.Subscribe(cs.observer)
		}
	}
	cs.observer.Subscribe(SetMetrics, func(obj any) error {
		cs.behavior.metrics = obj.(*Metrics)
		return nil
	})
	cs.observer.Subscribe(SetReplayMode, func(obj any) error {
		flag := obj.(bool)
		cs.appStateStore.replayMode = flag
		return nil
	})

	// this is not ideal, but it lets the consensus tests start
	// node-fragments gracefully while letting the nodes
	// themselves avoid this.
	if !cs.skipBootstrapping {
		if err := cs.updateStateFromStore(); err != nil {
			return nil, err
		}
	}
	return cs, nil
}

func (cs *State) SetProposedAppVersion(ver uint64) {
	cs.proposedAppVersion = ver
	_ = cs.observer.Notify(SetProposedAppVersion, ver)
}

func (cs *State) updateStateFromStore() error {
	state, err := cs.stateStore.Load()
	if err != nil {
		return fmt.Errorf("loading state: %w", err)
	}
	if state.IsEmpty() {
		return nil
	}

	appState := cs.GetAppState()
	eq, err := state.Equals(appState.state)
	if err != nil {
		return fmt.Errorf("comparing state: %w", err)
	}
	// if the new state is equivalent to the old state, we should not trigger a state update.
	if eq {
		return nil
	}

	// We have no votes, so reconstruct LastCommit from SeenCommit.
	if state.LastBlockHeight > 0 {
		appState.LastCommit, err = cs.loadLastCommit(state.LastBlockHeight)
		if err != nil {
			panic(fmt.Sprintf("failed to reconstruct last commit; %s", err))
		}
	}

	appState.updateToState(state, nil)
	err = cs.appStateStore.Update(appState)
	if err != nil {
		return err
	}
	cs.behavior.newStep(appState.RoundState)
	return nil
}

// StateMetrics sets the metrics.
func StateMetrics(metrics *Metrics) StateOption {
	return func(cs *State) { cs.metrics = metrics }
}

// String returns a string.
func (cs *State) String() string {
	// better not to access shared variables
	return "ConsensusState"
}

// GetRoundState returns a shallow copy of the internal consensus state.
func (cs *State) GetRoundState() cstypes.RoundState {
	appState := cs.appStateStore.Get()
	// NOTE: this might be dodgy, as RoundState itself isn't thread
	// safe as it contains a number of pointers and is explicitly
	// not thread safe.
	return appState.RoundState // copy
}

// GetRoundStateJSON returns a json of RoundState.
func (cs *State) GetRoundStateJSON() ([]byte, error) {
	appState := cs.appStateStore.Get()
	return json.Marshal(appState.RoundState)
}

// GetRoundStateSimpleJSON returns a json of RoundStateSimple
func (cs *State) GetRoundStateSimpleJSON() ([]byte, error) {
	appState := cs.appStateStore.Get()
	return json.Marshal(appState.RoundState.RoundStateSimple())
}

// GetValidators returns a copy of the current validators.
func (cs *State) GetValidators() (int64, []*types.Validator) {
	appState := cs.appStateStore.Get()
	return appState.state.LastBlockHeight, appState.state.Validators.Copy().Validators
}

// GetValidatorSet returns a copy of the current validator set.
func (cs *State) GetValidatorSet() (int64, *types.ValidatorSet) {
	appState := cs.appStateStore.Get()
	return appState.state.LastBlockHeight, appState.state.Validators.Copy()
}

// SetPrivValidator sets the private validator account for signing votes. It
// immediately requests pubkey and caches it.
func (cs *State) SetPrivValidator(ctx context.Context, priv types.PrivValidator) {
	cs.mtx.Lock()
	defer cs.mtx.Unlock()
	defer func() {
		_ = cs.observer.Notify(SetPrivValidator, cs.privValidator)
	}()
	if priv == nil {
		cs.privValidator = privValidator{}
		cs.logger.Error("attempting to set private validator to nil")
		return
	}
	cs.privValidator = privValidator{PrivValidator: priv}
	err := cs.privValidator.init(ctx)
	if err != nil {
		cs.logger.Error("failed to initialize private validator", "err", err)
		return
	}
}

// SetTimeoutTicker sets the local timer. It may be useful to overwrite for
// testing.
func (cs *State) SetTimeoutTicker(timeoutTicker TimeoutTicker) {
	cs.mtx.Lock()
	defer cs.mtx.Unlock()
	cs.timeoutTicker = timeoutTicker
	_ = cs.observer.Notify(SetTimeoutTicker, timeoutTicker)
}

// LoadCommit loads the commit for a given height.
func (cs *State) LoadCommit(height int64) *types.Commit {
	if height == cs.blockStore.Height() {
		commit := cs.blockStore.LoadSeenCommit()
		// NOTE: Retrieving the height of the most recent block and retrieving
		// the most recent commit does not currently occur as an atomic
		// operation. We check the height and commit here in case a more recent
		// commit has arrived since retrieving the latest height.
		if commit != nil && commit.Height == height {
			return commit
		}
	}

	return cs.blockStore.LoadBlockCommit(height)
}

// OnStart loads the latest state via the WAL, and starts the timeout and
// receive routines.
func (cs *State) OnStart(ctx context.Context) error {
	if err := cs.updateStateFromStore(); err != nil {
		return err
	}

	// We may set the WAL in testing before calling Start, so only OpenWAL if its
	// still the nilWAL.
	if _, ok := cs.wal.(nilWAL); ok {
		if err := cs.loadWalFile(ctx); err != nil {
			return err
		}
	}

	// we need the timeoutRoutine for replay so
	// we don't block on the tick chan.
	// NOTE: we will get a build up of garbage go routines
	// firing on the tockChan until the receiveRoutine is started
	// to deal with them (by that point, at most one will be valid)
	if err := cs.timeoutTicker.Start(ctx); err != nil {
		return err
	}

	// We may have lost some votes if the process crashed reload from consensus
	// log to catchup.
	if cs.doWALCatchup {
		repairAttempted := false

	LOOP:
		for {
			appState := cs.appStateStore.Get()
			err := cs.catchupReplay(ctx, appState)
			switch {
			case err == nil:
				break LOOP

			case !IsDataCorruptionError(err):
				cs.logger.Error("error on catchup replay; proceeding to start state anyway", "err", err)
				break LOOP

			case repairAttempted:
				return err
			}

			cs.logger.Error("the WAL file is corrupted; attempting repair", "err", err)

			// 1) prep work
			cs.wal.Stop()

			repairAttempted = true

			// 2) backup original WAL file
			corruptedFile := fmt.Sprintf("%s.CORRUPTED", cs.config.WalFile())
			if err := tmos.CopyFile(cs.config.WalFile(), corruptedFile); err != nil {
				return err
			}

			cs.logger.Debug("backed up WAL file", "src", cs.config.WalFile(), "dst", corruptedFile)

			// 3) try to repair (WAL file will be overwritten!)
			if err := repairWalFile(corruptedFile, cs.config.WalFile()); err != nil {
				cs.logger.Error("the WAL repair failed", "err", err)
				return err
			}

			cs.logger.Info("successful WAL repair")

			// reload WAL file
			if err := cs.loadWalFile(ctx); err != nil {
				return err
			}
		}
	}

	// now start the receiveRoutine
	go cs.receiveRoutine(ctx, cs.stopFn)

	// schedule the first round!
	// use GetRoundState so we don't race the receiveRoutine for access
	cs.behavior.ScheduleRound0(cs.GetRoundState())

	return nil
}

// timeoutRoutine: receive requests for timeouts on tickChan and fire timeouts on tockChan
// receiveRoutine: serializes processing of proposoals, block parts, votes; coordinates state transitions
//
// this is only used in tests.
func (cs *State) startRoutines(ctx context.Context, maxSteps int) {
	err := cs.timeoutTicker.Start(ctx)
	if err != nil {
		cs.logger.Error("failed to start timeout ticker", "err", err)
		return
	}

	go cs.receiveRoutine(ctx, stopStateByMaxStepFunc(maxSteps))
}

// loadWalFile loads WAL data from file. It overwrites cs.wal.
func (cs *State) loadWalFile(ctx context.Context) error {
	wal, err := cs.OpenWAL(ctx, cs.config.WalFile())
	if err != nil {
		cs.logger.Error("failed to load state WAL", "err", err)
		return err
	}

	cs.wal = wal
	return nil
}

func (cs *State) getOnStopCh() chan *cstypes.RoundState {
	cs.mtx.RLock()
	defer cs.mtx.RUnlock()

	return cs.onStopCh
}

// OnStop implements service.Service.
func (cs *State) OnStop() {
	appState := cs.appStateStore.Get()
	// If the node is committing a new block, wait until it is finished!
	if cs.GetRoundState().Step == cstypes.RoundStepApplyCommit {
		select {
		case <-cs.getOnStopCh():
		case <-time.After(appState.state.ConsensusParams.Timeout.Commit):
			cs.logger.Error("OnStop: timeout waiting for commit to finish", "time", appState.state.ConsensusParams.Timeout.Commit)
		}
	}

	if cs.timeoutTicker.IsRunning() {
		cs.timeoutTicker.Stop()
	}
	// WAL is stopped in receiveRoutine.
}

// OpenWAL opens a file to log all consensus messages and timeouts for
// deterministic accountability.
func (cs *State) OpenWAL(ctx context.Context, walFile string) (WAL, error) {
	wal, err := NewWAL(ctx, cs.logger.With("wal", walFile), walFile)
	if err != nil {
		cs.logger.Error("failed to open WAL", "file", walFile, "err", err)
		return nil, err
	}

	if err := wal.Start(ctx); err != nil {
		cs.logger.Error("failed to start WAL", "err", err)
		return nil, err
	}

	return wal, nil
}

//------------------------------------------------------------
// Public interface for passing messages into the consensus state, possibly causing a state transition.
// If peerID == "", the msg is considered internal.
// Messages are added to the appropriate queue (peer or internal).
// If the queue is full, the function may block.
// TODO: should these return anything or let callers just use events?

// SetProposal inputs a proposal.
func (cs *State) SetProposal(ctx context.Context, proposal *types.Proposal, peerID types.NodeID) error {
	return cs.msgInfoQueue.send(ctx, &ProposalMessage{proposal}, peerID)
}

// AddProposalBlockPart inputs a part of the proposal block.
func (cs *State) AddProposalBlockPart(ctx context.Context, height int64, round int32, part *types.Part, peerID types.NodeID) error {
	return cs.msgInfoQueue.send(ctx, &BlockPartMessage{height, round, part}, peerID)
}

// SetProposalAndBlock inputs the proposal and all block parts.
func (cs *State) SetProposalAndBlock(
	ctx context.Context,
	proposal *types.Proposal,
	parts *types.PartSet,
	peerID types.NodeID,
) error {
	if err := cs.SetProposal(ctx, proposal, peerID); err != nil {
		return err
	}

	for i := 0; i < int(parts.Total()); i++ {
		part := parts.GetPart(i)
		if err := cs.AddProposalBlockPart(ctx, proposal.Height, proposal.Round, part, peerID); err != nil {
			return err
		}
	}

	return nil
}

func (cs *State) GetAppState() AppState {
	return cs.appStateStore.Get()
}

// PrivValidator returns safely a PrivValidator
func (cs *State) PrivValidator() types.PrivValidator {
	cs.mtx.RLock()
	defer cs.mtx.RUnlock()
	return cs.privValidator
}

//------------------------------------------------------------
// internal functions for managing the state

func (cs *State) sendMessage(ctx context.Context, msg Message, peerID types.NodeID) error {
	return cs.msgInfoQueue.send(ctx, msg, peerID)
}

func (cs *State) loadLastCommit(lastBlockHeight int64) (*types.Commit, error) {
	commit := cs.blockStore.LoadSeenCommit()
	if commit == nil || commit.Height != lastBlockHeight {
		commit = cs.blockStore.LoadBlockCommit(lastBlockHeight)
	}
	if commit == nil {
		return nil, fmt.Errorf("commit for height %v not found", lastBlockHeight)
	}
	return commit, nil
}

//-----------------------------------------
// the main go routines

// receiveRoutine handles messages which may cause state transitions.
// it's argument (n) is the number of messages to process before exiting - use 0 to run forever
// It keeps the RoundState and is the only thing that updates it.
// Updates (state transitions) happen on timeouts, complete proposals, and 2/3 majorities.
// State must be locked before any internal state is updated.
func (cs *State) receiveRoutine(ctx context.Context, stopFn func(*State) bool) {
	onExit := func(cs *State) {
		// NOTE: the internalMsgQueue may have signed messages from our
		// priv_val that haven't hit the WAL, but its ok because
		// priv_val tracks LastSig

		// close wal now that we're done writing to it
		cs.wal.Stop()
		cs.wal.Wait()
		cs.msgInfoQueue.stop()
	}

	defer func() {
		if r := recover(); r != nil {
			cs.logger.Error("CONSENSUS FAILURE!!!", "err", r, "stack", string(debug.Stack()))

			// Make a best-effort attempt to close the WAL, but otherwise do not
			// attempt to gracefully terminate. Once consensus has irrecoverably
			// failed, any additional progress we permit the node to make may
			// complicate diagnosing and recovering from the failure.
			onExit(cs)

			// There are a couple of cases where the we
			// panic with an error from deeper within the
			// state machine and in these cases, typically
			// during a normal shutdown, we can continue
			// with normal shutdown with safety. These
			// cases are:
			if err, ok := r.(error); ok {
				// TODO(creachadair): In ordinary operation, the WAL autofile should
				// never be closed. This only happens during shutdown and production
				// nodes usually halt by panicking. Many existing tests, however,
				// assume a clean shutdown is possible. Prior to #8111, we were
				// swallowing the panic in receiveRoutine, making that appear to
				// work. Filtering this specific error is slightly risky, but should
				// affect only unit tests. In any case, not re-panicking here only
				// preserves the pre-existing behavior for this one error type.
				if errors.Is(err, autofile.ErrAutoFileClosed) {
					return
				}

				// don't re-panic if the panic is just an
				// error and we're already trying to shut down
				if ctx.Err() != nil {
					return

				}
			}

			// Re-panic to ensure the node terminates.
			//
			panic(r)
		}
	}()

	go cs.msgInfoQueue.readMessages(ctx)

	for {
		if stopFn != nil && stopFn(cs) {
			return
		}

		select {
		case <-cs.txNotifier.TxsAvailable():
			appState := cs.appStateStore.Get()
			cs.handleTxsAvailable(ctx, &appState)
			err := appState.Save()
			if err != nil {
				cs.logger.Error("failed update app-state", "err", err)
			}
		case mi := <-cs.msgInfoQueue.read():
			appState := cs.appStateStore.Get()
			err := cs.msgDispatcher.dispatch(ctx, &appState, mi)
			if err != nil {
				return
			}
			err = appState.Save()
			if err != nil {
				cs.logger.Error("failed update app-state", "err", err)
			}
		case ti := <-cs.timeoutTicker.Chan(): // tockChan:
			if err := cs.wal.Write(ti); err != nil {
				cs.logger.Error("failed writing to WAL", "err", err)
			}
			appState := cs.appStateStore.Get()

			// if the timeout is relevant to the rs
			// go to the next step
			cs.handleTimeout(ctx, ti, &appState)
			err := cs.appStateStore.Update(appState)
			if err != nil {
				cs.logger.Error("failed update app-state", "err", err)
			}
		case <-ctx.Done():
			onExit(cs)
			return

		}
		// TODO should we handle context cancels here?
	}
}

func (cs *State) handleTimeout(
	ctx context.Context,
	ti timeoutInfo,
	appState *AppState,
) {
	cs.logger.Debug("received tock", "timeout", ti.Duration, "height", ti.Height, "round", ti.Round, "step", ti.Step)

	// timeouts must be for current height, round, step
	if ti.Height != appState.Height || ti.Round < appState.Round || (ti.Round == appState.Round && ti.Step < appState.Step) {
		cs.logger.Debug("ignoring tock because we are ahead",
			"height", appState.Height,
			"round", appState.Round,
			"step", appState.Step.String(),
		)
		return
	}

	// the timeout will now cause a state transition
	cs.mtx.Lock()
	defer cs.mtx.Unlock()

	switch ti.Step {
	case cstypes.RoundStepNewHeight:
		// NewRound event fired from enterNewRoundCommand.
		// XXX: should we fire timeout here (for timeout commit)?
		_ = cs.behavior.EnterNewRound(ctx, appState, EnterNewRoundEvent{Height: ti.Height})
	case cstypes.RoundStepNewRound:
		_ = cs.behavior.EnterPropose(ctx, appState, EnterProposeEvent{Height: ti.Height})
	case cstypes.RoundStepPropose:
		if err := cs.eventBus.PublishEventTimeoutPropose(appState.RoundStateEvent()); err != nil {
			cs.logger.Error("failed publishing timeout propose", "err", err)
		}
		_ = cs.behavior.EnterPrevote(ctx, appState, EnterPrevoteEvent{Height: ti.Height, Round: ti.Round})
	case cstypes.RoundStepPrevoteWait:
		if err := cs.eventBus.PublishEventTimeoutWait(appState.RoundStateEvent()); err != nil {
			cs.logger.Error("failed publishing timeout wait", "err", err)
		}
		_ = cs.behavior.EnterPrecommit(ctx, appState, EnterPrecommitEvent{Height: ti.Height, Round: ti.Round})
	case cstypes.RoundStepPrecommitWait:
		if err := cs.eventBus.PublishEventTimeoutWait(appState.RoundStateEvent()); err != nil {
			cs.logger.Error("failed publishing timeout wait", "err", err)
		}
		_ = cs.behavior.EnterPrecommit(ctx, appState, EnterPrecommitEvent{Height: ti.Height, Round: ti.Round})
		_ = cs.behavior.EnterNewRound(ctx, appState, EnterNewRoundEvent{Height: ti.Height, Round: ti.Round + 1})
	default:
		panic(fmt.Sprintf("invalid timeout step: %v", ti.Step))
	}
}

func (cs *State) handleTxsAvailable(ctx context.Context, appState *AppState) {
	// We only need to do this for round 0.
	if appState.Round != 0 {
		return
	}

	switch appState.Step {
	case cstypes.RoundStepNewHeight: // timeoutCommit phase
		if appState.state.InitialHeight == appState.Height {
			// enterPropose will be called by enterNewRoundCommand
			return
		}

		// +1ms to ensure RoundStepNewRound timeout always happens after RoundStepNewHeight
		timeoutCommit := appState.StartTime.Sub(tmtime.Now()) + 1*time.Millisecond
		cs.behavior.ScheduleTimeout(timeoutCommit, appState.Height, 0, cstypes.RoundStepNewRound)

	case cstypes.RoundStepNewRound: // after timeoutCommit
		_ = cs.behavior.EnterPropose(ctx, appState, EnterProposeEvent{Height: appState.Height})
	}
}

//-----------------------------------------------------------------------------
// State functions
// Used internally by handleTimeout and handleMsg to make state transitions

// CreateProposalBlock safely creates a proposal block.
// Only used in tests.
func (cs *State) CreateProposalBlock(ctx context.Context) (*types.Block, error) {
	appState := cs.GetAppState()
	return cs.blockExecutor.create(ctx, &appState, appState.Round)
}

// PublishCommitEvent ...
func (cs *State) PublishCommitEvent(commit *types.Commit) error {
	cs.logger.Debug("publish commit event", "commit", commit)
	if err := cs.eventBus.PublishEventCommit(types.EventDataCommit{Commit: commit}); err != nil {
		return err
	}
	cs.evsw.FireEvent(types.EventCommitValue, commit)
	return nil
}

//-----------------------------------------------------------------------------

func CompareHRS(h1 int64, r1 int32, s1 cstypes.RoundStepType, h2 int64, r2 int32, s2 cstypes.RoundStepType) int {
	if h1 < h2 {
		return -1
	} else if h1 > h2 {
		return 1
	}
	if r1 < r2 {
		return -1
	} else if r1 > r2 {
		return 1
	}
	if s1 < s2 {
		return -1
	} else if s1 > s2 {
		return 1
	}
	return 0
}

// repairWalFile decodes messages from src (until the decoder errors) and
// writes them to dst.
func repairWalFile(src, dst string) error {
	in, err := os.Open(src)
	if err != nil {
		return err
	}
	defer in.Close()

	out, err := os.Create(dst)
	if err != nil {
		return err
	}
	defer out.Close()

	var (
		dec = NewWALDecoder(in)
		enc = NewWALEncoder(out)
	)

	// best-case repair (until first error is encountered)
	for {
		msg, err := dec.Decode()
		if err != nil {
			break
		}

		err = enc.Encode(msg)
		if err != nil {
			return fmt.Errorf("failed to encode msg: %w", err)
		}
	}

	return nil
}

// proposerWaitTime determines how long the proposer should wait to propose its next block.
// If the result is zero, a block can be proposed immediately.
//
// Block times must be monotonically increasing, so if the block time of the previous
// block is larger than the proposer's current time, then the proposer will sleep
// until its local clock exceeds the previous block time.
func proposerWaitTime(t time.Time, bt time.Time) time.Duration {
	if bt.After(t) {
		return bt.Sub(t)
	}
	return 0
}

type privValidator struct {
	types.PrivValidator
	ProTxHash types.ProTxHash
}

func (pv *privValidator) IsProTxHashEqual(proTxHash types.ProTxHash) bool {
	return pv.ProTxHash.Equal(proTxHash)
}

func (pv *privValidator) IsZero() bool {
	return pv.PrivValidator == nil
}

func (pv *privValidator) init(ctx context.Context) error {
	var err error
	pv.ProTxHash, err = pv.GetProTxHash(ctx)
	return err
}

func stopStateByMaxStepFunc(maxSteps int) func(cs *State) bool {
	return func(cs *State) bool {
<<<<<<< HEAD
		if maxSteps > 0 && cs.behavior.nSteps >= maxSteps {
			cs.logger.Debug("reached max steps; exiting receive routine")
			cs.behavior.nSteps = 0
=======
		if maxSteps > 0 && cs.nSteps >= maxSteps {
			cs.logger.Debug("reached max steps; exiting receive routine")
			cs.nSteps = 0
>>>>>>> d1c87c84
			return true
		}
		return false
	}
}<|MERGE_RESOLUTION|>--- conflicted
+++ resolved
@@ -165,7 +165,6 @@
 	// wait the channel event happening for shutting down the state gracefully
 	onStopCh chan *cstypes.RoundState
 
-<<<<<<< HEAD
 	msgInfoQueue  *msgInfoQueue
 	msgDispatcher *msgInfoDispatcher
 	observer      *Observer
@@ -173,8 +172,6 @@
 	blockExecutor *blockExecutor
 	voteSigner    *VoteSigner
 
-=======
->>>>>>> d1c87c84
 	stopFn func(cs *State) bool
 }
 
@@ -187,11 +184,6 @@
 	sm.skipBootstrapping = true
 }
 
-<<<<<<< HEAD
-func WithStopFunc(stopFn func(cs *State) bool) func(cs *State) {
-	return func(cs *State) {
-		cs.stopFn = stopFn
-=======
 func WithStopFunc(stopFns ...func(cs *State) bool) func(cs *State) {
 	return func(cs *State) {
 		// we assume that even if one function returns true, then the consensus must be stopped
@@ -204,7 +196,6 @@
 			}
 			return false
 		}
->>>>>>> d1c87c84
 	}
 }
 
@@ -1068,15 +1059,9 @@
 
 func stopStateByMaxStepFunc(maxSteps int) func(cs *State) bool {
 	return func(cs *State) bool {
-<<<<<<< HEAD
 		if maxSteps > 0 && cs.behavior.nSteps >= maxSteps {
 			cs.logger.Debug("reached max steps; exiting receive routine")
 			cs.behavior.nSteps = 0
-=======
-		if maxSteps > 0 && cs.nSteps >= maxSteps {
-			cs.logger.Debug("reached max steps; exiting receive routine")
-			cs.nSteps = 0
->>>>>>> d1c87c84
 			return true
 		}
 		return false
