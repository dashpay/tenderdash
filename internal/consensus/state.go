package consensus

import (
	"bytes"
	"context"
	"errors"
	"fmt"
	"io/ioutil"
	"os"
	"runtime/debug"
	"time"

	"github.com/gogo/protobuf/proto"

	"github.com/tendermint/tendermint/config"
	"github.com/tendermint/tendermint/crypto"
	cstypes "github.com/tendermint/tendermint/internal/consensus/types"
	"github.com/tendermint/tendermint/internal/libs/fail"
	tmsync "github.com/tendermint/tendermint/internal/libs/sync"
	sm "github.com/tendermint/tendermint/internal/state"
	tmevents "github.com/tendermint/tendermint/libs/events"
	tmjson "github.com/tendermint/tendermint/libs/json"
	"github.com/tendermint/tendermint/libs/log"
	tmmath "github.com/tendermint/tendermint/libs/math"
	tmos "github.com/tendermint/tendermint/libs/os"
	"github.com/tendermint/tendermint/libs/service"
	tmtime "github.com/tendermint/tendermint/libs/time"
	"github.com/tendermint/tendermint/privval"
	tmgrpc "github.com/tendermint/tendermint/privval/grpc"
	tmproto "github.com/tendermint/tendermint/proto/tendermint/types"
	"github.com/tendermint/tendermint/types"
)

// Consensus sentinel errors
var (
	ErrInvalidProposalNotSet      = errors.New("error invalid proposal not set")
	ErrInvalidProposalForCommit   = errors.New("error invalid proposal for commit")
	ErrUnableToVerifyProposal     = errors.New("error unable to verify proposal")
	ErrInvalidProposalSignature   = errors.New("error invalid proposal signature")
	ErrInvalidProposalCoreHeight  = errors.New("error invalid proposal core height")
	ErrInvalidProposalPOLRound    = errors.New("error invalid proposal POL round")
	ErrAddingVote                 = errors.New("error adding vote")
	ErrAddingCommit               = errors.New("error adding commit")
	ErrSignatureFoundInPastBlocks = errors.New("found signature from the same key")

	errProTxHashIsNotSet = errors.New("protxhash is not set. Look for \"Can't get private validator protxhash\" errors")
)

var msgQueueSize = 1000

// msgs from the reactor which may update the state
type msgInfo struct {
	Msg    Message      `json:"msg"`
	PeerID types.NodeID `json:"peer_key"`
}

// internally generated messages which may update the state
type timeoutInfo struct {
	Duration time.Duration         `json:"duration"`
	Height   int64                 `json:"height"`
	Round    int32                 `json:"round"`
	Step     cstypes.RoundStepType `json:"step"`
}

func (ti *timeoutInfo) String() string {
	return fmt.Sprintf("%v ; %d/%d %v", ti.Duration, ti.Height, ti.Round, ti.Step)
}

// interface to the mempool
type txNotifier interface {
	TxsAvailable() <-chan struct{}
}

// interface to the evidence pool
type evidencePool interface {
	// reports conflicting votes to the evidence pool to be processed into evidence
	ReportConflictingVotes(voteA, voteB *types.Vote)
}

// State handles execution of the consensus algorithm.
// It processes votes and proposals, and upon reaching agreement,
// commits blocks to the chain and executes them against the application.
// The internal state machine receives input from peers, the internal validator, and from a timer.
type State struct {
	service.BaseService

	// config details
	config            *config.ConsensusConfig
	privValidator     types.PrivValidator // for signing votes
	privValidatorType types.PrivValidatorType

	// store blocks and commits
	blockStore sm.BlockStore

	// create and execute blocks
	blockExec *sm.BlockExecutor

	// notify us if txs are available
	txNotifier txNotifier

	// add evidence to the pool
	// when it's detected
	evpool evidencePool

	// internal state
	mtx tmsync.RWMutex
	cstypes.RoundState
	state sm.State // State until height-1.

	// privValidator proTxHash, memoized for the duration of one block
	// to avoid extra requests to HSM
	privValidatorProTxHash crypto.ProTxHash

	// state changes may be triggered by: msgs from peers,
	// msgs from ourself, or by timeouts
	peerMsgQueue     chan msgInfo
	internalMsgQueue chan msgInfo
	timeoutTicker    TimeoutTicker

	// information about about added votes and block parts are written on this channel
	// so statistics can be computed by reactor
	statsMsgQueue chan msgInfo

	// we use eventBus to trigger msg broadcasts in the reactor,
	// and to notify external subscribers, eg. through a websocket
	eventBus *types.EventBus

	// a Write-Ahead Log ensures we can recover from any kind of crash
	// and helps us avoid signing conflicting votes
	wal          WAL
	replayMode   bool // so we don't log signing errors during replay
	doWALCatchup bool // determines if we even try to do the catchup

	// for tests where we want to limit the number of transitions the state makes
	nSteps int

	// some functions can be overwritten for testing
	decideProposal func(height int64, round int32)
	doPrevote      func(height int64, round int32, allowOldBlocks bool)
	setProposal    func(proposal *types.Proposal) error

	// closed when we finish shutting down
	done chan struct{}

	// synchronous pubsub between consensus state and reactor.
	// state only emits EventNewRoundStep, EventValidBlock, and EventVote
	evsw tmevents.EventSwitch

	// for reporting metrics
	metrics *Metrics

	// proposer's latest available app protocol version that goes to block header
	proposedAppVersion uint64

	// wait the channel event happening for shutting down the state gracefully
	onStopCh chan *cstypes.RoundState
}

// StateOption sets an optional parameter on the State.
type StateOption func(*State)

// NewState returns a new State without a logger set.
func NewState(
	cfg *config.ConsensusConfig,
	state sm.State,
	blockExec *sm.BlockExecutor,
	blockStore sm.BlockStore,
	txNotifier txNotifier,
	evpool evidencePool,
	options ...StateOption,
) *State {
	return NewStateWithLogger(cfg, state, blockExec, blockStore, txNotifier, evpool, nil, 0, options...)
}

// NewStateWithLogger returns a new State with the logger set.
func NewStateWithLogger(
	cfg *config.ConsensusConfig,
	state sm.State,
	blockExec *sm.BlockExecutor,
	blockStore sm.BlockStore,
	txNotifier txNotifier,
	evpool evidencePool,
	logger log.Logger,
	proposedAppVersion uint64,
	options ...StateOption,
) *State {
	cs := &State{
		config:             cfg,
		blockExec:          blockExec,
		blockStore:         blockStore,
		txNotifier:         txNotifier,
		peerMsgQueue:       make(chan msgInfo, msgQueueSize),
		internalMsgQueue:   make(chan msgInfo, msgQueueSize),
		timeoutTicker:      NewTimeoutTicker(),
		statsMsgQueue:      make(chan msgInfo, msgQueueSize),
		done:               make(chan struct{}),
		doWALCatchup:       true,
		wal:                nilWAL{},
		evpool:             evpool,
		evsw:               tmevents.NewEventSwitch(),
		metrics:            NopMetrics(),
		proposedAppVersion: proposedAppVersion,
		onStopCh:           make(chan *cstypes.RoundState),
	}

	// set function defaults (may be overwritten before calling Start)
	cs.decideProposal = cs.defaultDecideProposal
	cs.doPrevote = cs.defaultDoPrevote
	cs.setProposal = cs.defaultSetProposal

	// We have no votes, so reconstruct LastPrecommits from SeenCommit.
	if state.LastBlockHeight > 0 {
		cs.reconstructLastCommit(state)
	}

	cs.updateToState(state, nil, logger)

	// NOTE: we do not call scheduleRound0 yet, we do that upon Start()
	cs.BaseService = *service.NewBaseService(logger, "State", cs)

	for _, option := range options {
		option(cs)
	}

	return cs
}

// SetLogger implements Service.
func (cs *State) SetLogger(l log.Logger) {
	cs.BaseService.Logger = l
	cs.timeoutTicker.SetLogger(l)
}

// SetEventBus sets event bus.
func (cs *State) SetEventBus(b *types.EventBus) {
	cs.eventBus = b
	cs.blockExec.SetEventBus(b)
}

// StateMetrics sets the metrics.
func StateMetrics(metrics *Metrics) StateOption {
	return func(cs *State) { cs.metrics = metrics }
}

// String returns a string.
func (cs *State) String() string {
	// better not to access shared variables
	return "ConsensusState"
}

// GetState returns a copy of the chain state.
func (cs *State) GetState() sm.State {
	cs.mtx.RLock()
	defer cs.mtx.RUnlock()
	return cs.state.Copy()
}

// GetLastHeight returns the last height committed.
// If there were no blocks, returns 0.
func (cs *State) GetLastHeight() int64 {
	cs.mtx.RLock()
	defer cs.mtx.RUnlock()
	return cs.RoundState.Height - 1
}

// GetRoundState returns a shallow copy of the internal consensus state.
func (cs *State) GetRoundState() *cstypes.RoundState {
	cs.mtx.RLock()
	defer cs.mtx.RUnlock()

	// NOTE: this might be dodgy, as RoundState itself isn't thread
	// safe as it contains a number of pointers and is explicitly
	// not thread safe.
	rs := cs.RoundState // copy
	return &rs
}

// GetRoundStateJSON returns a json of RoundState.
func (cs *State) GetRoundStateJSON() ([]byte, error) {
	cs.mtx.RLock()
	defer cs.mtx.RUnlock()
	return tmjson.Marshal(cs.RoundState)
}

// GetRoundStateSimpleJSON returns a json of RoundStateSimple
func (cs *State) GetRoundStateSimpleJSON() ([]byte, error) {
	cs.mtx.RLock()
	defer cs.mtx.RUnlock()
	return tmjson.Marshal(cs.RoundState.RoundStateSimple())
}

// GetValidators returns a copy of the current validators.
func (cs *State) GetValidators() (int64, []*types.Validator) {
	cs.mtx.RLock()
	defer cs.mtx.RUnlock()
	return cs.state.LastBlockHeight, cs.state.Validators.Copy().Validators
}

// GetValidators returns a copy of the current validator set.
func (cs *State) GetValidatorSet() (int64, *types.ValidatorSet) {
	cs.mtx.RLock()
	defer cs.mtx.RUnlock()
	return cs.state.LastBlockHeight, cs.state.Validators.Copy()
}

// SetPrivValidator sets the private validator account for signing votes. It
// immediately requests pubkey and caches it.
func (cs *State) SetPrivValidator(priv types.PrivValidator) {
	cs.mtx.Lock()
	defer cs.mtx.Unlock()

	if priv == nil {
		cs.Logger.Error("attempting to set private validator to nil")
	}

	cs.privValidator = priv

	if priv != nil {
		switch t := priv.(type) {
		case *privval.RetrySignerClient:
			cs.privValidatorType = types.RetrySignerClient
		case *privval.FilePV:
			cs.privValidatorType = types.FileSignerClient
		case *privval.SignerClient:
			cs.privValidatorType = types.SignerSocketClient
		case *tmgrpc.SignerClient:
			cs.privValidatorType = types.SignerGRPCClient
		case *types.MockPV:
			cs.privValidatorType = types.MockSignerClient
		case *types.ErroringMockPV:
			cs.privValidatorType = types.ErrorMockSignerClient
		default:
			cs.Logger.Error("unsupported priv validator type", "err",
				fmt.Errorf("error privValidatorType %s", t))
		}
	}

	if err := cs.updatePrivValidatorProTxHash(); err != nil {
		cs.Logger.Error("failed to get private validator protxhash", "err", err)
	}
}

// SetTimeoutTicker sets the local timer. It may be useful to overwrite for
// testing.
func (cs *State) SetTimeoutTicker(timeoutTicker TimeoutTicker) {
	cs.mtx.Lock()
	cs.timeoutTicker = timeoutTicker
	cs.mtx.Unlock()
}

// LoadCommit loads the commit for a given height.
func (cs *State) LoadCommit(height int64) *types.Commit {
	cs.mtx.RLock()
	defer cs.mtx.RUnlock()

	if height == cs.blockStore.Height() {
		commit := cs.blockStore.LoadSeenCommit()
		// NOTE: Retrieving the height of the most recent block and retrieving
		// the most recent commit does not currently occur as an atomic
		// operation. We check the height and commit here in case a more recent
		// commit has arrived since retrieving the latest height.
		if commit != nil && commit.Height == height {
			return commit
		}
	}

	return cs.blockStore.LoadBlockCommit(height)
}

// OnStart loads the latest state via the WAL, and starts the timeout and
// receive routines.
func (cs *State) OnStart() error {
	// We may set the WAL in testing before calling Start, so only OpenWAL if its
	// still the nilWAL.
	if _, ok := cs.wal.(nilWAL); ok {
		if err := cs.loadWalFile(); err != nil {
			return err
		}
	}

	// We may have lost some votes if the process crashed reload from consensus
	// log to catchup.
	if cs.doWALCatchup {
		repairAttempted := false

	LOOP:
		for {
			err := cs.catchupReplay(cs.Height)
			switch {
			case err == nil:
				break LOOP

			case !IsDataCorruptionError(err):
				cs.Logger.Error("error on catchup replay; proceeding to start state anyway", "err", err)
				break LOOP

			case repairAttempted:
				return err
			}

			cs.Logger.Error("the WAL file is corrupted; attempting repair", "err", err)

			// 1) prep work
			if err := cs.wal.Stop(); err != nil {
				return err
			}

			repairAttempted = true

			// 2) backup original WAL file
			corruptedFile := fmt.Sprintf("%s.CORRUPTED", cs.config.WalFile())
			if err := tmos.CopyFile(cs.config.WalFile(), corruptedFile); err != nil {
				return err
			}

			cs.Logger.Debug("backed up WAL file", "src", cs.config.WalFile(), "dst", corruptedFile)

			// 3) try to repair (WAL file will be overwritten!)
			if err := repairWalFile(corruptedFile, cs.config.WalFile()); err != nil {
				cs.Logger.Error("the WAL repair failed", "err", err)
				return err
			}

			cs.Logger.Info("successful WAL repair")

			// reload WAL file
			if err := cs.loadWalFile(); err != nil {
				return err
			}
		}
	}

	if err := cs.evsw.Start(); err != nil {
		return err
	}

	// we need the timeoutRoutine for replay so
	// we don't block on the tick chan.
	// NOTE: we will get a build up of garbage go routines
	// firing on the tockChan until the receiveRoutine is started
	// to deal with them (by that point, at most one will be valid)
	if err := cs.timeoutTicker.Start(); err != nil {
		return err
	}

	// now start the receiveRoutine
	go cs.receiveRoutine(0)

	// schedule the first round!
	// use GetRoundState so we don't race the receiveRoutine for access
	cs.scheduleRound0(cs.GetRoundState())

	return nil
}

// timeoutRoutine: receive requests for timeouts on tickChan and fire timeouts on tockChan
// receiveRoutine: serializes processing of proposoals, block parts, votes; coordinates state transitions
func (cs *State) startRoutines(maxSteps int) {
	err := cs.timeoutTicker.Start()
	if err != nil {
		cs.Logger.Error("failed to start timeout ticker", "err", err)
		return
	}

	go cs.receiveRoutine(maxSteps)
}

// loadWalFile loads WAL data from file. It overwrites cs.wal.
func (cs *State) loadWalFile() error {
	wal, err := cs.OpenWAL(cs.config.WalFile())
	if err != nil {
		cs.Logger.Error("failed to load state WAL", "err", err)
		return err
	}

	cs.wal = wal
	return nil
}

// OnStop implements service.Service.
func (cs *State) OnStop() {

	// If the node is committing a new block, wait until it is finished!
	if cs.GetRoundState().Step == cstypes.RoundStepApplyCommit {
		select {
		case <-cs.onStopCh:
		case <-time.After(cs.config.TimeoutCommit):
			cs.Logger.Error("OnStop: timeout waiting for commit to finish", "time", cs.config.TimeoutCommit)
		}
	}

	close(cs.onStopCh)

	if err := cs.evsw.Stop(); err != nil {
		cs.Logger.Error("failed trying to stop eventSwitch", "error", err)
	}

	if err := cs.timeoutTicker.Stop(); err != nil {
		cs.Logger.Error("failed trying to stop timeoutTicket", "error", err)
	}
	// WAL is stopped in receiveRoutine.
}

// Wait waits for the the main routine to return.
// NOTE: be sure to Stop() the event switch and drain
// any event channels or this may deadlock
func (cs *State) Wait() {
	<-cs.done
}

// OpenWAL opens a file to log all consensus messages and timeouts for
// deterministic accountability.
func (cs *State) OpenWAL(walFile string) (WAL, error) {
	wal, err := NewWAL(walFile)
	if err != nil {
		cs.Logger.Error("failed to open WAL", "file", walFile, "err", err)
		return nil, err
	}

	wal.SetLogger(cs.Logger.With("wal", walFile))

	if err := wal.Start(); err != nil {
		cs.Logger.Error("failed to start WAL", "err", err)
		return nil, err
	}

	return wal, nil
}

//------------------------------------------------------------
// Public interface for passing messages into the consensus state, possibly causing a state transition.
// If peerID == "", the msg is considered internal.
// Messages are added to the appropriate queue (peer or internal).
// If the queue is full, the function may block.
// TODO: should these return anything or let callers just use events?

// AddVote inputs a vote.
func (cs *State) AddVote(vote *types.Vote, peerID types.NodeID) (added bool, err error) {
	if peerID == "" {
		cs.internalMsgQueue <- msgInfo{&VoteMessage{vote}, ""}
	} else {
		cs.peerMsgQueue <- msgInfo{&VoteMessage{vote}, peerID}
	}

	// TODO: wait for event?!
	return false, nil
}

// SetProposal inputs a proposal.
func (cs *State) SetProposal(proposal *types.Proposal, peerID types.NodeID) error {

	if peerID == "" {
		cs.internalMsgQueue <- msgInfo{&ProposalMessage{proposal}, ""}
	} else {
		cs.peerMsgQueue <- msgInfo{&ProposalMessage{proposal}, peerID}
	}

	// TODO: wait for event?!
	return nil
}

// AddProposalBlockPart inputs a part of the proposal block.
func (cs *State) AddProposalBlockPart(height int64, round int32, part *types.Part, peerID types.NodeID) error {

	if peerID == "" {
		cs.internalMsgQueue <- msgInfo{&BlockPartMessage{height, round, part}, ""}
	} else {
		cs.peerMsgQueue <- msgInfo{&BlockPartMessage{height, round, part}, peerID}
	}

	// TODO: wait for event?!
	return nil
}

// SetProposalAndBlock inputs the proposal and all block parts.
func (cs *State) SetProposalAndBlock(
	proposal *types.Proposal,
	block *types.Block,
	parts *types.PartSet,
	peerID types.NodeID,
) error {

	if err := cs.SetProposal(proposal, peerID); err != nil {
		return err
	}

	for i := 0; i < int(parts.Total()); i++ {
		part := parts.GetPart(i)
		if err := cs.AddProposalBlockPart(proposal.Height, proposal.Round, part, peerID); err != nil {
			return err
		}
	}

	return nil
}

//------------------------------------------------------------
// internal functions for managing the state

func (cs *State) updateHeight(height int64) {
	cs.metrics.Height.Set(float64(height))
	cs.Height = height
}

func (cs *State) updateRoundStep(round int32, step cstypes.RoundStepType) {
	cs.Round = round
	cs.Step = step
}

// enterNewRound(height, 0) at cs.StartTime.
func (cs *State) scheduleRound0(rs *cstypes.RoundState) {
	// cs.Logger.Info("scheduleRound0", "now", tmtime.Now(), "startTime", cs.StartTime)
	sleepDuration := rs.StartTime.Sub(tmtime.Now())
	cs.scheduleTimeout(sleepDuration, rs.Height, 0, cstypes.RoundStepNewHeight)
}

// Attempt to schedule a timeout (by sending timeoutInfo on the tickChan)
func (cs *State) scheduleTimeout(duration time.Duration, height int64, round int32, step cstypes.RoundStepType) {
	cs.timeoutTicker.ScheduleTimeout(timeoutInfo{duration, height, round, step})
}

// send a msg into the receiveRoutine regarding our own proposal, block part, or vote
func (cs *State) sendInternalMessage(mi msgInfo) {
	select {
	case cs.internalMsgQueue <- mi:
	default:
		// NOTE: using the go-routine means our votes can
		// be processed out of order.
		// TODO: use CList here for strict determinism and
		// attempt push to internalMsgQueue in receiveRoutine
		cs.Logger.Debug("internal msg queue is full; using a go-routine")
		go func() { cs.internalMsgQueue <- mi }()
	}
}

// Reconstruct LastCommit from SeenCommit, which we saved along with the block,
// (which happens even before saving the state)
func (cs *State) reconstructLastCommit(state sm.State) {
	seenCommit := cs.blockStore.LoadSeenCommit()
	if seenCommit == nil || seenCommit.Height != state.LastBlockHeight {
		seenCommit = cs.blockStore.LoadBlockCommit(state.LastBlockHeight)
	}

	if seenCommit == nil {
		panic(fmt.Sprintf(
			"failed to reconstruct last commit; seen commit for height %v not found",
			state.LastBlockHeight,
		))
	}

	cs.LastCommit = seenCommit
}

// Updates State and increments height to match that of state.
// The round becomes 0 and cs.Step becomes cstypes.RoundStepNewHeight.
func (cs *State) updateToState(state sm.State, commit *types.Commit, logger log.Logger) {
	if cs.CommitRound > -1 && 0 < cs.Height && cs.Height != state.LastBlockHeight {
		panic(fmt.Sprintf(
			"updateToState() expected state height of %v but found %v",
			cs.Height, state.LastBlockHeight,
		))
	}

	if !cs.state.IsEmpty() {
		if cs.state.LastBlockHeight > 0 && cs.state.LastBlockHeight+1 != cs.Height {
			// This might happen when someone else is mutating cs.state.
			// Someone forgot to pass in state.Copy() somewhere?!
			panic(fmt.Sprintf(
				"inconsistent cs.state.LastBlockHeight+1 %v vs cs.Height %v",
				cs.state.LastBlockHeight+1, cs.Height,
			))
		}
		if cs.state.LastBlockHeight > 0 && cs.Height == cs.state.InitialHeight {
			panic(fmt.Sprintf(
				"inconsistent cs.state.LastBlockHeight %v, expected 0 for initial height %v",
				cs.state.LastBlockHeight, cs.state.InitialHeight,
			))
		}

		// If state isn't further out than cs.state, just ignore.
		// This happens when SwitchToConsensus() is called in the reactor.
		// We don't want to reset e.g. the Votes, but we still want to
		// signal the new round step, because other services (eg. txNotifier)
		// depend on having an up-to-date peer state!
		if state.LastBlockHeight <= cs.state.LastBlockHeight {
			if logger == nil {
				logger = cs.Logger
			}
			if logger != nil {
				logger.Debug(
					"ignoring updateToState()",
					"new_height", state.LastBlockHeight+1,
					"old_height", cs.state.LastBlockHeight+1,
				)
			}
			cs.newStep()
			return
		}
	}

	// Reset fields based on state.
	validators := state.Validators

	switch {
	case state.LastBlockHeight == 0: // Very first commit should be empty.
		cs.LastCommit = (*types.Commit)(nil)
		cs.LastPrecommits = (*types.VoteSet)(nil)
	case cs.CommitRound > -1 && cs.Votes != nil && commit == nil: // Otherwise, use cs.Votes
		if !cs.Votes.Precommits(cs.CommitRound).HasTwoThirdsMajority() {
			panic(fmt.Sprintf(
				"wanted to form a commit, but precommits (H/R: %d/%d) didn't have 2/3+: %v",
				state.LastBlockHeight, cs.CommitRound, cs.Votes.Precommits(cs.CommitRound),
			))
		}
		cs.LastPrecommits = cs.Votes.Precommits(cs.CommitRound)
		cs.LastCommit = cs.LastPrecommits.MakeCommit()
	case commit != nil:
		// We either got the commit from a remote node
		// In which Last precommits will be nil
		// Or we got the commit from finalize commit
		// In which Last precommits will not be nil
		cs.LastPrecommits = cs.Votes.Precommits(cs.CommitRound)
		cs.LastCommit = commit
	case cs.LastCommit == nil:
		// NOTE: when Tendermint starts, it has no votes. reconstructLastCommit
		// must be called to reconstruct LastPrecommits from SeenCommit.
		panic(fmt.Sprintf(
			"last commit cannot be empty after initial block (H:%d)",
			state.LastBlockHeight+1,
		))
	}

	// Next desired block height
	height := state.LastBlockHeight + 1
	if height == 1 {
		height = state.InitialHeight
	}

	if logger != nil {
		logger.Debug("updating state height", "newHeight", height)
	}

	// RoundState fields
	cs.updateHeight(height)
	cs.updateRoundStep(0, cstypes.RoundStepNewHeight)

	if cs.CommitTime.IsZero() {
		// "Now" makes it easier to sync up dev nodes.
		// We add timeoutCommit to allow transactions
		// to be gathered for the first block.
		// And alternative solution that relies on clocks:
		// cs.StartTime = state.LastBlockTime.Add(timeoutCommit)
		cs.StartTime = cs.config.Commit(tmtime.Now())
	} else {
		cs.StartTime = cs.config.Commit(cs.CommitTime)
	}

	if cs.Validators == nil || !bytes.Equal(cs.Validators.QuorumHash, validators.QuorumHash) {
		if cs.Logger != nil {
			cs.Logger.Info("Updating validators", "from", cs.Validators.BasicInfoString(),
				"to", validators.BasicInfoString())
		}
	}

	stateID := state.StateID()

	cs.Validators = validators
	cs.Proposal = nil
	cs.ProposalBlock = nil
	cs.ProposalBlockParts = nil
	cs.LockedRound = -1
	cs.LockedBlock = nil
	cs.LockedBlockParts = nil
	cs.ValidRound = -1
	cs.ValidBlock = nil
	cs.ValidBlockParts = nil
	cs.Commit = nil
	cs.Votes = cstypes.NewHeightVoteSet(state.ChainID, height, stateID, validators)
	cs.CommitRound = -1
	cs.LastValidators = state.LastValidators
	cs.TriggeredTimeoutPrecommit = false

	cs.state = state

	// Finally, broadcast RoundState
	cs.newStep()
}

func (cs *State) newStep() {
	rs := cs.RoundStateEvent()
	if err := cs.wal.Write(rs); err != nil {
		cs.Logger.Error("failed writing to WAL", "err", err)
	}

	cs.nSteps++

	// newStep is called by updateToState in NewState before the eventBus is set!
	if cs.eventBus != nil {
		if err := cs.eventBus.PublishEventNewRoundStep(rs); err != nil {
			cs.Logger.Error("failed publishing new round step", "err", err)
		}

		cs.evsw.FireEvent(types.EventNewRoundStepValue, &cs.RoundState)
	}
}

//-----------------------------------------
// the main go routines

// receiveRoutine handles messages which may cause state transitions.
// it's argument (n) is the number of messages to process before exiting - use 0 to run forever
// It keeps the RoundState and is the only thing that updates it.
// Updates (state transitions) happen on timeouts, complete proposals, and 2/3 majorities.
// State must be locked before any internal state is updated.
func (cs *State) receiveRoutine(maxSteps int) {
	onExit := func(cs *State) {
		// NOTE: the internalMsgQueue may have signed messages from our
		// priv_val that haven't hit the WAL, but its ok because
		// priv_val tracks LastSig

		// close wal now that we're done writing to it
		if err := cs.wal.Stop(); err != nil {
			cs.Logger.Error("failed trying to stop WAL", "error", err)
		}

		cs.wal.Wait()
		close(cs.done)
	}

	defer func() {
		if r := recover(); r != nil {
			cs.Logger.Error("CONSENSUS FAILURE!!!", "err", r, "stack", string(debug.Stack()))
			// stop gracefully
			//
			// NOTE: We most probably shouldn't be running any further when there is
			// some unexpected panic. Some unknown error happened, and so we don't
			// know if that will result in the validator signing an invalid thing. It
			// might be worthwhile to explore a mechanism for manual resuming via
			// some console or secure RPC system, but for now, halting the chain upon
			// unexpected consensus bugs sounds like the better option.
			onExit(cs)
		}
	}()

	for {
		if maxSteps > 0 {
			if cs.nSteps >= maxSteps {
				cs.Logger.Debug("reached max steps; exiting receive routine")
				cs.nSteps = 0
				return
			}
		}

		rs := cs.RoundState
		var mi msgInfo

		select {
		case <-cs.txNotifier.TxsAvailable():
			cs.handleTxsAvailable()

		case mi = <-cs.peerMsgQueue:
			if err := cs.wal.Write(mi); err != nil {
				cs.Logger.Error("failed writing to WAL", "err", err)
			}

			// handles proposals, block parts, votes
			// may generate internal events (votes, complete proposals, 2/3 majorities)
			cs.handleMsg(mi, false)

		case mi = <-cs.internalMsgQueue:
			err := cs.wal.WriteSync(mi) // NOTE: fsync
			if err != nil {
				panic(fmt.Sprintf(
					"failed to write %v msg to consensus WAL due to %v; check your file system and restart the node",
					mi, err,
				))
			}

			if _, ok := mi.Msg.(*VoteMessage); ok {
				// we actually want to simulate failing during
				// the previous WriteSync, but this isn't easy to do.
				// Equivalent would be to fail here and manually remove
				// some bytes from the end of the wal.
				fail.Fail() // XXX
			}

			// handles proposals, block parts, votes
			cs.handleMsg(mi, false)

		case ti := <-cs.timeoutTicker.Chan(): // tockChan:
			if err := cs.wal.Write(ti); err != nil {
				cs.Logger.Error("failed writing to WAL", "err", err)
			}

			// if the timeout is relevant to the rs
			// go to the next step
			cs.handleTimeout(ti, rs)

		case <-cs.Quit():
			onExit(cs)
			return
		}
	}
}

// state transitions on complete-proposal, 2/3-any, 2/3-one
func (cs *State) handleMsg(mi msgInfo, fromReplay bool) {
	cs.mtx.Lock()
	defer cs.mtx.Unlock()

	var (
		added bool
		err   error
	)

	msg, peerID := mi.Msg, mi.PeerID

	switch msg := msg.(type) {
	case *ProposalMessage:
		// will not cause transition.
		// once proposal is set, we can receive block parts
		err = cs.setProposal(msg.Proposal)

	case *BlockPartMessage:
		// if the proposal is complete, we'll enterPrevote or tryFinalizeCommit
		added, err = cs.addProposalBlockPart(msg, peerID, fromReplay)
		if added {
			cs.statsMsgQueue <- mi
		}

		if err != nil && msg.Round != cs.Round {
			cs.Logger.Debug(
				"received block part from wrong round",
				"height", cs.Height,
				"cs_round", cs.Round,
				"block_round", msg.Round,
			)
			err = nil
		}

	case *VoteMessage:
		// attempt to add the vote and dupeout the validator if its a duplicate signature
		// if the vote gives us a 2/3-any or 2/3-one, we transition
		added, err = cs.tryAddVote(msg.Vote, peerID)
		if added {
			cs.statsMsgQueue <- mi
		}

		// if err == ErrAddingVote {
		// TODO: punish peer
		// We probably don't want to stop the peer here. The vote does not
		// necessarily comes from a malicious peer but can be just broadcasted by
		// a typical peer.
		// https://github.com/tendermint/tendermint/issues/1281
		// }

		// NOTE: the vote is broadcast to peers by the reactor listening
		// for vote events

		// TODO: If rs.Height == vote.Height && rs.Round < vote.Round,
		// the peer is sending us CatchupCommit precommits.
		// We could make note of this and help filter in broadcastHasVoteMessage().
	case *CommitMessage:
		// attempt to add the commit and dupeout the validator if its a duplicate signature
		// if the vote gives us a 2/3-any or 2/3-one, we transition
		added, err = cs.tryAddCommit(msg.Commit, peerID)
		if added {
			cs.statsMsgQueue <- mi
		}

	default:
		cs.Logger.Error("unknown msg type", "type", fmt.Sprintf("%T", msg))
		return
	}

	if err != nil {
		cs.Logger.Error(
			"failed to process message",
			"height", cs.Height,
			"round", cs.Round,
			"peer", peerID,
			"msg_type", fmt.Sprintf("%T", msg),
			"err", err,
		)
	}
}

func (cs *State) handleTimeout(ti timeoutInfo, rs cstypes.RoundState) {
	cs.Logger.Debug("received tock", "timeout", ti.Duration, "height", ti.Height, "round", ti.Round, "step", ti.Step)

	// timeouts must be for current height, round, step
	if ti.Height != rs.Height || ti.Round < rs.Round || (ti.Round == rs.Round && ti.Step < rs.Step) {
		cs.Logger.Debug("ignoring tock because we are ahead", "height", rs.Height, "round", rs.Round, "step", rs.Step)
		return
	}

	// the timeout will now cause a state transition
	cs.mtx.Lock()
	defer cs.mtx.Unlock()

	switch ti.Step {
	case cstypes.RoundStepNewHeight:
		// NewRound event fired from enterNewRound.
		// XXX: should we fire timeout here (for timeout commit)?
		cs.enterNewRound(ti.Height, 0)

	case cstypes.RoundStepNewRound:
		cs.enterPropose(ti.Height, 0)

	case cstypes.RoundStepPropose:
		if err := cs.eventBus.PublishEventTimeoutPropose(cs.RoundStateEvent()); err != nil {
			cs.Logger.Error("failed publishing timeout propose", "err", err)
		}

		cs.enterPrevote(ti.Height, ti.Round, false)

	case cstypes.RoundStepPrevoteWait:
		if err := cs.eventBus.PublishEventTimeoutWait(cs.RoundStateEvent()); err != nil {
			cs.Logger.Error("failed publishing timeout wait", "err", err)
		}

		cs.enterPrecommit(ti.Height, ti.Round)

	case cstypes.RoundStepPrecommitWait:
		if err := cs.eventBus.PublishEventTimeoutWait(cs.RoundStateEvent()); err != nil {
			cs.Logger.Error("failed publishing timeout wait", "err", err)
		}

		cs.enterPrecommit(ti.Height, ti.Round)
		cs.enterNewRound(ti.Height, ti.Round+1)

	default:
		panic(fmt.Sprintf("invalid timeout step: %v", ti.Step))
	}

}

func (cs *State) handleTxsAvailable() {
	cs.mtx.Lock()
	defer cs.mtx.Unlock()

	// We only need to do this for round 0.
	if cs.Round != 0 {
		return
	}

	switch cs.Step {
	case cstypes.RoundStepNewHeight: // timeoutCommit phase
		if cs.needProofBlock(cs.Height) {
			// enterPropose will be called by enterNewRound
			return
		}

		// +1ms to ensure RoundStepNewRound timeout always happens after RoundStepNewHeight
		timeoutCommit := cs.StartTime.Sub(tmtime.Now()) + 1*time.Millisecond
		cs.scheduleTimeout(timeoutCommit, cs.Height, 0, cstypes.RoundStepNewRound)

	case cstypes.RoundStepNewRound: // after timeoutCommit
		cs.enterPropose(cs.Height, 0)
	}
}

//-----------------------------------------------------------------------------
// State functions
// Used internally by handleTimeout and handleMsg to make state transitions

// Enter: `timeoutNewHeight` by startTime (commitTime+timeoutCommit),
// 	or, if SkipTimeoutCommit==true, after receiving all precommits from (height,round-1)
// Enter: `timeoutPrecommits` after any +2/3 precommits from (height,round-1)
// Enter: +2/3 precommits for nil at (height,round-1)
// Enter: +2/3 prevotes any or +2/3 precommits for block or any from (height, round)
// Enter: A valid commit came in from a future round
// NOTE: cs.StartTime was already set for height.
func (cs *State) enterNewRound(height int64, round int32) {
	logger := cs.Logger.With("height", height, "round", round)

	if cs.Height != height || round < cs.Round || (cs.Round == round && cs.Step != cstypes.RoundStepNewHeight) {
		logger.Debug(
			"entering new round with invalid args",
			"current", fmt.Sprintf("%v/%v/%v", cs.Height, cs.Round, cs.Step),
		)
		return
	}

	if now := tmtime.Now(); cs.StartTime.After(now) {
		logger.Debug("need to set a buffer and log message here for sanity", "start_time", cs.StartTime, "now", now)
	}

	logger.Debug("entering new round", "current", fmt.Sprintf("%v/%v/%v", cs.Height, cs.Round, cs.Step))

	// increment validators if necessary
	validators := cs.Validators
	if cs.Round < round {
		validators = validators.Copy()
		validators.IncrementProposerPriority(tmmath.SafeSubInt32(round, cs.Round))
	}

	// Setup new round
	// we don't fire newStep for this step,
	// but we fire an event, so update the round step first
	cs.updateRoundStep(round, cstypes.RoundStepNewRound)
	cs.Validators = validators
	if round == 0 {
		// We've already reset these upon new height,
		// and meanwhile we might have received a proposal
		// for round 0.
	} else {
		logger.Debug("resetting proposal info")
		cs.Proposal = nil
		cs.ProposalBlock = nil
		cs.ProposalBlockParts = nil
	}

	cs.Votes.SetRound(tmmath.SafeAddInt32(round, 1)) // also track next round (round+1) to allow round-skipping
	cs.TriggeredTimeoutPrecommit = false

	if err := cs.eventBus.PublishEventNewRound(cs.NewRoundEvent()); err != nil {
		cs.Logger.Error("failed publishing new round", "err", err)
	}

	cs.metrics.Rounds.Set(float64(round))

	// Wait for txs to be available in the mempool
	// before we enterPropose in round 0. If the last block changed the app hash,
	// we may need an empty "proof" block, and enterPropose immediately.
	waitForTxs := cs.config.WaitForTxs() && round == 0 && !cs.needProofBlock(height)
	if waitForTxs {
		if cs.config.CreateEmptyBlocksInterval > 0 {
			cs.scheduleTimeout(cs.config.CreateEmptyBlocksInterval, height, round,
				cstypes.RoundStepNewRound)
		}
	} else if !cs.config.DontAutoPropose {
		// DontAutoPropose should always be false, except for
		// specific tests where proposals are created manually
		cs.enterPropose(height, round)
	}
}

// needProofBlock returns true if additional proof block needs to be created.
// It happens on the first height (so the genesis app hash is signed right away) and
// where at least one of the last `proofBlockRange` blocks caused the app hash to change.
func (cs *State) needProofBlock(height int64) bool {
	if height == cs.state.InitialHeight {
		return true
	}

	proofBlockRange := cs.config.CreateProofBlockRange

	for blockHeight := height - 1; blockHeight >= height-proofBlockRange; blockHeight-- {
		if blockHeight >= cs.state.InitialHeight {
			blockMeta := cs.blockStore.LoadBlockMeta(blockHeight)
			if blockMeta == nil {
				panic(fmt.Sprintf("needProofBlock (height=%d): last block meta for height %d not found", height, blockHeight))
			}
			if !bytes.Equal(cs.state.AppHash, blockMeta.Header.AppHash) {
				cs.Logger.Debug(
					"needProofBlock: proof block needed",
					"height", height,
					"modified_height", blockHeight,
					"range", proofBlockRange,
				)
				return true
			}
		}
	}

	return false
}

// Enter (CreateEmptyBlocks): from enterNewRound(height,round)
// Enter (CreateEmptyBlocks, CreateEmptyBlocksInterval > 0 ):
// 		after enterNewRound(height,round), after timeout of CreateEmptyBlocksInterval
// Enter (!CreateEmptyBlocks) : after enterNewRound(height,round), once txs are in the mempool
func (cs *State) enterPropose(height int64, round int32) {
	logger := cs.Logger.With("height", height, "round", round)

	if cs.Height != height || round < cs.Round || (cs.Round == round && cstypes.RoundStepPropose <= cs.Step) {
		logger.Debug(
			"entering propose step with invalid args",
			"current", fmt.Sprintf("%v/%v/%v", cs.Height, cs.Round, cs.Step),
		)
		return
	}

	logger.Debug("entering propose step", "current", fmt.Sprintf("%v/%v/%v", cs.Height, cs.Round, cs.Step))

	defer func() {
		// Done enterPropose:
		cs.updateRoundStep(round, cstypes.RoundStepPropose)
		cs.newStep()

		// If we have the whole proposal + POL, then goto Prevote now.
		// else, we'll enterPrevote when the rest of the proposal is received (in AddProposalBlockPart),
		// or else after timeoutPropose
		if cs.isProposalComplete() {
			cs.enterPrevote(height, cs.Round, false)
		}
	}()

	// If we don't get the proposal and all block parts quick enough, enterPrevote
	cs.scheduleTimeout(cs.config.Propose(round), height, round, cstypes.RoundStepPropose)

	// Nothing more to do if we're not a validator
	if cs.privValidator == nil {
		logger.Debug("node is not a validator")
		return
	}

	if cs.privValidatorProTxHash == nil {
		// If this node is a validator & proposer in the current round, it will
		// miss the opportunity to create a block.
		logger.Error(fmt.Sprintf("enterPropose: %v", errProTxHashIsNotSet))
		return
	}
	proTxHash := cs.privValidatorProTxHash

	// if not a validator, we're done
	if !cs.Validators.HasProTxHash(proTxHash) {
		logger.Debug("propose step; this node is not a validator", "proTxHash", proTxHash, "vals", cs.Validators)
		return
	}

	if cs.isProposer(proTxHash) {
		logger.Debug("propose step; our turn to propose", "proposer", proTxHash, "privValidator",
			cs.privValidator)
		cs.decideProposal(height, round)
	} else {
		logger.Debug("propose step; not our turn to propose",
			"proposer",
			cs.Validators.GetProposer().ProTxHash,
			"privValidator",
			cs.privValidator)
	}
}

func (cs *State) isProposer(proTxHash crypto.ProTxHash) bool {
	return bytes.Equal(cs.Validators.GetProposer().ProTxHash.Bytes(), proTxHash.Bytes())
}

func (cs *State) defaultDecideProposal(height int64, round int32) {
	var block *types.Block
	var blockParts *types.PartSet

	// Decide on block
	if cs.ValidBlock != nil {
		// If there is valid block, choose that.
		block, blockParts = cs.ValidBlock, cs.ValidBlockParts
	} else {
		// Create a new proposal block from state/txs from the mempool.
		block, blockParts = cs.createProposalBlock()
		if block == nil {
			return
		}
	}

	// Flush the WAL. Otherwise, we may not recompute the same proposal to sign,
	// and the privValidator will refuse to sign anything.
	if err := cs.wal.FlushAndSync(); err != nil {
		cs.Logger.Error("failed flushing WAL to disk")
	}

	// Make proposal
	propBlockID := types.BlockID{Hash: block.Hash(), PartSetHeader: blockParts.Header()}
	proposedChainLockHeight := cs.state.LastCoreChainLockedBlockHeight
	if cs.blockExec.NextCoreChainLock != nil && cs.blockExec.NextCoreChainLock.CoreBlockHeight > proposedChainLockHeight {
		proposedChainLockHeight = cs.blockExec.NextCoreChainLock.CoreBlockHeight
	}
	proposal := types.NewProposal(height, proposedChainLockHeight, round, cs.ValidRound, propBlockID)
	p := proposal.ToProto()
	validatorsAtProposalHeight := cs.state.ValidatorsAtHeight(p.Height)

	proTxHash, err := cs.privValidator.GetProTxHash(context.Background())
	if err != nil {
		cs.Logger.Error(
			"propose step; failed signing proposal; couldn't get proTxHash",
			"height", height,
			"round", round,
			"err", err,
		)
		return
	}
	pubKey, err := cs.privValidator.GetPubKey(context.Background(), validatorsAtProposalHeight.QuorumHash)
	if err != nil {
		cs.Logger.Error(
			"propose step; failed signing proposal; couldn't get pubKey",
			"height",
			height,
			"round",
			round,
			"err",
			err,
		)
		return
	}
	messageBytes := types.ProposalBlockSignBytes(cs.state.ChainID, p)
	cs.Logger.Debug("signing proposal", "height", proposal.Height, "round", proposal.Round,
		"proposerProTxHash", proTxHash.ShortString(), "publicKey", pubKey.Bytes(),
		"proposalBytes", messageBytes, "quorumType",
		validatorsAtProposalHeight.QuorumType, "quorumHash", validatorsAtProposalHeight.QuorumHash)
	// wait the max amount we would wait for a proposal
	ctx, cancel := context.WithTimeout(context.TODO(), cs.config.TimeoutPropose)
	defer cancel()
	if _, err := cs.privValidator.SignProposal(ctx,
		cs.state.ChainID,
		validatorsAtProposalHeight.QuorumType,
		validatorsAtProposalHeight.QuorumHash,
		p,
	); err == nil {
		proposal.Signature = p.Signature

		// send proposal and block parts on internal msg queue
		cs.sendInternalMessage(msgInfo{&ProposalMessage{proposal}, ""})

		for i := 0; i < int(blockParts.Total()); i++ {
			part := blockParts.GetPart(i)
			cs.sendInternalMessage(msgInfo{&BlockPartMessage{cs.Height, cs.Round, part}, ""})
		}

		cs.Logger.Debug("signed proposal", "height", height, "round", round, "proposal", proposal)
	} else if !cs.replayMode {
		cs.Logger.Error("propose step; failed signing proposal", "height", height, "round", round, "err", err)
	}
}

// Returns true if the proposal block is complete &&
// (if POLRound was proposed, we have +2/3 prevotes from there).
func (cs *State) isProposalComplete() bool {
	if cs.Proposal == nil || cs.ProposalBlock == nil {
		return false
	}
	// we have the proposal. if there's a POLRound,
	// make sure we have the prevotes from it too
	if cs.Proposal.POLRound < 0 {
		return true
	}
	// if this is false the proposer is lying or we haven't received the POL yet
	return cs.Votes.Prevotes(cs.Proposal.POLRound).HasTwoThirdsMajority()

}

// Create the next block to propose and return it. Returns nil block upon error.
//
// We really only need to return the parts, but the block is returned for
// convenience so we can log the proposal block.
//
// NOTE: keep it side-effect free for clarity.
// CONTRACT: cs.privValidator is not nil.
func (cs *State) createProposalBlock() (block *types.Block, blockParts *types.PartSet) {
	if cs.privValidator == nil {
		panic("entered createProposalBlock with privValidator being nil")
	}

	var commit *types.Commit
	switch {
	case cs.Height == cs.state.InitialHeight:
		// We're creating a proposal for the first block.
		// The commit is empty, but not nil.
		commit = types.NewCommit(0, 0, types.BlockID{}, cs.state.StateID(), nil, nil, nil)
	case cs.LastCommit != nil:
		// Make the commit from LastPrecommits
		commit = cs.LastCommit

	default: // This shouldn't happen.
		cs.Logger.Error("propose step; cannot propose anything without commit for the previous block")
		return
	}

	if cs.privValidatorProTxHash == nil {
		// If this node is a validator & proposer in the current round, it will
		// miss the opportunity to create a block.
		cs.Logger.Error("propose step; empty priv validator pro tx hash", "err", errProTxHashIsNotSet)
		return
	}
	proposerProTxHash := cs.privValidatorProTxHash

	return cs.blockExec.CreateProposalBlock(cs.Height, cs.state, commit, proposerProTxHash, cs.proposedAppVersion)
}

// Enter: `timeoutPropose` after entering Propose.
// Enter: proposal block and POL is ready.
// Prevote for LockedBlock if we're locked, or ProposalBlock if valid.
// Otherwise vote nil.
func (cs *State) enterPrevote(height int64, round int32, allowOldBlocks bool) {
	logger := cs.Logger.With("height", height, "round", round)

	if cs.Height != height || round < cs.Round || (cs.Round == round && cstypes.RoundStepPrevote <= cs.Step) {
		logger.Debug(
			"entering prevote step with invalid args",
			"current", fmt.Sprintf("%v/%v/%v", cs.Height, cs.Round, cs.Step),
		)
		return
	}

	defer func() {
		// Done enterPrevote:
		cs.updateRoundStep(round, cstypes.RoundStepPrevote)
		cs.newStep()
	}()

	logger.Debug("entering prevote step", "current", fmt.Sprintf("%v/%v/%v", cs.Height, cs.Round, cs.Step))

	// SignDigest and broadcast vote as necessary
	cs.doPrevote(height, round, allowOldBlocks)

	// Once `addVote` hits any +2/3 prevotes, we will go to PrevoteWait
	// (so we have more time to try and collect +2/3 prevotes for a single block)
}

func (cs *State) defaultDoPrevote(height int64, round int32, allowOldBlocks bool) {
	logger := cs.Logger.With("height", height, "round", round)

	// If a block is locked, prevote that.
	if cs.LockedBlock != nil {
		logger.Debug("prevote step; already locked on a block; prevoting locked block")
		cs.signAddVote(tmproto.PrevoteType, cs.LockedBlock.Hash(), cs.LockedBlockParts.Header())
		return
	}

	// If ProposalBlock is nil, prevote nil.
	if cs.ProposalBlock == nil {
		logger.Debug("prevote step: ProposalBlock is nil")
		cs.signAddVote(tmproto.PrevoteType, nil, types.PartSetHeader{})
		return
	}

	// Validate proposal block
	err := cs.blockExec.ValidateBlock(cs.state, cs.ProposalBlock)
	if err != nil {
		// ProposalBlock is invalid, prevote nil.
		logger.Error("prevote step: ProposalBlock is invalid", "err", err)
		cs.signAddVote(tmproto.PrevoteType, nil, types.PartSetHeader{})
		return
	}

	// Validate proposal block
	err = cs.blockExec.ValidateBlockChainLock(cs.state, cs.ProposalBlock)
	if err != nil {
		// ProposalBlock is invalid, prevote nil.
		logger.Error("enterPrevote: ProposalBlock chain lock is invalid", "err", err)
		cs.signAddVote(tmproto.PrevoteType, nil, types.PartSetHeader{})
		return
	}

	// Validate proposal block time
	if !allowOldBlocks {
		err = cs.blockExec.ValidateBlockTime(cs.config.ProposedBlockTimeWindow, cs.state, cs.ProposalBlock)
		if err != nil {
			// ProposalBlock is invalid, prevote nil.
			logger.Error("enterPrevote: ProposalBlock time is invalid", "err", err)
			cs.signAddVote(tmproto.PrevoteType, nil, types.PartSetHeader{})
			return
		}
	}

	// Prevote cs.ProposalBlock
	// NOTE: the proposal signature is validated when it is received,
	// and the proposal block parts are validated as they are received (against the merkle hash in the proposal)
	logger.Debug("prevote step: ProposalBlock is valid")
	cs.signAddVote(tmproto.PrevoteType, cs.ProposalBlock.Hash(), cs.ProposalBlockParts.Header())
}

// Enter: any +2/3 prevotes at next round.
func (cs *State) enterPrevoteWait(height int64, round int32) {
	logger := cs.Logger.With("height", height, "round", round)

	if cs.Height != height || round < cs.Round || (cs.Round == round && cstypes.RoundStepPrevoteWait <= cs.Step) {
		logger.Debug(
			"entering prevote wait step with invalid args",
			"current", fmt.Sprintf("%v/%v/%v", cs.Height, cs.Round, cs.Step),
		)
		return
	}

	if !cs.Votes.Prevotes(round).HasTwoThirdsAny() {
		panic(fmt.Sprintf(
			"entering prevote wait step (%v/%v), but prevotes does not have any +2/3 votes",
			height, round,
		))
	}

	logger.Debug("entering prevote wait step", "current", fmt.Sprintf("%v/%v/%v", cs.Height, cs.Round, cs.Step))

	defer func() {
		// Done enterPrevoteWait:
		cs.updateRoundStep(round, cstypes.RoundStepPrevoteWait)
		cs.newStep()
	}()

	// Wait for some more prevotes; enterPrecommit
	cs.scheduleTimeout(cs.config.Prevote(round), height, round, cstypes.RoundStepPrevoteWait)
}

// Enter: `timeoutPrevote` after any +2/3 prevotes.
// Enter: `timeoutPrecommit` after any +2/3 precommits.
// Enter: +2/3 precomits for block or nil.
// Lock & precommit the ProposalBlock if we have enough prevotes for it (a POL in this round)
// else, unlock an existing lock and precommit nil if +2/3 of prevotes were nil,
// else, precommit nil otherwise.
func (cs *State) enterPrecommit(height int64, round int32) {
	logger := cs.Logger.With("height", height, "round", round)

	if cs.Height != height || round < cs.Round || (cs.Round == round && cstypes.RoundStepPrecommit <= cs.Step) {
		logger.Debug(
			"entering precommit step with invalid args",
			"current", fmt.Sprintf("height state:%v value:%v / round state:%v value:%v / state step:%v",
				cs.Height, height, cs.Round, round, cs.Step),
		)
		return
	}

	logger.Debug("entering precommit step", "current", fmt.Sprintf("%v/%v/%v", cs.Height, cs.Round, cs.Step))

	defer func() {
		// Done enterPrecommit:
		cs.updateRoundStep(round, cstypes.RoundStepPrecommit)
		cs.newStep()
	}()

	// check for a polka
	blockID, ok := cs.Votes.Prevotes(round).TwoThirdsMajority()

	// If we don't have a polka, we must precommit nil.
	if !ok {
		if cs.LockedBlock != nil {
			logger.Debug("precommit step; no +2/3 prevotes during enterPrecommit while we are locked; precommitting nil")
		} else {
			logger.Debug("precommit step; no +2/3 prevotes during enterPrecommit; precommitting nil")
		}

		cs.signAddVote(tmproto.PrecommitType, nil, types.PartSetHeader{})
		return
	}

	// At this point +2/3 prevoted for a particular block or nil.
	if err := cs.eventBus.PublishEventPolka(cs.RoundStateEvent()); err != nil {
		logger.Error("failed publishing polka", "err", err)
	}

	// the latest POLRound should be this round.
	polRound, _ := cs.Votes.POLInfo()
	if polRound < round {
		panic(fmt.Sprintf("this POLRound should be %v but got %v", round, polRound))
	}

	// +2/3 prevoted nil. Unlock and precommit nil.
	if len(blockID.Hash) == 0 {
		if cs.LockedBlock == nil {
			logger.Debug("precommit step; +2/3 prevoted for nil")
		} else {
			logger.Debug("precommit step; +2/3 prevoted for nil; unlocking")
			cs.LockedRound = -1
			cs.LockedBlock = nil
			cs.LockedBlockParts = nil

			if err := cs.eventBus.PublishEventUnlock(cs.RoundStateEvent()); err != nil {
				logger.Error("failed publishing event unlock", "err", err)
			}
		}

		cs.signAddVote(tmproto.PrecommitType, nil, types.PartSetHeader{})
		return
	}

	// At this point, +2/3 prevoted for a particular block.

	// If we're already locked on that block, precommit it, and update the LockedRound
	if cs.LockedBlock.HashesTo(blockID.Hash) {
		logger.Debug("precommit step; +2/3 prevoted locked block; relocking")
		cs.LockedRound = round

		if err := cs.eventBus.PublishEventRelock(cs.RoundStateEvent()); err != nil {
			logger.Error("failed publishing event relock", "err", err)
		}

		cs.signAddVote(tmproto.PrecommitType, blockID.Hash, blockID.PartSetHeader)
		return
	}

	// If +2/3 prevoted for proposal block, stage and precommit it
	if cs.ProposalBlock.HashesTo(blockID.Hash) {
		logger.Debug("precommit step; +2/3 prevoted proposal block; locking", "hash", blockID.Hash)

		// Validate the block.
		if err := cs.blockExec.ValidateBlock(cs.state, cs.ProposalBlock); err != nil {
			panic(fmt.Sprintf("precommit step; +2/3 prevoted for an invalid block: %v", err))
		}

		cs.LockedRound = round
		cs.LockedBlock = cs.ProposalBlock
		cs.LockedBlockParts = cs.ProposalBlockParts

		if err := cs.eventBus.PublishEventLock(cs.RoundStateEvent()); err != nil {
			logger.Error("failed publishing event lock", "err", err)
		}

		cs.signAddVote(tmproto.PrecommitType, blockID.Hash, blockID.PartSetHeader)
		return
	}

	// There was a polka in this round for a block we don't have.
	// Fetch that block, unlock, and precommit nil.
	// The +2/3 prevotes for this round is the POL for our unlock.
	logger.Debug("precommit step; +2/3 prevotes for a block we do not have; voting nil", "block_id", blockID)

	cs.LockedRound = -1
	cs.LockedBlock = nil
	cs.LockedBlockParts = nil

	if !cs.ProposalBlockParts.HasHeader(blockID.PartSetHeader) {
		cs.ProposalBlock = nil
		cs.ProposalBlockParts = types.NewPartSetFromHeader(blockID.PartSetHeader)
	}

	if err := cs.eventBus.PublishEventUnlock(cs.RoundStateEvent()); err != nil {
		logger.Error("failed publishing event unlock", "err", err)
	}

	cs.signAddVote(tmproto.PrecommitType, nil, types.PartSetHeader{})
}

// Enter: any +2/3 precommits for next round.
func (cs *State) enterPrecommitWait(height int64, round int32) {
	logger := cs.Logger.With("height", height, "round", round)

	if cs.Height != height || round < cs.Round || (cs.Round == round && cs.TriggeredTimeoutPrecommit) {
		logger.Debug(
			"entering precommit wait step with invalid args",
			"triggered_timeout", cs.TriggeredTimeoutPrecommit,
			"current", fmt.Sprintf("%v/%v", cs.Height, cs.Round),
		)
		return
	}

	if !cs.Votes.Precommits(round).HasTwoThirdsAny() {
		panic(fmt.Sprintf(
			"entering precommit wait step (%v/%v), but precommits does not have any +2/3 votes",
			height, round,
		))
	}

	logger.Debug("entering precommit wait step", "current", fmt.Sprintf("%v/%v/%v", cs.Height, cs.Round, cs.Step))

	defer func() {
		// Done enterPrecommitWait:
		cs.TriggeredTimeoutPrecommit = true
		cs.newStep()
	}()

	// wait for some more precommits; enterNewRound
	cs.scheduleTimeout(cs.config.Precommit(round), height, round, cstypes.RoundStepPrecommitWait)
}

// Enter: +2/3 precommits for block
func (cs *State) enterCommit(height int64, commitRound int32) {
	logger := cs.Logger.With("height", height, "commit_round", commitRound)

	if cs.Height != height || cstypes.RoundStepApplyCommit <= cs.Step {
		logger.Debug(
			"entering commit step with invalid args",
			"current", fmt.Sprintf("%v/%v/%v", cs.Height, cs.Round, cs.Step),
		)
		return
	}

	logger.Info("Entering commit step", "current", fmt.Sprintf("%v/%v/%v", cs.Height, cs.Round, cs.Step))

	defer func() {
		// Done enterCommit:
		// keep cs.Round the same, commitRound points to the right Precommits set.
		cs.updateRoundStep(cs.Round, cstypes.RoundStepApplyCommit)
		cs.CommitRound = commitRound
		cs.CommitTime = tmtime.Now()
		cs.newStep()

		// Maybe finalize immediately.
		cs.tryFinalizeCommit(height)
	}()

	blockID, ok := cs.Votes.Precommits(commitRound).TwoThirdsMajority()
	if !ok {
		panic("RunActionCommit() expects +2/3 precommits")
	}

	cs.updateProposalBlockAndPartsBeforeCommit(blockID, logger)
}

func (cs *State) updateProposalBlockAndPartsBeforeCommit(blockID types.BlockID, logger log.Logger) {
	// The Locked* fields no longer matter.
	// Move them over to ProposalBlock if they match the commit hash,
	// otherwise they'll be cleared in updateToState.
	if cs.LockedBlock.HashesTo(blockID.Hash) {
		logger.Debug("commit is for a locked block; set ProposalBlock=LockedBlock", "block_hash", blockID.Hash)
		cs.ProposalBlock = cs.LockedBlock
		cs.ProposalBlockParts = cs.LockedBlockParts
	}

	// If we don't have the block being committed, set up to get it.
	if !cs.ProposalBlock.HashesTo(blockID.Hash) {
		if !cs.ProposalBlockParts.HasHeader(blockID.PartSetHeader) {
			logger.Info(
				"commit is for a block we do not know about; set ProposalBlock=nil",
				"proposal", cs.ProposalBlock.Hash(),
				"commit", blockID.Hash,
			)

			// We're getting the wrong block.
			// Set up ProposalBlockParts and keep waiting.
			cs.ProposalBlock = nil
			cs.ProposalBlockParts = types.NewPartSetFromHeader(blockID.PartSetHeader)

			if err := cs.eventBus.PublishEventValidBlock(cs.RoundStateEvent()); err != nil {
				logger.Error("failed publishing valid block", "err", err)
			}

			cs.evsw.FireEvent(types.EventValidBlockValue, &cs.RoundState)
		}
	}
}

// If we have the block AND +2/3 commits for it, finalize.
func (cs *State) tryFinalizeCommit(height int64) {
	logger := cs.Logger.With("height", height)

	if cs.Height != height {
		panic(fmt.Sprintf("tryFinalizeCommit() cs.Height: %v vs height: %v", cs.Height, height))
	}

	blockID, ok := cs.Votes.Precommits(cs.CommitRound).TwoThirdsMajority()
	if !ok || len(blockID.Hash) == 0 {
		logger.Error("failed attempt to finalize commit; there was no +2/3 majority or +2/3 was for nil")
		return
	}

	if !cs.ProposalBlock.HashesTo(blockID.Hash) {
		// TODO: this happens every time if we're not a validator (ugly logs)
		// TODO: ^^ wait, why does it matter that we're a validator?
		logger.Debug(
			"failed attempt to finalize commit; we do not have the commit block",
			"proposal_block", cs.ProposalBlock.Hash(),
			"commit_block", blockID.Hash,
		)
		return
	}

	cs.finalizeCommit(height)
}

// Increment height and goto cstypes.RoundStepNewHeight
func (cs *State) finalizeCommit(height int64) {
	logger := cs.Logger.With("height", height)

	if cs.Height != height || cs.Step != cstypes.RoundStepApplyCommit {
		logger.Debug(
			"entering finalize commit step",
			"current", fmt.Sprintf("%v/%v/%v", cs.Height, cs.Round, cs.Step),
		)
		return
	}

	blockID, ok := cs.Votes.Precommits(cs.CommitRound).TwoThirdsMajority()
	block, blockParts := cs.ProposalBlock, cs.ProposalBlockParts

	if !ok {
		panic("cannot finalize commit; commit does not have 2/3 majority")
	}
	if !blockParts.HasHeader(blockID.PartSetHeader) {
		panic("expected ProposalBlockParts header to be commit header")
	}
	if !block.HashesTo(blockID.Hash) {
		panic("cannot finalize commit; proposal block does not hash to commit hash")
	}

	if err := cs.blockExec.ValidateBlock(cs.state, block); err != nil {
		panic(fmt.Errorf("+2/3 committed an invalid block: %w", err))
	}

	logger.Info(
		"finalizing commit of block",
		"hash", block.Hash(),
		"root", block.AppHash,
		"num_txs", len(block.Txs),
	)
	logger.Debug(fmt.Sprintf("%v", block))

	fail.Fail() // XXX

	if cs.blockStore.Height() < block.Height {
		// NOTE: the seenCommit is local justification to commit this block,
		// but may differ from the LastPrecommits included in the next block
		precommits := cs.Votes.Precommits(cs.CommitRound)
		seenCommit := precommits.MakeCommit()
		cs.applyCommit(seenCommit, logger)
	} else {
		// Happens during replay if we already saved the block but didn't commit
		logger.Debug("calling finalizeCommit on already stored block", "height", block.Height)
		// Todo: do we need this?
		cs.applyCommit(nil, logger)
	}
}

// If we received a commit message from an external source try to add it then finalize it.
func (cs *State) tryAddCommit(commit *types.Commit, peerID types.NodeID) (bool, error) {
	// Let's only add one remote commit
	if cs.Commit != nil {
		return false, nil
	}

	rs := cs.RoundState

	// We need to first verify that the commit received wasn't for a future round,
	// If it was then we must go to next round
	if commit.Height == rs.Height && commit.Round > rs.Round {
		cs.Logger.Debug("Commit received for a later round", "height", commit.Height, "our round",
			rs.Round, "commit round", commit.Round)
		verified, err := cs.verifyCommit(commit, peerID, true)
		if err != nil {
			return false, err
		}
		if verified {
			cs.enterNewRound(cs.Height, commit.Round)
			// We are now going to receive the block, so initialize the block parts.
			if cs.ProposalBlockParts == nil {
				cs.ProposalBlockParts = types.NewPartSetFromHeader(commit.BlockID.PartSetHeader)
			}

			return false, nil
		}
	}

	// First lets verify that the commit is what we are expecting
	verified, err := cs.verifyCommit(commit, peerID, false)
	if !verified || err != nil {
		return verified, err
	}

	cs.Commit = commit

	// We need to make sure we are past the Propose step
	if cs.Step <= cstypes.RoundStepPropose {
		// In this case we need to apply the commit after the proposal block comes in
		return false, nil
	}

	added, err := cs.addCommit(commit)
	if err != nil {
		return added, ErrAddingCommit
	}
	return added, nil
}

func (cs *State) verifyCommit(
	commit *types.Commit, peerID types.NodeID, ignoreProposalBlock bool,
) (verified bool, err error) {
	// Lets first do some basic commit validation before more complicated commit verification
	if err := commit.ValidateBasic(); err != nil {
		return false, fmt.Errorf("error validating commit: %v", err)
	}

	rs := cs.RoundState
	stateHeight := cs.Height

	// A commit for the previous height?
	// These come in while we wait timeoutCommit
	if commit.Height+1 == stateHeight {
		cs.Logger.Debug("old commit ignored", "commit", commit)
		return false, nil
	}

	cs.Logger.Debug(
		"verifying commit from remote",
		"commit_height", commit.Height,
		"cs_height", cs.Height,
	)

	// Height mismatch is ignored.
<<<<<<< HEAD
	// Not necessarily a bad peer, but not favorable behaviour.
=======
	// Not necessarily a bad peer, but not favorable behavior.
>>>>>>> 1dd7819e
	if commit.Height != stateHeight {
		cs.Logger.Debug(
			"commit ignored and not added",
			"commit_height",
			commit.Height,
			"cs_height",
			stateHeight,
			"peer",
			peerID,
		)
		return false, nil
	}

	if commit.BlockID.Hash != nil && !bytes.Equal(commit.StateID.LastAppHash, cs.state.AppHash) {
		err = errors.New("commit state last app hash does not match the known state app hash")
		cs.Logger.Error("commit ignored because sending wrong app hash", "voteHeight", commit.Height,
			"csHeight", cs.Height, "peerID", peerID)
		return false, err
	}

	stateID := cs.state.StateID()

	if rs.Proposal == nil || ignoreProposalBlock {
		if ignoreProposalBlock {
			cs.Logger.Info("Commit verified for future round", "height", commit.Height, "round", commit.Round)
		} else {
			cs.Logger.Info("Commit came in before proposal", "height", commit.Height, "round", commit.Round)
		}

		// We need to verify that it was properly signed
		// This generally proves that the commit is correct
		if err := cs.Validators.VerifyCommit(cs.state.ChainID, commit.BlockID, stateID, cs.Height, commit); err != nil {
			return false, fmt.Errorf("error verifying commit: %v", err)
		}

		if !cs.ProposalBlockParts.HasHeader(commit.BlockID.PartSetHeader) {
			cs.Logger.Info("setting proposal block parts from commit", "partSetHeader", commit.BlockID.PartSetHeader)
			cs.ProposalBlockParts = types.NewPartSetFromHeader(commit.BlockID.PartSetHeader)
		}

		cs.Commit = commit

		if ignoreProposalBlock {
			// If we are verifying the commit for a future round we just need to know if the commit was properly signed
			// so we can go to the next round
			return true, nil
		}
		// We don't need to go to the next round, when we get the proposal in the commit will be set and the proposal
		// block will be executed
		return false, nil
	}

	// Lets verify that the threshold signature matches the current validator set
	if err := cs.Validators.VerifyCommit(cs.state.ChainID, rs.Proposal.BlockID, stateID, cs.Height, commit); err != nil {
		return false, fmt.Errorf("error verifying commit: %v", err)
	}

	block, blockParts := cs.ProposalBlock, cs.ProposalBlockParts

	if !blockParts.HasHeader(commit.BlockID.PartSetHeader) {
		panic("expected ProposalBlockParts header to be commit header")
	}
	if !block.HashesTo(commit.BlockID.Hash) {
		panic("cannot finalize commit; proposal block does not hash to commit hash")
	}

	if err := cs.blockExec.ValidateBlock(cs.state, block); err != nil {
		panic(fmt.Errorf("+2/3 committed an invalid block: %w", err))
	}
	return true, nil
}

func (cs *State) addCommit(commit *types.Commit) (added bool, err error) {
	// The commit is all good, let's apply it to the state
	cs.updateProposalBlockAndPartsBeforeCommit(commit.BlockID, cs.Logger)

	cs.updateRoundStep(cs.Round, cstypes.RoundStepApplyCommit)
	cs.CommitRound = commit.Round
	cs.CommitTime = tmtime.Now()
	cs.newStep()

	// The commit is all good, let's apply it to the state
	cs.applyCommit(commit, cs.Logger)

	// This will relay the commit to peers
	if err := cs.eventBus.PublishEventCommit(types.EventDataCommit{Commit: commit}); err != nil {
		return added, err
	}
	cs.evsw.FireEvent(types.EventCommitValue, commit)

	if cs.config.SkipTimeoutCommit {
		cs.enterNewRound(cs.Height, 0)
	}

	return added, err
}

func (cs *State) applyCommit(commit *types.Commit, logger log.Logger) {
	logger.Info("applying commit", "commit", commit)

	var height int64

	block, blockParts := cs.ProposalBlock, cs.ProposalBlockParts
	// Save to blockStore.
	if commit != nil {
		height = commit.Height
		cs.blockStore.SaveBlock(block, blockParts, commit)
	} else {
		height = cs.Height
	}

	fail.Fail() // XXX

	// Write EndHeightMessage{} for this height, implying that the blockstore
	// has saved the block.
	//
	// If we crash before writing this EndHeightMessage{}, we will recover by
	// running ApplyBlock during the ABCI handshake when we restart.  If we
	// didn't save the block to the blockstore before writing
	// EndHeightMessage{}, we'd have to change WAL replay -- currently it
	// complains about replaying for heights where an #ENDHEIGHT entry already
	// exists.
	//
	// Either way, the State should not be resumed until we
	// successfully call ApplyBlock (ie. later here, or in Handshake after
	// restart).
	endMsg := EndHeightMessage{height}
	if err := cs.wal.WriteSync(endMsg); err != nil { // NOTE: fsync
		panic(fmt.Sprintf(
			"failed to write %v msg to consensus WAL due to %v; check your file system and restart the node",
			endMsg, err,
		))
	}

	fail.Fail() // XXX

	// Create a copy of the state for staging and an event cache for txs.
	stateCopy := cs.state.Copy()

	// Execute and commit the block, update and save the state, and update the mempool.
	// NOTE The block.AppHash wont reflect these txs until the next block.
	stateCopy, err := cs.blockExec.ApplyBlockWithLogger(
		stateCopy,
		cs.privValidatorProTxHash,
		types.BlockID{
			Hash:          block.Hash(),
			PartSetHeader: blockParts.Header(),
		},
		block,
		logger,
	)
	if err != nil {
		logger.Error("failed to apply block", "err", err)
		return
	}

	fail.Fail() // XXX

	// must be called before we update state
	cs.RecordMetrics(height, block)

	// NewHeightStep!
	cs.updateToState(stateCopy, commit, logger)

	fail.Fail() // XXX

	// cs.StartTime is already set.
	// Schedule Round0 to start soon.
	cs.scheduleRound0(&cs.RoundState)

	// By here,
	// * cs.Height has been increment to height+1
	// * cs.Step is now cstypes.RoundStepNewHeight
	// * cs.StartTime is set to when we will start round0.
}

func (cs *State) RecordMetrics(height int64, block *types.Block) {
	cs.metrics.Validators.Set(float64(cs.Validators.Size()))
	cs.metrics.ValidatorsPower.Set(float64(cs.Validators.TotalVotingPower()))

	var (
		missingValidators      int
		missingValidatorsPower int64
	)
	// height=0 -> MissingValidators and MissingValidatorsPower are both 0.
	// Remember that the first LastPrecommits is intentionally empty, so it's not
	// fair to increment missing validators number.
	if height > cs.state.InitialHeight {

		if cs.privValidator != nil {
			if cs.privValidatorProTxHash == nil {
				// Metrics won't be updated, but it's not critical.
				cs.Logger.Error(fmt.Sprintf("recordMetrics: %v", errProTxHashIsNotSet))
			}
		}
	}
	cs.metrics.MissingValidators.Set(float64(missingValidators))
	cs.metrics.MissingValidatorsPower.Set(float64(missingValidatorsPower))

	// NOTE: byzantine validators power and count is only for consensus evidence i.e. duplicate vote
	var (
		byzantineValidatorsPower int64
		byzantineValidatorsCount int64
	)

	for _, ev := range block.Evidence.Evidence {
		if dve, ok := ev.(*types.DuplicateVoteEvidence); ok {
			if _, val := cs.Validators.GetByProTxHash(dve.VoteA.ValidatorProTxHash); val != nil {
				byzantineValidatorsCount++
				byzantineValidatorsPower += val.VotingPower
			}
		}
	}
	cs.metrics.ByzantineValidators.Set(float64(byzantineValidatorsCount))
	cs.metrics.ByzantineValidatorsPower.Set(float64(byzantineValidatorsPower))

	if height > 1 {
		lastBlockMeta := cs.blockStore.LoadBlockMeta(height - 1)
		if lastBlockMeta != nil {
			cs.metrics.BlockIntervalSeconds.Observe(
				block.Time.Sub(lastBlockMeta.Header.Time).Seconds(),
			)
		}
	}

	cs.metrics.NumTxs.Set(float64(len(block.Data.Txs)))
	cs.metrics.TotalTxs.Add(float64(len(block.Data.Txs)))
	cs.metrics.BlockSizeBytes.Observe(float64(block.Size()))
	cs.metrics.CommittedHeight.Set(float64(block.Height))
}

//-----------------------------------------------------------------------------

func (cs *State) defaultSetProposal(proposal *types.Proposal) error {
	// Already have one
	// TODO: possibly catch double proposals
	if cs.Proposal != nil {
		return nil
	}

	if proposal == nil {
		return ErrInvalidProposalNotSet
	}

	// Does not apply
	if proposal.Height != cs.Height || proposal.Round != cs.Round {
		return nil
	}

	// Verify POLRound, which must be -1 or in range [0, proposal.Round).
	if proposal.POLRound < -1 ||
		(proposal.POLRound >= 0 && proposal.POLRound >= proposal.Round) {
		return ErrInvalidProposalPOLRound
	}

	if proposal.CoreChainLockedHeight < cs.state.LastCoreChainLockedBlockHeight {
		return ErrInvalidProposalCoreHeight
	}

	p := proposal.ToProto()
	// Verify signature
	proposalBlockSignID := types.ProposalBlockSignID(
		cs.state.ChainID,
		p,
		cs.state.Validators.QuorumType,
		cs.state.Validators.QuorumHash,
	)

	proposer := cs.Validators.GetProposer()

	//  fmt.Printf("verifying request Id %s signID %s quorum hash %s proposalBlockSignBytes %s\n",
	//	hex.EncodeToString(proposalRequestId),
	//  hex.EncodeToString(signID),
	//  hex.EncodeToString(cs.state.Validators.QuorumHash),
	//	hex.EncodeToString(proposalBlockSignBytes))

	switch {
	case proposer.PubKey != nil:
		// We are part of the validator set
		if !proposer.PubKey.VerifySignatureDigest(proposalBlockSignID, proposal.Signature) {
			cs.Logger.Debug("error verifying signature", "height", proposal.Height,
				"round", proposal.Round, "proposer", proposer.ProTxHash.ShortString(), "signature", proposal.Signature, "pubkey",
				proposer.PubKey.Bytes(), "quorumType", cs.state.Validators.QuorumType,
				"quorumHash", cs.state.Validators.QuorumHash, "proposalSignId", proposalBlockSignID)
			return ErrInvalidProposalSignature
		}
	case cs.Commit != nil && cs.Commit.Height == proposal.Height && cs.Commit.Round == proposal.Round:
		// We are not part of the validator set
		// We might have a commit already for the Round State
		// We need to verify that the commit block id is equal to the proposal block id
		if !proposal.BlockID.Equals(cs.Commit.BlockID) {
			cs.Logger.Debug("proposal blockId isn't the same as the commit blockId", "height", proposal.Height,
				"round", proposal.Round, "proposer", proposer.ProTxHash.ShortString())
			return ErrInvalidProposalForCommit
		}
	default:
		// We received a proposal we can not check
		return ErrUnableToVerifyProposal
	}

	proposal.Signature = p.Signature
	cs.Proposal = proposal
	// We don't update cs.ProposalBlockParts if it is already set.
	// This happens if we're already in cstypes.RoundStepApplyCommit or if there is a valid block in the current round.
	// TODO: We can check if Proposal is for a different block as this is a sign of misbehavior!
	if cs.ProposalBlockParts == nil {
		cs.ProposalBlockParts = types.NewPartSetFromHeader(proposal.BlockID.PartSetHeader)
	}

	cs.Logger.Info("received proposal", "proposal", proposal)
	return nil
}

// NOTE: block is not necessarily valid.
// Asynchronously triggers either enterPrevote (before we timeout of propose) or tryFinalizeCommit,
// once we have the full block.
func (cs *State) addProposalBlockPart(
	msg *BlockPartMessage,
	peerID types.NodeID,
	fromReplay bool,
) (added bool, err error) {
	height, round, part := msg.Height, msg.Round, msg.Part

	// Blocks might be reused, so round mismatch is OK
	if cs.Height != height {
		cs.Logger.Debug("received block part from wrong height", "height", height, "round", round)
		return false, nil
	}

	// We're not expecting a block part.
	if cs.ProposalBlockParts == nil {
		// NOTE: this can happen when we've gone to a higher round and
		// then receive parts from the previous round - not necessarily a bad peer.
		cs.Logger.Debug(
			"received a block part when we are not expecting any",
			"height", height,
			"round", round,
			"index", part.Index,
			"peer", peerID,
		)
		return false, nil
	}

	added, err = cs.ProposalBlockParts.AddPart(part)
	if err != nil {
		return added, err
	}
	if cs.ProposalBlockParts.ByteSize() > cs.state.ConsensusParams.Block.MaxBytes {
		return added, fmt.Errorf("total size of proposal block parts exceeds maximum block bytes (%d > %d)",
			cs.ProposalBlockParts.ByteSize(), cs.state.ConsensusParams.Block.MaxBytes,
		)
	}
	if added && cs.ProposalBlockParts.IsComplete() {
		bz, err := ioutil.ReadAll(cs.ProposalBlockParts.GetReader())
		if err != nil {
			return added, err
		}

		var pbb = new(tmproto.Block)
		err = proto.Unmarshal(bz, pbb)
		if err != nil {
			return added, err
		}

		block, err := types.BlockFromProto(pbb)
		if err != nil {
			return added, err
		}

		if cs.RoundState.Proposal != nil &&
			block.Header.CoreChainLockedHeight != cs.RoundState.Proposal.CoreChainLockedHeight {
			return added, fmt.Errorf("core chain lock height of block %d does not match proposal %d",
				block.Header.CoreChainLockedHeight, cs.RoundState.Proposal.CoreChainLockedHeight)
		}

		cs.ProposalBlock = block

		// NOTE: it's possible to receive complete proposal blocks for future rounds without having the proposal
		cs.Logger.Info("received complete proposal block", "height", cs.ProposalBlock.Height,
			"hash", cs.ProposalBlock.Hash())

		if err := cs.eventBus.PublishEventCompleteProposal(cs.CompleteProposalEvent()); err != nil {
			cs.Logger.Error("failed publishing event complete proposal", "err", err)
		}

		if cs.Commit == nil {
			// No commit has come in yet allowing the fast forwarding of these steps
			// Update Valid* if we can.
			prevotes := cs.Votes.Prevotes(cs.Round)
			blockID, hasThreshold := prevotes.TwoThirdsMajority()

			if hasThreshold && !blockID.IsZero() && (cs.ValidRound < cs.Round) {
				if cs.ProposalBlock.HashesTo(blockID.Hash) {
					cs.Logger.Debug(
						"updating valid block to new proposal block",
						"valid_round", cs.Round,
						"valid_block_hash", cs.ProposalBlock.Hash(),
					)

					cs.ValidRound = cs.Round
					cs.ValidBlock = cs.ProposalBlock
					cs.ValidBlockParts = cs.ProposalBlockParts
				}
			}

			if cs.Step <= cstypes.RoundStepPropose && cs.isProposalComplete() {
				// Move onto the next step
				// We should allow old blocks if we are recovering from replay
				allowOldBlocks := fromReplay
				cs.Logger.Debug("entering prevote after complete proposal", "height", cs.ProposalBlock.Height,
					"hash", cs.ProposalBlock.Hash())
				cs.enterPrevote(height, cs.Round, allowOldBlocks)
				if hasThreshold { // this is optimisation as this will be triggered when prevote is added
					cs.Logger.Debug(
						"entering precommit after complete proposal with threshold received",
						"height",
						cs.ProposalBlock.Height,
						"hash",
						cs.ProposalBlock.Hash(),
					)
					cs.enterPrecommit(height, cs.Round)
				}
			} else if cs.Step == cstypes.RoundStepApplyCommit {
				// If we're waiting on the proposal block...
				cs.Logger.Debug("trying to finalize commit after complete proposal", "height", cs.ProposalBlock.Height,
					"hash", cs.ProposalBlock.Hash())
				cs.tryFinalizeCommit(height)
			}
		} else {
			cs.Logger.Info("Proposal block fully received", "proposal", cs.ProposalBlock)
			cs.Logger.Info("Commit already present", "commit", cs.Commit)
			cs.Logger.Debug("adding commit after complete proposal", "height", cs.ProposalBlock.Height,
				"hash", cs.ProposalBlock.Hash())
			// We received a commit before the block
			added, err := cs.addCommit(cs.Commit)
			if err != nil {
				return added, ErrAddingCommit
			}
			return added, nil
		}

		return added, nil
	}

	return added, nil
}

// Attempt to add the vote. if its a duplicate signature, dupeout the validator
func (cs *State) tryAddVote(vote *types.Vote, peerID types.NodeID) (bool, error) {
	added, err := cs.addVote(vote, peerID)
	if err != nil {
		// If the vote height is off, we'll just ignore it,
		// But if it's a conflicting sig, add it to the cs.evpool.
		// If it's otherwise invalid, punish peer.
		if voteErr, ok := err.(*types.ErrVoteConflictingVotes); ok {
			if cs.privValidatorProTxHash == nil {
				return false, errProTxHashIsNotSet
			}

			if bytes.Equal(vote.ValidatorProTxHash, cs.privValidatorProTxHash) {
				cs.Logger.Error(
					"found conflicting vote from ourselves; did you unsafe_reset a validator?",
					"height", vote.Height,
					"round", vote.Round,
					"type", vote.Type,
				)

				return added, err
			}

			// report conflicting votes to the evidence pool
			cs.evpool.ReportConflictingVotes(voteErr.VoteA, voteErr.VoteB)
			cs.Logger.Debug("found and sent conflicting votes to the evidence pool",
				"vote_a", voteErr.VoteA,
				"vote_b", voteErr.VoteB,
			)

			return added, err
		} else if errors.Is(err, types.ErrVoteNonDeterministicSignature) {
			cs.Logger.Debug("vote has non-deterministic signature", "err", err)
		} else {
			// Either
			// 1) bad peer OR
			// 2) not a bad peer? this can also err sometimes with "Unexpected step" OR
			// 3) tmkms use with multiple validators connecting to a single tmkms instance
			// 		(https://github.com/tendermint/tendermint/issues/3839).
			cs.Logger.Info("failed attempting to add vote", "err", err)
			return added, ErrAddingVote
		}
	}

	return added, nil
}

func (cs *State) addVote(vote *types.Vote, peerID types.NodeID) (added bool, err error) {
	cs.Logger.Debug(
		"adding vote",
		"vote_height", vote.Height,
		"vote_type", vote.Type,
		"val_index", vote.ValidatorIndex,
		"cs_height", cs.Height,
	)

	// A precommit for the previous height?
	// These come in while we wait timeoutCommit
	if vote.Height+1 == cs.Height && vote.Type == tmproto.PrecommitType {
		if cs.Step != cstypes.RoundStepNewHeight {
			// Late precommit at prior height is ignored
			cs.Logger.Debug("precommit vote came in after commit timeout and has been ignored", "vote", vote)
			return
		}
		if cs.LastPrecommits == nil {
			cs.Logger.Debug("no last round precommits on node", "vote", vote)
			return
		}

		added, err = cs.LastPrecommits.AddVote(vote)
		if !added {
			return
		}

		cs.Logger.Debug("added vote to last precommits", "last_precommits", cs.LastPrecommits.StringShort())
		if err := cs.eventBus.PublishEventVote(types.EventDataVote{Vote: vote}); err != nil {
			return added, err
		}

		cs.evsw.FireEvent(types.EventVoteValue, vote)

		// if we can skip timeoutCommit and have all the votes now,
		if cs.config.SkipTimeoutCommit && cs.LastPrecommits.HasAll() {
			// go straight to new round (skip timeout commit)
			// cs.scheduleTimeout(time.Duration(0), cs.Height, 0, cstypes.RoundStepNewHeight)
			cs.enterNewRound(cs.Height, 0)
		}

		return
	}

	// Height mismatch is ignored.
	// Not necessarily a bad peer, but not favorable behavior.
	if vote.Height != cs.Height {
		added = false
		cs.Logger.Debug("vote ignored and not added", "vote_height", vote.Height, "cs_height", cs.Height, "peer", peerID)
		return
	}

	// Ignore vote if we do not have public keys to verify votes
	if !cs.Validators.HasPublicKeys {
		added = false
		cs.Logger.Debug("vote received on non-validator, ignoring it", "vote_height", vote.Height,
			"cs_height", cs.Height, "peer", peerID)
		return
	}

	cs.Logger.Debug(
		"adding vote",
		"height", vote.Height,
		"round", vote.Round,
		"type", vote.Type,
		"val_proTxHash", vote.ValidatorProTxHash.ShortString(),
		"vote_block_key", vote.BlockID.Key(),
		"vote_block_signature", vote.BlockSignature,
		"vote_state_signature", vote.StateSignature,
		"val_index", vote.ValidatorIndex,
		"cs_height", cs.Height,
	)

	height := cs.Height
	added, err = cs.Votes.AddVote(vote, peerID)
	if !added {
		if err != nil {
			cs.Logger.Error(
				"error adding vote",
				"vote_height", vote.Height,
				"vote_round", vote.Round,
				"vote_type", vote.Type,
				"val_proTxHash", vote.ValidatorProTxHash.ShortString(),
				"vote_block_key", vote.BlockID.Key(),
				"vote_block_signature", vote.BlockSignature,
				"vote_state_signature", vote.StateSignature,
				"val_index", vote.ValidatorIndex,
				"cs_height", cs.Height,
			)
		}
		// Either duplicate, or error upon cs.Votes.AddByIndex()
		return
	}

	if err := cs.eventBus.PublishEventVote(types.EventDataVote{Vote: vote}); err != nil {
		return added, err
	}
	cs.evsw.FireEvent(types.EventVoteValue, vote)

	switch vote.Type {
	case tmproto.PrevoteType:
		prevotes := cs.Votes.Prevotes(vote.Round)
		cs.Logger.Debug("added vote to prevote", "vote", vote, "prevotes", prevotes.StringShort())

		// If +2/3 prevotes for a block or nil for *any* round:
		if blockID, ok := prevotes.TwoThirdsMajority(); ok {
			// There was a polka!
			// If we're locked but this is a recent polka, unlock.
			// If it matches our ProposalBlock, update the ValidBlock

			// Unlock if `cs.LockedRound < vote.Round <= cs.Round`
			// NOTE: If vote.Round > cs.Round, we'll deal with it when we get to vote.Round
			if (cs.LockedBlock != nil) &&
				(cs.LockedRound < vote.Round) &&
				(vote.Round <= cs.Round) &&
				!cs.LockedBlock.HashesTo(blockID.Hash) {

				cs.Logger.Debug("unlocking because of POL", "locked_round", cs.LockedRound,
					"pol_round", vote.Round)

				cs.LockedRound = -1
				cs.LockedBlock = nil
				cs.LockedBlockParts = nil

				if err := cs.eventBus.PublishEventUnlock(cs.RoundStateEvent()); err != nil {
					return added, err
				}
			}

			// Update Valid* if we can.
			// NOTE: our proposal block may be nil or not what received a polka..
			if len(blockID.Hash) != 0 && (cs.ValidRound < vote.Round) && (vote.Round == cs.Round) {
				if cs.ProposalBlock.HashesTo(blockID.Hash) {
					cs.Logger.Debug("updating valid block because of POL", "valid_round", cs.ValidRound,
						"pol_round", vote.Round)
					cs.ValidRound = vote.Round
					cs.ValidBlock = cs.ProposalBlock
					cs.ValidBlockParts = cs.ProposalBlockParts
				} else {
					cs.Logger.Debug(
						"valid block we do not know about; set ProposalBlock=nil",
						"proposal", cs.ProposalBlock.Hash(),
						"block_id", blockID.Hash,
					)

					// we're getting the wrong block
					cs.ProposalBlock = nil
				}

				if !cs.ProposalBlockParts.HasHeader(blockID.PartSetHeader) {
					cs.ProposalBlockParts = types.NewPartSetFromHeader(blockID.PartSetHeader)
				}

				cs.evsw.FireEvent(types.EventValidBlockValue, &cs.RoundState)
				if err := cs.eventBus.PublishEventValidBlock(cs.RoundStateEvent()); err != nil {
					return added, err
				}
			}
		}

		// If +2/3 prevotes for *anything* for future round:
		switch {
		case cs.Round < vote.Round && prevotes.HasTwoThirdsAny():
			// Round-skip if there is any 2/3+ of votes ahead of us
			cs.enterNewRound(height, vote.Round)

		case cs.Round == vote.Round && cstypes.RoundStepPrevote <= cs.Step: // current round
			blockID, ok := prevotes.TwoThirdsMajority()
			if ok && (cs.isProposalComplete() || len(blockID.Hash) == 0) {
				cs.enterPrecommit(height, vote.Round)
			} else if prevotes.HasTwoThirdsAny() {
				cs.enterPrevoteWait(height, vote.Round)
			}

		case cs.Proposal != nil && 0 <= cs.Proposal.POLRound && cs.Proposal.POLRound == vote.Round:
			// If the proposal is now complete, enter prevote of cs.Round.
			if cs.isProposalComplete() {
				cs.enterPrevote(height, cs.Round, false)
			}
		}

	case tmproto.PrecommitType:
		precommits := cs.Votes.Precommits(vote.Round)
		cs.Logger.Debug("added vote to precommit",
			"height", vote.Height,
			"round", vote.Round,
			"validator", vote.ValidatorProTxHash.String(),
			"data", precommits.LogString())

		blockID, ok := precommits.TwoThirdsMajority()
		if ok {
			// Executed as TwoThirdsMajority could be from a higher round
			cs.enterNewRound(height, vote.Round)
			cs.enterPrecommit(height, vote.Round)

			if len(blockID.Hash) != 0 {
				cs.enterCommit(height, vote.Round)
				if cs.config.SkipTimeoutCommit && precommits.HasAll() {
					cs.enterNewRound(cs.Height, 0)
				}
			} else {
				cs.enterPrecommitWait(height, vote.Round)
			}
		} else if cs.Round <= vote.Round && precommits.HasTwoThirdsAny() {
			cs.enterNewRound(height, vote.Round)
			cs.enterPrecommitWait(height, vote.Round)
		}

	default:
		panic(fmt.Sprintf("unexpected vote type %v", vote.Type))
	}

	return added, err
}

// CONTRACT: cs.privValidator is not nil.
func (cs *State) signVote(
	msgType tmproto.SignedMsgType,
	hash []byte,
	header types.PartSetHeader,
) (*types.Vote, error) {
	// Flush the WAL. Otherwise, we may not recompute the same vote to sign,
	// and the privValidator will refuse to sign anything.
	if err := cs.wal.FlushAndSync(); err != nil {
		return nil, err
	}

	if cs.privValidatorProTxHash == nil {
		return nil, errProTxHashIsNotSet
	}

	proTxHash := cs.privValidatorProTxHash
	valIdx, _ := cs.Validators.GetByProTxHash(proTxHash)

	// Since the block has already been validated the block.lastAppHash must be the state.AppHash
	vote := &types.Vote{
		ValidatorProTxHash: proTxHash,
		ValidatorIndex:     valIdx,
		Height:             cs.Height,
		Round:              cs.Round,
		Type:               msgType,
		BlockID:            types.BlockID{Hash: hash, PartSetHeader: header},
	}

	stateID := cs.state.StateID()

	protoVote := vote.ToProto()

	// If the signedMessageType is for precommit,
	// use our local precommit Timeout as the max wait time for getting a singed commit. The same goes for prevote.
	var timeout time.Duration

	switch msgType {
	case tmproto.PrecommitType:
		timeout = cs.config.TimeoutPrecommit
	case tmproto.PrevoteType:
		timeout = cs.config.TimeoutPrevote
	default:
		timeout = time.Second
	}

	ctx, cancel := context.WithTimeout(context.TODO(), timeout)
	defer cancel()

	err := cs.privValidator.SignVote(
		ctx, cs.state.ChainID, cs.state.Validators.QuorumType, cs.state.Validators.QuorumHash,
		protoVote, stateID, cs.Logger)
	vote.BlockSignature = protoVote.BlockSignature
	vote.StateSignature = protoVote.StateSignature

	return vote, err
}

// sign the vote and publish on internalMsgQueue
func (cs *State) signAddVote(msgType tmproto.SignedMsgType, hash []byte, header types.PartSetHeader) *types.Vote {
	if cs.privValidator == nil { // the node does not have a key
		return nil
	}

	if cs.privValidatorProTxHash == nil {
		// Vote won't be signed, but it's not critical.
		cs.Logger.Error(fmt.Sprintf("signAddVote: %v", errProTxHashIsNotSet))
		return nil
	}

	// If the node not in the validator set, do nothing.
	if !cs.Validators.HasProTxHash(cs.privValidatorProTxHash) {
		return nil
	}

	// TODO: pass pubKey to signVote
	vote, err := cs.signVote(msgType, hash, header)
	if err == nil {
		cs.sendInternalMessage(msgInfo{&VoteMessage{vote}, ""})
		cs.Logger.Debug("signed and pushed vote", "height", cs.Height, "round", cs.Round, "vote", vote)
		return vote
	}

	cs.Logger.Error("failed signing vote", "height", cs.Height, "round", cs.Round, "vote", vote, "err", err)
	return nil
}

// updatePrivValidatorProTxHash get's the private validator proTxHash and
// memoizes it. This func returns an error if the private validator is not
// responding or responds with an error.
func (cs *State) updatePrivValidatorProTxHash() error {
	if cs.privValidator == nil {
		return nil
	}

	var timeout time.Duration
	if cs.config.TimeoutPrecommit > cs.config.TimeoutPrevote {
		timeout = cs.config.TimeoutPrecommit
	} else {
		timeout = cs.config.TimeoutPrevote
	}

	// no GetPubKey retry beyond the proposal/voting in RetrySignerClient
	if cs.Step >= cstypes.RoundStepPrecommit && cs.privValidatorType == types.RetrySignerClient {
		timeout = 0
	}

	// set context timeout depending on the configuration and the State step,
	// this helps in avoiding blocking of the remote signer connection.
	ctx, cancel := context.WithTimeout(context.TODO(), timeout)
	defer cancel()
	proTxHash, err := cs.privValidator.GetProTxHash(ctx)
	if err != nil {
		return err
	}
	cs.privValidatorProTxHash = proTxHash
	if len(proTxHash.Bytes()) != crypto.ProTxHashSize {
		return fmt.Errorf("proTxHash must be 32 bytes")
	}

	return nil
}

//---------------------------------------------------------

func CompareHRS(h1 int64, r1 int32, s1 cstypes.RoundStepType, h2 int64, r2 int32, s2 cstypes.RoundStepType) int {
	if h1 < h2 {
		return -1
	} else if h1 > h2 {
		return 1
	}
	if r1 < r2 {
		return -1
	} else if r1 > r2 {
		return 1
	}
	if s1 < s2 {
		return -1
	} else if s1 > s2 {
		return 1
	}
	return 0
}

// repairWalFile decodes messages from src (until the decoder errors) and
// writes them to dst.
func repairWalFile(src, dst string) error {
	in, err := os.Open(src)
	if err != nil {
		return err
	}
	defer in.Close()

	out, err := os.Create(dst)
	if err != nil {
		return err
	}
	defer out.Close()

	var (
		dec = NewWALDecoder(in)
		enc = NewWALEncoder(out)
	)

	// best-case repair (until first error is encountered)
	for {
		msg, err := dec.Decode()
		if err != nil {
			break
		}

		err = enc.Encode(msg)
		if err != nil {
			return fmt.Errorf("failed to encode msg: %w", err)
		}
	}

	return nil
}<|MERGE_RESOLUTION|>--- conflicted
+++ resolved
@@ -1873,11 +1873,7 @@
 	)
 
 	// Height mismatch is ignored.
-<<<<<<< HEAD
-	// Not necessarily a bad peer, but not favorable behaviour.
-=======
 	// Not necessarily a bad peer, but not favorable behavior.
->>>>>>> 1dd7819e
 	if commit.Height != stateHeight {
 		cs.Logger.Debug(
 			"commit ignored and not added",
