package consensus

import (
	"context"
	"encoding/json"
	"errors"
	"fmt"
	"os"
	"runtime/debug"
	"time"

	sync "github.com/sasha-s/go-deadlock"

	"github.com/tendermint/tendermint/config"
	cstypes "github.com/tendermint/tendermint/internal/consensus/types"
	"github.com/tendermint/tendermint/internal/eventbus"
	"github.com/tendermint/tendermint/internal/jsontypes"
	"github.com/tendermint/tendermint/internal/libs/autofile"
	sm "github.com/tendermint/tendermint/internal/state"
	tmevents "github.com/tendermint/tendermint/libs/events"
	"github.com/tendermint/tendermint/libs/log"
	tmos "github.com/tendermint/tendermint/libs/os"
	"github.com/tendermint/tendermint/libs/service"
	tmtime "github.com/tendermint/tendermint/libs/time"
	"github.com/tendermint/tendermint/types"
)

// Consensus sentinel errors
var (
	ErrInvalidProposalNotSet     = errors.New("error invalid proposal not set")
	ErrInvalidProposalForCommit  = errors.New("error invalid proposal for commit")
	ErrUnableToVerifyProposal    = errors.New("error unable to verify proposal")
	ErrInvalidProposalSignature  = errors.New("error invalid proposal signature")
	ErrInvalidProposalCoreHeight = errors.New("error invalid proposal core height")
	ErrInvalidProposalPOLRound   = errors.New("error invalid proposal POL round")
	ErrAddingVote                = errors.New("error adding vote")

	ErrPrivValidatorNotSet = errors.New("priv-validator is not set")
)

var msgQueueSize = 1000

// msgs from the reactor which may update the state
type msgInfo struct {
	Msg         Message
	PeerID      types.NodeID
	ReceiveTime time.Time
}

func (msgInfo) TypeTag() string { return "tendermint/wal/MsgInfo" }

func (msgInfo) ValidateBasic() error { return nil }

type msgInfoJSON struct {
	Msg         json.RawMessage `json:"msg"`
	PeerID      types.NodeID    `json:"peer_key"`
	ReceiveTime time.Time       `json:"receive_time"`
}

func (m msgInfo) MarshalJSON() ([]byte, error) {
	msg, err := jsontypes.Marshal(m.Msg)
	if err != nil {
		return nil, err
	}
	return json.Marshal(msgInfoJSON{Msg: msg, PeerID: m.PeerID, ReceiveTime: m.ReceiveTime})
}

func (m *msgInfo) UnmarshalJSON(data []byte) error {
	var msg msgInfoJSON
	if err := json.Unmarshal(data, &msg); err != nil {
		return err
	}
	if err := jsontypes.Unmarshal(msg.Msg, &m.Msg); err != nil {
		return err
	}
	m.PeerID = msg.PeerID
	return nil
}

// internally generated messages which may update the state
type timeoutInfo struct {
	Duration time.Duration         `json:"duration,string"`
	Height   int64                 `json:"height,string"`
	Round    int32                 `json:"round"`
	Step     cstypes.RoundStepType `json:"step"`
}

func (timeoutInfo) TypeTag() string { return "tendermint/wal/TimeoutInfo" }

func (ti *timeoutInfo) String() string {
	return fmt.Sprintf("%v ; %d/%d %v", ti.Duration, ti.Height, ti.Round, ti.Step)
}

// interface to the mempool
type txNotifier interface {
	TxsAvailable() <-chan struct{}
}

// interface to the evidence pool
type evidencePool interface {
	// reports conflicting votes to the evidence pool to be processed into evidence
	ReportConflictingVotes(voteA, voteB *types.Vote)
}

// State handles execution of the consensus algorithm.
// It processes votes and proposals, and upon reaching agreement,
// commits blocks to the chain and executes them against the application.
// The internal state machine receives input from peers, the internal validator, and from a timer.
type State struct {
	service.BaseService
	logger log.Logger

	// config details
	config        *config.ConsensusConfig
	privValidator privValidator

	// store blocks and commits
	blockStore sm.BlockStore

	stateStore        sm.Store
	skipBootstrapping bool

	// create and execute blocks
	blockExec *sm.BlockExecutor

	// notify us if txs are available
	txNotifier txNotifier

	// add evidence to the pool
	// when it's detected
	evpool evidencePool

	appStateStore *AppStateStore

	mtx sync.RWMutex

	// state changes may be triggered by: msgs from peers,
	// msgs from ourself, or by timeouts
	timeoutTicker TimeoutTicker

	// information about about added votes and block parts are written on this channel
	// so statistics can be computed by reactor
	statsMsgQueue chan msgInfo

	// we use eventBus to trigger msg broadcasts in the reactor,
	// and to notify external subscribers, eg. through a websocket
	eventBus *eventbus.EventBus

	// a Write-Ahead Log ensures we can recover from any kind of crash
	// and helps us avoid signing conflicting votes
	wal          WAL
	replayMode   bool // so we don't log signing errors during replay
	doWALCatchup bool // determines if we even try to do the catchup

	// synchronous pubsub between consensus state and reactor.
	// state only emits EventNewRoundStep, EventValidBlock, and EventVote
	evsw tmevents.EventSwitch

	// for reporting metrics
	metrics *Metrics

	// proposer's latest available app protocol version that goes to block header
	proposedAppVersion uint64

	// wait the channel event happening for shutting down the state gracefully
	onStopCh chan *cstypes.RoundState

<<<<<<< HEAD
	msgInfoQueue  *msgInfoQueue
	msgDispatcher *msgInfoDispatcher
	observer      *Observer
	behaviour     *Behaviour
	blockExecutor *blockExecutor
	voteSigner    *VoteSigner
=======
	stopFn func(cs *State) bool
>>>>>>> 00d7c341
}

// StateOption sets an optional parameter on the State.
type StateOption func(*State)

// SkipStateStoreBootstrap is a state option forces the constructor to
// skip state bootstrapping during construction.
func SkipStateStoreBootstrap(sm *State) {
	sm.skipBootstrapping = true
}

func WithStopFunc(stopFn func(cs *State) bool) func(cs *State) {
	return func(cs *State) {
		cs.stopFn = stopFn
	}
}

// NewState returns a new State.
func NewState(
	logger log.Logger,
	cfg *config.ConsensusConfig,
	store sm.Store,
	blockExec *sm.BlockExecutor,
	blockStore sm.BlockStore,
	txNotifier txNotifier,
	evpool evidencePool,
	eventBus *eventbus.EventBus,
	options ...StateOption,
) (*State, error) {
	cs := &State{
		eventBus:      eventBus,
		logger:        logger,
		config:        cfg,
		blockExec:     blockExec,
		blockStore:    blockStore,
		stateStore:    store,
		txNotifier:    txNotifier,
		timeoutTicker: NewTimeoutTicker(logger),
		statsMsgQueue: make(chan msgInfo, msgQueueSize),
		doWALCatchup:  true,
		wal:           nilWAL{},
		evpool:        evpool,
		evsw:          tmevents.NewEventSwitch(),
		metrics:       NopMetrics(),
		onStopCh:      make(chan *cstypes.RoundState),
		appStateStore: &AppStateStore{
			metrics:  NopMetrics(),
			logger:   logger,
			config:   cfg,
			eventBus: eventBus,
		},
		observer:     &Observer{subscribers: make(map[int][]func(data any) error)},
		msgInfoQueue: newMsgInfoQueue(),
	}

	// NOTE: we do not call scheduleRound0 yet, we do that upon Start()
	cs.BaseService = *service.NewBaseService(logger, "State", cs)
	for _, option := range options {
		option(cs)
	}

	wal := &wrapWAL{getter: func() WALWriteFlusher { return cs.wal }}

	cs.voteSigner = &VoteSigner{
		privValidator: cs.privValidator,
		logger:        cs.logger,
		msgInfoQueue:  cs.msgInfoQueue,
		wal:           wal,
		blockExec:     cs.blockExec,
	}
	cs.blockExecutor = &blockExecutor{
		logger:             cs.logger,
		privValidator:      cs.privValidator,
		blockExec:          cs.blockExec,
		proposedAppVersion: cs.proposedAppVersion,
	}
	eventPublisher := &EventPublisher{
		evsw:     cs.evsw,
		eventBus: cs.eventBus,
		logger:   cs.logger,
	}
	executor := &CommandExecutor{
		commands: map[EventType]CommandHandler{
			EnterNewRoundType: &EnterNewRoundCommand{
				logger:         cs.logger,
				config:         cs.config,
				eventPublisher: eventPublisher,
			},
			EnterProposeType: &EnterProposeCommand{
				logger:        cs.logger,
				privValidator: cs.privValidator,
				msgInfoQueue:  cs.msgInfoQueue,
				wal:           cs.wal,
				replayMode:    cs.replayMode,
				metrics:       cs.metrics,
				blockExec:     cs.blockExecutor,
			},
			SetProposalType: &SetProposalCommand{
				logger:  cs.logger,
				metrics: cs.metrics,
			},
			DecideProposalType: &DecideProposalCommand{
				logger:        cs.logger,
				privValidator: cs.privValidator,
				msgInfoQueue:  cs.msgInfoQueue,
				wal:           cs.wal,
				metrics:       cs.metrics,
				blockExec:     cs.blockExecutor,
				replayMode:    cs.replayMode,
			},
			AddProposalBlockPartType: &AddProposalBlockPartCommand{
				logger:         cs.logger,
				metrics:        cs.metrics,
				blockExec:      cs.blockExecutor,
				eventPublisher: eventPublisher,
			},
			DoPrevoteType: &DoPrevoteCommand{
				logger:     cs.logger,
				voteSigner: cs.voteSigner,
				blockExec:  cs.blockExecutor,
				metrics:    cs.metrics,
				replayMode: cs.replayMode,
			},
			TryAddVoteType: &TryAddVoteCommand{
				evpool:         cs.evpool,
				logger:         cs.logger,
				privValidator:  cs.privValidator,
				eventPublisher: eventPublisher,
				blockExec:      cs.blockExec,
				metrics:        cs.metrics,
			},
			EnterCommitType: &EnterCommitCommand{
				logger:         cs.logger,
				eventPublisher: eventPublisher,
				metrics:        cs.metrics,
				evsw:           cs.evsw,
			},
			EnterPrevoteType: &EnterPrevoteCommand{
				logger: cs.logger,
			},
			EnterPrecommitType: &EnterPrecommitCommand{
				logger:         cs.logger,
				eventPublisher: eventPublisher,
				blockExec:      cs.blockExecutor,
				voteSigner:     cs.voteSigner,
			},
			TryAddCommitType: &TryAddCommitCommand{
				logger:         cs.logger,
				validator:      cs.blockExecutor,
				blockExec:      cs.blockExecutor,
				eventPublisher: eventPublisher,
			},
			AddCommitType: &AddCommitCommand{
				eventPublisher: eventPublisher,
			},
			ApplyCommitType: &ApplyCommitCommand{
				logger:     cs.logger,
				blockStore: cs.blockStore,
				blockExec:  cs.blockExecutor,
				wal:        wal,
			},
			TryFinalizeCommitType: &TryFinalizeCommitCommand{
				logger:     cs.logger,
				blockExec:  cs.blockExecutor,
				blockStore: cs.blockStore,
			},
			EnterPrevoteWaitType: &EnterPrevoteWaitCommand{
				logger: cs.logger,
			},
			EnterPrecommitWaitType: &EnterPrecommitWaitCommand{
				logger: cs.logger,
			},
		},
	}
	behaviour := &Behaviour{
		wal:           wal,
		eventBus:      eventBus,
		evsw:          cs.evsw,
		logger:        cs.logger,
		timeoutTicker: cs.timeoutTicker,
		metrics:       cs.metrics,
		commander:     executor,
		nSteps:        0,
	}
	cs.behaviour = behaviour
	cs.msgDispatcher = newMsgInfoDispatcher(behaviour, wal, cs.logger, cs.statsMsgQueue)
	cs.observer.Subscribe(SetProposedAppVersion, func(obj any) error {
		ver := obj.(uint64)
		cs.blockExecutor.proposedAppVersion = ver
		return nil
	})
	cs.observer.Subscribe(SetPrivValidator, func(obj any) error {
		pv := obj.(privValidator)
		cs.voteSigner.privValidator = pv
		cs.blockExecutor.privValidator = pv
		tryAddVoteCmd := executor.commands[TryAddVoteType].(*TryAddVoteCommand)
		tryAddVoteCmd.privValidator = pv
		enterProposeCmd := executor.commands[EnterProposeType].(*EnterProposeCommand)
		enterProposeCmd.privValidator = pv
		decideProposalCmd := executor.commands[DecideProposalType].(*DecideProposalCommand)
		decideProposalCmd.privValidator = pv
		return nil
	})
	cs.observer.Subscribe(SetTimeoutTicker, func(obj any) error {
		tt := obj.(TimeoutTicker)
		cs.behaviour.timeoutTicker = tt
		return nil
	})
	for _, command := range executor.commands {
		sub, ok := command.(Subscriber)
		if ok {
			sub.Subscribe(cs.observer)
		}
	}
	cs.observer.Subscribe(SetMetrics, func(obj any) error {
		cs.behaviour.metrics = obj.(*Metrics)
		return nil
	})
	cs.observer.Subscribe(SetReplayMode, func(obj any) error {
		flag := obj.(bool)
		cs.appStateStore.replayMode = flag
		return nil
	})

	// this is not ideal, but it lets the consensus tests start
	// node-fragments gracefully while letting the nodes
	// themselves avoid this.
	if !cs.skipBootstrapping {
		if err := cs.updateStateFromStore(); err != nil {
			return nil, err
		}
	}
	return cs, nil
}

func (cs *State) SetProposedAppVersion(ver uint64) {
	cs.proposedAppVersion = ver
	_ = cs.observer.Notify(SetProposedAppVersion, ver)
}

func (cs *State) updateStateFromStore() error {
	state, err := cs.stateStore.Load()
	if err != nil {
		return fmt.Errorf("loading state: %w", err)
	}
	if state.IsEmpty() {
		return nil
	}

	appState := cs.GetAppState()
	eq, err := state.Equals(appState.state)
	if err != nil {
		return fmt.Errorf("comparing state: %w", err)
	}
	// if the new state is equivalent to the old state, we should not trigger a state update.
	if eq {
		return nil
	}

	// We have no votes, so reconstruct LastCommit from SeenCommit.
	if state.LastBlockHeight > 0 {
		appState.LastCommit, err = cs.loadLastCommit(state.LastBlockHeight)
		if err != nil {
			panic(fmt.Sprintf("failed to reconstruct last commit; %s", err))
		}
	}

	appState.updateToState(state, nil)
	err = cs.appStateStore.Update(appState)
	if err != nil {
		return err
	}
	cs.behaviour.newStep(appState.RoundState)
	return nil
}

// StateMetrics sets the metrics.
func StateMetrics(metrics *Metrics) StateOption {
	return func(cs *State) { cs.metrics = metrics }
}

// String returns a string.
func (cs *State) String() string {
	// better not to access shared variables
	return "ConsensusState"
}

// GetRoundState returns a shallow copy of the internal consensus state.
func (cs *State) GetRoundState() cstypes.RoundState {
	appState := cs.appStateStore.Get()
	// NOTE: this might be dodgy, as RoundState itself isn't thread
	// safe as it contains a number of pointers and is explicitly
	// not thread safe.
	return appState.RoundState // copy
}

// GetRoundStateJSON returns a json of RoundState.
func (cs *State) GetRoundStateJSON() ([]byte, error) {
	appState := cs.appStateStore.Get()
	return json.Marshal(appState.RoundState)
}

// GetRoundStateSimpleJSON returns a json of RoundStateSimple
func (cs *State) GetRoundStateSimpleJSON() ([]byte, error) {
	appState := cs.appStateStore.Get()
	return json.Marshal(appState.RoundState.RoundStateSimple())
}

// GetValidators returns a copy of the current validators.
func (cs *State) GetValidators() (int64, []*types.Validator) {
	appState := cs.appStateStore.Get()
	return appState.state.LastBlockHeight, appState.state.Validators.Copy().Validators
}

// GetValidatorSet returns a copy of the current validator set.
func (cs *State) GetValidatorSet() (int64, *types.ValidatorSet) {
	appState := cs.appStateStore.Get()
	return appState.state.LastBlockHeight, appState.state.Validators.Copy()
}

// SetPrivValidator sets the private validator account for signing votes. It
// immediately requests pubkey and caches it.
func (cs *State) SetPrivValidator(ctx context.Context, priv types.PrivValidator) {
	cs.mtx.Lock()
	defer cs.mtx.Unlock()
	defer func() {
		_ = cs.observer.Notify(SetPrivValidator, cs.privValidator)
	}()
	if priv == nil {
		cs.privValidator = privValidator{}
		cs.logger.Error("attempting to set private validator to nil")
		return
	}
	cs.privValidator = privValidator{PrivValidator: priv}
	err := cs.privValidator.init(ctx)
	if err != nil {
		cs.logger.Error("failed to initialize private validator", "err", err)
		return
	}
}

// SetTimeoutTicker sets the local timer. It may be useful to overwrite for
// testing.
func (cs *State) SetTimeoutTicker(timeoutTicker TimeoutTicker) {
	cs.mtx.Lock()
	defer cs.mtx.Unlock()
	cs.timeoutTicker = timeoutTicker
	_ = cs.observer.Notify(SetTimeoutTicker, timeoutTicker)
}

// LoadCommit loads the commit for a given height.
func (cs *State) LoadCommit(height int64) *types.Commit {
	if height == cs.blockStore.Height() {
		commit := cs.blockStore.LoadSeenCommit()
		// NOTE: Retrieving the height of the most recent block and retrieving
		// the most recent commit does not currently occur as an atomic
		// operation. We check the height and commit here in case a more recent
		// commit has arrived since retrieving the latest height.
		if commit != nil && commit.Height == height {
			return commit
		}
	}

	return cs.blockStore.LoadBlockCommit(height)
}

// OnStart loads the latest state via the WAL, and starts the timeout and
// receive routines.
func (cs *State) OnStart(ctx context.Context) error {
	if err := cs.updateStateFromStore(); err != nil {
		return err
	}

	// We may set the WAL in testing before calling Start, so only OpenWAL if its
	// still the nilWAL.
	if _, ok := cs.wal.(nilWAL); ok {
		if err := cs.loadWalFile(ctx); err != nil {
			return err
		}
	}

	// we need the timeoutRoutine for replay so
	// we don't block on the tick chan.
	// NOTE: we will get a build up of garbage go routines
	// firing on the tockChan until the receiveRoutine is started
	// to deal with them (by that point, at most one will be valid)
	if err := cs.timeoutTicker.Start(ctx); err != nil {
		return err
	}

	// We may have lost some votes if the process crashed reload from consensus
	// log to catchup.
	if cs.doWALCatchup {
		repairAttempted := false

	LOOP:
		for {
			appState := cs.appStateStore.Get()
			err := cs.catchupReplay(ctx, appState)
			switch {
			case err == nil:
				break LOOP

			case !IsDataCorruptionError(err):
				cs.logger.Error("error on catchup replay; proceeding to start state anyway", "err", err)
				break LOOP

			case repairAttempted:
				return err
			}

			cs.logger.Error("the WAL file is corrupted; attempting repair", "err", err)

			// 1) prep work
			cs.wal.Stop()

			repairAttempted = true

			// 2) backup original WAL file
			corruptedFile := fmt.Sprintf("%s.CORRUPTED", cs.config.WalFile())
			if err := tmos.CopyFile(cs.config.WalFile(), corruptedFile); err != nil {
				return err
			}

			cs.logger.Debug("backed up WAL file", "src", cs.config.WalFile(), "dst", corruptedFile)

			// 3) try to repair (WAL file will be overwritten!)
			if err := repairWalFile(corruptedFile, cs.config.WalFile()); err != nil {
				cs.logger.Error("the WAL repair failed", "err", err)
				return err
			}

			cs.logger.Info("successful WAL repair")

			// reload WAL file
			if err := cs.loadWalFile(ctx); err != nil {
				return err
			}
		}
	}

	// now start the receiveRoutine
	go cs.receiveRoutine(ctx, cs.stopFn)

	// schedule the first round!
	// use GetRoundState so we don't race the receiveRoutine for access
	cs.behaviour.ScheduleRound0(cs.GetRoundState())

	return nil
}

// timeoutRoutine: receive requests for timeouts on tickChan and fire timeouts on tockChan
// receiveRoutine: serializes processing of proposoals, block parts, votes; coordinates state transitions
//
// this is only used in tests.
func (cs *State) startRoutines(ctx context.Context, maxSteps int) {
	err := cs.timeoutTicker.Start(ctx)
	if err != nil {
		cs.logger.Error("failed to start timeout ticker", "err", err)
		return
	}

	go cs.receiveRoutine(ctx, stopStateByMaxStepFunc(maxSteps))
}

// loadWalFile loads WAL data from file. It overwrites cs.wal.
func (cs *State) loadWalFile(ctx context.Context) error {
	wal, err := cs.OpenWAL(ctx, cs.config.WalFile())
	if err != nil {
		cs.logger.Error("failed to load state WAL", "err", err)
		return err
	}

	cs.wal = wal
	return nil
}

func (cs *State) getOnStopCh() chan *cstypes.RoundState {
	cs.mtx.RLock()
	defer cs.mtx.RUnlock()

	return cs.onStopCh
}

// OnStop implements service.Service.
func (cs *State) OnStop() {
	appState := cs.appStateStore.Get()
	// If the node is committing a new block, wait until it is finished!
	if cs.GetRoundState().Step == cstypes.RoundStepApplyCommit {
		select {
		case <-cs.getOnStopCh():
		case <-time.After(appState.state.ConsensusParams.Timeout.Commit):
			cs.logger.Error("OnStop: timeout waiting for commit to finish", "time", appState.state.ConsensusParams.Timeout.Commit)
		}
	}

	if cs.timeoutTicker.IsRunning() {
		cs.timeoutTicker.Stop()
	}
	// WAL is stopped in receiveRoutine.
}

// OpenWAL opens a file to log all consensus messages and timeouts for
// deterministic accountability.
func (cs *State) OpenWAL(ctx context.Context, walFile string) (WAL, error) {
	wal, err := NewWAL(ctx, cs.logger.With("wal", walFile), walFile)
	if err != nil {
		cs.logger.Error("failed to open WAL", "file", walFile, "err", err)
		return nil, err
	}

	if err := wal.Start(ctx); err != nil {
		cs.logger.Error("failed to start WAL", "err", err)
		return nil, err
	}

	return wal, nil
}

//------------------------------------------------------------
// Public interface for passing messages into the consensus state, possibly causing a state transition.
// If peerID == "", the msg is considered internal.
// Messages are added to the appropriate queue (peer or internal).
// If the queue is full, the function may block.
// TODO: should these return anything or let callers just use events?

// SetProposal inputs a proposal.
func (cs *State) SetProposal(ctx context.Context, proposal *types.Proposal, peerID types.NodeID) error {
	return cs.msgInfoQueue.send(ctx, &ProposalMessage{proposal}, peerID)
}

// AddProposalBlockPart inputs a part of the proposal block.
func (cs *State) AddProposalBlockPart(ctx context.Context, height int64, round int32, part *types.Part, peerID types.NodeID) error {
	return cs.msgInfoQueue.send(ctx, &BlockPartMessage{height, round, part}, peerID)
}

// SetProposalAndBlock inputs the proposal and all block parts.
func (cs *State) SetProposalAndBlock(
	ctx context.Context,
	proposal *types.Proposal,
	parts *types.PartSet,
	peerID types.NodeID,
) error {
	if err := cs.SetProposal(ctx, proposal, peerID); err != nil {
		return err
	}

	for i := 0; i < int(parts.Total()); i++ {
		part := parts.GetPart(i)
		if err := cs.AddProposalBlockPart(ctx, proposal.Height, proposal.Round, part, peerID); err != nil {
			return err
		}
	}

	return nil
}

func (cs *State) GetAppState() AppState {
	return cs.appStateStore.Get()
}

// PrivValidator returns safely a PrivValidator
func (cs *State) PrivValidator() types.PrivValidator {
	cs.mtx.RLock()
	defer cs.mtx.RUnlock()
	return cs.privValidator
}

//------------------------------------------------------------
// internal functions for managing the state

func (cs *State) sendMessage(ctx context.Context, msg Message, peerID types.NodeID) error {
	return cs.msgInfoQueue.send(ctx, msg, peerID)
}

func (cs *State) loadLastCommit(lastBlockHeight int64) (*types.Commit, error) {
	commit := cs.blockStore.LoadSeenCommit()
	if commit == nil || commit.Height != lastBlockHeight {
		commit = cs.blockStore.LoadBlockCommit(lastBlockHeight)
	}
	if commit == nil {
		return nil, fmt.Errorf("commit for height %v not found", lastBlockHeight)
	}
	return commit, nil
}

//-----------------------------------------
// the main go routines

// receiveRoutine handles messages which may cause state transitions.
// it's argument (n) is the number of messages to process before exiting - use 0 to run forever
// It keeps the RoundState and is the only thing that updates it.
// Updates (state transitions) happen on timeouts, complete proposals, and 2/3 majorities.
// State must be locked before any internal state is updated.
func (cs *State) receiveRoutine(ctx context.Context, stopFn func(*State) bool) {
	onExit := func(cs *State) {
		// NOTE: the internalMsgQueue may have signed messages from our
		// priv_val that haven't hit the WAL, but its ok because
		// priv_val tracks LastSig

		// close wal now that we're done writing to it
		cs.wal.Stop()
		cs.wal.Wait()
		cs.msgInfoQueue.stop()
	}

	defer func() {
		if r := recover(); r != nil {
			cs.logger.Error("CONSENSUS FAILURE!!!", "err", r, "stack", string(debug.Stack()))

			// Make a best-effort attempt to close the WAL, but otherwise do not
			// attempt to gracefully terminate. Once consensus has irrecoverably
			// failed, any additional progress we permit the node to make may
			// complicate diagnosing and recovering from the failure.
			onExit(cs)

			// There are a couple of cases where the we
			// panic with an error from deeper within the
			// state machine and in these cases, typically
			// during a normal shutdown, we can continue
			// with normal shutdown with safety. These
			// cases are:
			if err, ok := r.(error); ok {
				// TODO(creachadair): In ordinary operation, the WAL autofile should
				// never be closed. This only happens during shutdown and production
				// nodes usually halt by panicking. Many existing tests, however,
				// assume a clean shutdown is possible. Prior to #8111, we were
				// swallowing the panic in receiveRoutine, making that appear to
				// work. Filtering this specific error is slightly risky, but should
				// affect only unit tests. In any case, not re-panicking here only
				// preserves the pre-existing behavior for this one error type.
				if errors.Is(err, autofile.ErrAutoFileClosed) {
					return
				}

				// don't re-panic if the panic is just an
				// error and we're already trying to shut down
				if ctx.Err() != nil {
					return

				}
			}

			// Re-panic to ensure the node terminates.
			//
			panic(r)
		}
	}()

	go cs.msgInfoQueue.readMessages(ctx)

	for {
<<<<<<< HEAD
		if maxSteps > 0 {
			if cs.behaviour.nSteps >= maxSteps {
				cs.logger.Debug("reached max steps; exiting receive routine")
				cs.behaviour.nSteps = 0
				return
			}
=======
		if stopFn != nil && stopFn(cs) {
			return
>>>>>>> 00d7c341
		}

		select {
		case <-cs.txNotifier.TxsAvailable():
			appState := cs.appStateStore.Get()
			cs.handleTxsAvailable(ctx, &appState)
			err := appState.Save()
			if err != nil {
				cs.logger.Error("failed update app-state", "err", err)
			}
		case mi := <-cs.msgInfoQueue.read():
			appState := cs.appStateStore.Get()
			err := cs.msgDispatcher.dispatch(ctx, &appState, mi)
			if err != nil {
				return
			}
			err = appState.Save()
			if err != nil {
				cs.logger.Error("failed update app-state", "err", err)
			}
		case ti := <-cs.timeoutTicker.Chan(): // tockChan:
			if err := cs.wal.Write(ti); err != nil {
				cs.logger.Error("failed writing to WAL", "err", err)
			}
			appState := cs.appStateStore.Get()

			// if the timeout is relevant to the rs
			// go to the next step
			cs.handleTimeout(ctx, ti, &appState)
			err := cs.appStateStore.Update(appState)
			if err != nil {
				cs.logger.Error("failed update app-state", "err", err)
			}
		case <-ctx.Done():
			onExit(cs)
			return

		}
		// TODO should we handle context cancels here?
	}
}

func (cs *State) handleTimeout(
	ctx context.Context,
	ti timeoutInfo,
	appState *AppState,
) {
	cs.logger.Debug("received tock", "timeout", ti.Duration, "height", ti.Height, "round", ti.Round, "step", ti.Step)

	// timeouts must be for current height, round, step
	if ti.Height != appState.Height || ti.Round < appState.Round || (ti.Round == appState.Round && ti.Step < appState.Step) {
		cs.logger.Debug("ignoring tock because we are ahead",
			"height", appState.Height,
			"round", appState.Round,
			"step", appState.Step.String(),
		)
		return
	}

	// the timeout will now cause a state transition
	cs.mtx.Lock()
	defer cs.mtx.Unlock()

	switch ti.Step {
	case cstypes.RoundStepNewHeight:
		// NewRound event fired from enterNewRoundCommand.
		// XXX: should we fire timeout here (for timeout commit)?
		_ = cs.behaviour.EnterNewRound(ctx, appState, EnterNewRoundEvent{Height: ti.Height})
	case cstypes.RoundStepNewRound:
		_ = cs.behaviour.EnterPropose(ctx, appState, EnterProposeEvent{Height: ti.Height})
	case cstypes.RoundStepPropose:
		if err := cs.eventBus.PublishEventTimeoutPropose(appState.RoundStateEvent()); err != nil {
			cs.logger.Error("failed publishing timeout propose", "err", err)
		}
		_ = cs.behaviour.EnterPrevote(ctx, appState, EnterPrevoteEvent{Height: ti.Height, Round: ti.Round})
	case cstypes.RoundStepPrevoteWait:
		if err := cs.eventBus.PublishEventTimeoutWait(appState.RoundStateEvent()); err != nil {
			cs.logger.Error("failed publishing timeout wait", "err", err)
		}
		_ = cs.behaviour.EnterPrecommit(ctx, appState, EnterPrecommitEvent{Height: ti.Height, Round: ti.Round})
	case cstypes.RoundStepPrecommitWait:
		if err := cs.eventBus.PublishEventTimeoutWait(appState.RoundStateEvent()); err != nil {
			cs.logger.Error("failed publishing timeout wait", "err", err)
		}
		_ = cs.behaviour.EnterPrecommit(ctx, appState, EnterPrecommitEvent{Height: ti.Height, Round: ti.Round})
		_ = cs.behaviour.EnterNewRound(ctx, appState, EnterNewRoundEvent{Height: ti.Height, Round: ti.Round + 1})
	default:
		panic(fmt.Sprintf("invalid timeout step: %v", ti.Step))
	}
}

func (cs *State) handleTxsAvailable(ctx context.Context, appState *AppState) {
	// We only need to do this for round 0.
	if appState.Round != 0 {
		return
	}

	switch appState.Step {
	case cstypes.RoundStepNewHeight: // timeoutCommit phase
		if appState.state.InitialHeight == appState.Height {
			// enterPropose will be called by enterNewRoundCommand
			return
		}

		// +1ms to ensure RoundStepNewRound timeout always happens after RoundStepNewHeight
		timeoutCommit := appState.StartTime.Sub(tmtime.Now()) + 1*time.Millisecond
		cs.behaviour.ScheduleTimeout(timeoutCommit, appState.Height, 0, cstypes.RoundStepNewRound)

	case cstypes.RoundStepNewRound: // after timeoutCommit
		_ = cs.behaviour.EnterPropose(ctx, appState, EnterProposeEvent{Height: appState.Height})
	}
}

//-----------------------------------------------------------------------------
// State functions
// Used internally by handleTimeout and handleMsg to make state transitions

// CreateProposalBlock safely creates a proposal block.
// Only used in tests.
func (cs *State) CreateProposalBlock(ctx context.Context) (*types.Block, error) {
	appState := cs.GetAppState()
	return cs.blockExecutor.create(ctx, &appState, appState.Round)
}

// PublishCommitEvent ...
func (cs *State) PublishCommitEvent(commit *types.Commit) error {
	cs.logger.Debug("publish commit event", "commit", commit)
	if err := cs.eventBus.PublishEventCommit(types.EventDataCommit{Commit: commit}); err != nil {
		return err
	}
	cs.evsw.FireEvent(types.EventCommitValue, commit)
	return nil
}

//-----------------------------------------------------------------------------

func CompareHRS(h1 int64, r1 int32, s1 cstypes.RoundStepType, h2 int64, r2 int32, s2 cstypes.RoundStepType) int {
	if h1 < h2 {
		return -1
	} else if h1 > h2 {
		return 1
	}
	if r1 < r2 {
		return -1
	} else if r1 > r2 {
		return 1
	}
	if s1 < s2 {
		return -1
	} else if s1 > s2 {
		return 1
	}
	return 0
}

// repairWalFile decodes messages from src (until the decoder errors) and
// writes them to dst.
func repairWalFile(src, dst string) error {
	in, err := os.Open(src)
	if err != nil {
		return err
	}
	defer in.Close()

	out, err := os.Create(dst)
	if err != nil {
		return err
	}
	defer out.Close()

	var (
		dec = NewWALDecoder(in)
		enc = NewWALEncoder(out)
	)

	// best-case repair (until first error is encountered)
	for {
		msg, err := dec.Decode()
		if err != nil {
			break
		}

		err = enc.Encode(msg)
		if err != nil {
			return fmt.Errorf("failed to encode msg: %w", err)
		}
	}

	return nil
}

// proposerWaitTime determines how long the proposer should wait to propose its next block.
// If the result is zero, a block can be proposed immediately.
//
// Block times must be monotonically increasing, so if the block time of the previous
// block is larger than the proposer's current time, then the proposer will sleep
// until its local clock exceeds the previous block time.
func proposerWaitTime(t time.Time, bt time.Time) time.Duration {
	if bt.After(t) {
		return bt.Sub(t)
	}
	return 0
}

type privValidator struct {
	types.PrivValidator
	ProTxHash types.ProTxHash
}

func (pv *privValidator) IsProTxHashEqual(proTxHash types.ProTxHash) bool {
	return pv.ProTxHash.Equal(proTxHash)
}

func (pv *privValidator) IsZero() bool {
	return pv.PrivValidator == nil
}

func (pv *privValidator) init(ctx context.Context) error {
	var err error
	pv.ProTxHash, err = pv.GetProTxHash(ctx)
	return err
}

func stopStateByMaxStepFunc(maxSteps int) func(cs *State) bool {
	return func(cs *State) bool {
		if maxSteps > 0 && cs.nSteps >= maxSteps {
			cs.logger.Debug("reached max steps; exiting receive routine")
			cs.nSteps = 0
			return true
		}
		return false
	}
}<|MERGE_RESOLUTION|>--- conflicted
+++ resolved
@@ -165,16 +165,14 @@
 	// wait the channel event happening for shutting down the state gracefully
 	onStopCh chan *cstypes.RoundState
 
-<<<<<<< HEAD
 	msgInfoQueue  *msgInfoQueue
 	msgDispatcher *msgInfoDispatcher
 	observer      *Observer
 	behaviour     *Behaviour
 	blockExecutor *blockExecutor
 	voteSigner    *VoteSigner
-=======
+
 	stopFn func(cs *State) bool
->>>>>>> 00d7c341
 }
 
 // StateOption sets an optional parameter on the State.
@@ -827,17 +825,8 @@
 	go cs.msgInfoQueue.readMessages(ctx)
 
 	for {
-<<<<<<< HEAD
-		if maxSteps > 0 {
-			if cs.behaviour.nSteps >= maxSteps {
-				cs.logger.Debug("reached max steps; exiting receive routine")
-				cs.behaviour.nSteps = 0
-				return
-			}
-=======
 		if stopFn != nil && stopFn(cs) {
 			return
->>>>>>> 00d7c341
 		}
 
 		select {
