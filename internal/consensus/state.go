--- conflicted
+++ resolved
@@ -404,7 +404,6 @@
 	}
 }
 
-<<<<<<< HEAD
 // SetTimeoutTicker sets the local timer. It may be useful to overwrite for
 // testing.
 func (cs *State) SetTimeoutTicker(timeoutTicker TimeoutTicker) {
@@ -412,22 +411,6 @@
 	defer cs.mtx.Unlock()
 	cs.timeoutTicker = timeoutTicker
 	_ = cs.observer.Notify(SetTimeoutTicker, timeoutTicker)
-=======
-// LoadCommit loads the commit for a given height.
-func (cs *State) LoadCommit(height int64) *types.Commit {
-	if height == cs.blockStore.Height() {
-		commit := cs.blockStore.LoadSeenCommit()
-		// NOTE: Retrieving the height of the most recent block and retrieving
-		// the most recent commit does not currently occur as an atomic
-		// operation. We check the height and commit here in case a more recent
-		// commit has arrived since retrieving the latest height.
-		if commit != nil && commit.Height == height {
-			return commit
-		}
-	}
-
-	return cs.blockStore.LoadBlockCommit(height)
->>>>>>> 8e592e2c
 }
 
 // OnStart loads the latest state via the WAL, and starts the timeout and
