package consensus

import (
	"bytes"
	"context"
	"encoding/json"
	"errors"
	"fmt"
	"io/ioutil"
	"os"
	"runtime/debug"
	"sync"
	"time"

	"github.com/gogo/protobuf/proto"

	"github.com/tendermint/tendermint/config"
	"github.com/tendermint/tendermint/crypto"
	cstypes "github.com/tendermint/tendermint/internal/consensus/types"
	"github.com/tendermint/tendermint/internal/eventbus"
	"github.com/tendermint/tendermint/internal/jsontypes"
	"github.com/tendermint/tendermint/internal/libs/autofile"
	tmstrings "github.com/tendermint/tendermint/internal/libs/strings"
	sm "github.com/tendermint/tendermint/internal/state"
	tmbytes "github.com/tendermint/tendermint/libs/bytes"
	tmevents "github.com/tendermint/tendermint/libs/events"
	"github.com/tendermint/tendermint/libs/log"
	tmmath "github.com/tendermint/tendermint/libs/math"
	tmos "github.com/tendermint/tendermint/libs/os"
	"github.com/tendermint/tendermint/libs/service"
	tmtime "github.com/tendermint/tendermint/libs/time"
	"github.com/tendermint/tendermint/privval"
	tmgrpc "github.com/tendermint/tendermint/privval/grpc"
	tmproto "github.com/tendermint/tendermint/proto/tendermint/types"
	"github.com/tendermint/tendermint/types"
)

// Consensus sentinel errors
var (
	ErrInvalidProposalNotSet      = errors.New("error invalid proposal not set")
	ErrInvalidProposalForCommit   = errors.New("error invalid proposal for commit")
	ErrUnableToVerifyProposal     = errors.New("error unable to verify proposal")
	ErrInvalidProposalSignature   = errors.New("error invalid proposal signature")
	ErrInvalidProposalCoreHeight  = errors.New("error invalid proposal core height")
	ErrInvalidProposalPOLRound    = errors.New("error invalid proposal POL round")
	ErrAddingVote                 = errors.New("error adding vote")
	ErrSignatureFoundInPastBlocks = errors.New("found signature from the same key")

	errProTxHashIsNotSet = errors.New("protxhash is not set. Look for \"Can't get private validator protxhash\" errors")
)

var msgQueueSize = 1000

// msgs from the reactor which may update the state
type msgInfo struct {
	Msg         Message
	PeerID      types.NodeID
	ReceiveTime time.Time
}

func (msgInfo) TypeTag() string { return "tendermint/wal/MsgInfo" }

type msgInfoJSON struct {
	Msg         json.RawMessage `json:"msg"`
	PeerID      types.NodeID    `json:"peer_key"`
	ReceiveTime time.Time       `json:"receive_time"`
}

func (m msgInfo) MarshalJSON() ([]byte, error) {
	msg, err := jsontypes.Marshal(m.Msg)
	if err != nil {
		return nil, err
	}
	return json.Marshal(msgInfoJSON{Msg: msg, PeerID: m.PeerID, ReceiveTime: m.ReceiveTime})
}

func (m *msgInfo) UnmarshalJSON(data []byte) error {
	var msg msgInfoJSON
	if err := json.Unmarshal(data, &msg); err != nil {
		return err
	}
	if err := jsontypes.Unmarshal(msg.Msg, &m.Msg); err != nil {
		return err
	}
	m.PeerID = msg.PeerID
	return nil
}

// internally generated messages which may update the state
type timeoutInfo struct {
	Duration time.Duration         `json:"duration,string"`
	Height   int64                 `json:"height,string"`
	Round    int32                 `json:"round"`
	Step     cstypes.RoundStepType `json:"step"`
}

func (timeoutInfo) TypeTag() string { return "tendermint/wal/TimeoutInfo" }

func (ti *timeoutInfo) String() string {
	return fmt.Sprintf("%v ; %d/%d %v", ti.Duration, ti.Height, ti.Round, ti.Step)
}

// interface to the mempool
type txNotifier interface {
	TxsAvailable() <-chan struct{}
}

// interface to the evidence pool
type evidencePool interface {
	// reports conflicting votes to the evidence pool to be processed into evidence
	ReportConflictingVotes(voteA, voteB *types.Vote)
}

// State handles execution of the consensus algorithm.
// It processes votes and proposals, and upon reaching agreement,
// commits blocks to the chain and executes them against the application.
// The internal state machine receives input from peers, the internal validator, and from a timer.
type State struct {
	service.BaseService
	logger log.Logger

	// config details
	config            *config.ConsensusConfig
	privValidator     types.PrivValidator // for signing votes
	privValidatorType types.PrivValidatorType

	// store blocks and commits
	blockStore sm.BlockStore

	stateStore        sm.Store
	skipBootstrapping bool

	// create and execute blocks
	blockExec *sm.BlockExecutor

	// notify us if txs are available
	txNotifier txNotifier

	// add evidence to the pool
	// when it's detected
	evpool evidencePool

	// internal state
	mtx sync.RWMutex
	cstypes.RoundState
	state sm.State // State until height-1.

	// privValidator proTxHash, memoized for the duration of one block
	// to avoid extra requests to HSM
	privValidatorProTxHash crypto.ProTxHash

	// state changes may be triggered by: msgs from peers,
	// msgs from ourself, or by timeouts
	peerMsgQueue     chan msgInfo
	internalMsgQueue chan msgInfo
	timeoutTicker    TimeoutTicker

	// information about about added votes and block parts are written on this channel
	// so statistics can be computed by reactor
	statsMsgQueue chan msgInfo

	// we use eventBus to trigger msg broadcasts in the reactor,
	// and to notify external subscribers, eg. through a websocket
	eventBus *eventbus.EventBus

	// a Write-Ahead Log ensures we can recover from any kind of crash
	// and helps us avoid signing conflicting votes
	wal          WAL
	replayMode   bool // so we don't log signing errors during replay
	doWALCatchup bool // determines if we even try to do the catchup

	// for tests where we want to limit the number of transitions the state makes
	nSteps int

	// some functions can be overwritten for testing
	decideProposal func(ctx context.Context, height int64, round int32)
	doPrevote      func(ctx context.Context, height int64, round int32, allowOldBlocks bool)
	setProposal    func(proposal *types.Proposal, t time.Time) error

	// synchronous pubsub between consensus state and reactor.
	// state only emits EventNewRoundStep, EventValidBlock, and EventVote
	evsw tmevents.EventSwitch

	// for reporting metrics
	metrics *Metrics

	// proposer's latest available app protocol version that goes to block header
	proposedAppVersion uint64

	// wait the channel event happening for shutting down the state gracefully
	onStopCh chan *cstypes.RoundState
}

// StateOption sets an optional parameter on the State.
type StateOption func(*State)

// SkipStateStoreBootstrap is a state option forces the constructor to
// skip state bootstrapping during construction.
func SkipStateStoreBootstrap(sm *State) {
	sm.skipBootstrapping = true
}

// NewState returns a new State.
func NewState(
	logger log.Logger,
	cfg *config.ConsensusConfig,
	store sm.Store,
	blockExec *sm.BlockExecutor,
	blockStore sm.BlockStore,
	txNotifier txNotifier,
	evpool evidencePool,
	eventBus *eventbus.EventBus,
	options ...StateOption,
) (*State, error) {
	cs := &State{
		eventBus:         eventBus,
		logger:           logger,
		config:           cfg,
		blockExec:        blockExec,
		blockStore:       blockStore,
		stateStore:       store,
		txNotifier:       txNotifier,
		peerMsgQueue:     make(chan msgInfo, msgQueueSize),
		internalMsgQueue: make(chan msgInfo, msgQueueSize),
		timeoutTicker:    NewTimeoutTicker(logger),
		statsMsgQueue:    make(chan msgInfo, msgQueueSize),
		doWALCatchup:     true,
		wal:              nilWAL{},
		evpool:           evpool,
		evsw:             tmevents.NewEventSwitch(),
		metrics:          NopMetrics(),
		onStopCh:         make(chan *cstypes.RoundState),
	}

	// set function defaults (may be overwritten before calling Start)
	cs.decideProposal = cs.defaultDecideProposal
	cs.doPrevote = cs.defaultDoPrevote
	cs.setProposal = cs.defaultSetProposal

	// NOTE: we do not call scheduleRound0 yet, we do that upon Start()
	cs.BaseService = *service.NewBaseService(logger, "State", cs)
	for _, option := range options {
		option(cs)
	}

	// this is not ideal, but it lets the consensus tests start
	// node-fragments gracefully while letting the nodes
	// themselves avoid this.
	if !cs.skipBootstrapping {
		if err := cs.updateStateFromStore(); err != nil {
			return nil, err
		}
	}

	return cs, nil
}

func (cs *State) SetProposedAppVersion(ver uint64) {
	cs.proposedAppVersion = ver
}

func (cs *State) updateStateFromStore() error {
	state, err := cs.stateStore.Load()
	if err != nil {
		return fmt.Errorf("loading state: %w", err)
	}
	if state.IsEmpty() {
		return nil
	}

<<<<<<< HEAD
	// We have no votes, so reconstruct LastPrecommits from SeenCommit.
=======
	eq, err := state.Equals(cs.state)
	if err != nil {
		return fmt.Errorf("comparing state: %w", err)
	}
	// if the new state is equivalent to the old state, we should not trigger a state update.
	if eq {
		return nil
	}

	// We have no votes, so reconstruct LastCommit from SeenCommit.
>>>>>>> d433ebe6
	if state.LastBlockHeight > 0 {
		cs.reconstructLastCommit(state)
	}

	cs.updateToState(state, nil)

	return nil
}

// StateMetrics sets the metrics.
func StateMetrics(metrics *Metrics) StateOption {
	return func(cs *State) { cs.metrics = metrics }
}

// String returns a string.
func (cs *State) String() string {
	// better not to access shared variables
	return "ConsensusState"
}

// GetState returns a copy of the chain state.
func (cs *State) GetState() sm.State {
	cs.mtx.RLock()
	defer cs.mtx.RUnlock()
	return cs.state.Copy()
}

// GetLastHeight returns the last height committed.
// If there were no blocks, returns 0.
func (cs *State) GetLastHeight() int64 {
	cs.mtx.RLock()
	defer cs.mtx.RUnlock()
	return cs.RoundState.Height - 1
}

// GetRoundState returns a shallow copy of the internal consensus state.
func (cs *State) GetRoundState() *cstypes.RoundState {
	cs.mtx.RLock()
	defer cs.mtx.RUnlock()

	// NOTE: this might be dodgy, as RoundState itself isn't thread
	// safe as it contains a number of pointers and is explicitly
	// not thread safe.
	rs := cs.RoundState // copy
	return &rs
}

// GetRoundStateJSON returns a json of RoundState.
func (cs *State) GetRoundStateJSON() ([]byte, error) {
	cs.mtx.RLock()
	defer cs.mtx.RUnlock()
	return json.Marshal(cs.RoundState)
}

// GetRoundStateSimpleJSON returns a json of RoundStateSimple
func (cs *State) GetRoundStateSimpleJSON() ([]byte, error) {
	cs.mtx.RLock()
	defer cs.mtx.RUnlock()
	return json.Marshal(cs.RoundState.RoundStateSimple())
}

// GetValidators returns a copy of the current validators.
func (cs *State) GetValidators() (int64, []*types.Validator) {
	cs.mtx.RLock()
	defer cs.mtx.RUnlock()
	return cs.state.LastBlockHeight, cs.state.Validators.Copy().Validators
}

// GetValidators returns a copy of the current validator set.
func (cs *State) GetValidatorSet() (int64, *types.ValidatorSet) {
	cs.mtx.RLock()
	defer cs.mtx.RUnlock()
	return cs.state.LastBlockHeight, cs.state.Validators.Copy()
}

// SetPrivValidator sets the private validator account for signing votes. It
// immediately requests pubkey and caches it.
func (cs *State) SetPrivValidator(ctx context.Context, priv types.PrivValidator) {
	cs.mtx.Lock()
	defer cs.mtx.Unlock()

	if priv == nil {
		cs.logger.Error("attempting to set private validator to nil")
	}

	cs.privValidator = priv

	if priv != nil {
		switch t := priv.(type) {
		case *privval.RetrySignerClient:
			cs.privValidatorType = types.RetrySignerClient
		case *privval.FilePV:
			cs.privValidatorType = types.FileSignerClient
		case *privval.SignerClient:
			cs.privValidatorType = types.SignerSocketClient
		case *tmgrpc.SignerClient:
			cs.privValidatorType = types.SignerGRPCClient
		case *types.MockPV:
			cs.privValidatorType = types.MockSignerClient
		case *types.ErroringMockPV:
			cs.privValidatorType = types.ErrorMockSignerClient
		case *privval.DashCoreSignerClient:
			cs.privValidatorType = types.DashCoreRPCClient
		default:
			cs.logger.Error("unsupported priv validator type", "err",
				fmt.Errorf("error privValidatorType %s", t))
		}
	}

	if err := cs.updatePrivValidatorProTxHash(ctx); err != nil {
		cs.logger.Error("failed to get private validator protxhash", "err", err)
	}
}

// SetTimeoutTicker sets the local timer. It may be useful to overwrite for
// testing.
func (cs *State) SetTimeoutTicker(timeoutTicker TimeoutTicker) {
	cs.mtx.Lock()
	cs.timeoutTicker = timeoutTicker
	cs.mtx.Unlock()
}

// LoadCommit loads the commit for a given height.
func (cs *State) LoadCommit(height int64) *types.Commit {
	cs.mtx.RLock()
	defer cs.mtx.RUnlock()

	if height == cs.blockStore.Height() {
		commit := cs.blockStore.LoadSeenCommit()
		// NOTE: Retrieving the height of the most recent block and retrieving
		// the most recent commit does not currently occur as an atomic
		// operation. We check the height and commit here in case a more recent
		// commit has arrived since retrieving the latest height.
		if commit != nil && commit.Height == height {
			return commit
		}
	}

	return cs.blockStore.LoadBlockCommit(height)
}

// OnStart loads the latest state via the WAL, and starts the timeout and
// receive routines.
func (cs *State) OnStart(ctx context.Context) error {
	if err := cs.updateStateFromStore(); err != nil {
		return err
	}

	// We may set the WAL in testing before calling Start, so only OpenWAL if its
	// still the nilWAL.
	if _, ok := cs.wal.(nilWAL); ok {
		if err := cs.loadWalFile(ctx); err != nil {
			return err
		}
	}

	// we need the timeoutRoutine for replay so
	// we don't block on the tick chan.
	// NOTE: we will get a build up of garbage go routines
	// firing on the tockChan until the receiveRoutine is started
	// to deal with them (by that point, at most one will be valid)
	if err := cs.timeoutTicker.Start(ctx); err != nil {
		return err
	}

	// We may have lost some votes if the process crashed reload from consensus
	// log to catchup.
	if cs.doWALCatchup {
		repairAttempted := false

	LOOP:
		for {
			err := cs.catchupReplay(ctx, cs.Height)
			switch {
			case err == nil:
				break LOOP

			case !IsDataCorruptionError(err):
				cs.logger.Error("error on catchup replay; proceeding to start state anyway", "err", err)
				break LOOP

			case repairAttempted:
				return err
			}

			cs.logger.Error("the WAL file is corrupted; attempting repair", "err", err)

			// 1) prep work
			cs.wal.Stop()

			repairAttempted = true

			// 2) backup original WAL file
			corruptedFile := fmt.Sprintf("%s.CORRUPTED", cs.config.WalFile())
			if err := tmos.CopyFile(cs.config.WalFile(), corruptedFile); err != nil {
				return err
			}

			cs.logger.Debug("backed up WAL file", "src", cs.config.WalFile(), "dst", corruptedFile)

			// 3) try to repair (WAL file will be overwritten!)
			if err := repairWalFile(corruptedFile, cs.config.WalFile()); err != nil {
				cs.logger.Error("the WAL repair failed", "err", err)
				return err
			}

			cs.logger.Info("successful WAL repair")

			// reload WAL file
			if err := cs.loadWalFile(ctx); err != nil {
				return err
			}
		}
	}

	// now start the receiveRoutine
	go cs.receiveRoutine(ctx, 0)

	// schedule the first round!
	// use GetRoundState so we don't race the receiveRoutine for access
	cs.scheduleRound0(cs.GetRoundState())

	return nil
}

// timeoutRoutine: receive requests for timeouts on tickChan and fire timeouts on tockChan
// receiveRoutine: serializes processing of proposoals, block parts, votes; coordinates state transitions
//
// this is only used in tests.
func (cs *State) startRoutines(ctx context.Context, maxSteps int) {
	err := cs.timeoutTicker.Start(ctx)
	if err != nil {
		cs.logger.Error("failed to start timeout ticker", "err", err)
		return
	}

	go cs.receiveRoutine(ctx, maxSteps)
}

// loadWalFile loads WAL data from file. It overwrites cs.wal.
func (cs *State) loadWalFile(ctx context.Context) error {
	wal, err := cs.OpenWAL(ctx, cs.config.WalFile())
	if err != nil {
		cs.logger.Error("failed to load state WAL", "err", err)
		return err
	}

	cs.wal = wal
	return nil
}

func (cs *State) getOnStopCh() chan *cstypes.RoundState {
	cs.mtx.RLock()
	defer cs.mtx.RUnlock()

	return cs.onStopCh
}

// OnStop implements service.Service.
func (cs *State) OnStop() {
	// If the node is committing a new block, wait until it is finished!
	if cs.GetRoundState().Step == cstypes.RoundStepApplyCommit {
		select {
		case <-cs.getOnStopCh():
		case <-time.After(cs.state.ConsensusParams.Timeout.Commit):
			cs.logger.Error("OnStop: timeout waiting for commit to finish", "time", cs.state.ConsensusParams.Timeout.Commit)
		}
	}

	if cs.timeoutTicker.IsRunning() {
		cs.timeoutTicker.Stop()
	}
	// WAL is stopped in receiveRoutine.
}

// OpenWAL opens a file to log all consensus messages and timeouts for
// deterministic accountability.
func (cs *State) OpenWAL(ctx context.Context, walFile string) (WAL, error) {
	wal, err := NewWAL(ctx, cs.logger.With("wal", walFile), walFile)
	if err != nil {
		cs.logger.Error("failed to open WAL", "file", walFile, "err", err)
		return nil, err
	}

	if err := wal.Start(ctx); err != nil {
		cs.logger.Error("failed to start WAL", "err", err)
		return nil, err
	}

	return wal, nil
}

//------------------------------------------------------------
// Public interface for passing messages into the consensus state, possibly causing a state transition.
// If peerID == "", the msg is considered internal.
// Messages are added to the appropriate queue (peer or internal).
// If the queue is full, the function may block.
// TODO: should these return anything or let callers just use events?

// AddVote inputs a vote.
func (cs *State) AddVote(ctx context.Context, vote *types.Vote, peerID types.NodeID) error {
	if peerID == "" {
		select {
		case <-ctx.Done():
			return ctx.Err()
		case cs.internalMsgQueue <- msgInfo{&VoteMessage{vote}, "", tmtime.Now()}:
			return nil
		}
	} else {
		select {
		case <-ctx.Done():
			return ctx.Err()
		case cs.peerMsgQueue <- msgInfo{&VoteMessage{vote}, peerID, tmtime.Now()}:
			return nil
		}
	}

	// TODO: wait for event?!
}

// SetProposal inputs a proposal.
func (cs *State) SetProposal(ctx context.Context, proposal *types.Proposal, peerID types.NodeID) error {

	if peerID == "" {
		select {
		case <-ctx.Done():
			return ctx.Err()
		case cs.internalMsgQueue <- msgInfo{&ProposalMessage{proposal}, "", tmtime.Now()}:
			return nil
		}
	} else {
		select {
		case <-ctx.Done():
			return ctx.Err()
		case cs.peerMsgQueue <- msgInfo{&ProposalMessage{proposal}, peerID, tmtime.Now()}:
			return nil
		}
	}

	// TODO: wait for event?!
}

// AddProposalBlockPart inputs a part of the proposal block.
func (cs *State) AddProposalBlockPart(ctx context.Context, height int64, round int32, part *types.Part, peerID types.NodeID) error {
	if peerID == "" {
		select {
		case <-ctx.Done():
			return ctx.Err()
		case cs.internalMsgQueue <- msgInfo{&BlockPartMessage{height, round, part}, "", tmtime.Now()}:
			return nil
		}
	} else {
		select {
		case <-ctx.Done():
			return ctx.Err()
		case cs.peerMsgQueue <- msgInfo{&BlockPartMessage{height, round, part}, peerID, tmtime.Now()}:
			return nil
		}
	}

	// TODO: wait for event?!
}

// SetProposalAndBlock inputs the proposal and all block parts.
func (cs *State) SetProposalAndBlock(
	ctx context.Context,
	proposal *types.Proposal,
	block *types.Block,
	parts *types.PartSet,
	peerID types.NodeID,
) error {

	if err := cs.SetProposal(ctx, proposal, peerID); err != nil {
		return err
	}

	for i := 0; i < int(parts.Total()); i++ {
		part := parts.GetPart(i)
		if err := cs.AddProposalBlockPart(ctx, proposal.Height, proposal.Round, part, peerID); err != nil {
			return err
		}
	}

	return nil
}

// InitialHeight returns an initial height
func (cs *State) InitialHeight() int64 {
	cs.mtx.RLock()
	defer cs.mtx.RUnlock()
	return cs.state.InitialHeight
}

// CurrentHeight returns a current/last height
func (cs *State) CurrentHeight() int64 {
	cs.mtx.RLock()
	defer cs.mtx.RUnlock()
	return cs.Height
}

// HeightVoteSet returns a height-vote-set manager
func (cs *State) HeightVoteSet() *cstypes.HeightVoteSet {
	cs.mtx.RLock()
	defer cs.mtx.RUnlock()
	return cs.Votes
}

// PrivValidator returns safely a PrivValidator
func (cs *State) PrivValidator() types.PrivValidator {
	cs.mtx.RLock()
	defer cs.mtx.RUnlock()
	return cs.privValidator
}

//------------------------------------------------------------
// internal functions for managing the state

func (cs *State) updateHeight(height int64) {
	cs.metrics.Height.Set(float64(height))
	cs.Height = height
}

func (cs *State) updateRoundStep(round int32, step cstypes.RoundStepType) {
	if !cs.replayMode {
		if round != cs.Round || round == 0 && step == cstypes.RoundStepNewRound {
			cs.metrics.MarkRound(cs.Round, cs.StartTime)
		}
		if cs.Step != step {
			cs.metrics.MarkStep(cs.Step)
		}
	}
	cs.Round = round
	cs.Step = step
}

// enterNewRound(height, 0) at cs.StartTime.
func (cs *State) scheduleRound0(rs *cstypes.RoundState) {
	// cs.logger.Info("scheduleRound0", "now", tmtime.Now(), "startTime", cs.StartTime)
	sleepDuration := rs.StartTime.Sub(tmtime.Now())
	cs.scheduleTimeout(sleepDuration, rs.Height, 0, cstypes.RoundStepNewHeight)
}

// Attempt to schedule a timeout (by sending timeoutInfo on the tickChan)
func (cs *State) scheduleTimeout(duration time.Duration, height int64, round int32, step cstypes.RoundStepType) {
	cs.timeoutTicker.ScheduleTimeout(timeoutInfo{duration, height, round, step})
}

// send a msg into the receiveRoutine regarding our own proposal, block part, or vote
func (cs *State) sendInternalMessage(ctx context.Context, mi msgInfo) {
	select {
	case <-ctx.Done():
	case cs.internalMsgQueue <- mi:
	default:
		// NOTE: using the go-routine means our votes can
		// be processed out of order.
		// TODO: use CList here for strict determinism and
		// attempt push to internalMsgQueue in receiveRoutine
		cs.logger.Debug("internal msg queue is full; using a go-routine")
		go func() {
			select {
			case <-ctx.Done():
			case cs.internalMsgQueue <- mi:
			}
		}()
	}
}

// Reconstruct the LastCommit from either SeenCommit or the ExtendedCommit. SeenCommit
// and ExtendedCommit are saved along with the block. If VoteExtensions are required
// the method will panic on an absent ExtendedCommit or an ExtendedCommit without
// extension data.
func (cs *State) reconstructLastCommit(state sm.State) {
<<<<<<< HEAD
	seenCommit := cs.blockStore.LoadSeenCommit()
	if seenCommit == nil || seenCommit.Height != state.LastBlockHeight {
		seenCommit = cs.blockStore.LoadBlockCommit(state.LastBlockHeight)
	}

	if seenCommit == nil {
		panic(fmt.Sprintf(
			"failed to reconstruct last commit; seen commit for height %v not found",
			state.LastBlockHeight,
		))
	}

	cs.LastCommit = seenCommit
=======
	extensionsEnabled := cs.state.ConsensusParams.ABCI.VoteExtensionsEnabled(state.LastBlockHeight)
	if !extensionsEnabled {
		votes, err := cs.votesFromSeenCommit(state)
		if err != nil {
			panic(fmt.Sprintf("failed to reconstruct last commit; %s", err))
		}
		cs.LastCommit = votes
		return
	}

	votes, err := cs.votesFromExtendedCommit(state)
	if err != nil {
		panic(fmt.Sprintf("failed to reconstruct last extended commit; %s", err))
	}
	cs.LastCommit = votes
}

func (cs *State) votesFromExtendedCommit(state sm.State) (*types.VoteSet, error) {
	ec := cs.blockStore.LoadBlockExtendedCommit(state.LastBlockHeight)
	if ec == nil {
		return nil, fmt.Errorf("extended commit for height %v not found", state.LastBlockHeight)
	}
	vs := ec.ToExtendedVoteSet(state.ChainID, state.LastValidators)
	if !vs.HasTwoThirdsMajority() {
		return nil, errors.New("extended commit does not have +2/3 majority")
	}
	return vs, nil
}

func (cs *State) votesFromSeenCommit(state sm.State) (*types.VoteSet, error) {
	commit := cs.blockStore.LoadSeenCommit()
	if commit == nil || commit.Height != state.LastBlockHeight {
		commit = cs.blockStore.LoadBlockCommit(state.LastBlockHeight)
	}
	if commit == nil {
		return nil, fmt.Errorf("commit for height %v not found", state.LastBlockHeight)
	}

	vs := commit.ToVoteSet(state.ChainID, state.LastValidators)
	if !vs.HasTwoThirdsMajority() {
		return nil, errors.New("commit does not have +2/3 majority")
	}
	return vs, nil
>>>>>>> d433ebe6
}

// Updates State and increments height to match that of state.
// The round becomes 0 and cs.Step becomes cstypes.RoundStepNewHeight.
func (cs *State) updateToState(state sm.State, commit *types.Commit) {
	if cs.CommitRound > -1 && 0 < cs.Height && cs.Height != state.LastBlockHeight {
		panic(fmt.Sprintf(
			"updateToState() expected state height of %v but found %v",
			cs.Height, state.LastBlockHeight,
		))
	}

	if !cs.state.IsEmpty() {
		if cs.state.LastBlockHeight > 0 && cs.state.LastBlockHeight+1 != cs.Height {
			// This might happen when someone else is mutating cs.state.
			// Someone forgot to pass in state.Copy() somewhere?!
			panic(fmt.Sprintf(
				"inconsistent cs.state.LastBlockHeight+1 %v vs cs.Height %v",
				cs.state.LastBlockHeight+1, cs.Height,
			))
		}
		if cs.state.LastBlockHeight > 0 && cs.Height == cs.state.InitialHeight {
			panic(fmt.Sprintf(
				"inconsistent cs.state.LastBlockHeight %v, expected 0 for initial height %v",
				cs.state.LastBlockHeight, cs.state.InitialHeight,
			))
		}

		// If state isn't further out than cs.state, just ignore.
		// This happens when SwitchToConsensus() is called in the reactor.
		// We don't want to reset e.g. the Votes, but we still want to
		// signal the new round step, because other services (eg. txNotifier)
		// depend on having an up-to-date peer state!
		if state.LastBlockHeight <= cs.state.LastBlockHeight {
			cs.logger.Debug("ignoring updateToState()",
				"new_height", state.LastBlockHeight+1,
				"old_height", cs.state.LastBlockHeight+1)
			cs.newStep()
			return
		}
	}

	// Reset fields based on state.
	validators := state.Validators

	switch {
	case state.LastBlockHeight == 0: // Very first commit should be empty.
		cs.LastCommit = (*types.Commit)(nil)
		cs.LastPrecommits = (*types.VoteSet)(nil)
	case cs.CommitRound > -1 && cs.Votes != nil && commit == nil: // Otherwise, use cs.Votes
		if !cs.Votes.Precommits(cs.CommitRound).HasTwoThirdsMajority() {
			panic(fmt.Sprintf(
				"wanted to form a commit, but precommits (H/R: %d/%d) didn't have 2/3+: %v",
				state.LastBlockHeight, cs.CommitRound, cs.Votes.Precommits(cs.CommitRound),
			))
		}
		cs.LastPrecommits = cs.Votes.Precommits(cs.CommitRound)
		cs.LastCommit = cs.LastPrecommits.MakeCommit()
	case commit != nil:
		// We either got the commit from a remote node
		// In which Last precommits will be nil
		// Or we got the commit from finalize commit
		// In which Last precommits will not be nil
		cs.LastPrecommits = cs.Votes.Precommits(cs.CommitRound)
		cs.LastCommit = commit
	case cs.LastCommit == nil:
		// NOTE: when Tendermint starts, it has no votes. reconstructLastCommit
		// must be called to reconstruct LastPrecommits from SeenCommit.
		panic(fmt.Sprintf(
			"last commit cannot be empty after initial block (H:%d)",
			state.LastBlockHeight+1,
		))
	}

	// Next desired block height
	height := state.LastBlockHeight + 1
	if height == 1 {
		height = state.InitialHeight
	}

	cs.logger.Debug("updating state height", "newHeight", height)

	// RoundState fields
	cs.updateHeight(height)
	cs.updateRoundStep(0, cstypes.RoundStepNewHeight)

	if cs.CommitTime.IsZero() {
		// "Now" makes it easier to sync up dev nodes.
		// We add timeoutCommit to allow transactions
		// to be gathered for the first block.
		// And alternative solution that relies on clocks:
		// cs.StartTime = state.LastBlockTime.Add(timeoutCommit)
		cs.StartTime = cs.commitTime(tmtime.Now())
	} else {
		cs.StartTime = cs.commitTime(cs.CommitTime)
	}

	if cs.Validators == nil || !bytes.Equal(cs.Validators.QuorumHash, validators.QuorumHash) {
		cs.logger.Info("Updating validators", "from", cs.Validators.BasicInfoString(),
			"to", validators.BasicInfoString())
	}

	stateID := state.StateID()

	cs.Validators = validators
	cs.Proposal = nil
	cs.ProposalReceiveTime = time.Time{}
	cs.ProposalBlock = nil
	cs.ProposalBlockParts = nil
	cs.LockedRound = -1
	cs.LockedBlock = nil
	cs.LockedBlockParts = nil
	cs.ValidRound = -1
	cs.ValidBlock = nil
	cs.ValidBlockParts = nil
<<<<<<< HEAD
	cs.Commit = nil
	cs.Votes = cstypes.NewHeightVoteSet(state.ChainID, height, stateID, validators)
=======
	if state.ConsensusParams.ABCI.VoteExtensionsEnabled(height) {
		cs.Votes = cstypes.NewExtendedHeightVoteSet(state.ChainID, height, validators)
	} else {
		cs.Votes = cstypes.NewHeightVoteSet(state.ChainID, height, validators)
	}
>>>>>>> d433ebe6
	cs.CommitRound = -1
	cs.LastValidators = state.LastValidators
	cs.TriggeredTimeoutPrecommit = false

	cs.state = state

	// Finally, broadcast RoundState
	cs.newStep()
}

func (cs *State) newStep() {
	rs := cs.RoundStateEvent()
	if err := cs.wal.Write(rs); err != nil {
		cs.logger.Error("failed writing to WAL", "err", err)
	}

	cs.nSteps++

	// newStep is called by updateToState in NewState before the eventBus is set!
	if cs.eventBus != nil {
		if err := cs.eventBus.PublishEventNewRoundStep(rs); err != nil {
			cs.logger.Error("failed publishing new round step", "err", err)
		}

		cs.evsw.FireEvent(types.EventNewRoundStepValue, &cs.RoundState)
	}
}

//-----------------------------------------
// the main go routines

// receiveRoutine handles messages which may cause state transitions.
// it's argument (n) is the number of messages to process before exiting - use 0 to run forever
// It keeps the RoundState and is the only thing that updates it.
// Updates (state transitions) happen on timeouts, complete proposals, and 2/3 majorities.
// State must be locked before any internal state is updated.
func (cs *State) receiveRoutine(ctx context.Context, maxSteps int) {
	onExit := func(cs *State) {
		// NOTE: the internalMsgQueue may have signed messages from our
		// priv_val that haven't hit the WAL, but its ok because
		// priv_val tracks LastSig

		// close wal now that we're done writing to it
		cs.wal.Stop()
		cs.wal.Wait()
	}

	defer func() {
		if r := recover(); r != nil {
			cs.logger.Error("CONSENSUS FAILURE!!!", "err", r, "stack", string(debug.Stack()))

			// Make a best-effort attempt to close the WAL, but otherwise do not
			// attempt to gracefully terminate. Once consensus has irrecoverably
			// failed, any additional progress we permit the node to make may
			// complicate diagnosing and recovering from the failure.
			onExit(cs)

			// There are a couple of cases where the we
			// panic with an error from deeper within the
			// state machine and in these cases, typically
			// during a normal shutdown, we can continue
			// with normal shutdown with safety. These
			// cases are:
			if err, ok := r.(error); ok {
				// TODO(creachadair): In ordinary operation, the WAL autofile should
				// never be closed. This only happens during shutdown and production
				// nodes usually halt by panicking. Many existing tests, however,
				// assume a clean shutdown is possible. Prior to #8111, we were
				// swallowing the panic in receiveRoutine, making that appear to
				// work. Filtering this specific error is slightly risky, but should
				// affect only unit tests. In any case, not re-panicking here only
				// preserves the pre-existing behavior for this one error type.
				if errors.Is(err, autofile.ErrAutoFileClosed) {
					return
				}

				// don't re-panic if the panic is just an
				// error and we're already trying to shut down
				if ctx.Err() != nil {
					return

				}
			}

			// Re-panic to ensure the node terminates.
			//
			panic(r)
		}
	}()

	for {
		if maxSteps > 0 {
			if cs.nSteps >= maxSteps {
				cs.logger.Debug("reached max steps; exiting receive routine")
				cs.nSteps = 0
				return
			}
		}

		rs := cs.GetRoundState()

		select {
		case <-cs.txNotifier.TxsAvailable():
			cs.handleTxsAvailable(ctx)

		case mi := <-cs.peerMsgQueue:
			if err := cs.wal.Write(mi); err != nil {
				cs.logger.Error("failed writing to WAL", "err", err)
			}
			// handles proposals, block parts, votes
			// may generate internal events (votes, complete proposals, 2/3 majorities)
			cs.handleMsg(ctx, mi, false)

		case mi := <-cs.internalMsgQueue:
			err := cs.wal.WriteSync(mi) // NOTE: fsync
			if err != nil {
				panic(fmt.Errorf(
					"failed to write %v msg to consensus WAL due to %w; check your file system and restart the node",
					mi, err,
				))
			}

			// handles proposals, block parts, votes
			cs.handleMsg(ctx, mi, false)

		case ti := <-cs.timeoutTicker.Chan(): // tockChan:
			if err := cs.wal.Write(ti); err != nil {
				cs.logger.Error("failed writing to WAL", "err", err)
			}

			// if the timeout is relevant to the rs
			// go to the next step
			cs.handleTimeout(ctx, ti, *rs)

		case <-ctx.Done():
			onExit(cs)
			return

		}
		// TODO should we handle context cancels here?
	}
}

// state transitions on complete-proposal, 2/3-any, 2/3-one
func (cs *State) handleMsg(ctx context.Context, mi msgInfo, fromReplay bool) {
	cs.mtx.Lock()
	defer cs.mtx.Unlock()
	var (
		added bool
		err   error
	)

	msg, peerID := mi.Msg, mi.PeerID
	switch msg := msg.(type) {
	case *ProposalMessage:
		// will not cause transition.
		// once proposal is set, we can receive block parts
		err = cs.setProposal(msg.Proposal, mi.ReceiveTime)

	case *BlockPartMessage:
		commitNotExist := cs.Commit == nil

		// if the proposal is complete, we'll enterPrevote or tryFinalizeCommit
		added, err = cs.addProposalBlockPart(ctx, msg, peerID)

		// We unlock here to yield to any routines that need to read the the RoundState.
		// Previously, this code held the lock from the point at which the final block
		// part was received until the block executed against the application.
		// This prevented the reactor from being able to retrieve the most updated
		// version of the RoundState. The reactor needs the updated RoundState to
		// gossip the now completed block.
		//
		// This code can be further improved by either always operating on a copy
		// of RoundState and only locking when switching out State's copy of
		// RoundState with the updated copy or by emitting RoundState events in
		// more places for routines depending on it to listen for.
		cs.mtx.Unlock()

		cs.mtx.Lock()
		if added && commitNotExist && cs.ProposalBlockParts.IsComplete() {
			cs.handleCompleteProposal(ctx, msg.Height, fromReplay)
		}
		if added {
			select {
			case cs.statsMsgQueue <- mi:
			case <-ctx.Done():
				return
			}
		}

		if err != nil && msg.Round != cs.Round {
			cs.logger.Debug("received block part from wrong round",
				"height", cs.Height,
				"cs_round", cs.Round,
<<<<<<< HEAD
				"block_height", msg.Height,
				"block_round", msg.Round,
			)
=======
				"block_round", msg.Round)
>>>>>>> d433ebe6
			err = nil
		}

		cs.logger.Debug(
			"received block part",
			"height", cs.Height,
			"round", cs.Round,
			"block_height", msg.Height,
			"block_round", msg.Round,
			"added", added,
			"peer", peerID,
			"index", msg.Part.Index,
			"error", err,
		)

	case *VoteMessage:
		// attempt to add the vote and dupeout the validator if its a duplicate signature
		// if the vote gives us a 2/3-any or 2/3-one, we transition
		added, err = cs.tryAddVote(ctx, msg.Vote, peerID)
		if added {
			select {
			case cs.statsMsgQueue <- mi:
			case <-ctx.Done():
				return
			}
		}

		// TODO: punish peer
		// We probably don't want to stop the peer here. The vote does not
		// necessarily comes from a malicious peer but can be just broadcasted by
		// a typical peer.
		// https://github.com/tendermint/tendermint/issues/1281

		// NOTE: the vote is broadcast to peers by the reactor listening
		// for vote events

		// TODO: If rs.Height == vote.Height && rs.Round < vote.Round,
		// the peer is sending us CatchupCommit precommits.
		// We could make note of this and help filter in broadcastHasVoteMessage().
		cs.logger.Debug(
			"received vote",
			"height", cs.Height,
			"cs_round", cs.Round,
			"vote_height", msg.Vote.Height,
			"vote_round", msg.Vote.Round,
			"added", added,
			"peer", peerID,
			"error", err,
		)
	case *CommitMessage:
		// attempt to add the commit and dupeout the validator if its a duplicate signature
		// if the vote gives us a 2/3-any or 2/3-one, we transition
		added, err = cs.tryAddCommit(ctx, msg.Commit, peerID)
		if added {
			cs.statsMsgQueue <- mi
		}
		cs.logger.Debug(
			"received commit",
			"height", cs.Height,
			"cs_round", cs.Round,
			"commit_height", msg.Commit.Height,
			"commit_round", msg.Commit.Round,
			"added", added,
			"peer", peerID,
			"error", err,
		)
	default:
		cs.logger.Error("unknown msg type", "type", tmstrings.LazySprintf("%T", msg))
		return
	}

	if err != nil {
		cs.logger.Error(
			"failed to process message",
			"height", cs.Height,
			"round", cs.Round,
			"peer", peerID,
			"msg_type", fmt.Sprintf("%T", msg),
			"err", err,
		)
	}
}

func (cs *State) handleTimeout(
	ctx context.Context,
	ti timeoutInfo,
	rs cstypes.RoundState,
) {
	cs.logger.Debug("received tock", "timeout", ti.Duration, "height", ti.Height, "round", ti.Round, "step", ti.Step)

	// timeouts must be for current height, round, step
	if ti.Height != rs.Height || ti.Round < rs.Round || (ti.Round == rs.Round && ti.Step < rs.Step) {
		cs.logger.Debug("ignoring tock because we are ahead", "height", rs.Height, "round", rs.Round, "step", rs.Step.String())
		return
	}

	// the timeout will now cause a state transition
	cs.mtx.Lock()
	defer cs.mtx.Unlock()

	switch ti.Step {
	case cstypes.RoundStepNewHeight:
		// NewRound event fired from enterNewRound.
		// XXX: should we fire timeout here (for timeout commit)?
		cs.enterNewRound(ctx, ti.Height, 0)

	case cstypes.RoundStepNewRound:
		cs.enterPropose(ctx, ti.Height, 0)

	case cstypes.RoundStepPropose:
		if err := cs.eventBus.PublishEventTimeoutPropose(cs.RoundStateEvent()); err != nil {
			cs.logger.Error("failed publishing timeout propose", "err", err)
		}

		cs.enterPrevote(ctx, ti.Height, ti.Round, false)

	case cstypes.RoundStepPrevoteWait:
		if err := cs.eventBus.PublishEventTimeoutWait(cs.RoundStateEvent()); err != nil {
			cs.logger.Error("failed publishing timeout wait", "err", err)
		}

		cs.enterPrecommit(ctx, ti.Height, ti.Round)

	case cstypes.RoundStepPrecommitWait:
		if err := cs.eventBus.PublishEventTimeoutWait(cs.RoundStateEvent()); err != nil {
			cs.logger.Error("failed publishing timeout wait", "err", err)
		}

		cs.enterPrecommit(ctx, ti.Height, ti.Round)
		cs.enterNewRound(ctx, ti.Height, ti.Round+1)

	default:
		panic(fmt.Sprintf("invalid timeout step: %v", ti.Step))
	}

}

func (cs *State) handleTxsAvailable(ctx context.Context) {
	cs.mtx.Lock()
	defer cs.mtx.Unlock()

	// We only need to do this for round 0.
	if cs.Round != 0 {
		return
	}

	switch cs.Step {
	case cstypes.RoundStepNewHeight: // timeoutCommit phase
		if cs.needProofBlock(cs.Height) {
			// enterPropose will be called by enterNewRound
			return
		}

		// +1ms to ensure RoundStepNewRound timeout always happens after RoundStepNewHeight
		timeoutCommit := cs.StartTime.Sub(tmtime.Now()) + 1*time.Millisecond
		cs.scheduleTimeout(timeoutCommit, cs.Height, 0, cstypes.RoundStepNewRound)

	case cstypes.RoundStepNewRound: // after timeoutCommit
		cs.enterPropose(ctx, cs.Height, 0)
	}
}

//-----------------------------------------------------------------------------
// State functions
// Used internally by handleTimeout and handleMsg to make state transitions

// Enter: `timeoutNewHeight` by startTime (commitTime+timeoutCommit),
//	or, if SkipTimeoutCommit==true, after receiving all precommits from (height,round-1)
// Enter: `timeoutPrecommits` after any +2/3 precommits from (height,round-1)
// Enter: +2/3 precommits for nil at (height,round-1)
// Enter: +2/3 prevotes any or +2/3 precommits for block or any from (height, round)
// Enter: A valid commit came in from a future round
// NOTE: cs.StartTime was already set for height.
func (cs *State) enterNewRound(ctx context.Context, height int64, round int32) {
	// TODO: remove panics in this function and return an error

	logger := cs.logger.With("height", height, "round", round)

	if cs.Height != height || round < cs.Round || (cs.Round == round && cs.Step != cstypes.RoundStepNewHeight) {
		logger.Debug("entering new round with invalid args",
			"height", cs.Height,
			"round", cs.Round,
			"step", cs.Step)
		return
	}

	if now := tmtime.Now(); cs.StartTime.After(now) {
		logger.Debug("need to set a buffer and log message here for sanity", "start_time", cs.StartTime, "now", now)
	}

	logger.Debug("entering new round",
		"height", cs.Height,
		"round", cs.Round,
		"step", cs.Step)

	// increment validators if necessary
	validators := cs.Validators
	if cs.Round < round {
		validators = validators.Copy()
		r, err := tmmath.SafeSubInt32(round, cs.Round)
		if err != nil {
			panic(err)
		}
		validators.IncrementProposerPriority(r)
	}

	// Setup new round
	// we don't fire newStep for this step,
	// but we fire an event, so update the round step first
	cs.updateRoundStep(round, cstypes.RoundStepNewRound)
	cs.Validators = validators
	if round == 0 {
		// We've already reset these upon new height,
		// and meanwhile we might have received a proposal
		// for round 0.
	} else {
		logger.Debug("resetting proposal info")
		cs.Proposal = nil
		cs.ProposalReceiveTime = time.Time{}
		cs.ProposalBlock = nil
		cs.ProposalBlockParts = nil
	}

	r, err := tmmath.SafeAddInt32(round, 1)
	if err != nil {
		panic(err)
	}

	cs.Votes.SetRound(r) // also track next round (round+1) to allow round-skipping
	cs.TriggeredTimeoutPrecommit = false

	if err := cs.eventBus.PublishEventNewRound(cs.NewRoundEvent()); err != nil {
		cs.logger.Error("failed publishing new round", "err", err)
	}
	// Wait for txs to be available in the mempool
	// before we enterPropose in round 0. If the last block changed the app hash,
	// we may need an empty "proof" block, and enterPropose immediately.
	waitForTxs := cs.config.WaitForTxs() && round == 0 && !cs.needProofBlock(height)
	if waitForTxs {
		if cs.config.CreateEmptyBlocksInterval > 0 {
			cs.scheduleTimeout(cs.config.CreateEmptyBlocksInterval, height, round,
				cstypes.RoundStepNewRound)
		}
	} else if !cs.config.DontAutoPropose {
		// DontAutoPropose should always be false, except for
		// specific tests where proposals are created manually
		cs.enterPropose(ctx, height, round)
	}
}

// needProofBlock returns true if additional proof block needs to be created.
// It happens on the first height (so the genesis app hash is signed right away) and
// where at least one of the last `proofBlockRange` blocks caused the app hash to change.
func (cs *State) needProofBlock(height int64) bool {
	if height == cs.state.InitialHeight {
		return true
	}

	proofBlockRange := cs.config.CreateProofBlockRange

	for blockHeight := height - 1; blockHeight >= height-proofBlockRange; blockHeight-- {
		if blockHeight >= cs.state.InitialHeight {
			blockMeta := cs.blockStore.LoadBlockMeta(blockHeight)
			if blockMeta == nil {
				panic(fmt.Sprintf("needProofBlock (height=%d): last block meta for height %d not found", height, blockHeight))
			}
			if !bytes.Equal(cs.state.AppHash, blockMeta.Header.AppHash) {
				cs.logger.Debug(
					"needProofBlock: proof block needed",
					"height", height,
					"modified_height", blockHeight,
					"range", proofBlockRange,
				)
				return true
			}
		}
	}

	return false
}

// Enter (CreateEmptyBlocks): from enterNewRound(height,round)
// Enter (CreateEmptyBlocks, CreateEmptyBlocksInterval > 0 ):
//		after enterNewRound(height,round), after timeout of CreateEmptyBlocksInterval
// Enter (!CreateEmptyBlocks) : after enterNewRound(height,round), once txs are in the mempool
// Caller should hold cs.mtx lock
func (cs *State) enterPropose(ctx context.Context, height int64, round int32) {
	logger := cs.logger.With("height", height, "round", round)

	if cs.Height != height || round < cs.Round || (cs.Round == round && cstypes.RoundStepPropose <= cs.Step) {
		logger.Debug("entering propose step with invalid args",
			"height", cs.Height,
			"round", cs.Round,
			"step", cs.Step)
		return
	}

	// If this validator is the proposer of this round, and the previous block time is later than
	// our local clock time, wait to propose until our local clock time has passed the block time.
	if cs.privValidatorProTxHash != nil && cs.isProposer(cs.privValidatorProTxHash) {
		proposerWaitTime := proposerWaitTime(tmtime.DefaultSource{}, cs.state.LastBlockTime)
		if proposerWaitTime > 0 {
			cs.scheduleTimeout(proposerWaitTime, height, round, cstypes.RoundStepNewRound)
			return
		}
	}

	logger.Debug("entering propose step",
		"height", cs.Height,
		"round", cs.Round,
		"step", cs.Step)

	defer func() {
		// Done enterPropose:
		cs.updateRoundStep(round, cstypes.RoundStepPropose)
		cs.newStep()

		// If we have the whole proposal + POL, then goto Prevote now.
		// else, we'll enterPrevote when the rest of the proposal is received (in AddProposalBlockPart),
		// or else after timeoutPropose
		if cs.isProposalComplete() {
			cs.enterPrevote(ctx, height, cs.Round, false)
		}
	}()

	// If we don't get the proposal and all block parts quick enough, enterPrevote
	cs.scheduleTimeout(cs.proposeTimeout(round), height, round, cstypes.RoundStepPropose)

	// Nothing more to do if we're not a validator
	if cs.privValidator == nil {
		logger.Debug("propose step; not proposing since node is not a validator")
		return
	}

	if cs.privValidatorProTxHash == nil {
		// If this node is a validator & proposer in the current round, it will
		// miss the opportunity to create a block.
		logger.Error(fmt.Sprintf("enterPropose: %v", errProTxHashIsNotSet))
		return
	}
	proTxHash := cs.privValidatorProTxHash

	// if not a validator, we're done
	if !cs.Validators.HasProTxHash(proTxHash) {
		logger.Debug("propose step; not proposing since node is not in the validator set",
			"proTxHash", proTxHash.ShortString(),
			"vals", cs.Validators)
		return
	}

<<<<<<< HEAD
	if cs.isProposer(proTxHash) {
		logger.Debug("propose step; our turn to propose",
			"proposer", proTxHash.ShortString(),
			"privValidator", cs.privValidator,
		)
		cs.decideProposal(ctx, height, round)
	} else {
		logger.Debug("propose step; not our turn to propose",
			"proposer",
			cs.Validators.GetProposer().ProTxHash,
			"privValidator",
			cs.privValidator)
=======
	if cs.isProposer(addr) {
		logger.Debug("propose step; our turn to propose",
			"proposer", addr)

		cs.decideProposal(ctx, height, round)
	} else {
		logger.Debug("propose step; not our turn to propose",
			"proposer", cs.Validators.GetProposer().Address)
>>>>>>> d433ebe6
	}
}

func (cs *State) isProposer(proTxHash crypto.ProTxHash) bool {
	return bytes.Equal(cs.Validators.GetProposer().ProTxHash.Bytes(), proTxHash.Bytes())
}

// checkValidBlock returns true if cs.ValidBlock is set and still valid (not expired)
func (cs *State) checkValidBlock() bool {
	if cs.ValidBlock == nil {
		return false
	}
	if err := cs.blockExec.ValidateBlockTime(cs.config.ProposedBlockTimeWindow, cs.state, cs.ValidBlock); err != nil {
		cs.logger.Debug(
			"proposal block is outdated",
			"height", cs.Height,
			"round", cs.Round,
			"error", err,
			"block", cs.ValidBlock)

		return false
	}

	return true
}

func (cs *State) defaultDecideProposal(ctx context.Context, height int64, round int32) {
	var block *types.Block
	var blockParts *types.PartSet

	// Decide on block
	if cs.checkValidBlock() {
		// If there is valid block, choose that.
		block, blockParts = cs.ValidBlock, cs.ValidBlockParts
	} else {
		// Create a new proposal block from state/txs from the mempool.
		var err error
		block, err = cs.createProposalBlock(ctx)
		if err != nil {
			cs.logger.Error("unable to create proposal block", "error", err)
			return
		} else if block == nil {
			return
		}
		cs.metrics.ProposalCreateCount.Add(1)
		blockParts, err = block.MakePartSet(types.BlockPartSizeBytes)
		if err != nil {
			cs.logger.Error("unable to create proposal block part set", "error", err)
			return
		}
	}

	// Flush the WAL. Otherwise, we may not recompute the same proposal to sign,
	// and the privValidator will refuse to sign anything.
	if err := cs.wal.FlushAndSync(); err != nil {
		cs.logger.Error("failed flushing WAL to disk")
	}

	// Make proposal
	propBlockID := types.BlockID{Hash: block.Hash(), PartSetHeader: blockParts.Header()}
	proposedChainLockHeight := cs.state.LastCoreChainLockedBlockHeight
	if cs.blockExec.NextCoreChainLock != nil && cs.blockExec.NextCoreChainLock.CoreBlockHeight > proposedChainLockHeight {
		proposedChainLockHeight = cs.blockExec.NextCoreChainLock.CoreBlockHeight
	}
	proposal := types.NewProposal(height, proposedChainLockHeight, round, cs.ValidRound, propBlockID, block.Header.Time)
	p := proposal.ToProto()
	validatorsAtProposalHeight := cs.state.ValidatorsAtHeight(p.Height)
	quorumHash := validatorsAtProposalHeight.QuorumHash

	proTxHash, err := cs.privValidator.GetProTxHash(ctx)
	if err != nil {
		cs.logger.Error(
			"propose step; failed signing proposal; couldn't get proTxHash",
			"height", height,
			"round", round,
			"err", err,
		)
		return
	}
	pubKey, err := cs.privValidator.GetPubKey(ctx, quorumHash)
	if err != nil {
		cs.logger.Error(
			"propose step; failed signing proposal; couldn't get pubKey",
			"height", height,
			"round", round,
			"err", err,
		)
		return
	}
	messageBytes := types.ProposalBlockSignBytes(cs.state.ChainID, p)
	cs.logger.Debug(
		"signing proposal",
		"height", proposal.Height,
		"round", proposal.Round,
		"proposer_ProTxHash", proTxHash.ShortString(),
		"publicKey", tmbytes.HexBytes(pubKey.Bytes()).ShortString(),
		"proposalBytes", tmbytes.HexBytes(messageBytes).ShortString(),
		"quorumType", validatorsAtProposalHeight.QuorumType,
		"quorumHash", quorumHash.ShortString(),
	)
	// wait the max amount we would wait for a proposal
	ctxto, cancel := context.WithTimeout(ctx, cs.state.ConsensusParams.Timeout.Propose)
	defer cancel()
	if _, err := cs.privValidator.SignProposal(ctxto,
		cs.state.ChainID,
		validatorsAtProposalHeight.QuorumType,
		quorumHash,
		p,
	); err == nil {
		proposal.Signature = p.Signature

		// send proposal and block parts on internal msg queue
		cs.sendInternalMessage(ctx, msgInfo{&ProposalMessage{proposal}, "", tmtime.Now()})

		for i := 0; i < int(blockParts.Total()); i++ {
			part := blockParts.GetPart(i)
			cs.sendInternalMessage(ctx, msgInfo{&BlockPartMessage{cs.Height, cs.Round, part}, "", tmtime.Now()})
		}

		cs.logger.Debug("signed proposal", "height", height, "round", round, "proposal", proposal, "pubKey", pubKey.HexString())
	} else if !cs.replayMode {
		cs.logger.Error("propose step; failed signing proposal", "height", height, "round", round, "err", err)
	}
}

// Returns true if the proposal block is complete &&
// (if POLRound was proposed, we have +2/3 prevotes from there).
func (cs *State) isProposalComplete() bool {
	if cs.Proposal == nil || cs.ProposalBlock == nil {
		return false
	}
	// we have the proposal. if there's a POLRound,
	// make sure we have the prevotes from it too
	if cs.Proposal.POLRound < 0 {
		return true
	}
	// if this is false the proposer is lying or we haven't received the POL yet
	return cs.Votes.Prevotes(cs.Proposal.POLRound).HasTwoThirdsMajority()

}

// Create the next block to propose and return it. Returns nil block upon error.
//
// We really only need to return the parts, but the block is returned for
// convenience so we can log the proposal block.
//
// NOTE: keep it side-effect free for clarity.
// CONTRACT: cs.privValidator is not nil.
func (cs *State) createProposalBlock(ctx context.Context) (*types.Block, error) {
	if cs.privValidator == nil {
		return nil, errors.New("entered createProposalBlock with privValidator being nil")
	}

	// TODO(sergio): wouldn't it be easier if CreateProposalBlock accepted cs.LastCommit directly?
	var lastExtCommit *types.ExtendedCommit
	switch {
	case cs.Height == cs.state.InitialHeight:
		// We're creating a proposal for the first block.
		// The commit is empty, but not nil.
<<<<<<< HEAD
		commit = types.NewCommit(0, 0, types.BlockID{}, cs.state.StateID(), nil)
	case cs.LastCommit != nil:
		// Make the commit from LastPrecommits
		commit = cs.LastCommit
=======
		lastExtCommit = &types.ExtendedCommit{}

	case cs.LastCommit.HasTwoThirdsMajority():
		// Make the commit from LastCommit
		lastExtCommit = cs.LastCommit.MakeExtendedCommit()
>>>>>>> d433ebe6

	default: // This shouldn't happen.
		cs.logger.Error("propose step; cannot propose anything without commit for the previous block")
		return nil, nil
	}

	if cs.privValidatorProTxHash == nil {
		// If this node is a validator & proposer in the current round, it will
		// miss the opportunity to create a block.
		cs.logger.Error("propose step; empty priv validator pro tx hash", "err", errProTxHashIsNotSet)
		return nil, nil
	}
	proposerProTxHash := cs.privValidatorProTxHash

<<<<<<< HEAD
	ret, err := cs.blockExec.CreateProposalBlock(ctx, cs.Height, cs.state, commit, proposerProTxHash, cs.proposedAppVersion)
=======
	proposerAddr := cs.privValidatorPubKey.Address()

	ret, err := cs.blockExec.CreateProposalBlock(ctx, cs.Height, cs.state, lastExtCommit, proposerAddr)
>>>>>>> d433ebe6
	if err != nil {
		panic(err)
	}
	return ret, nil
}

// Enter: `timeoutPropose` after entering Propose.
// Enter: proposal block and POL is ready.
// If we received a valid proposal within this round and we are not locked on a block,
// we will prevote for block.
// Otherwise, if we receive a valid proposal that matches the block we are
// locked on or matches a block that received a POL in a round later than our
// locked round, prevote for the proposal, otherwise vote nil.
func (cs *State) enterPrevote(ctx context.Context, height int64, round int32, allowOldBlocks bool) {
	logger := cs.logger.With("height", height, "round", round)

	if cs.Height != height || round < cs.Round || (cs.Round == round && cstypes.RoundStepPrevote <= cs.Step) {
		logger.Debug("entering prevote step with invalid args",
			"height", cs.Height,
			"round", cs.Round,
			"step", cs.Step)
		return
	}

	defer func() {
		// Done enterPrevote:
		cs.updateRoundStep(round, cstypes.RoundStepPrevote)
		cs.newStep()
	}()

	logger.Debug("entering prevote step",
		"height", cs.Height,
		"round", cs.Round,
		"step", cs.Step)

	// Sign and broadcast vote as necessary
	cs.doPrevote(ctx, height, round, allowOldBlocks)

	// Once `addVote` hits any +2/3 prevotes, we will go to PrevoteWait
	// (so we have more time to try and collect +2/3 prevotes for a single block)
}

func (cs *State) proposalIsTimely() bool {
	sp := cs.state.ConsensusParams.Synchrony.SynchronyParamsOrDefaults()
	return cs.Proposal.IsTimely(cs.ProposalReceiveTime, sp, cs.Round)
}

func (cs *State) defaultDoPrevote(ctx context.Context, height int64, round int32, allowOldBlocks bool) {
	logger := cs.logger.With("height", height, "round", round)

	// Check that a proposed block was not received within this round (and thus executing this from a timeout).
	if cs.ProposalBlock == nil {
		logger.Debug("prevote step: ProposalBlock is nil; prevoting nil")
		cs.signAddVote(ctx, tmproto.PrevoteType, nil, types.PartSetHeader{})
		return
	}

	if cs.Proposal == nil {
		logger.Debug("prevote step: did not receive proposal; prevoting nil")
		cs.signAddVote(ctx, tmproto.PrevoteType, nil, types.PartSetHeader{})
		return
	}

	if !cs.Proposal.Timestamp.Equal(cs.ProposalBlock.Header.Time) {
		logger.Debug("prevote step: proposal timestamp not equal; prevoting nil")
		cs.signAddVote(ctx, tmproto.PrevoteType, nil, types.PartSetHeader{})
		return
	}

	sp := cs.state.ConsensusParams.Synchrony.SynchronyParamsOrDefaults()
	//TODO: Remove this temporary fix when the complete solution is ready. See #8739
	if !cs.replayMode && cs.Proposal.POLRound == -1 && cs.LockedRound == -1 && !cs.proposalIsTimely() {
		logger.Debug("prevote step: Proposal is not timely; prevoting nil",
			"proposed", tmtime.Canonical(cs.Proposal.Timestamp).Format(time.RFC3339Nano),
			"received", tmtime.Canonical(cs.ProposalReceiveTime).Format(time.RFC3339Nano),
			"msg_delay", sp.MessageDelay,
			"precision", sp.Precision)
		cs.signAddVote(ctx, tmproto.PrevoteType, nil, types.PartSetHeader{})
		return
	}

	// Validate proposal block, from Tendermint's perspective
	err := cs.blockExec.ValidateBlock(ctx, cs.state, cs.ProposalBlock)
	if err != nil {
		// ProposalBlock is invalid, prevote nil.
		logger.Error("prevote step: consensus deems this block invalid; prevoting nil",
			"err", err)
		cs.signAddVote(ctx, tmproto.PrevoteType, nil, types.PartSetHeader{})
		return
	}

	/*
		The block has now passed Tendermint's validation rules.
		Before prevoting the block received from the proposer for the current round and height,
		we request the Application, via the ProcessProposal, ABCI call to confirm that the block is
		valid. If the Application does not accept the block, Tendermint prevotes nil.

		WARNING: misuse of block rejection by the Application can seriously compromise Tendermint's
		liveness properties. Please see PrepareProposal-ProcessProposal coherence and determinism
		properties in the ABCI++ specification.
	*/
	isAppValid, err := cs.blockExec.ProcessProposal(ctx, cs.ProposalBlock, cs.state)
	if err != nil {
		panic(fmt.Sprintf("ProcessProposal: %v", err))
	}
	cs.metrics.MarkProposalProcessed(isAppValid)

	// Vote nil if the Application rejected the block
	if !isAppValid {
		logger.Error("prevote step: state machine rejected a proposed block; this should not happen:"+
			"the proposer may be misbehaving; prevoting nil", "err", err)
		cs.signAddVote(ctx, tmproto.PrevoteType, nil, types.PartSetHeader{})
		return
	}

	/*
		22: upon <PROPOSAL, h_p, round_p, v, −1> from proposer(h_p, round_p) while step_p = propose do
		23: if valid(v) && (lockedRound_p = −1 || lockedValue_p = v) then
		24: broadcast <PREVOTE, h_p, round_p, id(v)>

		Here, cs.Proposal.POLRound corresponds to the -1 in the above algorithm rule.
		This means that the proposer is producing a new proposal that has not previously
		seen a 2/3 majority by the network.

		If we have already locked on a different value that is different from the proposed value,
		we prevote nil since we are locked on a different value. Otherwise, if we're not locked on a block
		or the proposal matches our locked block, we prevote the proposal.
	*/
	if cs.Proposal.POLRound == -1 {
		if cs.LockedRound == -1 {
			logger.Debug("prevote step: ProposalBlock is valid and there is no locked block; prevoting the proposal")
			cs.signAddVote(ctx, tmproto.PrevoteType, cs.ProposalBlock.Hash(), cs.ProposalBlockParts.Header())
			return
		}
		if cs.ProposalBlock.HashesTo(cs.LockedBlock.Hash()) {
			logger.Debug("prevote step: ProposalBlock is valid and matches our locked block; prevoting the proposal")
			cs.signAddVote(ctx, tmproto.PrevoteType, cs.ProposalBlock.Hash(), cs.ProposalBlockParts.Header())
			return
		}
	}

	/*
		28: upon <PROPOSAL, h_p, round_p, v, v_r> from proposer(h_p, round_p) AND 2f + 1 <PREVOTE, h_p, v_r, id(v)> while
		step_p = propose && (v_r ≥ 0 && v_r < round_p) do
		29: if valid(v) && (lockedRound_p ≤ v_r || lockedValue_p = v) then
		30: broadcast <PREVOTE, h_p, round_p, id(v)>

		This rule is a bit confusing but breaks down as follows:

		If we see a proposal in the current round for value 'v' that lists its valid round as 'v_r'
		AND this validator saw a 2/3 majority of the voting power prevote 'v' in round 'v_r', then we will
		issue a prevote for 'v' in this round if 'v' is valid and either matches our locked value OR
		'v_r' is a round greater than or equal to our current locked round.

		'v_r' can be a round greater than to our current locked round if a 2/3 majority of
		the network prevoted a value in round 'v_r' but we did not lock on it, possibly because we
		missed the proposal in round 'v_r'.
	*/
	blockID, ok := cs.Votes.Prevotes(cs.Proposal.POLRound).TwoThirdsMajority()
	if ok && cs.ProposalBlock.HashesTo(blockID.Hash) && cs.Proposal.POLRound >= 0 && cs.Proposal.POLRound < cs.Round {
		if cs.LockedRound <= cs.Proposal.POLRound {
			logger.Debug("prevote step: ProposalBlock is valid and received a 2/3 majority in a round later than the locked round",
				"outcome", "prevoting the proposal")
			cs.signAddVote(ctx, tmproto.PrevoteType, cs.ProposalBlock.Hash(), cs.ProposalBlockParts.Header())
			return
		}
		if cs.ProposalBlock.HashesTo(cs.LockedBlock.Hash()) {
			logger.Debug("prevote step: ProposalBlock is valid and matches our locked block; prevoting the proposal")
			cs.signAddVote(ctx, tmproto.PrevoteType, cs.ProposalBlock.Hash(), cs.ProposalBlockParts.Header())
			return
		}
	}

<<<<<<< HEAD
	// Validate proposal block
	err = cs.blockExec.ValidateBlockChainLock(ctx, cs.state, cs.ProposalBlock)
	if err != nil {
		// ProposalBlock is invalid, prevote nil.
		logger.Error("enterPrevote: ProposalBlock chain lock is invalid", "err", err)
		cs.signAddVote(ctx, tmproto.PrevoteType, nil, types.PartSetHeader{})
		return
	}

	// Validate proposal block time
	if !allowOldBlocks {
		err = cs.blockExec.ValidateBlockTime(cs.config.ProposedBlockTimeWindow, cs.state, cs.ProposalBlock)
		if err != nil {
			// ProposalBlock is invalid, prevote nil.
			logger.Error("enterPrevote: ProposalBlock time is invalid", "err", err)
			cs.signAddVote(ctx, tmproto.PrevoteType, nil, types.PartSetHeader{})
			return
		}
	}

	logger.Debug("prevote step: ProposalBlock is valid but was not our locked block or " +
		"did not receive a more recent majority; prevoting nil")
=======
	logger.Debug("prevote step: ProposalBlock is valid but was not our locked block or did not receive a more recent majority",
		"outcome", "prevoting nil")
>>>>>>> d433ebe6
	cs.signAddVote(ctx, tmproto.PrevoteType, nil, types.PartSetHeader{})
}

// Enter: any +2/3 prevotes at next round.
func (cs *State) enterPrevoteWait(height int64, round int32) {
	logger := cs.logger.With("height", height, "round", round)

	if cs.Height != height || round < cs.Round || (cs.Round == round && cstypes.RoundStepPrevoteWait <= cs.Step) {
		logger.Debug("entering prevote wait step with invalid args",
			"height", cs.Height,
			"round", cs.Round,
			"step", cs.Step)
		return
	}

	if !cs.Votes.Prevotes(round).HasTwoThirdsAny() {
		panic(fmt.Sprintf(
			"entering prevote wait step (%v/%v), but prevotes does not have any +2/3 votes",
			height, round,
		))
	}

	logger.Debug("entering prevote wait step",
		"height", cs.Height,
		"round", cs.Round,
		"step", cs.Step)

	defer func() {
		// Done enterPrevoteWait:
		cs.updateRoundStep(round, cstypes.RoundStepPrevoteWait)
		cs.newStep()
	}()

	// Wait for some more prevotes; enterPrecommit
	cs.scheduleTimeout(cs.voteTimeout(round), height, round, cstypes.RoundStepPrevoteWait)
}

// Enter: `timeoutPrevote` after any +2/3 prevotes.
// Enter: `timeoutPrecommit` after any +2/3 precommits.
// Enter: +2/3 precomits for block or nil.
// Lock & precommit the ProposalBlock if we have enough prevotes for it (a POL in this round)
// else, precommit nil otherwise.
func (cs *State) enterPrecommit(ctx context.Context, height int64, round int32) {
	logger := cs.logger.With("new_height", height, "new_round", round)

	if cs.Height != height || round < cs.Round || (cs.Round == round && cstypes.RoundStepPrecommit <= cs.Step) {
<<<<<<< HEAD
		logger.Debug(
			"entering precommit step with invalid args",
			"current", fmt.Sprintf("height state:%v value:%v / round state:%v value:%v / state step:%v",
				cs.Height, height, cs.Round, round, cs.Step),
		)
=======
		logger.Debug("entering precommit step with invalid args",
			"height", cs.Height,
			"round", cs.Round,
			"step", cs.Step)

>>>>>>> d433ebe6
		return
	}

	logger.Debug("entering precommit step",
		"height", cs.Height,
		"round", cs.Round,
		"step", cs.Step)

	defer func() {
		// Done enterPrecommit:
		cs.updateRoundStep(round, cstypes.RoundStepPrecommit)
		cs.newStep()
	}()

	// check for a polka
	blockID, ok := cs.Votes.Prevotes(round).TwoThirdsMajority()

	// If we don't have a polka, we must precommit nil.
	if !ok {
		if cs.LockedBlock != nil {
			logger.Debug("precommit step; no +2/3 prevotes during enterPrecommit while we are locked; precommitting nil")
		} else {
			logger.Debug("precommit step; no +2/3 prevotes during enterPrecommit; precommitting nil")
		}

		cs.signAddVote(ctx, tmproto.PrecommitType, nil, types.PartSetHeader{})
		return
	}

	// At this point +2/3 prevoted for a particular block or nil.
	if err := cs.eventBus.PublishEventPolka(cs.RoundStateEvent()); err != nil {
		logger.Error("failed publishing polka", "err", err)
	}

	// the latest POLRound should be this round.
	polRound, _ := cs.Votes.POLInfo()
	if polRound < round {
		panic(fmt.Sprintf("this POLRound should be %v but got %v", round, polRound))
	}

	// +2/3 prevoted nil. Precommit nil.
	if blockID.IsNil() {
		logger.Debug("precommit step: +2/3 prevoted for nil; precommitting nil")
		cs.signAddVote(ctx, tmproto.PrecommitType, nil, types.PartSetHeader{})
		return
	}
	// At this point, +2/3 prevoted for a particular block.

	// If we never received a proposal for this block, we must precommit nil
	if cs.Proposal == nil || cs.ProposalBlock == nil {
		logger.Debug("precommit step; did not receive proposal, precommitting nil")
		cs.signAddVote(ctx, tmproto.PrecommitType, nil, types.PartSetHeader{})
		return
	}

	// If the proposal time does not match the block time, precommit nil.
	if !cs.Proposal.Timestamp.Equal(cs.ProposalBlock.Header.Time) {
		logger.Debug("precommit step: proposal timestamp not equal; precommitting nil")
		cs.signAddVote(ctx, tmproto.PrecommitType, nil, types.PartSetHeader{})
		return
	}

	// If we're already locked on that block, precommit it, and update the LockedRound
	if cs.LockedBlock.HashesTo(blockID.Hash) {
		logger.Debug("precommit step: +2/3 prevoted locked block; relocking")
		cs.LockedRound = round

		if err := cs.eventBus.PublishEventRelock(cs.RoundStateEvent()); err != nil {
			logger.Error("precommit step: failed publishing event relock", "err", err)
		}

		cs.signAddVote(ctx, tmproto.PrecommitType, blockID.Hash, blockID.PartSetHeader)
		return
	}

	// If greater than 2/3 of the voting power on the network prevoted for
	// the proposed block, update our locked block to this block and issue a
	// precommit vote for it.
	if cs.ProposalBlock.HashesTo(blockID.Hash) {
		logger.Debug("precommit step: +2/3 prevoted proposal block; locking", "hash", blockID.Hash)

		// Validate the block.
		if err := cs.blockExec.ValidateBlock(ctx, cs.state, cs.ProposalBlock); err != nil {
			panic(fmt.Sprintf("precommit step: +2/3 prevoted for an invalid block %v; relocking", err))
		}

		cs.LockedRound = round
		cs.LockedBlock = cs.ProposalBlock
		cs.LockedBlockParts = cs.ProposalBlockParts

		if err := cs.eventBus.PublishEventLock(cs.RoundStateEvent()); err != nil {
			logger.Error("precommit step: failed publishing event lock", "err", err)
		}

		cs.signAddVote(ctx, tmproto.PrecommitType, blockID.Hash, blockID.PartSetHeader)
		return
	}

	// There was a polka in this round for a block we don't have.
	// Fetch that block, and precommit nil.
	logger.Debug("precommit step: +2/3 prevotes for a block we do not have; voting nil", "block_id", blockID)

	if !cs.ProposalBlockParts.HasHeader(blockID.PartSetHeader) {
		cs.ProposalBlock = nil
		cs.metrics.MarkBlockGossipStarted()
		cs.ProposalBlockParts = types.NewPartSetFromHeader(blockID.PartSetHeader)
	}

	cs.signAddVote(ctx, tmproto.PrecommitType, nil, types.PartSetHeader{})
}

// Enter: any +2/3 precommits for next round.
func (cs *State) enterPrecommitWait(height int64, round int32) {
	logger := cs.logger.With("new_height", height, "new_round", round)

	if cs.Height != height || round < cs.Round || (cs.Round == round && cs.TriggeredTimeoutPrecommit) {
		logger.Debug("entering precommit wait step with invalid args",
			"triggered_timeout", cs.TriggeredTimeoutPrecommit,
			"height", cs.Height,
			"round", cs.Round)
		return
	}

	if !cs.Votes.Precommits(round).HasTwoThirdsAny() {
		panic(fmt.Sprintf(
			"entering precommit wait step (%v/%v), but precommits does not have any +2/3 votes",
			height, round,
		))
	}

	logger.Debug("entering precommit wait step",
		"height", cs.Height,
		"round", cs.Round,
		"step", cs.Step)

	defer func() {
		// Done enterPrecommitWait:
		cs.TriggeredTimeoutPrecommit = true
		cs.newStep()
	}()

	// wait for some more precommits; enterNewRound
	cs.scheduleTimeout(cs.voteTimeout(round), height, round, cstypes.RoundStepPrecommitWait)
}

// Enter: +2/3 precommits for block
func (cs *State) enterCommit(ctx context.Context, height int64, commitRound int32) {
	logger := cs.logger.With("new_height", height, "commit_round", commitRound)

<<<<<<< HEAD
	if cs.Height != height || cstypes.RoundStepApplyCommit <= cs.Step {
		logger.Debug(
			"entering commit step with invalid args",
			"current", fmt.Sprintf("%v/%v/%v", cs.Height, cs.Round, cs.Step),
		)
		return
	}

	logger.Info("Entering commit step", "current", fmt.Sprintf("%v/%v/%v", cs.Height, cs.Round, cs.Step))
=======
	if cs.Height != height || cstypes.RoundStepCommit <= cs.Step {
		logger.Debug("entering commit step with invalid args",
			"height", cs.Height,
			"round", cs.Round,
			"step", cs.Step)
		return
	}

	logger.Debug("entering commit step",
		"height", cs.Height,
		"round", cs.Round,
		"step", cs.Step)
>>>>>>> d433ebe6

	defer func() {
		// Done enterCommit:
		// keep cs.Round the same, commitRound points to the right Precommits set.
		cs.updateRoundStep(cs.Round, cstypes.RoundStepApplyCommit)
		cs.CommitRound = commitRound
		cs.CommitTime = tmtime.Now()
		cs.newStep()

		// Maybe finalize immediately.
		cs.tryFinalizeCommit(ctx, height)
	}()

	blockID, ok := cs.Votes.Precommits(commitRound).TwoThirdsMajority()
	if !ok {
		panic("RunActionCommit() expects +2/3 precommits")
	}

	cs.updateProposalBlockAndPartsBeforeCommit(blockID, logger)
}

func (cs *State) updateProposalBlockAndPartsBeforeCommit(blockID types.BlockID, logger log.Logger) {
	// The Locked* fields no longer matter.
	// Move them over to ProposalBlock if they match the commit hash,
	// otherwise they'll be cleared in updateToState.
	if cs.LockedBlock.HashesTo(blockID.Hash) {
		logger.Debug("commit is for a locked block; set ProposalBlock=LockedBlock", "block_hash", blockID.Hash)
		cs.ProposalBlock = cs.LockedBlock
		cs.ProposalBlockParts = cs.LockedBlockParts
	}

	// If we don't have the block being committed, set up to get it.
	if !cs.ProposalBlock.HashesTo(blockID.Hash) {
		if !cs.ProposalBlockParts.HasHeader(blockID.PartSetHeader) {
			logger.Info(
				"commit is for a block we do not know about; set ProposalBlock=nil",
				"proposal", cs.ProposalBlock.Hash(),
				"commit", blockID.Hash,
			)

			// We're getting the wrong block.
			// Set up ProposalBlockParts and keep waiting.
			cs.ProposalBlock = nil
			cs.metrics.MarkBlockGossipStarted()
			cs.ProposalBlockParts = types.NewPartSetFromHeader(blockID.PartSetHeader)

			if err := cs.eventBus.PublishEventValidBlock(cs.RoundStateEvent()); err != nil {
				logger.Error("failed publishing valid block", "err", err)
			}

			cs.evsw.FireEvent(types.EventValidBlockValue, &cs.RoundState)
		}
	}
}

// If we have the block AND +2/3 commits for it, finalize.
func (cs *State) tryFinalizeCommit(ctx context.Context, height int64) {
	if cs.Height != height {
		panic(fmt.Sprintf("tryFinalizeCommit() cs.Height: %v vs height: %v", cs.Height, height))
	}

	logger := cs.logger.With("height", height)

	blockID, ok := cs.Votes.Precommits(cs.CommitRound).TwoThirdsMajority()
	if !ok || blockID.IsNil() {
		logger.Error("failed attempt to finalize commit; there was no +2/3 majority or +2/3 was for nil")
		return
	}

	if !cs.ProposalBlock.HashesTo(blockID.Hash) {
		// TODO: this happens every time if we're not a validator (ugly logs)
		// TODO: ^^ wait, why does it matter that we're a validator?
		logger.Debug("failed attempt to finalize commit; we do not have the commit block",
			"proposal_block", tmstrings.LazyBlockHash(cs.ProposalBlock),
			"commit_block", blockID.Hash,
		)
		return
	}

	cs.finalizeCommit(ctx, height)
}

// Increment height and goto cstypes.RoundStepNewHeight
func (cs *State) finalizeCommit(ctx context.Context, height int64) {
	logger := cs.logger.With("height", height)

	if cs.Height != height || cs.Step != cstypes.RoundStepApplyCommit {
		logger.Debug(
			"entering finalize commit step",
			"current", fmt.Sprintf("%v/%v/%v", cs.Height, cs.Round, cs.Step),
		)
		return
	}

	blockID, ok := cs.Votes.Precommits(cs.CommitRound).TwoThirdsMajority()
	block, blockParts := cs.ProposalBlock, cs.ProposalBlockParts

	if !ok {
		panic("cannot finalize commit; commit does not have 2/3 majority")
	}
	if !blockParts.HasHeader(blockID.PartSetHeader) {
		panic("expected ProposalBlockParts header to be commit header")
	}
	if !block.HashesTo(blockID.Hash) {
		panic("cannot finalize commit; proposal block does not hash to commit hash")
	}

	if err := cs.blockExec.ValidateBlock(ctx, cs.state, block); err != nil {
		panic(fmt.Errorf("+2/3 committed an invalid block: %w", err))
	}

	logger.Info(
		"finalizing commit of block",
		"hash", tmstrings.LazyBlockHash(block),
		"root", block.AppHash,
		"num_txs", len(block.Txs),
	)

	// Save to blockStore.
	if cs.blockStore.Height() < block.Height {
		// NOTE: the seenCommit is local justification to commit this block,
<<<<<<< HEAD
		// but may differ from the LastPrecommits included in the next block
		precommits := cs.Votes.Precommits(cs.CommitRound)
		seenCommit := precommits.MakeCommit()
		cs.applyCommit(ctx, seenCommit, logger)
=======
		// but may differ from the LastCommit included in the next block
		seenExtendedCommit := cs.Votes.Precommits(cs.CommitRound).MakeExtendedCommit()
		if cs.state.ConsensusParams.ABCI.VoteExtensionsEnabled(block.Height) {
			cs.blockStore.SaveBlockWithExtendedCommit(block, blockParts, seenExtendedCommit)
		} else {
			cs.blockStore.SaveBlock(block, blockParts, seenExtendedCommit.ToCommit())
		}
>>>>>>> d433ebe6
	} else {
		// Happens during replay if we already saved the block but didn't commit
		logger.Debug("calling finalizeCommit on already stored block", "height", block.Height)
		// Todo: do we need this?
		cs.applyCommit(ctx, nil, logger)
	}
}

// If we received a commit message from an external source try to add it then finalize it.
func (cs *State) tryAddCommit(ctx context.Context, commit *types.Commit, peerID types.NodeID) (bool, error) {
	// Let's only add one remote commit
	if cs.Commit != nil {
		return false, nil
	}

	rs := cs.RoundState

	// We need to first verify that the commit received wasn't for a future round,
	// If it was then we must go to next round
	if commit.Height == rs.Height && commit.Round > rs.Round {
		cs.logger.Debug("Commit received for a later round", "height", commit.Height, "our round",
			rs.Round, "commit round", commit.Round)
		verified, err := cs.verifyCommit(ctx, commit, peerID, true)
		if err != nil {
			return false, err
		}
		if verified {
			cs.enterNewRound(ctx, cs.Height, commit.Round)
			// We are now going to receive the block, so initialize the block parts.
			if cs.ProposalBlockParts == nil {
				cs.ProposalBlockParts = types.NewPartSetFromHeader(commit.BlockID.PartSetHeader)
			}

			return false, nil
		}
	}

	// First lets verify that the commit is what we are expecting
	verified, err := cs.verifyCommit(ctx, commit, peerID, false)
	if !verified || err != nil {
		return verified, err
	}

	cs.Commit = commit

	// We need to make sure we are past the Propose step
	if cs.Step <= cstypes.RoundStepPropose {
		// In this case we need to apply the commit after the proposal block comes in
		return false, nil
	}

	return cs.addCommit(ctx, commit)
}

func (cs *State) verifyCommit(ctx context.Context, commit *types.Commit, peerID types.NodeID, ignoreProposalBlock bool) (verified bool, err error) {
	// Lets first do some basic commit validation before more complicated commit verification
	if err := commit.ValidateBasic(); err != nil {
		return false, fmt.Errorf("error validating commit: %v", err)
	}

	rs := cs.RoundState
	stateHeight := cs.Height

	// A commit for the previous height?
	// These come in while we wait timeoutCommit
	if commit.Height+1 == stateHeight {
		cs.logger.Debug("old commit ignored", "commit", commit)
		return false, nil
	}

	cs.logger.Debug(
		"verifying commit from remote",
		"commit_height", commit.Height,
		"cs_height", cs.Height,
	)

	// Height mismatch is ignored.
	// Not necessarily a bad peer, but not favorable behavior.
	if commit.Height != stateHeight {
		cs.logger.Debug(
			"commit ignored and not added",
			"commit_height",
			commit.Height,
			"cs_height",
			stateHeight,
			"peer",
			peerID,
		)
		return false, nil
	}

	if commit.BlockID.Hash != nil && !bytes.Equal(commit.StateID.LastAppHash, cs.state.AppHash) {
		err = errors.New("commit state last app hash does not match the known state app hash")
		cs.logger.Error("commit ignored because sending wrong app hash", "voteHeight", commit.Height,
			"csHeight", cs.Height, "peerID", peerID)
		return false, err
	}

	stateID := cs.state.StateID()

	if rs.Proposal == nil || ignoreProposalBlock {
		if ignoreProposalBlock {
			cs.logger.Info("Commit verified for future round", "height", commit.Height, "round", commit.Round)
		} else {
			cs.logger.Info("Commit came in before proposal", "height", commit.Height, "round", commit.Round)
		}

		// We need to verify that it was properly signed
		// This generally proves that the commit is correct
		if err := cs.Validators.VerifyCommit(cs.state.ChainID, commit.BlockID, stateID, cs.Height, commit); err != nil {
			return false, fmt.Errorf("error verifying commit: %v", err)
		}

		if !cs.ProposalBlockParts.HasHeader(commit.BlockID.PartSetHeader) {
			cs.logger.Info("setting proposal block parts from commit", "partSetHeader", commit.BlockID.PartSetHeader)
			cs.ProposalBlockParts = types.NewPartSetFromHeader(commit.BlockID.PartSetHeader)
		}

		cs.Commit = commit

		if ignoreProposalBlock {
			// If we are verifying the commit for a future round we just need to know if the commit was properly signed
			// so we can go to the next round
			return true, nil
		}
		// We don't need to go to the next round, when we get the proposal in the commit will be set and the proposal
		// block will be executed
		return false, nil
	}

	// Lets verify that the threshold signature matches the current validator set
	if err := cs.Validators.VerifyCommit(cs.state.ChainID, rs.Proposal.BlockID, stateID, cs.Height, commit); err != nil {
		return false, fmt.Errorf("error verifying commit: %v", err)
	}

	block, blockParts := cs.ProposalBlock, cs.ProposalBlockParts

	if !blockParts.HasHeader(commit.BlockID.PartSetHeader) {
		return false, fmt.Errorf("expected ProposalBlockParts header to be commit header")
	}
	if !block.HashesTo(commit.BlockID.Hash) {
		cs.logger.Error("proposal block does not hash to commit hash",
			"block", block,
			"commit", commit,
			"complete_proposal", cs.isProposalComplete(),
		)
		return false, fmt.Errorf("cannot finalize commit; proposal block does not hash to commit hash")
	}

	if err := cs.blockExec.ValidateBlock(ctx, cs.state, block); err != nil {
		return false, fmt.Errorf("+2/3 committed an invalid block: %w", err)
	}
	return true, nil
}

func (cs *State) addCommit(ctx context.Context, commit *types.Commit) (added bool, err error) {
	// The commit is all good, let's apply it to the state
	cs.updateProposalBlockAndPartsBeforeCommit(commit.BlockID, cs.logger)

	cs.updateRoundStep(cs.Round, cstypes.RoundStepApplyCommit)
	cs.CommitRound = commit.Round
	cs.CommitTime = tmtime.Now()
	cs.newStep()

	// The commit is all good, let's apply it to the state
	cs.applyCommit(ctx, commit, cs.logger)

	// This will relay the commit to peers
	if err := cs.PublishCommitEvent(commit); err != nil {
		return false, fmt.Errorf("error adding commit: %w", err)
	}

	if cs.bypassCommitTimeout() {
		cs.enterNewRound(ctx, cs.Height, 0)
	}

	return true, nil
}

// PublishCommitEvent ...
func (cs *State) PublishCommitEvent(commit *types.Commit) error {
	cs.logger.Debug("publish commit event", "commit", commit)
	if err := cs.eventBus.PublishEventCommit(types.EventDataCommit{Commit: commit}); err != nil {
		return err
	}
	cs.evsw.FireEvent(types.EventCommitValue, commit)
	return nil
}

func (cs *State) applyCommit(ctx context.Context, commit *types.Commit, logger log.Logger) {
	logger.Info("applying commit", "commit", commit)

	var height int64

	block, blockParts := cs.ProposalBlock, cs.ProposalBlockParts
	// Save to blockStore.
	if commit != nil {
		height = commit.Height
		cs.blockStore.SaveBlock(block, blockParts, commit)
	} else {
		height = cs.Height
	}

	// Write EndHeightMessage{} for this height, implying that the blockstore
	// has saved the block.
	//
	// If we crash before writing this EndHeightMessage{}, we will recover by
	// running ApplyBlock during the ABCI handshake when we restart.  If we
	// didn't save the block to the blockstore before writing
	// EndHeightMessage{}, we'd have to change WAL replay -- currently it
	// complains about replaying for heights where an #ENDHEIGHT entry already
	// exists.
	//
	// Either way, the State should not be resumed until we
	// successfully call ApplyBlock (ie. later here, or in Handshake after
	// restart).
	endMsg := EndHeightMessage{height}
	if err := cs.wal.WriteSync(endMsg); err != nil { // NOTE: fsync
		panic(fmt.Errorf(
			"failed to write %v msg to consensus WAL due to %w; check your file system and restart the node",
			endMsg, err,
		))
	}

	// Create a copy of the state for staging and an event cache for txs.
	stateCopy := cs.state.Copy()

	// Execute and commit the block, update and save the state, and update the mempool.
	// NOTE The block.AppHash wont reflect these txs until the next block.
	stateCopy, err := cs.blockExec.ApplyBlock(
		ctx,
		stateCopy,
		cs.privValidatorProTxHash,
		types.BlockID{
			Hash:          block.Hash(),
			PartSetHeader: blockParts.Header(),
		},
		block,
	)
	if err != nil {
		logger.Error("failed to apply block", "err", err)
		return
	}

	// must be called before we update state
	cs.RecordMetrics(height, block)

	// NewHeightStep!
	cs.updateToState(stateCopy, commit)

	// Private validator might have changed it's key pair => refetch pubkey.
	if err := cs.updatePrivValidatorProTxHash(ctx); err != nil {
		logger.Error("failed to get private validator pubkey", "err", err)
	}

	// cs.StartTime is already set.
	// Schedule Round0 to start soon.
	cs.scheduleRound0(&cs.RoundState)

	// By here,
	// * cs.Height has been increment to height+1
	// * cs.Step is now cstypes.RoundStepNewHeight
	// * cs.StartTime is set to when we will start round0.
}

func (cs *State) RecordMetrics(height int64, block *types.Block) {
	cs.metrics.Validators.Set(float64(cs.Validators.Size()))
	cs.metrics.ValidatorsPower.Set(float64(cs.Validators.TotalVotingPower()))

	var (
		missingValidators      int
		missingValidatorsPower int64
	)
	// height=0 -> MissingValidators and MissingValidatorsPower are both 0.
	// Remember that the first LastPrecommits is intentionally empty, so it's not
	// fair to increment missing validators number.
	if height > cs.state.InitialHeight {
<<<<<<< HEAD
=======
		// Sanity check that commit size matches validator set size - only applies
		// after first block.
		var (
			commitSize = block.LastCommit.Size()
			valSetLen  = len(cs.LastValidators.Validators)
			address    types.Address
		)
		if commitSize != valSetLen {
			cs.logger.Error("commit size doesn't match valset",
				"size", commitSize,
				"valset_len", valSetLen,
				"height", block.Height,
				"extra", tmstrings.LazySprintf("\n%v\n\n%v", block.LastCommit.Signatures, cs.LastValidators.Validators))
			return
		}
>>>>>>> d433ebe6

		if cs.privValidator != nil {
			if cs.privValidatorProTxHash == nil {
				// Metrics won't be updated, but it's not critical.
<<<<<<< HEAD
				cs.logger.Error(fmt.Sprintf("recordMetrics: %v", errProTxHashIsNotSet))
			}
=======
				cs.logger.Error("recordMetrics", "err", errPubKeyIsNotSet)
			} else {
				address = cs.privValidatorPubKey.Address()
			}
		}

		for i, val := range cs.LastValidators.Validators {
			commitSig := block.LastCommit.Signatures[i]
			if commitSig.BlockIDFlag == types.BlockIDFlagAbsent {
				missingValidators++
				missingValidatorsPower += val.VotingPower
			}

			if bytes.Equal(val.Address, address) {
				label := []string{
					"validator_address", val.Address.String(),
				}
				cs.metrics.ValidatorPower.With(label...).Set(float64(val.VotingPower))
				if commitSig.BlockIDFlag == types.BlockIDFlagCommit {
					cs.metrics.ValidatorLastSignedHeight.With(label...).Set(float64(height))
				} else {
					cs.metrics.ValidatorMissedBlocks.With(label...).Add(float64(1))
				}
			}

>>>>>>> d433ebe6
		}
	}
	cs.metrics.MissingValidators.Set(float64(missingValidators))
	cs.metrics.MissingValidatorsPower.Set(float64(missingValidatorsPower))

	// NOTE: byzantine validators power and count is only for consensus evidence i.e. duplicate vote
	var (
		byzantineValidatorsPower int64
		byzantineValidatorsCount int64
	)

	for _, ev := range block.Evidence {
		if dve, ok := ev.(*types.DuplicateVoteEvidence); ok {
			if _, val := cs.Validators.GetByProTxHash(dve.VoteA.ValidatorProTxHash); val != nil {
				byzantineValidatorsCount++
				byzantineValidatorsPower += val.VotingPower
			}
		}
	}
	cs.metrics.ByzantineValidators.Set(float64(byzantineValidatorsCount))
	cs.metrics.ByzantineValidatorsPower.Set(float64(byzantineValidatorsPower))

	if height > 1 {
		lastBlockMeta := cs.blockStore.LoadBlockMeta(height - 1)
		if lastBlockMeta != nil {
			cs.metrics.BlockIntervalSeconds.Observe(
				block.Time.Sub(lastBlockMeta.Header.Time).Seconds(),
			)
		}
	}

	cs.metrics.NumTxs.Set(float64(len(block.Data.Txs)))
	cs.metrics.TotalTxs.Add(float64(len(block.Data.Txs)))
	cs.metrics.BlockSizeBytes.Observe(float64(block.Size()))
	cs.metrics.CommittedHeight.Set(float64(block.Height))
}

//-----------------------------------------------------------------------------

func (cs *State) defaultSetProposal(proposal *types.Proposal, recvTime time.Time) error {
	// Already have one
	// TODO: possibly catch double proposals
	if cs.Proposal != nil || proposal == nil {
		return nil
	}

	if proposal == nil {
		return ErrInvalidProposalNotSet
	}

	// Does not apply
	if proposal.Height != cs.Height || proposal.Round != cs.Round {
		return nil
	}

	// Verify POLRound, which must be -1 or in range [0, proposal.Round).
	if proposal.POLRound < -1 ||
		(proposal.POLRound >= 0 && proposal.POLRound >= proposal.Round) {
		return ErrInvalidProposalPOLRound
	}

	if proposal.CoreChainLockedHeight < cs.state.LastCoreChainLockedBlockHeight {
		return ErrInvalidProposalCoreHeight
	}

	p := proposal.ToProto()
	// Verify signature
	proposalBlockSignID := types.ProposalBlockSignID(
		cs.state.ChainID,
		p,
		cs.state.Validators.QuorumType,
		cs.state.Validators.QuorumHash,
	)

	vset := cs.Validators
	height := cs.Height
	proposer := vset.GetProposer()

	//  fmt.Printf("verifying request Id %s signID %s quorum hash %s proposalBlockSignBytes %s\n",
	//	hex.EncodeToString(proposalRequestId),
	//  hex.EncodeToString(signID),
	//  hex.EncodeToString(cs.state.Validators.QuorumHash),
	//	hex.EncodeToString(proposalBlockSignBytes))

	switch {
	case proposer.PubKey != nil:
		// We are part of the validator set
		if !proposer.PubKey.VerifySignatureDigest(proposalBlockSignID, proposal.Signature) {
			cs.logger.Debug(
				"error verifying signature",
				"height", proposal.Height,
				"cs_height", height,
				"round", proposal.Round,
				"proposal", proposal,
				"proposer", proposer.ProTxHash.ShortString(),
				"pubkey", proposer.PubKey.HexString(),
				"quorumType", cs.state.Validators.QuorumType,
				"quorumHash", cs.state.Validators.QuorumHash,
				"proposalSignId", tmbytes.HexBytes(proposalBlockSignID))
			return ErrInvalidProposalSignature
		}
	case cs.Commit != nil && cs.Commit.Height == proposal.Height && cs.Commit.Round == proposal.Round:
		// We are not part of the validator set
		// We might have a commit already for the Round State
		// We need to verify that the commit block id is equal to the proposal block id
		if !proposal.BlockID.Equals(cs.Commit.BlockID) {
			cs.logger.Debug("proposal blockId isn't the same as the commit blockId", "height", proposal.Height,
				"round", proposal.Round, "proposer", proposer.ProTxHash.ShortString())
			return ErrInvalidProposalForCommit
		}
	default:
		// We received a proposal we can not check
		return ErrUnableToVerifyProposal
	}

	proposal.Signature = p.Signature
	cs.Proposal = proposal
	cs.ProposalReceiveTime = recvTime
	cs.calculateProposalTimestampDifferenceMetric()
	// We don't update cs.ProposalBlockParts if it is already set.
	// This happens if we're already in cstypes.RoundStepApplyCommit or if there is a valid block in the current round.
	// TODO: We can check if Proposal is for a different block as this is a sign of misbehavior!
	if cs.ProposalBlockParts == nil {
		cs.metrics.MarkBlockGossipStarted()
		cs.ProposalBlockParts = types.NewPartSetFromHeader(proposal.BlockID.PartSetHeader)
	}

	cs.logger.Info("received proposal", "proposal", proposal)
	return nil
}

// NOTE: block is not necessarily valid.
// Asynchronously triggers either enterPrevote (before we timeout of propose) or tryFinalizeCommit,
// once we have the full block.
func (cs *State) addProposalBlockPart(
	ctx context.Context,
	msg *BlockPartMessage,
	peerID types.NodeID,
) (added bool, err error) {
	height, round, part := msg.Height, msg.Round, msg.Part

	// Blocks might be reused, so round mismatch is OK
	if cs.Height != height {
		cs.logger.Debug(
			"received block part from wrong height",
			"height", cs.Height,
			"round", cs.Round,
			"msg_height", height,
			"msg_round", round)
		cs.metrics.BlockGossipPartsReceived.With("matches_current", "false").Add(1)
		return false, nil
	}

	// We're not expecting a block part.
	if cs.ProposalBlockParts == nil {
		cs.metrics.BlockGossipPartsReceived.With("matches_current", "false").Add(1)
		// NOTE: this can happen when we've gone to a higher round and
		// then receive parts from the previous round - not necessarily a bad peer.
<<<<<<< HEAD
		cs.logger.Debug(
			"received a block part when we are not expecting any",
			"height", cs.Height,
			"round", cs.Round,
			"block_height", height,
			"block_round", round,
=======
		cs.logger.Debug("received a block part when we are not expecting any",
			"height", height,
			"round", round,
>>>>>>> d433ebe6
			"index", part.Index,
			"peer", peerID,
		)
		return false, nil
	}

	added, err = cs.ProposalBlockParts.AddPart(part)
	if err != nil {
		if errors.Is(err, types.ErrPartSetInvalidProof) || errors.Is(err, types.ErrPartSetUnexpectedIndex) {
			cs.metrics.BlockGossipPartsReceived.With("matches_current", "false").Add(1)
		}
		return added, err
	}

	cs.metrics.BlockGossipPartsReceived.With("matches_current", "true").Add(1)

	if cs.ProposalBlockParts.ByteSize() > cs.state.ConsensusParams.Block.MaxBytes {
		return added, fmt.Errorf("total size of proposal block parts exceeds maximum block bytes (%d > %d)",
			cs.ProposalBlockParts.ByteSize(), cs.state.ConsensusParams.Block.MaxBytes,
		)
	}
	if added && cs.ProposalBlockParts.IsComplete() {
		cs.metrics.MarkBlockGossipComplete()
		bz, err := ioutil.ReadAll(cs.ProposalBlockParts.GetReader())
		if err != nil {
			return added, err
		}

		var pbb = new(tmproto.Block)
		err = proto.Unmarshal(bz, pbb)
		if err != nil {
			return added, err
		}

		block, err := types.BlockFromProto(pbb)
		if err != nil {
			return added, err
		}

		if cs.RoundState.Proposal != nil &&
			block.Header.CoreChainLockedHeight != cs.RoundState.Proposal.CoreChainLockedHeight {
			return added, fmt.Errorf("core chain lock height of block %d does not match proposal %d",
				block.Header.CoreChainLockedHeight, cs.RoundState.Proposal.CoreChainLockedHeight)
		}

		cs.ProposalBlock = block

		// NOTE: it's possible to receive complete proposal blocks for future rounds without having the proposal
		cs.logger.Info("received complete proposal block", "height", cs.ProposalBlock.Height, "hash", cs.ProposalBlock.Hash())

		if err := cs.eventBus.PublishEventCompleteProposal(cs.CompleteProposalEvent()); err != nil {
			cs.logger.Error("failed publishing event complete proposal", "err", err)
		}

		if cs.Commit != nil {
			cs.logger.Info("Proposal block fully received", "proposal", cs.ProposalBlock)
			cs.logger.Info("Commit already present", "commit", cs.Commit)
			cs.logger.Debug("adding commit after complete proposal", "height", cs.ProposalBlock.Height,
				"hash", cs.ProposalBlock.Hash())
			// We received a commit before the block
			return cs.addCommit(ctx, cs.Commit)
		}

		return added, nil
	}

	return added, nil
}

func (cs *State) handleCompleteProposal(ctx context.Context, height int64, fromReplay bool) {
	// Update Valid* if we can.
	prevotes := cs.Votes.Prevotes(cs.Round)
	blockID, hasTwoThirds := prevotes.TwoThirdsMajority()
	if hasTwoThirds && !blockID.IsNil() && (cs.ValidRound < cs.Round) {
		if cs.ProposalBlock.HashesTo(blockID.Hash) {
			cs.logger.Debug("updating valid block to new proposal block",
				"valid_round", cs.Round,
				"valid_block_hash", tmstrings.LazyBlockHash(cs.ProposalBlock))

			cs.ValidRound = cs.Round
			cs.ValidBlock = cs.ProposalBlock
			cs.ValidBlockParts = cs.ProposalBlockParts
		}
		// TODO: In case there is +2/3 majority in Prevotes set for some
		// block and cs.ProposalBlock contains different block, either
		// proposer is faulty or voting power of faulty processes is more
		// than 1/3. We should trigger in the future accountability
		// procedure at this point.
	}

	if cs.Step <= cstypes.RoundStepPropose && cs.isProposalComplete() {
		// Move onto the next step
		// We should allow old blocks if we are recovering from replay
		allowOldBlocks := fromReplay
		cs.logger.Debug("entering prevote after complete proposal", "height", cs.ProposalBlock.Height,
			"hash", cs.ProposalBlock.Hash())
		cs.enterPrevote(ctx, height, cs.Round, allowOldBlocks)
		if hasTwoThirds { // this is optimisation as this will be triggered when prevote is added
			cs.logger.Debug(
				"entering precommit after complete proposal with threshold received",
				"height",
				cs.ProposalBlock.Height,
				"hash",
				cs.ProposalBlock.Hash(),
			)
			cs.enterPrecommit(ctx, height, cs.Round)
		}
	} else if cs.Step == cstypes.RoundStepApplyCommit {
		// If we're waiting on the proposal block...
		cs.logger.Debug("trying to finalize commit after complete proposal", "height", cs.ProposalBlock.Height,
			"hash", cs.ProposalBlock.Hash())
		cs.tryFinalizeCommit(ctx, height)
	}
}

// Attempt to add the vote. if its a duplicate signature, dupeout the validator
func (cs *State) tryAddVote(ctx context.Context, vote *types.Vote, peerID types.NodeID) (bool, error) {
	added, err := cs.addVote(ctx, vote, peerID)
	if err != nil {
		// If the vote height is off, we'll just ignore it,
		// But if it's a conflicting sig, add it to the cs.evpool.
		// If it's otherwise invalid, punish peer.
		if voteErr, ok := err.(*types.ErrVoteConflictingVotes); ok {
			if cs.privValidatorProTxHash == nil {
				return false, errProTxHashIsNotSet
			}

<<<<<<< HEAD
			if bytes.Equal(vote.ValidatorProTxHash, cs.privValidatorProTxHash) {
				cs.logger.Error(
					"found conflicting vote from ourselves; did you unsafe_reset a validator?",
=======
			if bytes.Equal(vote.ValidatorAddress, cs.privValidatorPubKey.Address()) {
				cs.logger.Error("found conflicting vote from ourselves; did you unsafe_reset a validator?",
>>>>>>> d433ebe6
					"height", vote.Height,
					"round", vote.Round,
					"type", vote.Type)

				return added, err
			}

			// report conflicting votes to the evidence pool
			cs.evpool.ReportConflictingVotes(voteErr.VoteA, voteErr.VoteB)
			cs.logger.Debug("found and sent conflicting votes to the evidence pool",
				"vote_a", voteErr.VoteA,
				"vote_b", voteErr.VoteB)

			return added, err
		} else if errors.Is(err, types.ErrVoteNonDeterministicSignature) {
			cs.logger.Debug("vote has non-deterministic signature", "err", err)
		} else {
			// Either
			// 1) bad peer OR
			// 2) not a bad peer? this can also err sometimes with "Unexpected step" OR
			// 3) tmkms use with multiple validators connecting to a single tmkms instance
			//		(https://github.com/tendermint/tendermint/issues/3839).
			cs.logger.Info("failed attempting to add vote", "err", err)
			return added, ErrAddingVote
		}
	}

	return added, nil
}

func (cs *State) addVote(
	ctx context.Context,
	vote *types.Vote,
	peerID types.NodeID,
) (added bool, err error) {
<<<<<<< HEAD
	cs.logger.Debug(
		"adding vote",
		"vote", vote,
		"height", cs.Height,
		"round", cs.Round,
	)
=======
	cs.logger.Debug("adding vote",
		"vote_height", vote.Height,
		"vote_type", vote.Type,
		"val_index", vote.ValidatorIndex,
		"cs_height", cs.Height)

	if vote.Height < cs.Height || (vote.Height == cs.Height && vote.Round < cs.Round) {
		cs.metrics.MarkLateVote(vote.Type)
	}
>>>>>>> d433ebe6

	// A precommit for the previous height?
	// These come in while we wait timeoutCommit
	if vote.Height+1 == cs.Height && vote.Type == tmproto.PrecommitType {
		if cs.Step != cstypes.RoundStepNewHeight {
			// Late precommit at prior height is ignored
			cs.logger.Debug("precommit vote came in after commit timeout and has been ignored", "vote", vote)
			return
		}
		if cs.LastPrecommits == nil {
			cs.logger.Debug("no last round precommits on node", "vote", vote)
			return
		}

		added, err = cs.LastPrecommits.AddVote(vote)
		if !added {
			cs.logger.Debug(
				"vote not added",
				"height", vote.Height,
				"vote_type", vote.Type,
				"val_index", vote.ValidatorIndex,
				"cs_height", cs.Height,
				"error", err,
			)
			return
		}

		cs.logger.Debug("added vote to last precommits", "last_precommits", cs.LastPrecommits.StringShort())
		if err := cs.eventBus.PublishEventVote(types.EventDataVote{Vote: vote}); err != nil {
			return added, err
		}

		cs.evsw.FireEvent(types.EventVoteValue, vote)

		// if we can skip timeoutCommit and have all the votes now,
		if cs.bypassCommitTimeout() && cs.LastPrecommits.HasAll() {
			// go straight to new round (skip timeout commit)
			// cs.scheduleTimeout(time.Duration(0), cs.Height, 0, cstypes.RoundStepNewHeight)
			cs.enterNewRound(ctx, cs.Height, 0)
		}

		return
	}

	// Height mismatch is ignored.
	// Not necessarily a bad peer, but not favorable behavior.
	if vote.Height != cs.Height {
		added = false
		cs.logger.Debug("vote ignored and not added", "vote_height", vote.Height, "cs_height", cs.Height, "peer", peerID)
		return
	}

	// Check to see if the chain is configured to extend votes.
	if cs.state.ConsensusParams.ABCI.VoteExtensionsEnabled(cs.Height) {
		// The chain is configured to extend votes, check that the vote is
		// not for a nil block and verify the extensions signature against the
		// corresponding public key.

		var myAddr []byte
		if cs.privValidatorPubKey != nil {
			myAddr = cs.privValidatorPubKey.Address()
		}
		// Verify VoteExtension if precommit and not nil
		// https://github.com/tendermint/tendermint/issues/8487
		if vote.Type == tmproto.PrecommitType && !vote.BlockID.IsNil() &&
			!bytes.Equal(vote.ValidatorAddress, myAddr) { // Skip the VerifyVoteExtension call if the vote was issued by this validator.

			// The core fields of the vote message were already validated in the
			// consensus reactor when the vote was received.
			// Here, we verify the signature of the vote extension included in the vote
			// message.
			_, val := cs.state.Validators.GetByIndex(vote.ValidatorIndex)
			if err := vote.VerifyExtension(cs.state.ChainID, val.PubKey); err != nil {
				return false, err
			}

			err := cs.blockExec.VerifyVoteExtension(ctx, vote)
			cs.metrics.MarkVoteExtensionReceived(err == nil)
			if err != nil {
				return false, err
			}
		}
	} else {
		// Vote extensions are not enabled on the network.
		// strip the extension data from the vote in case any is present.
		//
		// TODO punish a peer if it sent a vote with an extension when the feature
		// is disabled on the network.
		// https://github.com/tendermint/tendermint/issues/8565
		if stripped := vote.StripExtension(); stripped {
			cs.logger.Error("vote included extension data but vote extensions are not enabled", "peer", peerID)
		}
	}

	// Ignore vote if we do not have public keys to verify votes
	if !cs.Validators.HasPublicKeys {
		added = false
		cs.logger.Debug("vote received on non-validator, ignoring it", "vote", vote,
			"cs_height", cs.Height, "peer", peerID)
		return
	}

	cs.logger.Debug(
		"adding vote to vote set",
		"height", cs.Height,
		"round", cs.Round,
		"vote", vote,
	)

	height := cs.Height
	added, err = cs.Votes.AddVote(vote, peerID)
	if !added {
		if err != nil {
			cs.logger.Error(
				"error adding vote",
				"vote", vote,
				"cs_height", cs.Height,
				"error", err,
			)
		}
		// Either duplicate, or error upon cs.Votes.AddByIndex()
		return
	}
	if vote.Round == cs.Round {
		vals := cs.state.Validators
		_, val := vals.GetByIndex(vote.ValidatorIndex)
		cs.metrics.MarkVoteReceived(vote.Type, val.VotingPower, vals.TotalVotingPower())
	}

	if err := cs.eventBus.PublishEventVote(types.EventDataVote{Vote: vote}); err != nil {
		return added, err
	}
	cs.evsw.FireEvent(types.EventVoteValue, vote)

	switch vote.Type {
	case tmproto.PrevoteType:
		prevotes := cs.Votes.Prevotes(vote.Round)
		cs.logger.Debug("added vote to prevote", "vote", vote, "prevotes", prevotes.StringShort())

		// Check to see if >2/3 of the voting power on the network voted for any non-nil block.
		if blockID, ok := prevotes.TwoThirdsMajority(); ok && !blockID.IsNil() {
			// Greater than 2/3 of the voting power on the network voted for some
			// non-nil block

			// Update Valid* if we can.
			if cs.ValidRound < vote.Round && vote.Round == cs.Round {
				if cs.ProposalBlock.HashesTo(blockID.Hash) {
					cs.logger.Debug("updating valid block because of POL", "valid_round", cs.ValidRound, "pol_round", vote.Round)
					cs.ValidRound = vote.Round
					cs.ValidBlock = cs.ProposalBlock
					cs.ValidBlockParts = cs.ProposalBlockParts
				} else {
					cs.logger.Debug("valid block we do not know about; set ProposalBlock=nil",
						"proposal", tmstrings.LazyBlockHash(cs.ProposalBlock),
						"block_id", blockID.Hash)

					// we're getting the wrong block
					cs.ProposalBlock = nil
				}

				if !cs.ProposalBlockParts.HasHeader(blockID.PartSetHeader) {
					cs.metrics.MarkBlockGossipStarted()
					cs.ProposalBlockParts = types.NewPartSetFromHeader(blockID.PartSetHeader)
				}

				cs.evsw.FireEvent(types.EventValidBlockValue, &cs.RoundState)
				if err := cs.eventBus.PublishEventValidBlock(cs.RoundStateEvent()); err != nil {
					return added, err
				}
			}
		}

		// If +2/3 prevotes for *anything* for future round:
		switch {
		case cs.Round < vote.Round && prevotes.HasTwoThirdsAny():
			// Round-skip if there is any 2/3+ of votes ahead of us
			cs.enterNewRound(ctx, height, vote.Round)

		case cs.Round == vote.Round && cstypes.RoundStepPrevote <= cs.Step: // current round
			blockID, ok := prevotes.TwoThirdsMajority()
			if ok && (cs.isProposalComplete() || blockID.IsNil()) {
				cs.enterPrecommit(ctx, height, vote.Round)
			} else if prevotes.HasTwoThirdsAny() {
				cs.enterPrevoteWait(height, vote.Round)
			}

		case cs.Proposal != nil && 0 <= cs.Proposal.POLRound && cs.Proposal.POLRound == vote.Round:
			// If the proposal is now complete, enter prevote of cs.Round.
			if cs.isProposalComplete() {
				cs.enterPrevote(ctx, height, cs.Round, false)
			}
		}

	case tmproto.PrecommitType:
		precommits := cs.Votes.Precommits(vote.Round)
		cs.logger.Debug("added vote to precommit",
			"height", vote.Height,
			"round", vote.Round,
			"validator", vote.ValidatorProTxHash.String(),
			"val_index", vote.ValidatorIndex,
			"data", precommits.LogString())

		blockID, ok := precommits.TwoThirdsMajority()
		if ok {
			// Executed as TwoThirdsMajority could be from a higher round
			cs.enterNewRound(ctx, height, vote.Round)
			cs.enterPrecommit(ctx, height, vote.Round)

			if !blockID.IsNil() {
				cs.enterCommit(ctx, height, vote.Round)
				if cs.bypassCommitTimeout() && precommits.HasAll() {
					cs.enterNewRound(ctx, cs.Height, 0)
				}
			} else {
				cs.enterPrecommitWait(height, vote.Round)
			}
		} else if cs.Round <= vote.Round && precommits.HasTwoThirdsAny() {
			cs.enterNewRound(ctx, height, vote.Round)
			cs.enterPrecommitWait(height, vote.Round)
		}

	default:
		panic(fmt.Sprintf("unexpected vote type %v", vote.Type))
	}

	return added, err
}

// CONTRACT: cs.privValidator is not nil.
func (cs *State) signVote(
	ctx context.Context,
	msgType tmproto.SignedMsgType,
	hash []byte,
	header types.PartSetHeader,
) (*types.Vote, error) {
	// Flush the WAL. Otherwise, we may not recompute the same vote to sign,
	// and the privValidator will refuse to sign anything.
	if err := cs.wal.FlushAndSync(); err != nil {
		return nil, err
	}

	if cs.privValidatorProTxHash == nil {
		return nil, errProTxHashIsNotSet
	}
	proTxHash := cs.privValidatorProTxHash
	valIdx, _ := cs.Validators.GetByProTxHash(proTxHash)

	// Since the block has already been validated the block.lastAppHash must be the state.AppHash
	vote := &types.Vote{
		ValidatorProTxHash: proTxHash,
		ValidatorIndex:     valIdx,
		Height:             cs.Height,
		Round:              cs.Round,
		Type:               msgType,
		BlockID:            types.BlockID{Hash: hash, PartSetHeader: header},
	}

	stateID := cs.state.StateID()

	// If the signedMessageType is for precommit,
	// use our local precommit Timeout as the max wait time for getting a singed commit. The same goes for prevote.
<<<<<<< HEAD
	timeout := cs.voteTimeout(cs.Round)

	switch msgType {
	case tmproto.PrecommitType:
		// if the signedMessage type is for a precommit, add VoteExtension
		exts, err := cs.blockExec.ExtendVote(ctx, vote)
		if err != nil {
			return nil, err
		}
		vote.VoteExtensions = types.NewVoteExtensionsFromABCIExtended(exts)
	default:
		timeout = time.Second
=======
	timeout := time.Second
	if msgType == tmproto.PrecommitType && !vote.BlockID.IsNil() {
		timeout = cs.voteTimeout(cs.Round)
		// if the signedMessage type is for a non-nil precommit, add
		// VoteExtension
		if cs.state.ConsensusParams.ABCI.VoteExtensionsEnabled(cs.Height) {
			ext, err := cs.blockExec.ExtendVote(ctx, vote)
			if err != nil {
				return nil, err
			}
			vote.Extension = ext
		}
>>>>>>> d433ebe6
	}

	v := vote.ToProto()

	ctxto, cancel := context.WithTimeout(ctx, timeout)
	defer cancel()

	err := cs.privValidator.SignVote(ctxto, cs.state.ChainID, cs.state.Validators.QuorumType, cs.state.Validators.QuorumHash,
		v, stateID, cs.logger)
	if err != nil {
		return nil, err
	}
	err = vote.PopulateSignsFromProto(v)
	if err != nil {
		return nil, err
	}

	return vote, nil
}

// sign the vote and publish on internalMsgQueue
func (cs *State) signAddVote(
	ctx context.Context,
	msgType tmproto.SignedMsgType,
	hash []byte,
	header types.PartSetHeader,
) *types.Vote {
	if cs.privValidator == nil { // the node does not have a key
		return nil
	}

	if cs.privValidatorProTxHash == nil {
		// Vote won't be signed, but it's not critical.
		cs.logger.Error("signAddVote", "err", errProTxHashIsNotSet)
		return nil
	}

	// If the node not in the validator set, do nothing.
	if !cs.Validators.HasProTxHash(cs.privValidatorProTxHash) {
		cs.logger.Debug("do nothing, node is not a part of validator set")
		return nil
	}

	// TODO: pass pubKey to signVote
	start := time.Now()
	vote, err := cs.signVote(ctx, msgType, hash, header)
<<<<<<< HEAD
	if err == nil {
		cs.sendInternalMessage(ctx, msgInfo{&VoteMessage{vote}, "", tmtime.Now()})
		cs.logger.Debug("signed and pushed vote", "height", cs.Height, "round", cs.Round, "vote", vote, "took", time.Since(start).String())
		return vote
=======
	if err != nil {
		cs.logger.Error("failed signing vote", "height", cs.Height, "round", cs.Round, "vote", vote, "err", err)
		return nil
>>>>>>> d433ebe6
	}
	if !cs.state.ConsensusParams.ABCI.VoteExtensionsEnabled(vote.Height) {
		// The signer will sign the extension, make sure to remove the data on the way out
		vote.StripExtension()
	}
	cs.sendInternalMessage(ctx, msgInfo{&VoteMessage{vote}, "", tmtime.Now()})
	cs.logger.Debug("signed and pushed vote", "height", cs.Height, "round", cs.Round, "vote", vote)
	return vote
}

// updatePrivValidatorProTxHash get's the private validator proTxHash and
// memoizes it. This func returns an error if the private validator is not
// responding or responds with an error.
func (cs *State) updatePrivValidatorProTxHash(ctx context.Context) error {
	if cs.privValidator == nil {
		return nil
	}

	timeout := cs.voteTimeout(cs.Round)

	// no GetPubKey retry beyond the proposal/voting in RetrySignerClient
	if cs.Step >= cstypes.RoundStepPrecommit && cs.privValidatorType == types.RetrySignerClient {
		timeout = 0
	}

	// set context timeout depending on the configuration and the State step,
	// this helps in avoiding blocking of the remote signer connection.
	ctxto, cancel := context.WithTimeout(ctx, timeout)
	defer cancel()
	proTxHash, err := cs.privValidator.GetProTxHash(ctxto)
	if err != nil {
		return err
	}
	cs.privValidatorProTxHash = proTxHash
	return nil
}

//---------------------------------------------------------

func CompareHRS(h1 int64, r1 int32, s1 cstypes.RoundStepType, h2 int64, r2 int32, s2 cstypes.RoundStepType) int {
	if h1 < h2 {
		return -1
	} else if h1 > h2 {
		return 1
	}
	if r1 < r2 {
		return -1
	} else if r1 > r2 {
		return 1
	}
	if s1 < s2 {
		return -1
	} else if s1 > s2 {
		return 1
	}
	return 0
}

// repairWalFile decodes messages from src (until the decoder errors) and
// writes them to dst.
func repairWalFile(src, dst string) error {
	in, err := os.Open(src)
	if err != nil {
		return err
	}
	defer in.Close()

	out, err := os.Create(dst)
	if err != nil {
		return err
	}
	defer out.Close()

	var (
		dec = NewWALDecoder(in)
		enc = NewWALEncoder(out)
	)

	// best-case repair (until first error is encountered)
	for {
		msg, err := dec.Decode()
		if err != nil {
			break
		}

		err = enc.Encode(msg)
		if err != nil {
			return fmt.Errorf("failed to encode msg: %w", err)
		}
	}

	return nil
}

func (cs *State) proposeTimeout(round int32) time.Duration {
	tp := cs.state.ConsensusParams.Timeout.TimeoutParamsOrDefaults()
	p := tp.Propose
	if cs.config.UnsafeProposeTimeoutOverride != 0 {
		p = cs.config.UnsafeProposeTimeoutOverride
	}
	pd := tp.ProposeDelta
	if cs.config.UnsafeProposeTimeoutDeltaOverride != 0 {
		pd = cs.config.UnsafeProposeTimeoutDeltaOverride
	}
	return time.Duration(
		p.Nanoseconds()+pd.Nanoseconds()*int64(round),
	) * time.Nanosecond
}

func (cs *State) voteTimeout(round int32) time.Duration {
	tp := cs.state.ConsensusParams.Timeout.TimeoutParamsOrDefaults()
	v := tp.Vote
	if cs.config.UnsafeVoteTimeoutOverride != 0 {
		v = cs.config.UnsafeVoteTimeoutOverride
	}
	vd := tp.VoteDelta
	if cs.config.UnsafeVoteTimeoutDeltaOverride != 0 {
		vd = cs.config.UnsafeVoteTimeoutDeltaOverride
	}
	return time.Duration(
		v.Nanoseconds()+vd.Nanoseconds()*int64(round),
	) * time.Nanosecond
}

func (cs *State) commitTime(t time.Time) time.Time {
	c := cs.state.ConsensusParams.Timeout.Commit
	if cs.config.UnsafeCommitTimeoutOverride != 0 {
		c = cs.config.UnsafeProposeTimeoutOverride
	}
	return t.Add(c)
}

func (cs *State) bypassCommitTimeout() bool {
	if cs.config.UnsafeBypassCommitTimeoutOverride != nil {
		return *cs.config.UnsafeBypassCommitTimeoutOverride
	}
	return cs.state.ConsensusParams.Timeout.BypassCommitTimeout
}

func (cs *State) calculateProposalTimestampDifferenceMetric() {
	if cs.Proposal != nil && cs.Proposal.POLRound == -1 {
		sp := cs.state.ConsensusParams.Synchrony.SynchronyParamsOrDefaults()
		isTimely := cs.Proposal.IsTimely(cs.ProposalReceiveTime, sp, cs.Round)
		cs.metrics.ProposalTimestampDifference.With("is_timely", fmt.Sprintf("%t", isTimely)).
			Observe(cs.ProposalReceiveTime.Sub(cs.Proposal.Timestamp).Seconds())
	}
}

// proposerWaitTime determines how long the proposer should wait to propose its next block.
// If the result is zero, a block can be proposed immediately.
//
// Block times must be monotonically increasing, so if the block time of the previous
// block is larger than the proposer's current time, then the proposer will sleep
// until its local clock exceeds the previous block time.
func proposerWaitTime(lt tmtime.Source, bt time.Time) time.Duration {
	t := lt.Now()
	if bt.After(t) {
		return bt.Sub(t)
	}
	return 0
}<|MERGE_RESOLUTION|>--- conflicted
+++ resolved
@@ -268,9 +268,6 @@
 		return nil
 	}
 
-<<<<<<< HEAD
-	// We have no votes, so reconstruct LastPrecommits from SeenCommit.
-=======
 	eq, err := state.Equals(cs.state)
 	if err != nil {
 		return fmt.Errorf("comparing state: %w", err)
@@ -281,7 +278,6 @@
 	}
 
 	// We have no votes, so reconstruct LastCommit from SeenCommit.
->>>>>>> d433ebe6
 	if state.LastBlockHeight > 0 {
 		cs.reconstructLastCommit(state)
 	}
@@ -754,48 +750,12 @@
 // the method will panic on an absent ExtendedCommit or an ExtendedCommit without
 // extension data.
 func (cs *State) reconstructLastCommit(state sm.State) {
-<<<<<<< HEAD
-	seenCommit := cs.blockStore.LoadSeenCommit()
-	if seenCommit == nil || seenCommit.Height != state.LastBlockHeight {
-		seenCommit = cs.blockStore.LoadBlockCommit(state.LastBlockHeight)
-	}
-
-	if seenCommit == nil {
-		panic(fmt.Sprintf(
-			"failed to reconstruct last commit; seen commit for height %v not found",
-			state.LastBlockHeight,
-		))
-	}
-
-	cs.LastCommit = seenCommit
-=======
-	extensionsEnabled := cs.state.ConsensusParams.ABCI.VoteExtensionsEnabled(state.LastBlockHeight)
-	if !extensionsEnabled {
-		votes, err := cs.votesFromSeenCommit(state)
-		if err != nil {
-			panic(fmt.Sprintf("failed to reconstruct last commit; %s", err))
-		}
-		cs.LastCommit = votes
-		return
-	}
-
-	votes, err := cs.votesFromExtendedCommit(state)
+	votes, err := cs.votesFromSeenCommit(state)
 	if err != nil {
-		panic(fmt.Sprintf("failed to reconstruct last extended commit; %s", err))
+		panic(fmt.Sprintf("failed to reconstruct last commit; %s", err))
 	}
 	cs.LastCommit = votes
-}
-
-func (cs *State) votesFromExtendedCommit(state sm.State) (*types.VoteSet, error) {
-	ec := cs.blockStore.LoadBlockExtendedCommit(state.LastBlockHeight)
-	if ec == nil {
-		return nil, fmt.Errorf("extended commit for height %v not found", state.LastBlockHeight)
-	}
-	vs := ec.ToExtendedVoteSet(state.ChainID, state.LastValidators)
-	if !vs.HasTwoThirdsMajority() {
-		return nil, errors.New("extended commit does not have +2/3 majority")
-	}
-	return vs, nil
+	return
 }
 
 func (cs *State) votesFromSeenCommit(state sm.State) (*types.VoteSet, error) {
@@ -812,7 +772,6 @@
 		return nil, errors.New("commit does not have +2/3 majority")
 	}
 	return vs, nil
->>>>>>> d433ebe6
 }
 
 // Updates State and increments height to match that of state.
@@ -928,16 +887,8 @@
 	cs.ValidRound = -1
 	cs.ValidBlock = nil
 	cs.ValidBlockParts = nil
-<<<<<<< HEAD
 	cs.Commit = nil
-	cs.Votes = cstypes.NewHeightVoteSet(state.ChainID, height, stateID, validators)
-=======
-	if state.ConsensusParams.ABCI.VoteExtensionsEnabled(height) {
-		cs.Votes = cstypes.NewExtendedHeightVoteSet(state.ChainID, height, validators)
-	} else {
-		cs.Votes = cstypes.NewHeightVoteSet(state.ChainID, height, validators)
-	}
->>>>>>> d433ebe6
+	cs.Votes = cstypes.NewHeightVoteSet(state.ChainID, height, validators)
 	cs.CommitRound = -1
 	cs.LastValidators = state.LastValidators
 	cs.TriggeredTimeoutPrecommit = false
@@ -1132,13 +1083,9 @@
 			cs.logger.Debug("received block part from wrong round",
 				"height", cs.Height,
 				"cs_round", cs.Round,
-<<<<<<< HEAD
 				"block_height", msg.Height,
 				"block_round", msg.Round,
 			)
-=======
-				"block_round", msg.Round)
->>>>>>> d433ebe6
 			err = nil
 		}
 
@@ -1489,7 +1436,6 @@
 		return
 	}
 
-<<<<<<< HEAD
 	if cs.isProposer(proTxHash) {
 		logger.Debug("propose step; our turn to propose",
 			"proposer", proTxHash.ShortString(),
@@ -1502,16 +1448,6 @@
 			cs.Validators.GetProposer().ProTxHash,
 			"privValidator",
 			cs.privValidator)
-=======
-	if cs.isProposer(addr) {
-		logger.Debug("propose step; our turn to propose",
-			"proposer", addr)
-
-		cs.decideProposal(ctx, height, round)
-	} else {
-		logger.Debug("propose step; not our turn to propose",
-			"proposer", cs.Validators.GetProposer().Address)
->>>>>>> d433ebe6
 	}
 }
 
@@ -1666,23 +1602,15 @@
 	}
 
 	// TODO(sergio): wouldn't it be easier if CreateProposalBlock accepted cs.LastCommit directly?
-	var lastExtCommit *types.ExtendedCommit
+	var commit *types.Commit
 	switch {
 	case cs.Height == cs.state.InitialHeight:
 		// We're creating a proposal for the first block.
 		// The commit is empty, but not nil.
-<<<<<<< HEAD
 		commit = types.NewCommit(0, 0, types.BlockID{}, cs.state.StateID(), nil)
 	case cs.LastCommit != nil:
 		// Make the commit from LastPrecommits
 		commit = cs.LastCommit
-=======
-		lastExtCommit = &types.ExtendedCommit{}
-
-	case cs.LastCommit.HasTwoThirdsMajority():
-		// Make the commit from LastCommit
-		lastExtCommit = cs.LastCommit.MakeExtendedCommit()
->>>>>>> d433ebe6
 
 	default: // This shouldn't happen.
 		cs.logger.Error("propose step; cannot propose anything without commit for the previous block")
@@ -1697,13 +1625,7 @@
 	}
 	proposerProTxHash := cs.privValidatorProTxHash
 
-<<<<<<< HEAD
 	ret, err := cs.blockExec.CreateProposalBlock(ctx, cs.Height, cs.state, commit, proposerProTxHash, cs.proposedAppVersion)
-=======
-	proposerAddr := cs.privValidatorPubKey.Address()
-
-	ret, err := cs.blockExec.CreateProposalBlock(ctx, cs.Height, cs.state, lastExtCommit, proposerAddr)
->>>>>>> d433ebe6
 	if err != nil {
 		panic(err)
 	}
@@ -1877,7 +1799,6 @@
 		}
 	}
 
-<<<<<<< HEAD
 	// Validate proposal block
 	err = cs.blockExec.ValidateBlockChainLock(ctx, cs.state, cs.ProposalBlock)
 	if err != nil {
@@ -1900,10 +1821,6 @@
 
 	logger.Debug("prevote step: ProposalBlock is valid but was not our locked block or " +
 		"did not receive a more recent majority; prevoting nil")
-=======
-	logger.Debug("prevote step: ProposalBlock is valid but was not our locked block or did not receive a more recent majority",
-		"outcome", "prevoting nil")
->>>>>>> d433ebe6
 	cs.signAddVote(ctx, tmproto.PrevoteType, nil, types.PartSetHeader{})
 }
 
@@ -1950,19 +1867,11 @@
 	logger := cs.logger.With("new_height", height, "new_round", round)
 
 	if cs.Height != height || round < cs.Round || (cs.Round == round && cstypes.RoundStepPrecommit <= cs.Step) {
-<<<<<<< HEAD
-		logger.Debug(
-			"entering precommit step with invalid args",
-			"current", fmt.Sprintf("height state:%v value:%v / round state:%v value:%v / state step:%v",
-				cs.Height, height, cs.Round, round, cs.Step),
-		)
-=======
 		logger.Debug("entering precommit step with invalid args",
 			"height", cs.Height,
 			"round", cs.Round,
 			"step", cs.Step)
 
->>>>>>> d433ebe6
 		return
 	}
 
@@ -2112,18 +2021,7 @@
 func (cs *State) enterCommit(ctx context.Context, height int64, commitRound int32) {
 	logger := cs.logger.With("new_height", height, "commit_round", commitRound)
 
-<<<<<<< HEAD
 	if cs.Height != height || cstypes.RoundStepApplyCommit <= cs.Step {
-		logger.Debug(
-			"entering commit step with invalid args",
-			"current", fmt.Sprintf("%v/%v/%v", cs.Height, cs.Round, cs.Step),
-		)
-		return
-	}
-
-	logger.Info("Entering commit step", "current", fmt.Sprintf("%v/%v/%v", cs.Height, cs.Round, cs.Step))
-=======
-	if cs.Height != height || cstypes.RoundStepCommit <= cs.Step {
 		logger.Debug("entering commit step with invalid args",
 			"height", cs.Height,
 			"round", cs.Round,
@@ -2135,7 +2033,6 @@
 		"height", cs.Height,
 		"round", cs.Round,
 		"step", cs.Step)
->>>>>>> d433ebe6
 
 	defer func() {
 		// Done enterCommit:
@@ -2257,25 +2154,13 @@
 	// Save to blockStore.
 	if cs.blockStore.Height() < block.Height {
 		// NOTE: the seenCommit is local justification to commit this block,
-<<<<<<< HEAD
 		// but may differ from the LastPrecommits included in the next block
 		precommits := cs.Votes.Precommits(cs.CommitRound)
 		seenCommit := precommits.MakeCommit()
-		cs.applyCommit(ctx, seenCommit, logger)
-=======
-		// but may differ from the LastCommit included in the next block
-		seenExtendedCommit := cs.Votes.Precommits(cs.CommitRound).MakeExtendedCommit()
-		if cs.state.ConsensusParams.ABCI.VoteExtensionsEnabled(block.Height) {
-			cs.blockStore.SaveBlockWithExtendedCommit(block, blockParts, seenExtendedCommit)
-		} else {
-			cs.blockStore.SaveBlock(block, blockParts, seenExtendedCommit.ToCommit())
-		}
->>>>>>> d433ebe6
+		cs.blockStore.SaveBlock(block, blockParts, seenCommit)
 	} else {
 		// Happens during replay if we already saved the block but didn't commit
 		logger.Debug("calling finalizeCommit on already stored block", "height", block.Height)
-		// Todo: do we need this?
-		cs.applyCommit(ctx, nil, logger)
 	}
 }
 
@@ -2548,58 +2433,12 @@
 	// Remember that the first LastPrecommits is intentionally empty, so it's not
 	// fair to increment missing validators number.
 	if height > cs.state.InitialHeight {
-<<<<<<< HEAD
-=======
-		// Sanity check that commit size matches validator set size - only applies
-		// after first block.
-		var (
-			commitSize = block.LastCommit.Size()
-			valSetLen  = len(cs.LastValidators.Validators)
-			address    types.Address
-		)
-		if commitSize != valSetLen {
-			cs.logger.Error("commit size doesn't match valset",
-				"size", commitSize,
-				"valset_len", valSetLen,
-				"height", block.Height,
-				"extra", tmstrings.LazySprintf("\n%v\n\n%v", block.LastCommit.Signatures, cs.LastValidators.Validators))
-			return
-		}
->>>>>>> d433ebe6
 
 		if cs.privValidator != nil {
 			if cs.privValidatorProTxHash == nil {
 				// Metrics won't be updated, but it's not critical.
-<<<<<<< HEAD
 				cs.logger.Error(fmt.Sprintf("recordMetrics: %v", errProTxHashIsNotSet))
 			}
-=======
-				cs.logger.Error("recordMetrics", "err", errPubKeyIsNotSet)
-			} else {
-				address = cs.privValidatorPubKey.Address()
-			}
-		}
-
-		for i, val := range cs.LastValidators.Validators {
-			commitSig := block.LastCommit.Signatures[i]
-			if commitSig.BlockIDFlag == types.BlockIDFlagAbsent {
-				missingValidators++
-				missingValidatorsPower += val.VotingPower
-			}
-
-			if bytes.Equal(val.Address, address) {
-				label := []string{
-					"validator_address", val.Address.String(),
-				}
-				cs.metrics.ValidatorPower.With(label...).Set(float64(val.VotingPower))
-				if commitSig.BlockIDFlag == types.BlockIDFlagCommit {
-					cs.metrics.ValidatorLastSignedHeight.With(label...).Set(float64(height))
-				} else {
-					cs.metrics.ValidatorMissedBlocks.With(label...).Add(float64(1))
-				}
-			}
-
->>>>>>> d433ebe6
 		}
 	}
 	cs.metrics.MissingValidators.Set(float64(missingValidators))
@@ -2758,18 +2597,12 @@
 		cs.metrics.BlockGossipPartsReceived.With("matches_current", "false").Add(1)
 		// NOTE: this can happen when we've gone to a higher round and
 		// then receive parts from the previous round - not necessarily a bad peer.
-<<<<<<< HEAD
 		cs.logger.Debug(
 			"received a block part when we are not expecting any",
 			"height", cs.Height,
 			"round", cs.Round,
 			"block_height", height,
 			"block_round", round,
-=======
-		cs.logger.Debug("received a block part when we are not expecting any",
-			"height", height,
-			"round", round,
->>>>>>> d433ebe6
 			"index", part.Index,
 			"peer", peerID,
 		)
@@ -2897,14 +2730,9 @@
 				return false, errProTxHashIsNotSet
 			}
 
-<<<<<<< HEAD
 			if bytes.Equal(vote.ValidatorProTxHash, cs.privValidatorProTxHash) {
 				cs.logger.Error(
 					"found conflicting vote from ourselves; did you unsafe_reset a validator?",
-=======
-			if bytes.Equal(vote.ValidatorAddress, cs.privValidatorPubKey.Address()) {
-				cs.logger.Error("found conflicting vote from ourselves; did you unsafe_reset a validator?",
->>>>>>> d433ebe6
 					"height", vote.Height,
 					"round", vote.Round,
 					"type", vote.Type)
@@ -2940,24 +2768,12 @@
 	vote *types.Vote,
 	peerID types.NodeID,
 ) (added bool, err error) {
-<<<<<<< HEAD
 	cs.logger.Debug(
 		"adding vote",
 		"vote", vote,
 		"height", cs.Height,
 		"round", cs.Round,
 	)
-=======
-	cs.logger.Debug("adding vote",
-		"vote_height", vote.Height,
-		"vote_type", vote.Type,
-		"val_index", vote.ValidatorIndex,
-		"cs_height", cs.Height)
-
-	if vote.Height < cs.Height || (vote.Height == cs.Height && vote.Round < cs.Round) {
-		cs.metrics.MarkLateVote(vote.Type)
-	}
->>>>>>> d433ebe6
 
 	// A precommit for the previous height?
 	// These come in while we wait timeoutCommit
@@ -3219,33 +3035,15 @@
 
 	// If the signedMessageType is for precommit,
 	// use our local precommit Timeout as the max wait time for getting a singed commit. The same goes for prevote.
-<<<<<<< HEAD
-	timeout := cs.voteTimeout(cs.Round)
-
-	switch msgType {
-	case tmproto.PrecommitType:
+	timeout := time.Second
+	if msgType == tmproto.PrecommitType && !vote.BlockID.IsNil() {
+		timeout = cs.voteTimeout(cs.Round)
 		// if the signedMessage type is for a precommit, add VoteExtension
 		exts, err := cs.blockExec.ExtendVote(ctx, vote)
 		if err != nil {
 			return nil, err
 		}
 		vote.VoteExtensions = types.NewVoteExtensionsFromABCIExtended(exts)
-	default:
-		timeout = time.Second
-=======
-	timeout := time.Second
-	if msgType == tmproto.PrecommitType && !vote.BlockID.IsNil() {
-		timeout = cs.voteTimeout(cs.Round)
-		// if the signedMessage type is for a non-nil precommit, add
-		// VoteExtension
-		if cs.state.ConsensusParams.ABCI.VoteExtensionsEnabled(cs.Height) {
-			ext, err := cs.blockExec.ExtendVote(ctx, vote)
-			if err != nil {
-				return nil, err
-			}
-			vote.Extension = ext
-		}
->>>>>>> d433ebe6
 	}
 
 	v := vote.ToProto()
@@ -3292,27 +3090,16 @@
 	// TODO: pass pubKey to signVote
 	start := time.Now()
 	vote, err := cs.signVote(ctx, msgType, hash, header)
-<<<<<<< HEAD
-	if err == nil {
-		cs.sendInternalMessage(ctx, msgInfo{&VoteMessage{vote}, "", tmtime.Now()})
-		cs.logger.Debug("signed and pushed vote", "height", cs.Height, "round", cs.Round, "vote", vote, "took", time.Since(start).String())
-		return vote
-=======
 	if err != nil {
 		cs.logger.Error("failed signing vote", "height", cs.Height, "round", cs.Round, "vote", vote, "err", err)
 		return nil
->>>>>>> d433ebe6
-	}
-	if !cs.state.ConsensusParams.ABCI.VoteExtensionsEnabled(vote.Height) {
-		// The signer will sign the extension, make sure to remove the data on the way out
-		vote.StripExtension()
 	}
 	cs.sendInternalMessage(ctx, msgInfo{&VoteMessage{vote}, "", tmtime.Now()})
-	cs.logger.Debug("signed and pushed vote", "height", cs.Height, "round", cs.Round, "vote", vote)
+	cs.logger.Debug("signed and pushed vote", "height", cs.Height, "round", cs.Round, "vote", vote, "took", time.Since(start).String())
 	return vote
 }
 
-// updatePrivValidatorProTxHash get's the private validator proTxHash and
+// updatePrivValidatorPubKey get's the private validator public key and
 // memoizes it. This func returns an error if the private validator is not
 // responding or responds with an error.
 func (cs *State) updatePrivValidatorProTxHash(ctx context.Context) error {
