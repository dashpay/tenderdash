--- conflicted
+++ resolved
@@ -813,14 +813,9 @@
 		// We don't want to reset e.g. the Votes, but we still want to
 		// signal the new round step, because other services (eg. txNotifier)
 		// depend on having an up-to-date peer state!
-<<<<<<< HEAD
 		if state.LastBlockHeight < cs.state.LastBlockHeight {
 			cs.logger.Debug(
 				"ignoring updateToState()",
-=======
-		if state.LastBlockHeight <= cs.state.LastBlockHeight {
-			cs.logger.Debug("ignoring updateToState()",
->>>>>>> 5a2320f1
 				"new_height", state.LastBlockHeight+1,
 				"old_height", cs.state.LastBlockHeight+1)
 			cs.newStep()
@@ -1722,18 +1717,12 @@
 	*/
 	uncommittedState, err := cs.blockExec.ProcessProposal(ctx, cs.ProposalBlock, cs.state, true)
 	if err != nil {
-<<<<<<< HEAD
 		if errors.Is(err, sm.ErrBlockRejected) {
 			logger.Error("prevote step: state machine rejected a proposed block; this should not happen:"+
 				"the proposer may be misbehaving; prevoting nil", "err", err)
 			cs.signAddVote(ctx, tmproto.PrevoteType, nil, types.PartSetHeader{})
 			return
 		}
-=======
-		panic(fmt.Sprintf("ProcessProposal: %v", err))
-	}
-	cs.metrics.MarkProposalProcessed(isAppValid)
->>>>>>> 5a2320f1
 
 		if errors.As(err, &sm.ErrInvalidBlock{}) {
 			logger.Error("prevote step: consensus deems this block invalid; prevoting nil", "err", err)
@@ -1745,6 +1734,8 @@
 		panic(fmt.Sprintf("ProcessProposal: %v", err))
 	}
 	cs.RoundState.CurrentRoundState = uncommittedState
+
+	cs.metrics.MarkProposalProcessed(isAppValid)
 
 	/*
 		22: upon <PROPOSAL, h_p, round_p, v, −1> from proposer(h_p, round_p) while step_p = propose do
@@ -3109,25 +3100,18 @@
 	// TODO: pass pubKey to signVote
 	start := time.Now()
 	vote, err := cs.signVote(ctx, msgType, hash, header)
-<<<<<<< HEAD
-	if err == nil {
-		cs.sendInternalMessage(ctx, msgInfo{&VoteMessage{vote}, "", tmtime.Now()})
-		cs.logger.Debug("signed and pushed vote",
-			"height", cs.Height,
-			"round", cs.Round,
-			"vote", vote,
-			"state_id", vote.StateID(),
-			"quorum_hash", cs.Validators.QuorumHash,
-			"took", time.Since(start).String())
-		return vote
-=======
 	if err != nil {
 		cs.logger.Error("failed signing vote", "height", cs.Height, "round", cs.Round, "vote", vote, "err", err)
 		return nil
->>>>>>> 5a2320f1
 	}
 	cs.sendInternalMessage(ctx, msgInfo{&VoteMessage{vote}, "", tmtime.Now()})
-	cs.logger.Debug("signed and pushed vote", "height", cs.Height, "round", cs.Round, "vote", vote, "took", time.Since(start).String())
+	cs.logger.Debug("signed and pushed vote",
+		"height", cs.Height,
+		"round", cs.Round,
+		"vote", vote,
+		"state_id", vote.StateID(),
+		"quorum_hash", cs.Validators.QuorumHash,
+		"took", time.Since(start).String())
 	return vote
 }
 
