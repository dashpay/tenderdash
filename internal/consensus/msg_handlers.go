--- conflicted
+++ resolved
@@ -113,20 +113,6 @@
 		// TODO: If rs.Height == vote.Height && rs.Round < vote.Round,
 		// the peer is sending us CatchupCommit precommits.
 		// We could make note of this and help filter in broadcastHasVoteMessage().
-<<<<<<< HEAD
-		keyVals := []interface{}{
-			"height", stateData.Height,
-			"cs_round", stateData.Round,
-			"vote_height", msg.Vote.Height,
-			"vote_round", msg.Vote.Round,
-			"peer", envelope.PeerID,
-		}
-		if err != nil {
-			keyVals = append(keyVals, "error", err)
-		}
-		logger.Debug("received vote", keyVals...)
-=======
->>>>>>> b929d610
 		return err
 	}
 }
