--- conflicted
+++ resolved
@@ -240,13 +240,8 @@
 	)
 	for i := firstBlock; i <= finalBlock; i++ {
 		block = r.store.LoadBlock(i)
-<<<<<<< HEAD
 		commit = r.store.LoadSeenCommitAt(i)
-		ucState, fbResp, err = r.replayBlock(ctx, block, commit, state, i)
-=======
-		seenCommit := r.store.LoadSeenCommitAt(i)
-		ucState, fbResp, err = r.replayBlock(ctx, block, state, i, seenCommit.Round)
->>>>>>> bfb5c44d
+		ucState, fbResp, err = r.replayBlock(ctx, block, commit, state, i, commit.Round)
 		if err != nil {
 			return nil, err
 		}
@@ -291,11 +286,7 @@
 	// We emit events for the index services at the final block due to the sync issue when
 	// the node shutdown during the block committing status.
 	// For all other cases, we disable emitting events by providing blockExec=nil in ExecReplayedCommitBlock
-<<<<<<< HEAD
 	fbResp, err := sm.ExecReplayedCommitBlock(ctx, r.appClient, block, commit, r.logger)
-=======
-	fbResp, err := sm.ExecReplayedCommitBlock(ctx, r.appClient, block, round, r.logger, r.genDoc.InitialHeight)
->>>>>>> bfb5c44d
 	if err != nil {
 		return sm.CurrentRoundState{}, nil, err
 	}
@@ -320,11 +311,7 @@
 	seenCommit := r.store.LoadSeenCommitAt(height)
 	// Use stubs for both mempool and evidence pool since no transactions nor
 	// evidence are needed here - block already exists.
-<<<<<<< HEAD
 	state, err := blockExec.ApplyBlock(ctx, state, meta.BlockID, block, seenCommit)
-=======
-	state, err := blockExec.ApplyBlock(ctx, seenCommit.Round, state, meta.BlockID, block)
->>>>>>> bfb5c44d
 	if err != nil {
 		return sm.State{}, err
 	}
