package types

import (
	"context"
	"testing"

<<<<<<< HEAD
	"github.com/dashevo/dashd-go/btcjson"
=======
>>>>>>> 6c40ad39
	"github.com/stretchr/testify/require"

	"github.com/tendermint/tendermint/config"
	"github.com/tendermint/tendermint/crypto"
<<<<<<< HEAD
	"github.com/tendermint/tendermint/crypto/tmhash"
=======
	"github.com/tendermint/tendermint/internal/test/factory"
>>>>>>> 6c40ad39
	tmrand "github.com/tendermint/tendermint/libs/rand"
	tmproto "github.com/tendermint/tendermint/proto/tendermint/types"
	"github.com/tendermint/tendermint/types"
)

func TestPeerCatchupRounds(t *testing.T) {
	cfg, err := config.ResetTestRoot(t.TempDir(), "consensus_height_vote_set_test")
	if err != nil {
		t.Fatal(err)
	}

<<<<<<< HEAD
func TestMain(m *testing.M) {
	var err error
	cfg, err = config.ResetTestRoot("consensus_height_vote_set_test")
	if err != nil {
		panic(err)
	}
	code := m.Run()
	os.RemoveAll(cfg.RootDir)
	os.Exit(code)
}

func TestPeerCatchupRounds(t *testing.T) {
	valSet, privVals := types.RandValidatorSet(10)

	stateID := types.StateID{}

	hvs := NewHeightVoteSet(cfg.ChainID(), 1, stateID, valSet)

	vote999_0 := makeVoteHR(t, 1, 0, 999, privVals, valSet.QuorumType, valSet.QuorumHash, stateID)
=======
	ctx, cancel := context.WithCancel(context.Background())
	defer cancel()

	valSet, privVals := factory.ValidatorSet(ctx, t, 10, 1)

	chainID := cfg.ChainID()
	hvs := NewHeightVoteSet(chainID, 1, valSet)

	vote999_0 := makeVoteHR(ctx, t, 1, 0, 999, privVals, chainID)
>>>>>>> 6c40ad39
	added, err := hvs.AddVote(vote999_0, "peer1")
	if !added || err != nil {
		t.Error("Expected to successfully add vote from peer", added, err)
	}

<<<<<<< HEAD
	vote1000_0 := makeVoteHR(t, 1, 0, 1000, privVals, valSet.QuorumType, valSet.QuorumHash, stateID)
=======
	vote1000_0 := makeVoteHR(ctx, t, 1, 0, 1000, privVals, chainID)
>>>>>>> 6c40ad39
	added, err = hvs.AddVote(vote1000_0, "peer1")
	if !added || err != nil {
		t.Error("Expected to successfully add vote from peer", added, err)
	}

<<<<<<< HEAD
	vote1001_0 := makeVoteHR(t, 1, 0, 1001, privVals, valSet.QuorumType, valSet.QuorumHash, stateID)
=======
	vote1001_0 := makeVoteHR(ctx, t, 1, 0, 1001, privVals, chainID)
>>>>>>> 6c40ad39
	added, err = hvs.AddVote(vote1001_0, "peer1")
	if err != ErrGotVoteFromUnwantedRound {
		t.Errorf("expected GotVoteFromUnwantedRoundError, but got %v", err)
	}
	if added {
		t.Error("Expected to *not* add vote from peer, too many catchup rounds.")
	}

	added, err = hvs.AddVote(vote1001_0, "peer2")
	if !added || err != nil {
		t.Error("Expected to successfully add vote from another peer")
	}

}

<<<<<<< HEAD
func makeVoteHR(t *testing.T, height int64, valIndex, round int32, privVals []types.PrivValidator,
	quorumType btcjson.LLMQType, quorumHash crypto.QuorumHash, stateID types.StateID) *types.Vote {
	privVal := privVals[valIndex]
	proTxHash, err := privVal.GetProTxHash(context.Background())
	require.NoError(t, err)

	randBytes1 := tmrand.Bytes(tmhash.Size)
=======
func makeVoteHR(
	ctx context.Context,
	t *testing.T,
	height int64,
	valIndex, round int32,
	privVals []types.PrivValidator,
	chainID string,
) *types.Vote {
	t.Helper()

	privVal := privVals[valIndex]
	pubKey, err := privVal.GetPubKey(ctx)
	require.NoError(t, err)

	randBytes := tmrand.Bytes(crypto.HashSize)
>>>>>>> 6c40ad39

	vote := &types.Vote{
		ValidatorProTxHash: proTxHash,
		ValidatorIndex:     valIndex,
		Height:             height,
		Round:              round,
		Type:               tmproto.PrecommitType,
		BlockID:            types.BlockID{Hash: randBytes1, PartSetHeader: types.PartSetHeader{}},
	}

	v := vote.ToProto()
<<<<<<< HEAD
	err = privVal.SignVote(context.Background(), chainID, quorumType, quorumHash, v, stateID, nil)
	if err != nil {
		panic(fmt.Sprintf("Error signing vote: %v", err))
	}

	vote.BlockSignature = v.BlockSignature
	vote.StateSignature = v.StateSignature
=======
	err = privVal.SignVote(ctx, chainID, v)
	require.NoError(t, err, "Error signing vote")

	vote.Signature = v.Signature
	vote.ExtensionSignature = v.ExtensionSignature
>>>>>>> 6c40ad39

	return vote
}<|MERGE_RESOLUTION|>--- conflicted
+++ resolved
@@ -4,19 +4,11 @@
 	"context"
 	"testing"
 
-<<<<<<< HEAD
 	"github.com/dashevo/dashd-go/btcjson"
-=======
->>>>>>> 6c40ad39
-	"github.com/stretchr/testify/require"
 
 	"github.com/tendermint/tendermint/config"
 	"github.com/tendermint/tendermint/crypto"
-<<<<<<< HEAD
 	"github.com/tendermint/tendermint/crypto/tmhash"
-=======
-	"github.com/tendermint/tendermint/internal/test/factory"
->>>>>>> 6c40ad39
 	tmrand "github.com/tendermint/tendermint/libs/rand"
 	tmproto "github.com/tendermint/tendermint/proto/tendermint/types"
 	"github.com/tendermint/tendermint/types"
@@ -28,57 +20,29 @@
 		t.Fatal(err)
 	}
 
-<<<<<<< HEAD
-func TestMain(m *testing.M) {
-	var err error
-	cfg, err = config.ResetTestRoot("consensus_height_vote_set_test")
-	if err != nil {
-		panic(err)
-	}
-	code := m.Run()
-	os.RemoveAll(cfg.RootDir)
-	os.Exit(code)
-}
+	ctx, cancel := context.WithCancel(context.Background())
+	defer cancel()
 
-func TestPeerCatchupRounds(t *testing.T) {
 	valSet, privVals := types.RandValidatorSet(10)
 
 	stateID := types.StateID{}
 
-	hvs := NewHeightVoteSet(cfg.ChainID(), 1, stateID, valSet)
+	chainID := cfg.ChainID()
+	hvs := NewHeightVoteSet(chainID, 1, stateID, valSet)
 
-	vote999_0 := makeVoteHR(t, 1, 0, 999, privVals, valSet.QuorumType, valSet.QuorumHash, stateID)
-=======
-	ctx, cancel := context.WithCancel(context.Background())
-	defer cancel()
-
-	valSet, privVals := factory.ValidatorSet(ctx, t, 10, 1)
-
-	chainID := cfg.ChainID()
-	hvs := NewHeightVoteSet(chainID, 1, valSet)
-
-	vote999_0 := makeVoteHR(ctx, t, 1, 0, 999, privVals, chainID)
->>>>>>> 6c40ad39
+	vote999_0 := makeVoteHR(ctx, t, 1, 0, 999, privVals, chainID, valSet.QuorumType, valSet.QuorumHash, stateID)
 	added, err := hvs.AddVote(vote999_0, "peer1")
 	if !added || err != nil {
 		t.Error("Expected to successfully add vote from peer", added, err)
 	}
 
-<<<<<<< HEAD
-	vote1000_0 := makeVoteHR(t, 1, 0, 1000, privVals, valSet.QuorumType, valSet.QuorumHash, stateID)
-=======
-	vote1000_0 := makeVoteHR(ctx, t, 1, 0, 1000, privVals, chainID)
->>>>>>> 6c40ad39
+	vote1000_0 := makeVoteHR(ctx, t, 1, 0, 1000, privVals, chainID, valSet.QuorumType, valSet.QuorumHash, stateID)
 	added, err = hvs.AddVote(vote1000_0, "peer1")
 	if !added || err != nil {
 		t.Error("Expected to successfully add vote from peer", added, err)
 	}
 
-<<<<<<< HEAD
-	vote1001_0 := makeVoteHR(t, 1, 0, 1001, privVals, valSet.QuorumType, valSet.QuorumHash, stateID)
-=======
-	vote1001_0 := makeVoteHR(ctx, t, 1, 0, 1001, privVals, chainID)
->>>>>>> 6c40ad39
+	vote1001_0 := makeVoteHR(ctx, t, 1, 0, 1001, privVals, chainID, valSet.QuorumType, valSet.QuorumHash, stateID)
 	added, err = hvs.AddVote(vote1001_0, "peer1")
 	if err != ErrGotVoteFromUnwantedRound {
 		t.Errorf("expected GotVoteFromUnwantedRoundError, but got %v", err)
@@ -94,15 +58,6 @@
 
 }
 
-<<<<<<< HEAD
-func makeVoteHR(t *testing.T, height int64, valIndex, round int32, privVals []types.PrivValidator,
-	quorumType btcjson.LLMQType, quorumHash crypto.QuorumHash, stateID types.StateID) *types.Vote {
-	privVal := privVals[valIndex]
-	proTxHash, err := privVal.GetProTxHash(context.Background())
-	require.NoError(t, err)
-
-	randBytes1 := tmrand.Bytes(tmhash.Size)
-=======
 func makeVoteHR(
 	ctx context.Context,
 	t *testing.T,
@@ -110,15 +65,15 @@
 	valIndex, round int32,
 	privVals []types.PrivValidator,
 	chainID string,
+	quorumType btcjson.LLMQType,
+	quorumHash crypto.QuorumHash,
+	stateID types.StateID,
 ) *types.Vote {
-	t.Helper()
-
 	privVal := privVals[valIndex]
-	pubKey, err := privVal.GetPubKey(ctx)
+	proTxHash, err := privVal.GetProTxHash(ctx)
 	require.NoError(t, err)
 
-	randBytes := tmrand.Bytes(crypto.HashSize)
->>>>>>> 6c40ad39
+	randBytes := tmrand.Bytes(tmhash.Size)
 
 	vote := &types.Vote{
 		ValidatorProTxHash: proTxHash,
@@ -126,25 +81,16 @@
 		Height:             height,
 		Round:              round,
 		Type:               tmproto.PrecommitType,
-		BlockID:            types.BlockID{Hash: randBytes1, PartSetHeader: types.PartSetHeader{}},
+		BlockID:            types.BlockID{Hash: randBytes, PartSetHeader: types.PartSetHeader{}},
 	}
 
 	v := vote.ToProto()
-<<<<<<< HEAD
-	err = privVal.SignVote(context.Background(), chainID, quorumType, quorumHash, v, stateID, nil)
-	if err != nil {
-		panic(fmt.Sprintf("Error signing vote: %v", err))
-	}
+	err = privVal.SignVote(ctx, chainID, quorumType, quorumHash, v, stateID, nil)
+	require.NoError(t, err, "Error signing vote")
 
 	vote.BlockSignature = v.BlockSignature
 	vote.StateSignature = v.StateSignature
-=======
-	err = privVal.SignVote(ctx, chainID, v)
-	require.NoError(t, err, "Error signing vote")
-
-	vote.Signature = v.Signature
 	vote.ExtensionSignature = v.ExtensionSignature
->>>>>>> 6c40ad39
 
 	return vote
 }