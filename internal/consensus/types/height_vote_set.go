package types

import (
	"encoding/json"
	"errors"
	"fmt"
	"strings"
	"sync"

	tmmath "github.com/tendermint/tendermint/libs/math"
	tmproto "github.com/tendermint/tendermint/proto/tendermint/types"
	"github.com/tendermint/tendermint/types"
)

type RoundVoteSet struct {
	Prevotes   *types.VoteSet
	Precommits *types.VoteSet
	Commit     *types.Commit
}

var (
	ErrGotVoteFromUnwantedRound = errors.New(
		"peer has sent a vote that does not match our round for more than one round",
	)
)

/*
Keeps track of all VoteSets from round 0 to round 'round'.

Also keeps track of up to one RoundVoteSet greater than
'round' from each peer, to facilitate catchup syncing of commits.

A commit is +2/3 precommits for a block at a round,
but which round is not known in advance, so when a peer
provides a precommit for a round greater than mtx.round,
we create a new entry in roundVoteSets but also remember the
peer to prevent abuse.
We let each peer provide us with up to 2 unexpected "catchup" rounds.
One for their LastPrecommits round, and another for the official commit round.
*/
type HeightVoteSet struct {
	chainID string
	height  int64
	valSet  *types.ValidatorSet
	stateID types.StateID // State ID describing current state (eg. previous height and previous app hash)

	mtx               sync.Mutex
	round             int32                    // max tracked round
	roundVoteSets     map[int32]RoundVoteSet   // keys: [0...round]
	peerCatchupRounds map[types.NodeID][]int32 // keys: peer.ID; values: at most 2 rounds
}

<<<<<<< HEAD
func NewHeightVoteSet(
	chainID string,
	height int64,
	valSet *types.ValidatorSet) *HeightVoteSet {
	hvs := &HeightVoteSet{chainID: chainID}
=======
func NewHeightVoteSet(chainID string, height int64, stateID types.StateID, valSet *types.ValidatorSet) *HeightVoteSet {
	hvs := &HeightVoteSet{
		chainID: chainID,
		stateID: stateID,
	}
>>>>>>> 5a2320f1
	hvs.Reset(height, valSet)
	return hvs
}

func (hvs *HeightVoteSet) Reset(height int64, valSet *types.ValidatorSet) {
	hvs.mtx.Lock()
	defer hvs.mtx.Unlock()

	hvs.height = height
	hvs.valSet = valSet
	hvs.roundVoteSets = make(map[int32]RoundVoteSet)
	hvs.peerCatchupRounds = make(map[types.NodeID][]int32)

	hvs.addRound(0)
	hvs.round = 0
}

func (hvs *HeightVoteSet) Height() int64 {
	hvs.mtx.Lock()
	defer hvs.mtx.Unlock()
	return hvs.height
}

func (hvs *HeightVoteSet) Round() int32 {
	hvs.mtx.Lock()
	defer hvs.mtx.Unlock()
	return hvs.round
}

// Create more RoundVoteSets up to round.
func (hvs *HeightVoteSet) SetRound(round int32) {
	hvs.mtx.Lock()
	defer hvs.mtx.Unlock()
	newRound, err := tmmath.SafeSubInt32(hvs.round, 1)
	if err != nil {
		panic(err)
	}

	if hvs.round != 0 && (round < newRound) {
		panic("SetRound() must increment hvs.round")
	}
	for r := newRound; r <= round; r++ {
		if _, ok := hvs.roundVoteSets[r]; ok {
			continue // Already exists because peerCatchupRounds.
		}
		hvs.addRound(r)
	}
	hvs.round = round
}

func (hvs *HeightVoteSet) addRound(round int32) {
	if _, ok := hvs.roundVoteSets[round]; ok {
		panic("addRound() for an existing round")
	}
	// log.Debug("addRound(round)", "round", round)
	if hvs.valSet.HasPublicKeys {
		prevotes := types.NewVoteSet(hvs.chainID, hvs.height, round, tmproto.PrevoteType, hvs.valSet)
		precommits := types.NewVoteSet(hvs.chainID, hvs.height, round, tmproto.PrecommitType, hvs.valSet)
		hvs.roundVoteSets[round] = RoundVoteSet{
			Prevotes:   prevotes,
			Precommits: precommits,
		}
	} else {
		hvs.roundVoteSets[round] = RoundVoteSet{}
	}
}

// AddVote adds a vote of a specific type to the round
// Duplicate votes return added=false, err=nil.
// By convention, peerID is "" if origin is self.
func (hvs *HeightVoteSet) AddVote(vote *types.Vote, peerID types.NodeID) (added bool, err error) {
	if !hvs.valSet.HasPublicKeys {
		return false, nil
	}
	hvs.mtx.Lock()
	defer hvs.mtx.Unlock()
	if !types.IsVoteTypeValid(vote.Type) {
		return
	}
	voteSet := hvs.getVoteSet(vote.Round, vote.Type)
	if voteSet == nil {
		if rndz := hvs.peerCatchupRounds[peerID]; len(rndz) < 2 {
			hvs.addRound(vote.Round)
			voteSet = hvs.getVoteSet(vote.Round, vote.Type)
			hvs.peerCatchupRounds[peerID] = append(rndz, vote.Round)
		} else {
			// punish peer
			err = ErrGotVoteFromUnwantedRound
			return
		}
	}
	added, err = voteSet.AddVote(vote)
	return
}

func (hvs *HeightVoteSet) Prevotes(round int32) *types.VoteSet {
	hvs.mtx.Lock()
	defer hvs.mtx.Unlock()
	return hvs.getVoteSet(round, tmproto.PrevoteType)
}

func (hvs *HeightVoteSet) Precommits(round int32) *types.VoteSet {
	hvs.mtx.Lock()
	defer hvs.mtx.Unlock()
	return hvs.getVoteSet(round, tmproto.PrecommitType)
}

// Last round and blockID that has +2/3 prevotes for a particular block or nil.
// Returns -1 if no such round exists.
func (hvs *HeightVoteSet) POLInfo() (polRound int32, polBlockID types.BlockID) {
	hvs.mtx.Lock()
	defer hvs.mtx.Unlock()
	for r := hvs.round; r >= 0; r-- {
		rvs := hvs.getVoteSet(r, tmproto.PrevoteType)
		polBlockID, ok := rvs.TwoThirdsMajority()
		if ok {
			return r, polBlockID
		}
	}
	return -1, types.BlockID{}
}

func (hvs *HeightVoteSet) getVoteSet(round int32, voteType tmproto.SignedMsgType) *types.VoteSet {
	rvs, ok := hvs.roundVoteSets[round]
	if !ok {
		return nil
	}
	switch voteType {
	case tmproto.PrevoteType:
		return rvs.Prevotes
	case tmproto.PrecommitType:
		return rvs.Precommits
	default:
		panic(fmt.Sprintf("Unexpected vote type %X", voteType))
	}
}

// If a peer claims that it has 2/3 majority for given blockKey, call this.
// NOTE: if there are too many peers, or too much peer churn,
// this can cause memory issues.
// TODO: implement ability to remove peers too
func (hvs *HeightVoteSet) SetPeerMaj23(
	round int32,
	voteType tmproto.SignedMsgType,
	peerID types.NodeID,
	blockID types.BlockID) error {
	hvs.mtx.Lock()
	defer hvs.mtx.Unlock()
	if !types.IsVoteTypeValid(voteType) {
		return fmt.Errorf("setPeerMaj23: Invalid vote type %X", voteType)
	}
	voteSet := hvs.getVoteSet(round, voteType)
	if voteSet == nil {
		return nil // something we don't know about yet
	}
	return voteSet.SetPeerMaj23(string(peerID), blockID)
}

//---------------------------------------------------------
// string and json

func (hvs *HeightVoteSet) String() string {
	return hvs.StringIndented("")
}

func (hvs *HeightVoteSet) StringIndented(indent string) string {
	hvs.mtx.Lock()
	defer hvs.mtx.Unlock()
	vsStrings := make([]string, 0, (len(hvs.roundVoteSets)+1)*2)
	// rounds 0 ~ hvs.round inclusive
	for round := int32(0); round <= hvs.round; round++ {
		voteSetString := hvs.roundVoteSets[round].Prevotes.StringShort()
		vsStrings = append(vsStrings, voteSetString)
		voteSetString = hvs.roundVoteSets[round].Precommits.StringShort()
		vsStrings = append(vsStrings, voteSetString)
	}
	// all other peer catchup rounds
	for round, roundVoteSet := range hvs.roundVoteSets {
		if round <= hvs.round {
			continue
		}
		voteSetString := roundVoteSet.Prevotes.StringShort()
		vsStrings = append(vsStrings, voteSetString)
		voteSetString = roundVoteSet.Precommits.StringShort()
		vsStrings = append(vsStrings, voteSetString)
	}
	return fmt.Sprintf(`HeightVoteSet{H:%v R:0~%v
%s  %v
%s}`,
		hvs.height, hvs.round,
		indent, strings.Join(vsStrings, "\n"+indent+"  "),
		indent)
}

func (hvs *HeightVoteSet) MarshalJSON() ([]byte, error) {
	hvs.mtx.Lock()
	defer hvs.mtx.Unlock()
	return json.Marshal(hvs.toAllRoundVotes())
}

func (hvs *HeightVoteSet) toAllRoundVotes() []roundVotes {
	totalRounds := hvs.round + 1
	allVotes := make([]roundVotes, totalRounds)
	// rounds 0 ~ hvs.round inclusive
	for round := int32(0); round < totalRounds; round++ {
		allVotes[round] = roundVotes{
			Round:              round,
			Prevotes:           hvs.roundVoteSets[round].Prevotes.VoteStrings(),
			PrevotesBitArray:   hvs.roundVoteSets[round].Prevotes.BitArrayString(),
			Precommits:         hvs.roundVoteSets[round].Precommits.VoteStrings(),
			PrecommitsBitArray: hvs.roundVoteSets[round].Precommits.BitArrayString(),
		}
	}
	// TODO: all other peer catchup rounds
	return allVotes
}

type roundVotes struct {
	Round              int32    `json:"round"`
	Prevotes           []string `json:"prevotes"`
	PrevotesBitArray   string   `json:"prevotes_bit_array"`
	Precommits         []string `json:"precommits"`
	PrecommitsBitArray string   `json:"precommits_bit_array"`
}<|MERGE_RESOLUTION|>--- conflicted
+++ resolved
@@ -50,19 +50,11 @@
 	peerCatchupRounds map[types.NodeID][]int32 // keys: peer.ID; values: at most 2 rounds
 }
 
-<<<<<<< HEAD
 func NewHeightVoteSet(
 	chainID string,
 	height int64,
 	valSet *types.ValidatorSet) *HeightVoteSet {
 	hvs := &HeightVoteSet{chainID: chainID}
-=======
-func NewHeightVoteSet(chainID string, height int64, stateID types.StateID, valSet *types.ValidatorSet) *HeightVoteSet {
-	hvs := &HeightVoteSet{
-		chainID: chainID,
-		stateID: stateID,
-	}
->>>>>>> 5a2320f1
 	hvs.Reset(height, valSet)
 	return hvs
 }
