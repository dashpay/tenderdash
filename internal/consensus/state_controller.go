--- conflicted
+++ resolved
@@ -4,11 +4,7 @@
 	"context"
 	"errors"
 
-<<<<<<< HEAD
 	cstypes "github.com/tendermint/tendermint/internal/consensus/types"
-=======
-	"github.com/tendermint/tendermint/libs/eventemitter"
->>>>>>> 5c2a209b
 )
 
 // EventType is an integer representation of a transition event
