package consensus

import (
	"context"
	"errors"
)

// EventType is an integer representation of a transition event
type EventType int

// All possible event types
const (
	EnterNewRoundType EventType = iota
	EnterProposeType
	SetProposalType
	DecideProposalType
	EnterPrevoteType
	EnterPrecommitType
	EnterCommitType
	TryAddCommitType
	AddCommitType
	TryFinalizeCommitType
	ApplyCommitType
	AddProposalBlockPartType
	ProposalCompletedType
	EnterPrevoteWaitType
	EnterPrecommitWaitType
<<<<<<< HEAD
	TryAddVoteType
=======
	AddVoteType
	DoPrevoteType
>>>>>>> a251317e
)

var (
	errActionNotRegistered = errors.New("an action is not registered")
)

// StateEvent uses to execute an action handler
// EventType and StateData are required for a call
// Data is optional
type StateEvent struct {
	Ctrl      *Controller
	EventType EventType
	StateData *StateData
	Data      ActionEvent
}

type ActionEvent interface {
	GetType() EventType
}

// ActionHandler is an action handler interface
type ActionHandler interface {
	Execute(ctx context.Context, event StateEvent) error
}

// Controller is responsible for registering and dispatching an event to an action
type Controller struct {
	actions map[EventType]ActionHandler
}

// Register adds or overrides a action handler for an event-type
func (c *Controller) Register(eventType EventType, handler ActionHandler) {
	c.actions[eventType] = handler
}

// Get returns an action handler by an event-type, if the action is not existed then returns nil
func (c *Controller) Get(eventType EventType) ActionHandler {
	return c.actions[eventType]
}

// NewController returns a new instance of a controller with a set of all possible transitions (actions)
func NewController(cs *State, wal *wrapWAL, statsQueue *chanQueue[msgInfo]) *Controller {
	propUpdater := &proposalUpdater{
		logger:         cs.logger,
		eventPublisher: cs.eventPublisher,
	}
	ctrl := &Controller{}

	ctrl.actions = map[EventType]ActionHandler{
		EnterNewRoundType: &EnterNewRoundAction{
			logger:         cs.logger,
			config:         cs.config,
			scheduler:      cs.roundScheduler,
			eventPublisher: cs.eventPublisher,
		},
		EnterProposeType: &EnterProposeAction{
			logger:         cs.logger,
			privValidator:  cs.privValidator,
			msgInfoQueue:   cs.msgInfoQueue,
			wal:            cs.wal,
			replayMode:     cs.replayMode,
			metrics:        cs.metrics,
			blockExec:      cs.blockExecutor,
			scheduler:      cs.roundScheduler,
			eventPublisher: cs.eventPublisher,
		},
		SetProposalType: &SetProposalAction{
			logger:  cs.logger,
			metrics: cs.metrics,
		},
		DecideProposalType: &DecideProposalAction{
			logger:        cs.logger,
			privValidator: cs.privValidator,
			msgInfoQueue:  cs.msgInfoQueue,
			wal:           cs.wal,
			metrics:       cs.metrics,
			blockExec:     cs.blockExecutor,
			replayMode:    cs.replayMode,
		},
		AddProposalBlockPartType: &AddProposalBlockPartAction{
			logger:         cs.logger,
			metrics:        cs.metrics,
			blockExec:      cs.blockExecutor,
			eventPublisher: cs.eventPublisher,
			statsQueue:     statsQueue,
		},
		ProposalCompletedType: &ProposalCompletedAction{logger: cs.logger},
<<<<<<< HEAD
		TryAddVoteType: &TryAddVoteAction{
			evpool:         cs.evpool,
			logger:         cs.logger,
			privValidator:  cs.privValidator,
			eventPublisher: cs.eventPublisher,
			blockExec:      cs.blockExec,
			metrics:        cs.metrics,
			statsQueue:     statsQueue,
		},
=======
		DoPrevoteType: &DoPrevoteAction{
			logger:     cs.logger,
			voteSigner: cs.voteSigner,
			blockExec:  cs.blockExecutor,
			metrics:    cs.metrics,
			replayMode: cs.replayMode,
		},
		AddVoteType: newAddVoteAction(cs, ctrl, statsQueue),
>>>>>>> a251317e
		EnterCommitType: &EnterCommitAction{
			logger:          cs.logger,
			eventPublisher:  cs.eventPublisher,
			metrics:         cs.metrics,
			proposalUpdater: propUpdater,
		},
		EnterPrevoteType: &EnterPrevoteAction{
			logger:         cs.logger,
			eventPublisher: cs.eventPublisher,
			prevoter:       newPrevote(cs.logger, cs.voteSigner, cs.blockExecutor, cs.metrics),
		},
		EnterPrecommitType: &EnterPrecommitAction{
			logger:         cs.logger,
			eventPublisher: cs.eventPublisher,
			blockExec:      cs.blockExecutor,
			voteSigner:     cs.voteSigner,
		},
		TryAddCommitType: &TryAddCommitAction{
			logger:         cs.logger,
			blockExec:      cs.blockExecutor,
			eventPublisher: cs.eventPublisher,
		},
		AddCommitType: &AddCommitAction{
			eventPublisher:  cs.eventPublisher,
			statsQueue:      statsQueue,
			proposalUpdater: propUpdater,
		},
		ApplyCommitType: &ApplyCommitAction{
			logger:         cs.logger,
			blockStore:     cs.blockStore,
			blockExec:      cs.blockExecutor,
			wal:            wal,
			scheduler:      cs.roundScheduler,
			metrics:        cs.metrics,
			eventPublisher: cs.eventPublisher,
		},
		TryFinalizeCommitType: &TryFinalizeCommitAction{
			logger:     cs.logger,
			blockExec:  cs.blockExecutor,
			blockStore: cs.blockStore,
		},
		EnterPrevoteWaitType: &EnterPrevoteWaitAction{
			logger:         cs.logger,
			scheduler:      cs.roundScheduler,
			eventPublisher: cs.eventPublisher,
		},
		EnterPrecommitWaitType: &EnterPrecommitWaitAction{
			logger:         cs.logger,
			scheduler:      cs.roundScheduler,
			eventPublisher: cs.eventPublisher,
		},
	}
	for _, action := range ctrl.actions {
		sub, ok := action.(eventSwitchSubscriber)
		if ok {
			sub.subscribe(cs.evsw)
		}
	}
	return ctrl
}

// Dispatch dispatches an event to a handler
func (c *Controller) Dispatch(ctx context.Context, event ActionEvent, stateData *StateData) error {
	if int(event.GetType()) >= len(c.actions) {
		panic(errActionNotRegistered)
	}
	stateEvent := StateEvent{
		Ctrl:      c,
		EventType: event.GetType(),
		StateData: stateData,
		Data:      event,
	}
	return c.actions[event.GetType()].Execute(ctx, stateEvent)
}<|MERGE_RESOLUTION|>--- conflicted
+++ resolved
@@ -25,12 +25,7 @@
 	ProposalCompletedType
 	EnterPrevoteWaitType
 	EnterPrecommitWaitType
-<<<<<<< HEAD
-	TryAddVoteType
-=======
 	AddVoteType
-	DoPrevoteType
->>>>>>> a251317e
 )
 
 var (
@@ -78,7 +73,6 @@
 		eventPublisher: cs.eventPublisher,
 	}
 	ctrl := &Controller{}
-
 	ctrl.actions = map[EventType]ActionHandler{
 		EnterNewRoundType: &EnterNewRoundAction{
 			logger:         cs.logger,
@@ -118,26 +112,7 @@
 			statsQueue:     statsQueue,
 		},
 		ProposalCompletedType: &ProposalCompletedAction{logger: cs.logger},
-<<<<<<< HEAD
-		TryAddVoteType: &TryAddVoteAction{
-			evpool:         cs.evpool,
-			logger:         cs.logger,
-			privValidator:  cs.privValidator,
-			eventPublisher: cs.eventPublisher,
-			blockExec:      cs.blockExec,
-			metrics:        cs.metrics,
-			statsQueue:     statsQueue,
-		},
-=======
-		DoPrevoteType: &DoPrevoteAction{
-			logger:     cs.logger,
-			voteSigner: cs.voteSigner,
-			blockExec:  cs.blockExecutor,
-			metrics:    cs.metrics,
-			replayMode: cs.replayMode,
-		},
 		AddVoteType: newAddVoteAction(cs, ctrl, statsQueue),
->>>>>>> a251317e
 		EnterCommitType: &EnterCommitAction{
 			logger:          cs.logger,
 			eventPublisher:  cs.eventPublisher,
