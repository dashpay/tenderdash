package consensus

import (
	"fmt"
	"sync"
	"time"

	cstypes "github.com/tendermint/tendermint/internal/consensus/types"
	tmsync "github.com/tendermint/tendermint/internal/libs/sync"
	"github.com/tendermint/tendermint/libs/bits"
	tmjson "github.com/tendermint/tendermint/libs/json"
	"github.com/tendermint/tendermint/libs/log"
	tmtime "github.com/tendermint/tendermint/libs/time"
	tmproto "github.com/tendermint/tendermint/proto/tendermint/types"
	"github.com/tendermint/tendermint/types"
)

// peerStateStats holds internal statistics for a peer.
type peerStateStats struct {
	Votes      int `json:"votes"`
	Commits    int `json:"commits"`
	BlockParts int `json:"block_parts"`
}

func (pss peerStateStats) String() string {
	return fmt.Sprintf("peerStateStats{votes: %d, commits: %d, blockParts: %d}", pss.Votes, pss.Commits, pss.BlockParts)
}

// PeerState contains the known state of a peer, including its connection and
// threadsafe access to its PeerRoundState.
// NOTE: THIS GETS DUMPED WITH rpc/core/consensus.go.
// Be mindful of what you Expose.
type PeerState struct {
	peerID types.NodeID
	logger log.Logger

	// NOTE: Modify below using setters, never directly.
	mtx     tmsync.RWMutex
	running bool
	PRS     cstypes.PeerRoundState `json:"round_state"`
	Stats   *peerStateStats        `json:"stats"`

	broadcastWG sync.WaitGroup
	closer      *tmsync.Closer
}

// NewPeerState returns a new PeerState for the given node ID.
func NewPeerState(logger log.Logger, peerID types.NodeID) *PeerState {
	return &PeerState{
		peerID: peerID,
		logger: logger,
		closer: tmsync.NewCloser(),
		PRS: cstypes.PeerRoundState{
			Round:              -1,
			ProposalPOLRound:   -1,
			LastCommitRound:    -1,
			CatchupCommitRound: -1,
		},
		Stats: &peerStateStats{},
	}
}

// SetRunning sets the running state of the peer.
func (ps *PeerState) SetRunning(v bool) {
	ps.mtx.Lock()
	defer ps.mtx.Unlock()

	ps.running = v
}

// IsRunning returns true if a PeerState is considered running where multiple
// broadcasting goroutines exist for the peer.
func (ps *PeerState) IsRunning() bool {
	ps.mtx.RLock()
	defer ps.mtx.RUnlock()

	return ps.running
}

// GetRoundState returns a shallow copy of the PeerRoundState. There's no point
// in mutating it since it won't change PeerState.
func (ps *PeerState) GetRoundState() *cstypes.PeerRoundState {
	ps.mtx.Lock()
	defer ps.mtx.Unlock()

	prs := ps.PRS.Copy()
	return &prs
}

// ToJSON returns a json of PeerState.
func (ps *PeerState) ToJSON() ([]byte, error) {
	ps.mtx.Lock()
	defer ps.mtx.Unlock()

	return tmjson.Marshal(ps)
}

// GetHeight returns an atomic snapshot of the PeerRoundState's height used by
// the mempool to ensure peers are caught up before broadcasting new txs.
func (ps *PeerState) GetHeight() int64 {
	ps.mtx.Lock()
	defer ps.mtx.Unlock()

	return ps.PRS.Height
}

// SetHasProposal sets the given proposal as known for the peer.
func (ps *PeerState) SetHasProposal(proposal *types.Proposal) {
	ps.mtx.Lock()
	defer ps.mtx.Unlock()

	if ps.PRS.Height != proposal.Height || ps.PRS.Round != proposal.Round {
		return
	}

	if ps.PRS.Proposal {
		return
	}

	ps.PRS.Proposal = true

	// ps.PRS.ProposalBlockParts is set due to NewValidBlockMessage
	if ps.PRS.ProposalBlockParts != nil {
		return
	}

	ps.PRS.ProposalBlockPartSetHeader = proposal.BlockID.PartSetHeader
	ps.PRS.ProposalBlockParts = bits.NewBitArray(int(proposal.BlockID.PartSetHeader.Total))
	ps.PRS.ProposalPOLRound = proposal.POLRound
	ps.PRS.ProposalPOL = nil // Nil until ProposalPOLMessage received.
}

// InitProposalBlockParts initializes the peer's proposal block parts header
// and bit array.
func (ps *PeerState) InitProposalBlockParts(partSetHeader types.PartSetHeader) {
	ps.mtx.Lock()
	defer ps.mtx.Unlock()

	if ps.PRS.ProposalBlockParts != nil {
		return
	}

	ps.PRS.ProposalBlockPartSetHeader = partSetHeader
	ps.PRS.ProposalBlockParts = bits.NewBitArray(int(partSetHeader.Total))
}

// SetHasProposalBlockPart sets the given block part index as known for the peer.
func (ps *PeerState) SetHasProposalBlockPart(height int64, round int32, index int) {
	ps.mtx.Lock()
	defer ps.mtx.Unlock()

	if ps.PRS.Height != height || ps.PRS.Round != round {
		return
	}

	ps.PRS.ProposalBlockParts.SetIndex(index, true)
}

// PickVoteToSend picks a vote to send to the peer. It will return true if a
// vote was picked.
//
// NOTE: `votes` must be the correct Size() for the Height().
func (ps *PeerState) PickVoteToSend(votes types.VoteSetReader) (*types.Vote, bool) {
	ps.mtx.Lock()
	defer ps.mtx.Unlock()

	if votes.Size() == 0 {
		return nil, false
	}

	var (
		height    = votes.GetHeight()
		round     = votes.GetRound()
		votesType = tmproto.SignedMsgType(votes.Type())
		size      = votes.Size()
	)

	// lazily set data using 'votes'
	if votes.IsCommit() {
		ps.ensureCatchupCommitRound(height, round, size)
	}

	ps.ensureVoteBitArrays(height, size)

	psVotes := ps.getVoteBitArray(height, round, votesType)
	if psVotes == nil {
		return nil, false // not something worth sending
	}

	if index, ok := votes.BitArray().Sub(psVotes).PickRandom(); ok {
		return votes.GetByIndex(int32(index)), true
	}

	return nil, false
}

func (ps *PeerState) getVoteBitArray(height int64, round int32, votesType tmproto.SignedMsgType) *bits.BitArray {
	if !types.IsVoteTypeValid(votesType) {
		return nil
	}

	if ps.PRS.Height == height {
		if ps.PRS.Round == round {
			switch votesType {
			case tmproto.PrevoteType:
				return ps.PRS.Prevotes

			case tmproto.PrecommitType:
				return ps.PRS.Precommits
			}
		}

		if ps.PRS.CatchupCommitRound == round {
			switch votesType {
			case tmproto.PrevoteType:
				return nil

			case tmproto.PrecommitType:
				return ps.PRS.CatchupCommit
			}
		}

		if ps.PRS.ProposalPOLRound == round {
			switch votesType {
			case tmproto.PrevoteType:
				return ps.PRS.ProposalPOL

			case tmproto.PrecommitType:
				return nil
			}
		}

		return nil
	}
	if ps.PRS.Height == height+1 {
		if ps.PRS.LastCommitRound == round {
			switch votesType {
			case tmproto.PrevoteType:
				return nil

			case tmproto.PrecommitType:
				return ps.PRS.LastPrecommits
			}
		}

		return nil
	}

	return nil
}

// 'round': A round for which we have a +2/3 commit.
func (ps *PeerState) ensureCatchupCommitRound(height int64, round int32, numValidators int) {
	if ps.PRS.Height != height {
		return
	}

	/*
		NOTE: This is wrong, 'round' could change.
		e.g. if orig round is not the same as block LastCommit round.
		if ps.CatchupCommitRound != -1 && ps.CatchupCommitRound != round {
			panic(fmt.Sprintf(
				"Conflicting CatchupCommitRound. Height: %v,
				Orig: %v,
				New: %v",
				height,
				ps.CatchupCommitRound,
				round))
		}
	*/

	if ps.PRS.CatchupCommitRound == round {
		return // Nothing to do!
	}

	ps.PRS.CatchupCommitRound = round
	if round == ps.PRS.Round {
		ps.PRS.CatchupCommit = ps.PRS.Precommits
	} else {
		ps.PRS.CatchupCommit = bits.NewBitArray(numValidators)
	}
}

// EnsureVoteBitArrays ensures the bit-arrays have been allocated for tracking
// what votes this peer has received.
// NOTE: It's important to make sure that numValidators actually matches
// what the node sees as the number of validators for height.
func (ps *PeerState) EnsureVoteBitArrays(height int64, numValidators int) {
	ps.mtx.Lock()
	defer ps.mtx.Unlock()

	ps.ensureVoteBitArrays(height, numValidators)
}

func (ps *PeerState) ensureVoteBitArrays(height int64, numValidators int) {
	if ps.PRS.Height == height {
		if ps.PRS.Prevotes == nil {
			ps.PRS.Prevotes = bits.NewBitArray(numValidators)
		}
		if ps.PRS.Precommits == nil {
			ps.PRS.Precommits = bits.NewBitArray(numValidators)
		}
		if ps.PRS.CatchupCommit == nil {
			ps.PRS.CatchupCommit = bits.NewBitArray(numValidators)
		}
		if ps.PRS.ProposalPOL == nil {
			ps.PRS.ProposalPOL = bits.NewBitArray(numValidators)
		}
	} else if ps.PRS.Height == height+1 {
		if ps.PRS.LastPrecommits == nil {
			ps.PRS.LastPrecommits = bits.NewBitArray(numValidators)
		}
	}
}

// RecordVote increments internal votes related statistics for this peer.
// It returns the total number of added votes.
func (ps *PeerState) RecordVote() int {
	ps.mtx.Lock()
	defer ps.mtx.Unlock()

	ps.Stats.Votes++

	return ps.Stats.Votes
}

// VotesSent returns the number of blocks for which peer has been sending us
// votes.
func (ps *PeerState) VotesSent() int {
	ps.mtx.Lock()
	defer ps.mtx.Unlock()

	return ps.Stats.Votes
}

// RecordCommit safely increments the commit counter and returns the new value
func (ps *PeerState) RecordCommit() int {
	ps.mtx.Lock()
	defer ps.mtx.Unlock()

	ps.Stats.Commits++

	return ps.Stats.Commits
}

// CommitsSent safely returns a last value of a commit counter
func (ps *PeerState) CommitsSent() int {
	ps.mtx.Lock()
	defer ps.mtx.Unlock()

	return ps.Stats.Commits
}

// RecordBlockPart increments internal block part related statistics for this peer.
// It returns the total number of added block parts.
func (ps *PeerState) RecordBlockPart() int {
	ps.mtx.Lock()
	defer ps.mtx.Unlock()

	ps.Stats.BlockParts++
	return ps.Stats.BlockParts
}

// BlockPartsSent returns the number of useful block parts the peer has sent us.
func (ps *PeerState) BlockPartsSent() int {
	ps.mtx.Lock()
	defer ps.mtx.Unlock()

	return ps.Stats.BlockParts
}

// SetHasVote sets the given vote as known by the peer
func (ps *PeerState) SetHasVote(vote *types.Vote) {
	ps.mtx.Lock()
	defer ps.mtx.Unlock()

	ps.setHasVote(vote.Height, vote.Round, vote.Type, vote.ValidatorIndex)
}

func (ps *PeerState) setHasVote(height int64, round int32, voteType tmproto.SignedMsgType, index int32) {

	logger := ps.logger.With(
<<<<<<< HEAD
		"peerH/R", fmt.Sprintf("%d/%d", ps.PRS.Height, ps.PRS.Round),
		"H/R", fmt.Sprintf("%d/%d", height, round),
=======
		"peer_id", ps.peerID,
>>>>>>> 874b7845
		"height", height,
		"round", round,
		"peer_height", ps.PRS.Height,
		"peer_round", ps.PRS.Round,
	)

	logger.Debug(
		"peerState setHasVote",
		"type", voteType,
		"index", index,
		"peerVotes", ps.Stats.Votes,
	)

	// NOTE: some may be nil BitArrays -> no side effects
	psVotes := ps.getVoteBitArray(height, round, voteType)
	countVotes := -1
	if psVotes != nil {
		psVotes.SetIndex(int(index), true)
		countVotes = psVotes.CountTrueBits()
	}
	logger.Debug(
		"peerState setHasVote",
		"type", voteType,
		"index", index,
		"peerVotes", psVotes,
		"peerVoteCount", countVotes,
	)
}

// SetHasCommit sets the given vote as known by the peer
func (ps *PeerState) SetHasCommit(commit *types.Commit) {
	ps.mtx.Lock()
	defer ps.mtx.Unlock()

	ps.setHasCommit(commit.Height, commit.Round)

	if ps.PRS.Height < commit.Height || (ps.PRS.Height == commit.Height && ps.PRS.Round < commit.Round) {
		ps.PRS.ProposalBlockPartSetHeader = commit.BlockID.PartSetHeader
		ps.PRS.ProposalBlockParts = bits.NewBitArray(int(commit.BlockID.PartSetHeader.Total))
		ps.PRS.ProposalPOLRound = -1
		ps.PRS.ProposalPOL = nil
	}
}

func (ps *PeerState) setHasCommit(height int64, round int32) {
	logger := ps.logger.With(
		"height", height,
		"round", round,
		"peer_height", ps.PRS.Height,
		"peer_round", ps.PRS.Round,
	)
	logger.Debug("setHasCommit")

	if ps.PRS.Height < height || (ps.PRS.Height == height && ps.PRS.Round <= round) {
		ps.PRS.Height = height
		ps.PRS.Round = round
		ps.PRS.Step = cstypes.RoundStepPropose // shouldn't matter
		ps.PRS.HasCommit = true
	}
}

// ApplyNewRoundStepMessage updates the peer state for the new round.
func (ps *PeerState) ApplyNewRoundStepMessage(msg *NewRoundStepMessage) {
	ps.mtx.Lock()
	defer ps.mtx.Unlock()

	// ignore duplicates or decreases
	if CompareHRS(msg.Height, msg.Round, msg.Step, ps.PRS.Height, ps.PRS.Round, ps.PRS.Step) <= 0 {
		return
	}

	var (
		psHeight             = ps.PRS.Height
		psRound              = ps.PRS.Round
		psCatchupCommitRound = ps.PRS.CatchupCommitRound
		psCatchupCommit      = ps.PRS.CatchupCommit
		startTime            = tmtime.Now().Add(-1 * time.Duration(msg.SecondsSinceStartTime) * time.Second)
	)

	ps.PRS.Height = msg.Height
	ps.PRS.Round = msg.Round
	ps.PRS.Step = msg.Step
	ps.PRS.StartTime = startTime

	if psHeight != msg.Height || psRound != msg.Round {
		ps.PRS.Proposal = false
		ps.PRS.ProposalBlockPartSetHeader = types.PartSetHeader{}
		ps.PRS.ProposalBlockParts = nil
		ps.PRS.ProposalPOLRound = -1
		ps.PRS.ProposalPOL = nil

		// we'll update the BitArray capacity later
		ps.PRS.Prevotes = nil
		ps.PRS.Precommits = nil
		ps.PRS.HasCommit = false
	}

	if psHeight == msg.Height && psRound != msg.Round && msg.Round == psCatchupCommitRound {
		// Peer caught up to CatchupCommitRound.
		// Preserve psCatchupCommit!
		// NOTE: We prefer to use prs.Precommits if
		// pr.Round matches pr.CatchupCommitRound.
		ps.PRS.Precommits = psCatchupCommit
	}

	if psHeight != msg.Height {
		// Shift Precommits to LastPrecommits.
		if psHeight+1 == msg.Height && psRound == msg.LastCommitRound {
			ps.PRS.LastCommitRound = msg.LastCommitRound
			ps.PRS.LastPrecommits = ps.PRS.Precommits.Copy()
		} else {
			ps.PRS.LastCommitRound = msg.LastCommitRound
			ps.PRS.LastPrecommits = nil
		}

		// we'll update the BitArray capacity later
		ps.PRS.CatchupCommitRound = -1
		ps.PRS.CatchupCommit = nil
	}
}

// ApplyNewValidBlockMessage updates the peer state for the new valid block.
func (ps *PeerState) ApplyNewValidBlockMessage(msg *NewValidBlockMessage) {
	ps.mtx.Lock()
	defer ps.mtx.Unlock()

	if ps.PRS.Height != msg.Height {
		return
	}

	if ps.PRS.Round != msg.Round && !msg.IsCommit {
		return
	}

	ps.PRS.ProposalBlockPartSetHeader = msg.BlockPartSetHeader
	ps.PRS.ProposalBlockParts = msg.BlockParts
}

// ApplyProposalPOLMessage updates the peer state for the new proposal POL.
func (ps *PeerState) ApplyProposalPOLMessage(msg *ProposalPOLMessage) {
	ps.mtx.Lock()
	defer ps.mtx.Unlock()

	if ps.PRS.Height != msg.Height {
		return
	}
	if ps.PRS.ProposalPOLRound != msg.ProposalPOLRound {
		return
	}

	// TODO: Merge onto existing ps.PRS.ProposalPOL?
	// We might have sent some prevotes in the meantime.
	ps.PRS.ProposalPOL = msg.ProposalPOL
}

// ApplyHasVoteMessage updates the peer state for the new vote.
func (ps *PeerState) ApplyHasVoteMessage(msg *HasVoteMessage) {
	ps.mtx.Lock()
	defer ps.mtx.Unlock()

	if ps.PRS.Height != msg.Height {
		return
	}

	ps.setHasVote(msg.Height, msg.Round, msg.Type, msg.Index)
}

// ApplyHasCommitMessage updates the peer state for the new commit.
func (ps *PeerState) ApplyHasCommitMessage(msg *HasCommitMessage) {
	ps.mtx.Lock()
	defer ps.mtx.Unlock()
	if ps.PRS.Height != msg.Height {
		return
	}
	ps.setHasCommit(msg.Height, msg.Round)
}

// ApplyVoteSetBitsMessage updates the peer state for the bit-array of votes
// it claims to have for the corresponding BlockID.
// `ourVotes` is a BitArray of votes we have for msg.BlockID
// NOTE: if ourVotes is nil (e.g. msg.Height < rs.Height),
// we conservatively overwrite ps's votes w/ msg.Votes.
func (ps *PeerState) ApplyVoteSetBitsMessage(msg *VoteSetBitsMessage, ourVotes *bits.BitArray) {
	ps.mtx.Lock()
	defer ps.mtx.Unlock()

	votes := ps.getVoteBitArray(msg.Height, msg.Round, msg.Type)
	if votes != nil {
		if ourVotes == nil {
			votes.Update(msg.Votes)
		} else {
			otherVotes := votes.Sub(ourVotes)
			hasVotes := otherVotes.Or(msg.Votes)
			votes.Update(hasVotes)
		}
	}
}

// String returns a string representation of the PeerState
func (ps *PeerState) String() string {
	return ps.StringIndented("")
}

// StringIndented returns a string representation of the PeerState
func (ps *PeerState) StringIndented(indent string) string {
	ps.mtx.Lock()
	defer ps.mtx.Unlock()
	return fmt.Sprintf(`PeerState{
%s  Key        %v
%s  RoundState %v
%s  Stats      %v
%s}`,
		indent, ps.peerID,
		indent, ps.PRS.StringIndented(indent+"  "),
		indent, ps.Stats,
		indent,
	)
}<|MERGE_RESOLUTION|>--- conflicted
+++ resolved
@@ -380,12 +380,7 @@
 func (ps *PeerState) setHasVote(height int64, round int32, voteType tmproto.SignedMsgType, index int32) {
 
 	logger := ps.logger.With(
-<<<<<<< HEAD
-		"peerH/R", fmt.Sprintf("%d/%d", ps.PRS.Height, ps.PRS.Round),
-		"H/R", fmt.Sprintf("%d/%d", height, round),
-=======
 		"peer_id", ps.peerID,
->>>>>>> 874b7845
 		"height", height,
 		"round", round,
 		"peer_height", ps.PRS.Height,
