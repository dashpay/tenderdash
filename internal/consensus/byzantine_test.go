package consensus

import (
	"context"
	"fmt"
	"path"
	"testing"
	"time"

	sync "github.com/sasha-s/go-deadlock"

	"github.com/stretchr/testify/assert"
	"github.com/stretchr/testify/require"
	dbm "github.com/tendermint/tm-db"

	abciclient "github.com/tendermint/tendermint/abci/client"
	"github.com/tendermint/tendermint/abci/example/kvstore"
	abci "github.com/tendermint/tendermint/abci/types"
	"github.com/tendermint/tendermint/internal/eventbus"
	"github.com/tendermint/tendermint/internal/evidence"
	"github.com/tendermint/tendermint/internal/mempool"
	"github.com/tendermint/tendermint/internal/p2p"
	sm "github.com/tendermint/tendermint/internal/state"
	"github.com/tendermint/tendermint/internal/store"
	"github.com/tendermint/tendermint/internal/test/factory"
	"github.com/tendermint/tendermint/libs/log"
	tmcons "github.com/tendermint/tendermint/proto/tendermint/consensus"
	tmproto "github.com/tendermint/tendermint/proto/tendermint/types"
	"github.com/tendermint/tendermint/types"
)

// Byzantine node sends two different prevotes (nil and blockID) to the same
// validator.
func TestByzantinePrevoteEquivocation(t *testing.T) {
	if testing.Short() {
		t.Skip("skipping test in short mode")
	}

	// empirically, this test either passes in <1s or hits some
	// kind of deadlock and hit the larger timeout. This timeout
	// can be extended a bunch if needed, but it's good to avoid
	// falling back to a much coarser timeout
	ctx, cancel := context.WithTimeout(context.Background(), 20*time.Second)
	defer cancel()

	config := configSetup(t)

	nValidators := 4
	prevoteHeight := int64(2)
	testName := "consensus_byzantine_test"
	tickerFunc := newMockTickerFunc(true)

	genDoc, privVals := factory.RandGenesisDoc(config, nValidators, 1, factory.ConsensusParams())
	states := make([]*State, nValidators)

	for i := 0; i < nValidators; i++ {
		func() {
			logger := consensusLogger(t).With("test", "byzantine", "validator", i)
			stateDB := dbm.NewMemDB() // each state needs its own db
			stateStore := sm.NewStore(stateDB)
			state, err := sm.MakeGenesisState(genDoc)
			require.NoError(t, err)
			require.NoError(t, stateStore.Save(state))

			thisConfig, err := ResetConfig(t, fmt.Sprintf("%s_%d", testName, i))
			require.NoError(t, err)

			ensureDir(t, path.Dir(thisConfig.Consensus.WalFile()), 0700) // dir for wal
			app, err := kvstore.NewMemoryApp()
			require.NoError(t, err)
			vals := types.TM2PB.ValidatorUpdates(state.Validators)
			_, err = app.InitChain(ctx, &abci.RequestInitChain{ValidatorSet: &vals})
			require.NoError(t, err)

			blockDB := dbm.NewMemDB()
			blockStore := store.NewBlockStore(blockDB)

			// one for mempool, one for consensus
			proxyAppConnMem := abciclient.NewLocalClient(logger, app)
			proxyAppConnCon := abciclient.NewLocalClient(logger, app)

			// Make Mempool
			mp := mempool.NewTxMempool(
				log.NewNopLogger().With("module", "mempool"),
				thisConfig.Mempool,
				proxyAppConnMem,
			)
			if thisConfig.Consensus.WaitForTxs() {
				mp.EnableTxsAvailable()
			}

			eventBus := eventbus.NewDefault(log.NewNopLogger().With("module", "events"))
			require.NoError(t, eventBus.Start(ctx))

			// Make a full instance of the evidence pool
			evidenceDB := dbm.NewMemDB()
			evpool := evidence.NewPool(logger.With("module", "evidence"), evidenceDB, stateStore, blockStore, evidence.NopMetrics(), eventBus)

			// Make State
			blockExec := sm.NewBlockExecutor(stateStore, proxyAppConnCon, mp, evpool, blockStore, eventBus)
			cs, err := NewState(logger, thisConfig.Consensus, stateStore, blockExec, blockStore, mp, evpool, eventBus)
			require.NoError(t, err)
			// set private validator
			pv := privVals[i]
			cs.SetPrivValidator(ctx, pv)

			cs.SetTimeoutTicker(tickerFunc())

			states[i] = cs
		}()
	}

	rts := setup(ctx, t, nValidators, states, 512) // buffer must be large enough to not deadlock

	var bzNodeID types.NodeID

	// Set the first state's reactor as the dedicated byzantine reactor and grab
	// the NodeID that corresponds to the state so we can reference the reactor.
	bzNodeState := states[0]
	for nID, s := range rts.states {
		if s == bzNodeState {
			bzNodeID = nID
			break
		}
	}

	bzReactor := rts.reactors[bzNodeID]
	doPrevoteOrigin := bzNodeState.behaviour.commander.commands[DoPrevoteType]
	// alter prevote so that the byzantine node double votes when height is 2
	doPrevoteCmd := newMockCommand(func(ctx context.Context, behaviour *Behaviour, stateEvent StateEvent) (any, error) {
		appState := stateEvent.AppState
		event := stateEvent.Data.(DoPrevoteEvent)
		height := event.Height
		round := event.Round
		// allow first height to happen normally so that byzantine validator is no longer proposer
		uncommittedState, err := bzNodeState.blockExec.ProcessProposal(ctx, appState.ProposalBlock, round, appState.state, true)
		assert.NoError(t, err)
		assert.NotZero(t, uncommittedState)
		appState.CurrentRoundState = uncommittedState

		if height != prevoteHeight {
			return doPrevoteOrigin.Execute(ctx, behaviour, stateEvent)
		}
		prevote1, err := bzNodeState.voteSigner.signVote(ctx, appState, tmproto.PrevoteType, appState.BlockID())
		require.NoError(t, err)

		prevote2, err := bzNodeState.voteSigner.signVote(ctx, appState, tmproto.PrevoteType, types.BlockID{})
		require.NoError(t, err)

		// send two votes to all peers (1st to one half, 2nd to another half)
		i := 0
		for _, ps := range bzReactor.peers {
			voteCh := rts.voteChannels[bzNodeID]
			if i < len(bzReactor.peers)/2 {

				require.NoError(t, voteCh.Send(ctx,
					p2p.Envelope{
						To: ps.peerID,
						Message: &tmcons.Vote{
							Vote: prevote1.ToProto(),
						},
					}))
			} else {
				require.NoError(t, voteCh.Send(ctx,
					p2p.Envelope{
						To: ps.peerID,
						Message: &tmcons.Vote{
							Vote: prevote2.ToProto(),
						},
					}))
			}

			i++
		}
		return nil, nil
	})

	bzNodeState.behaviour.RegisterCommand(DoPrevoteType, doPrevoteCmd)

	// Introducing a lazy proposer means that the time of the block committed is
	// different to the timestamp that the other nodes have. This tests to ensure
	// that the evidence that finally gets proposed will have a valid timestamp.
	// lazyProposer := states[1]
	lazyNodeState := states[1]

<<<<<<< HEAD
	decideProposalCmd := newMockCommand(func(ctx context.Context, behaviour *Behaviour, stateEvent StateEvent) (any, error) {
		appState := stateEvent.AppState
		event := stateEvent.Data.(DecideProposalEvent)
		height := event.Height
		round := event.Round
=======
	lazyNodeState.decideProposal = func(ctx context.Context, height int64, round int32) {
>>>>>>> a32cee3c
		require.False(t, lazyNodeState.privValidator.IsZero())

		var commit *types.Commit
		switch {
		case appState.Height == appState.state.InitialHeight:
			// We're creating a proposal for the first block.
			// The commit is empty, but not nil.
			commit = types.NewCommit(0, 0, types.BlockID{}, nil)
		case appState.LastCommit != nil:
			// Make the commit from LastCommit
			commit = appState.LastCommit
		default: // This shouldn't happen.
			lazyNodeState.logger.Error("enterPropose: Cannot propose anything: No commit for the previous block")
			return nil, nil
		}

		if lazyNodeState.privValidator.IsZero() {
			// If this node is a validator & proposer in the current round, it will
			// miss the opportunity to create a block.
			lazyNodeState.logger.Error("enterPropose", "err", ErrPrivValidatorNotSet)
<<<<<<< HEAD
			return nil, nil
=======
			return
>>>>>>> a32cee3c
		}

		block, uncommittedState, err := lazyNodeState.blockExec.CreateProposalBlock(
			ctx,
			appState.Height,
			round,
			appState.state,
			commit,
			lazyNodeState.privValidator.ProTxHash,
			0,
		)
		require.NoError(t, err)
		assert.NotZero(t, uncommittedState)
		blockParts, err := block.MakePartSet(types.BlockPartSizeBytes)
		require.NoError(t, err)

		// Flush the WAL. Otherwise, we may not recompute the same proposal to sign,
		// and the privValidator will refuse to sign anything.
		if err := lazyNodeState.wal.FlushAndSync(); err != nil {
			lazyNodeState.logger.Error("error flushing to disk")
		}

		// Make proposal
		propBlockID := block.BlockID(blockParts)
		assert.NoError(t, err)

		proposal := types.NewProposal(
			height,
			appState.state.LastCoreChainLockedBlockHeight,
			round,
			appState.ValidRound,
			propBlockID,
			block.Header.Time,
		)
		p := proposal.ToProto()
		if _, err := lazyNodeState.privValidator.SignProposal(
			ctx,
			appState.state.ChainID,
			appState.state.Validators.QuorumType,
			appState.state.Validators.QuorumHash,
			p,
		); err == nil {
			proposal.Signature = p.Signature

			// send proposal and block parts on internal msg queue
			_ = lazyNodeState.msgInfoQueue.send(ctx, &ProposalMessage{proposal}, "")
			for i := 0; i < int(blockParts.Total()); i++ {
				part := blockParts.GetPart(i)
				_ = lazyNodeState.msgInfoQueue.send(ctx, &BlockPartMessage{
					appState.Height, appState.Round, part,
				}, "")
			}
			lazyNodeState.logger.Debug("signed proposal block", "block", block)
		} else if !lazyNodeState.replayMode {
			lazyNodeState.logger.Error("enterPropose: Error signing proposal", "height", height, "round", round, "err", err)
		}
		return nil, nil
	})
	lazyNodeState.behaviour.RegisterCommand(DecideProposalType, decideProposalCmd)

	rts.switchToConsensus(ctx)

	// Evidence should be submitted and committed at the third height but
	// we will check the first six just in case
	evidenceFromEachValidator := make([]types.Evidence, nValidators)

	var wg sync.WaitGroup
	i := 0
	subctx, subcancel := context.WithCancel(ctx)
	defer subcancel()
	for _, sub := range rts.subs {
		wg.Add(1)

		go func(j int, s eventbus.Subscription) {
			defer wg.Done()
			for {
				if subctx.Err() != nil {
					return
				}

				msg, err := s.Next(subctx)
				if subctx.Err() != nil {
					return
				}

				if err != nil {
					t.Errorf("waiting for subscription: %v", err)
					subcancel()
					return
				}

				require.NotNil(t, msg)
				block := msg.Data().(types.EventDataNewBlock).Block
				if len(block.Evidence) != 0 {
					evidenceFromEachValidator[j] = block.Evidence[0]
					return
				}
			}
		}(i, sub)
		i++
	}

	wg.Wait()

	proTxHash, err := bzNodeState.privValidator.GetProTxHash(ctx)
	require.NoError(t, err)

	// don't run more assertions if we've encountered a timeout
	select {
	case <-subctx.Done():
		t.Fatal("encountered timeout")
	default:
	}

	for idx, ev := range evidenceFromEachValidator {
		require.NotNil(t, ev, idx)
		ev, ok := ev.(*types.DuplicateVoteEvidence)
		require.True(t, ok)
		assert.Equal(t, proTxHash, ev.VoteA.ValidatorProTxHash)
		assert.Equal(t, prevoteHeight, ev.Height())
	}
}<|MERGE_RESOLUTION|>--- conflicted
+++ resolved
@@ -183,15 +183,11 @@
 	// lazyProposer := states[1]
 	lazyNodeState := states[1]
 
-<<<<<<< HEAD
 	decideProposalCmd := newMockCommand(func(ctx context.Context, behaviour *Behaviour, stateEvent StateEvent) (any, error) {
 		appState := stateEvent.AppState
 		event := stateEvent.Data.(DecideProposalEvent)
 		height := event.Height
 		round := event.Round
-=======
-	lazyNodeState.decideProposal = func(ctx context.Context, height int64, round int32) {
->>>>>>> a32cee3c
 		require.False(t, lazyNodeState.privValidator.IsZero())
 
 		var commit *types.Commit
@@ -212,11 +208,7 @@
 			// If this node is a validator & proposer in the current round, it will
 			// miss the opportunity to create a block.
 			lazyNodeState.logger.Error("enterPropose", "err", ErrPrivValidatorNotSet)
-<<<<<<< HEAD
 			return nil, nil
-=======
-			return
->>>>>>> a32cee3c
 		}
 
 		block, uncommittedState, err := lazyNodeState.blockExec.CreateProposalBlock(
