--- conflicted
+++ resolved
@@ -182,34 +182,21 @@
 	lazyNodeState.decideProposal = func(ctx context.Context, height int64, round int32) {
 		require.NotNil(t, lazyNodeState.privValidator)
 
-		var extCommit *types.ExtendedCommit
+		var commit *types.Commit
 		switch {
 		case lazyNodeState.Height == lazyNodeState.state.InitialHeight:
 			// We're creating a proposal for the first block.
 			// The commit is empty, but not nil.
-<<<<<<< HEAD
 			commit = types.NewCommit(0, 0, types.BlockID{}, types.StateID{}, nil)
-		case lazyNodeState.LastCommit != nil:
-			commit = lazyNodeState.LastCommit
-=======
-			extCommit = &types.ExtendedCommit{}
 		case lazyNodeState.LastCommit.HasTwoThirdsMajority():
 			// Make the commit from LastCommit
-			extCommit = lazyNodeState.LastCommit.MakeExtendedCommit()
->>>>>>> d433ebe6
+			commit = lazyNodeState.LastCommit.MakeCommit()
 		default: // This shouldn't happen.
 			lazyNodeState.logger.Error("enterPropose: Cannot propose anything: No commit for the previous block")
 			return
 		}
 
-<<<<<<< HEAD
 		if lazyNodeState.privValidatorProTxHash == nil {
-=======
-		// omit the last signature in the commit
-		extCommit.ExtendedSignatures[len(extCommit.ExtendedSignatures)-1] = types.NewExtendedCommitSigAbsent()
-
-		if lazyNodeState.privValidatorPubKey == nil {
->>>>>>> d433ebe6
 			// If this node is a validator & proposer in the current round, it will
 			// miss the opportunity to create a block.
 			lazyNodeState.logger.Error("enterPropose", "err", errProTxHashIsNotSet)
@@ -218,7 +205,6 @@
 		proposerProTxHash := lazyNodeState.privValidatorProTxHash
 
 		block, err := lazyNodeState.blockExec.CreateProposalBlock(
-<<<<<<< HEAD
 			ctx,
 			lazyNodeState.Height,
 			lazyNodeState.state,
@@ -226,9 +212,6 @@
 			proposerProTxHash,
 			0,
 		)
-=======
-			ctx, lazyNodeState.Height, lazyNodeState.state, extCommit, proposerAddr)
->>>>>>> d433ebe6
 		require.NoError(t, err)
 		blockParts, err := block.MakePartSet(types.BlockPartSizeBytes)
 		require.NoError(t, err)
