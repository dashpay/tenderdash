--- conflicted
+++ resolved
@@ -62,11 +62,7 @@
 			require.NoError(t, err)
 			require.NoError(t, stateStore.Save(state))
 
-<<<<<<< HEAD
-			thisConfig, err := ResetConfig(t, t.TempDir(), fmt.Sprintf("%s_%d", testName, i))
-=======
 			thisConfig, err := ResetConfig(t, fmt.Sprintf("%s_%d", testName, i))
->>>>>>> b1abe2f1
 			require.NoError(t, err)
 
 			ensureDir(t, path.Dir(thisConfig.Consensus.WalFile()), 0700) // dir for wal
