package consensus

import (
	"context"
	"fmt"
	"path"
	"testing"
	"time"

	sync "github.com/sasha-s/go-deadlock"

	"github.com/stretchr/testify/assert"
	"github.com/stretchr/testify/require"
	dbm "github.com/tendermint/tm-db"

	abciclient "github.com/tendermint/tendermint/abci/client"
	"github.com/tendermint/tendermint/abci/example/kvstore"
	abci "github.com/tendermint/tendermint/abci/types"
	cstypes "github.com/tendermint/tendermint/internal/consensus/types"
	"github.com/tendermint/tendermint/internal/eventbus"
	"github.com/tendermint/tendermint/internal/evidence"
	"github.com/tendermint/tendermint/internal/mempool"
	"github.com/tendermint/tendermint/internal/p2p"
	sm "github.com/tendermint/tendermint/internal/state"
	"github.com/tendermint/tendermint/internal/store"
	"github.com/tendermint/tendermint/internal/test/factory"
	"github.com/tendermint/tendermint/libs/log"
	tmcons "github.com/tendermint/tendermint/proto/tendermint/consensus"
	tmproto "github.com/tendermint/tendermint/proto/tendermint/types"
	"github.com/tendermint/tendermint/types"
)

// Byzantine node sends two different prevotes (nil and blockID) to the same
// validator.
func TestByzantinePrevoteEquivocation(t *testing.T) {
	if testing.Short() {
		t.Skip("skipping test in short mode")
	}

	// empirically, this test either passes in <1s or hits some
	// kind of deadlock and hit the larger timeout. This timeout
	// can be extended a bunch if needed, but it's good to avoid
	// falling back to a much coarser timeout
	ctx, cancel := context.WithTimeout(context.Background(), 20*time.Second)
	defer cancel()

	config := configSetup(t)

	nValidators := 4
	prevoteHeight := int64(2)
	testName := "consensus_byzantine_test"
	tickerFunc := newMockTickerFunc(true)

	genDoc, privVals := factory.RandGenesisDoc(config, nValidators, 1, factory.ConsensusParams())
	states := make([]*State, nValidators)

	for i := 0; i < nValidators; i++ {
		func() {
			logger := consensusLogger(t).With("test", "byzantine", "validator", i)
			stateDB := dbm.NewMemDB() // each state needs its own db
			stateStore := sm.NewStore(stateDB)
			state, err := sm.MakeGenesisState(genDoc)
			require.NoError(t, err)
			require.NoError(t, stateStore.Save(state))

			thisConfig, err := ResetConfig(t, fmt.Sprintf("%s_%d", testName, i))
			require.NoError(t, err)

			ensureDir(t, path.Dir(thisConfig.Consensus.WalFile()), 0700) // dir for wal
			app, err := kvstore.NewMemoryApp()
			require.NoError(t, err)
			vals := types.TM2PB.ValidatorUpdates(state.Validators)
			_, err = app.InitChain(ctx, &abci.RequestInitChain{ValidatorSet: &vals})
			require.NoError(t, err)

			blockDB := dbm.NewMemDB()
			blockStore := store.NewBlockStore(blockDB)

			// one for mempool, one for consensus
			proxyAppConnMem := abciclient.NewLocalClient(logger, app)
			proxyAppConnCon := abciclient.NewLocalClient(logger, app)

			// Make Mempool
			mp := mempool.NewTxMempool(
				log.NewNopLogger().With("module", "mempool"),
				thisConfig.Mempool,
				proxyAppConnMem,
			)
			if thisConfig.Consensus.WaitForTxs() {
				mp.EnableTxsAvailable()
			}

			eventBus := eventbus.NewDefault(log.NewNopLogger().With("module", "events"))
			require.NoError(t, eventBus.Start(ctx))

			// Make a full instance of the evidence pool
			evidenceDB := dbm.NewMemDB()
			evpool := evidence.NewPool(logger.With("module", "evidence"), evidenceDB, stateStore, blockStore, evidence.NopMetrics(), eventBus)

			// Make State
			blockExec := sm.NewBlockExecutor(stateStore, proxyAppConnCon, mp, evpool, blockStore, eventBus)
			cs, err := NewState(logger, thisConfig.Consensus, stateStore, blockExec, blockStore, mp, evpool, eventBus, WithTimeoutTicker(tickerFunc()))
			require.NoError(t, err)
			// set private validator
			pv := privVals[i]
			cs.SetPrivValidator(ctx, pv)

			states[i] = cs
		}()
	}

	rts := setup(ctx, t, nValidators, states, 512) // buffer must be large enough to not deadlock

	var bzNodeID types.NodeID

	// Set the first state's reactor as the dedicated byzantine reactor and grab
	// the NodeID that corresponds to the state so we can reference the reactor.
	bzNodeState := states[0]
	for nID, s := range rts.states {
		if s == bzNodeState {
			bzNodeID = nID
			break
		}
	}

	withBzPrevoter(t, rts, bzNodeID, prevoteHeight)
	// alter prevote so that the byzantine node double votes when height is 2

	// Introducing a lazy proposer means that the time of the block committed is
	// different to the timestamp that the other nodes have. This tests to ensure
	// that the evidence that finally gets proposed will have a valid timestamp.
	// lazyProposer := states[1]
	lazyNodeState := states[1]

<<<<<<< HEAD
	enterProposeWithBzProposalDecider(lazyNodeState)
=======
	decideProposalCmd := newMockAction(func(ctx context.Context, stateEvent StateEvent) error {
		stateData := stateEvent.StateData
		event := stateEvent.Data.(*DecideProposalEvent)
		height := event.Height
		round := event.Round
		require.False(t, lazyNodeState.privValidator.IsZero())

		var commit *types.Commit
		switch {
		case stateData.Height == stateData.state.InitialHeight:
			// We're creating a proposal for the first block.
			// The commit is empty, but not nil.
			commit = types.NewCommit(0, 0, types.BlockID{}, nil)
		case stateData.LastCommit != nil:
			// Make the commit from LastCommit
			commit = stateData.LastCommit
		default: // This shouldn't happen.
			lazyNodeState.logger.Error("enterPropose: Cannot propose anything: No commit for the previous block")
			return nil
		}

		if lazyNodeState.privValidator.IsZero() {
			// If this node is a validator & proposer in the current round, it will
			// miss the opportunity to create a block.
			lazyNodeState.logger.Error("enterPropose", "error", ErrPrivValidatorNotSet)
			return nil
		}

		block, uncommittedState, err := lazyNodeState.blockExec.CreateProposalBlock(
			ctx,
			stateData.Height,
			round,
			stateData.state,
			commit,
			lazyNodeState.privValidator.ProTxHash,
			0,
		)
		require.NoError(t, err)
		assert.NotZero(t, uncommittedState)
		blockParts, err := block.MakePartSet(types.BlockPartSizeBytes)
		require.NoError(t, err)

		// Flush the WAL. Otherwise, we may not recompute the same proposal to sign,
		// and the privValidator will refuse to sign anything.
		if err := lazyNodeState.wal.FlushAndSync(); err != nil {
			lazyNodeState.logger.Error("error flushing to disk")
		}

		// Make proposal
		propBlockID := block.BlockID(blockParts)
		assert.NoError(t, err)

		proposal := types.NewProposal(
			height,
			stateData.state.LastCoreChainLockedBlockHeight,
			round,
			stateData.ValidRound,
			propBlockID,
			block.Header.Time,
		)
		p := proposal.ToProto()
		if _, err := lazyNodeState.privValidator.SignProposal(
			ctx,
			stateData.state.ChainID,
			stateData.state.Validators.QuorumType,
			stateData.state.Validators.QuorumHash,
			p,
		); err == nil {
			proposal.Signature = p.Signature

			// send proposal and block parts on internal msg queue
			_ = lazyNodeState.msgInfoQueue.send(ctx, &ProposalMessage{proposal}, "")
			for i := 0; i < int(blockParts.Total()); i++ {
				part := blockParts.GetPart(i)
				_ = lazyNodeState.msgInfoQueue.send(ctx, &BlockPartMessage{
					stateData.Height, stateData.Round, part,
				}, "")
			}
			lazyNodeState.logger.Debug("signed proposal block", "block", block)
		} else if !lazyNodeState.replayMode {
			lazyNodeState.logger.Error("enterPropose: Error signing proposal", "height", height, "round", round, "err", err)
		}
		return nil
	})
	lazyNodeState.ctrl.Register(DecideProposalType, decideProposalCmd)
>>>>>>> b929d610

	rts.switchToConsensus(ctx)

	// Evidence should be submitted and committed at the third height but
	// we will check the first six just in case
	evidenceFromEachValidator := make([]types.Evidence, nValidators)

	var wg sync.WaitGroup
	i := 0
	subctx, subcancel := context.WithCancel(ctx)
	defer subcancel()
	for _, sub := range rts.subs {
		wg.Add(1)

		go func(j int, s eventbus.Subscription) {
			defer wg.Done()
			for {
				if subctx.Err() != nil {
					return
				}

				msg, err := s.Next(subctx)
				if subctx.Err() != nil {
					return
				}

				if err != nil {
					t.Errorf("waiting for subscription: %v", err)
					subcancel()
					return
				}

				require.NotNil(t, msg)
				block := msg.Data().(types.EventDataNewBlock).Block
				if len(block.Evidence) != 0 {
					evidenceFromEachValidator[j] = block.Evidence[0]
					return
				}
			}
		}(i, sub)
		i++
	}

	wg.Wait()

	proTxHash, err := bzNodeState.privValidator.GetProTxHash(ctx)
	require.NoError(t, err)

	// don't run more assertions if we've encountered a timeout
	select {
	case <-subctx.Done():
		t.Fatal("encountered timeout")
	default:
	}

	for idx, ev := range evidenceFromEachValidator {
		require.NotNil(t, ev, idx)
		ev, ok := ev.(*types.DuplicateVoteEvidence)
		require.True(t, ok)
		assert.Equal(t, proTxHash, ev.VoteA.ValidatorProTxHash)
		assert.Equal(t, prevoteHeight, ev.Height())
	}
}

type byzantinePrevoter struct {
	t             *testing.T
	logger        log.Logger
	voteSigner    *voteSigner
	blockExec     *sm.BlockExecutor
	prevoteHeight int64
	voteCh        p2p.Channel
	peers         map[types.NodeID]*PeerState
	origin        Prevoter
}

func withBzPrevoter(t *testing.T, rts *reactorTestSuite, bzNodeID types.NodeID, height int64) {
	reactor := rts.reactors[bzNodeID]
	bzState := rts.states[bzNodeID]
	voteCh := rts.voteChannels[bzNodeID]
	cmd := bzState.ctrl.Get(EnterPrevoteType)
	enterPrevoteCmd := cmd.(*EnterPrevoteAction)
	enterPrevoteCmd.prevoter = &byzantinePrevoter{
		t:             t,
		logger:        bzState.logger,
		voteSigner:    bzState.voteSigner,
		blockExec:     bzState.blockExec,
		prevoteHeight: height,
		voteCh:        voteCh,
		peers:         reactor.peers,
		origin:        enterPrevoteCmd.prevoter,
	}
}

func (p *byzantinePrevoter) Do(ctx context.Context, stateData *StateData) error {
	// allow first height to happen normally so that byzantine validator is no longer proposer
	uncommittedState, err := p.blockExec.ProcessProposal(
		ctx,
		stateData.ProposalBlock,
		stateData.Round,
		stateData.state,
		true,
	)
	require.NoError(p.t, err)
	assert.NotZero(p.t, uncommittedState)
	stateData.CurrentRoundState = uncommittedState
	if stateData.Height != p.prevoteHeight {
		return p.origin.Do(ctx, stateData)
	}
	prevote1, err := p.voteSigner.signVote(ctx, stateData, tmproto.PrevoteType, stateData.BlockID())
	require.NoError(p.t, err)
	prevote2, err := p.voteSigner.signVote(ctx, stateData, tmproto.PrevoteType, types.BlockID{})
	require.NoError(p.t, err)
	// send two votes to all peers (1st to one half, 2nd to another half)
	i := 0
	for _, ps := range p.peers {
		var msg p2p.Envelope
		if i < len(p.peers)/2 {
			msg = newP2PMessage(ps.peerID, prevote1)
		} else {
			msg = newP2PMessage(ps.peerID, prevote2)
		}
		require.NoError(p.t, p.voteCh.Send(ctx, msg))
		i++
	}
	return nil
}

func newP2PMessage(peerID types.NodeID, obj any) p2p.Envelope {
	envelope := p2p.Envelope{
		To: peerID,
	}
	switch t := obj.(type) {
	case *types.Vote:
		envelope.Message = &tmcons.Vote{
			Vote: t.ToProto(),
		}
	}
	return envelope
}

type bzProposalDecider struct {
	*Proposaler
}

func enterProposeWithBzProposalDecider(state *State) {
	action := state.ctrl.Get(EnterProposeType)
	enterProposeAction := action.(*EnterProposeAction)
	propler := enterProposeAction.propDecider.(*Proposaler)
	invalidDecider := &bzProposalDecider{Proposaler: propler}
	enterProposeAction.propDecider = invalidDecider
}

func (p *bzProposalDecider) Decide(ctx context.Context, height int64, round int32, rs *cstypes.RoundState) error {
	block, blockParts, err := p.createProposalBlock(ctx, round, rs)
	if err != nil {
		return err
	}

	// Make proposal
	propBlockID := block.BlockID(blockParts)
	proposal := types.NewProposal(
		height,
		p.committedState.LastCoreChainLockedBlockHeight,
		round,
		rs.ValidRound,
		propBlockID,
		block.Header.Time,
	)
	err = p.signProposal(ctx, height, proposal)
	if err != nil {
		p.logger.Error("enterPropose: Error signing proposal",
			"height", height,
			"round", round,
			"error", err)
		return err
	}
	p.sendMessages(ctx, &ProposalMessage{proposal})
	p.sendMessages(ctx, blockPartsToMessages(height, round, blockParts)...)
	return nil
}<|MERGE_RESOLUTION|>--- conflicted
+++ resolved
@@ -132,95 +132,7 @@
 	// lazyProposer := states[1]
 	lazyNodeState := states[1]
 
-<<<<<<< HEAD
 	enterProposeWithBzProposalDecider(lazyNodeState)
-=======
-	decideProposalCmd := newMockAction(func(ctx context.Context, stateEvent StateEvent) error {
-		stateData := stateEvent.StateData
-		event := stateEvent.Data.(*DecideProposalEvent)
-		height := event.Height
-		round := event.Round
-		require.False(t, lazyNodeState.privValidator.IsZero())
-
-		var commit *types.Commit
-		switch {
-		case stateData.Height == stateData.state.InitialHeight:
-			// We're creating a proposal for the first block.
-			// The commit is empty, but not nil.
-			commit = types.NewCommit(0, 0, types.BlockID{}, nil)
-		case stateData.LastCommit != nil:
-			// Make the commit from LastCommit
-			commit = stateData.LastCommit
-		default: // This shouldn't happen.
-			lazyNodeState.logger.Error("enterPropose: Cannot propose anything: No commit for the previous block")
-			return nil
-		}
-
-		if lazyNodeState.privValidator.IsZero() {
-			// If this node is a validator & proposer in the current round, it will
-			// miss the opportunity to create a block.
-			lazyNodeState.logger.Error("enterPropose", "error", ErrPrivValidatorNotSet)
-			return nil
-		}
-
-		block, uncommittedState, err := lazyNodeState.blockExec.CreateProposalBlock(
-			ctx,
-			stateData.Height,
-			round,
-			stateData.state,
-			commit,
-			lazyNodeState.privValidator.ProTxHash,
-			0,
-		)
-		require.NoError(t, err)
-		assert.NotZero(t, uncommittedState)
-		blockParts, err := block.MakePartSet(types.BlockPartSizeBytes)
-		require.NoError(t, err)
-
-		// Flush the WAL. Otherwise, we may not recompute the same proposal to sign,
-		// and the privValidator will refuse to sign anything.
-		if err := lazyNodeState.wal.FlushAndSync(); err != nil {
-			lazyNodeState.logger.Error("error flushing to disk")
-		}
-
-		// Make proposal
-		propBlockID := block.BlockID(blockParts)
-		assert.NoError(t, err)
-
-		proposal := types.NewProposal(
-			height,
-			stateData.state.LastCoreChainLockedBlockHeight,
-			round,
-			stateData.ValidRound,
-			propBlockID,
-			block.Header.Time,
-		)
-		p := proposal.ToProto()
-		if _, err := lazyNodeState.privValidator.SignProposal(
-			ctx,
-			stateData.state.ChainID,
-			stateData.state.Validators.QuorumType,
-			stateData.state.Validators.QuorumHash,
-			p,
-		); err == nil {
-			proposal.Signature = p.Signature
-
-			// send proposal and block parts on internal msg queue
-			_ = lazyNodeState.msgInfoQueue.send(ctx, &ProposalMessage{proposal}, "")
-			for i := 0; i < int(blockParts.Total()); i++ {
-				part := blockParts.GetPart(i)
-				_ = lazyNodeState.msgInfoQueue.send(ctx, &BlockPartMessage{
-					stateData.Height, stateData.Round, part,
-				}, "")
-			}
-			lazyNodeState.logger.Debug("signed proposal block", "block", block)
-		} else if !lazyNodeState.replayMode {
-			lazyNodeState.logger.Error("enterPropose: Error signing proposal", "height", height, "round", round, "err", err)
-		}
-		return nil
-	})
-	lazyNodeState.ctrl.Register(DecideProposalType, decideProposalCmd)
->>>>>>> b929d610
 
 	rts.switchToConsensus(ctx)
 
