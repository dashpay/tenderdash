package consensus

import (
	"context"
	"fmt"
	"path"
	"testing"
	"time"

	sync "github.com/sasha-s/go-deadlock"

	"github.com/stretchr/testify/assert"
	"github.com/stretchr/testify/require"
	dbm "github.com/tendermint/tm-db"

	abciclient "github.com/tendermint/tendermint/abci/client"
	"github.com/tendermint/tendermint/abci/example/kvstore"
	abci "github.com/tendermint/tendermint/abci/types"
	"github.com/tendermint/tendermint/internal/eventbus"
	"github.com/tendermint/tendermint/internal/evidence"
	"github.com/tendermint/tendermint/internal/mempool"
	"github.com/tendermint/tendermint/internal/p2p"
	sm "github.com/tendermint/tendermint/internal/state"
	"github.com/tendermint/tendermint/internal/store"
	"github.com/tendermint/tendermint/internal/test/factory"
	"github.com/tendermint/tendermint/libs/log"
	tmcons "github.com/tendermint/tendermint/proto/tendermint/consensus"
	tmproto "github.com/tendermint/tendermint/proto/tendermint/types"
	"github.com/tendermint/tendermint/types"
)

// Byzantine node sends two different prevotes (nil and blockID) to the same
// validator.
func TestByzantinePrevoteEquivocation(t *testing.T) {
	if testing.Short() {
		t.Skip("skipping test in short mode")
	}

	// empirically, this test either passes in <1s or hits some
	// kind of deadlock and hit the larger timeout. This timeout
	// can be extended a bunch if needed, but it's good to avoid
	// falling back to a much coarser timeout
	ctx, cancel := context.WithTimeout(context.Background(), 20*time.Second)
	defer cancel()

	config := configSetup(t)

	nValidators := 4
	prevoteHeight := int64(2)
	testName := "consensus_byzantine_test"
	tickerFunc := newMockTickerFunc(true)

	genDoc, privVals := factory.RandGenesisDoc(config, nValidators, 1, factory.ConsensusParams())
	states := make([]*State, nValidators)

	for i := 0; i < nValidators; i++ {
		func() {
			logger := consensusLogger(t).With("test", "byzantine", "validator", i)
			stateDB := dbm.NewMemDB() // each state needs its own db
			stateStore := sm.NewStore(stateDB)
			state, err := sm.MakeGenesisState(genDoc)
			require.NoError(t, err)
			require.NoError(t, stateStore.Save(state))

			thisConfig, err := ResetConfig(t, fmt.Sprintf("%s_%d", testName, i))
			require.NoError(t, err)

			ensureDir(t, path.Dir(thisConfig.Consensus.WalFile()), 0700) // dir for wal
			app, err := kvstore.NewMemoryApp()
			require.NoError(t, err)
			vals := types.TM2PB.ValidatorUpdates(state.Validators)
			_, err = app.InitChain(ctx, &abci.RequestInitChain{ValidatorSet: &vals})
			require.NoError(t, err)

			blockDB := dbm.NewMemDB()
			blockStore := store.NewBlockStore(blockDB)

			// one for mempool, one for consensus
			proxyAppConnMem := abciclient.NewLocalClient(logger, app)
			proxyAppConnCon := abciclient.NewLocalClient(logger, app)

			// Make Mempool
			mp := mempool.NewTxMempool(
				log.NewNopLogger().With("module", "mempool"),
				thisConfig.Mempool,
				proxyAppConnMem,
			)
			if thisConfig.Consensus.WaitForTxs() {
				mp.EnableTxsAvailable()
			}

			eventBus := eventbus.NewDefault(log.NewNopLogger().With("module", "events"))
			require.NoError(t, eventBus.Start(ctx))

			// Make a full instance of the evidence pool
			evidenceDB := dbm.NewMemDB()
			evpool := evidence.NewPool(logger.With("module", "evidence"), evidenceDB, stateStore, blockStore, evidence.NopMetrics(), eventBus)

			// Make State
			blockExec := sm.NewBlockExecutor(stateStore, proxyAppConnCon, mp, evpool, blockStore, eventBus)
			cs, err := NewState(logger, thisConfig.Consensus, stateStore, blockExec, blockStore, mp, evpool, eventBus, WithTimeoutTicker(tickerFunc()))
			require.NoError(t, err)
			// set private validator
			pv := privVals[i]
			cs.SetPrivValidator(ctx, pv)

			states[i] = cs
		}()
	}

	rts := setup(ctx, t, nValidators, states, 512) // buffer must be large enough to not deadlock

	var bzNodeID types.NodeID

	// Set the first state's reactor as the dedicated byzantine reactor and grab
	// the NodeID that corresponds to the state so we can reference the reactor.
	bzNodeState := states[0]
	for nID, s := range rts.states {
		if s == bzNodeState {
			bzNodeID = nID
			break
		}
	}

<<<<<<< HEAD
	withBzPrevoter(t, rts, bzNodeID, prevoteHeight)
	// alter prevote so that the byzantine node double votes when height is 2
=======
	doPrevoteOrigin := bzNodeState.ctrl.Get(DoPrevoteType)
	require.NotNil(t, doPrevoteOrigin)
	// alter prevote so that the byzantine node double votes when height is 2
	doPrevoteCmd := newDoPrevoteByzantine(t, rts, bzNodeID, doPrevoteOrigin, prevoteHeight)

	bzNodeState.ctrl.Register(DoPrevoteType, doPrevoteCmd)
>>>>>>> 8e592e2c

	// Introducing a lazy proposer means that the time of the block committed is
	// different to the timestamp that the other nodes have. This tests to ensure
	// that the evidence that finally gets proposed will have a valid timestamp.
	// lazyProposer := states[1]
	lazyNodeState := states[1]

	decideProposalCmd := newMockAction(func(ctx context.Context, stateEvent StateEvent) error {
		stateData := stateEvent.StateData
		event := stateEvent.Data.(*DecideProposalEvent)
		height := event.Height
		round := event.Round
		require.False(t, lazyNodeState.privValidator.IsZero())

		var commit *types.Commit
		switch {
		case stateData.Height == stateData.state.InitialHeight:
			// We're creating a proposal for the first block.
			// The commit is empty, but not nil.
			commit = types.NewCommit(0, 0, types.BlockID{}, nil)
		case stateData.LastCommit != nil:
			// Make the commit from LastCommit
			commit = stateData.LastCommit
		default: // This shouldn't happen.
			lazyNodeState.logger.Error("enterPropose: Cannot propose anything: No commit for the previous block")
			return nil
		}

		if lazyNodeState.privValidator.IsZero() {
			// If this node is a validator & proposer in the current round, it will
			// miss the opportunity to create a block.
			lazyNodeState.logger.Error("enterPropose", "err", ErrPrivValidatorNotSet)
			return nil
		}

		block, uncommittedState, err := lazyNodeState.blockExec.CreateProposalBlock(
			ctx,
			stateData.Height,
			round,
			stateData.state,
			commit,
			lazyNodeState.privValidator.ProTxHash,
			0,
		)
		require.NoError(t, err)
		assert.NotZero(t, uncommittedState)
		blockParts, err := block.MakePartSet(types.BlockPartSizeBytes)
		require.NoError(t, err)

		// Flush the WAL. Otherwise, we may not recompute the same proposal to sign,
		// and the privValidator will refuse to sign anything.
		if err := lazyNodeState.wal.FlushAndSync(); err != nil {
			lazyNodeState.logger.Error("error flushing to disk")
		}

		// Make proposal
		propBlockID := block.BlockID(blockParts)
		assert.NoError(t, err)

		proposal := types.NewProposal(
			height,
			stateData.state.LastCoreChainLockedBlockHeight,
			round,
			stateData.ValidRound,
			propBlockID,
			block.Header.Time,
		)
		p := proposal.ToProto()
		if _, err := lazyNodeState.privValidator.SignProposal(
			ctx,
			stateData.state.ChainID,
			stateData.state.Validators.QuorumType,
			stateData.state.Validators.QuorumHash,
			p,
		); err == nil {
			proposal.Signature = p.Signature

			// send proposal and block parts on internal msg queue
			_ = lazyNodeState.msgInfoQueue.send(ctx, &ProposalMessage{proposal}, "")
			for i := 0; i < int(blockParts.Total()); i++ {
				part := blockParts.GetPart(i)
				_ = lazyNodeState.msgInfoQueue.send(ctx, &BlockPartMessage{
					stateData.Height, stateData.Round, part,
				}, "")
			}
			lazyNodeState.logger.Debug("signed proposal block", "block", block)
		} else if !lazyNodeState.replayMode {
			lazyNodeState.logger.Error("enterPropose: Error signing proposal", "height", height, "round", round, "err", err)
		}
		return nil
	})
	lazyNodeState.ctrl.Register(DecideProposalType, decideProposalCmd)

	rts.switchToConsensus(ctx)

	// Evidence should be submitted and committed at the third height but
	// we will check the first six just in case
	evidenceFromEachValidator := make([]types.Evidence, nValidators)

	var wg sync.WaitGroup
	i := 0
	subctx, subcancel := context.WithCancel(ctx)
	defer subcancel()
	for _, sub := range rts.subs {
		wg.Add(1)

		go func(j int, s eventbus.Subscription) {
			defer wg.Done()
			for {
				if subctx.Err() != nil {
					return
				}

				msg, err := s.Next(subctx)
				if subctx.Err() != nil {
					return
				}

				if err != nil {
					t.Errorf("waiting for subscription: %v", err)
					subcancel()
					return
				}

				require.NotNil(t, msg)
				block := msg.Data().(types.EventDataNewBlock).Block
				if len(block.Evidence) != 0 {
					evidenceFromEachValidator[j] = block.Evidence[0]
					return
				}
			}
		}(i, sub)
		i++
	}

	wg.Wait()

	proTxHash, err := bzNodeState.privValidator.GetProTxHash(ctx)
	require.NoError(t, err)

	// don't run more assertions if we've encountered a timeout
	select {
	case <-subctx.Done():
		t.Fatal("encountered timeout")
	default:
	}

	for idx, ev := range evidenceFromEachValidator {
		require.NotNil(t, ev, idx)
		ev, ok := ev.(*types.DuplicateVoteEvidence)
		require.True(t, ok)
		assert.Equal(t, proTxHash, ev.VoteA.ValidatorProTxHash)
		assert.Equal(t, prevoteHeight, ev.Height())
	}
}

<<<<<<< HEAD
type byzantinePrevoter struct {
	t             *testing.T
	logger        log.Logger
	voteSigner    *voteSigner
	blockExec     *sm.BlockExecutor
	prevoteHeight int64
	voteCh        p2p.Channel
	peers         map[types.NodeID]*PeerState
	origin        Prevoter
}
=======
func newDoPrevoteByzantine(
	t *testing.T,
	rts *reactorTestSuite,
	bzNodeID types.NodeID,
	doPrevoteOrigin ActionHandler,
	prevoteHeight int64,
) ActionHandler {
	return newMockAction(func(ctx context.Context, stateEvent StateEvent) error {
		stateData := stateEvent.StateData
		event := stateEvent.Data.(*DoPrevoteEvent)
		bzNodeState := rts.states[bzNodeID]
		// allow first height to happen normally so that byzantine validator is no longer proposer
		uncommittedState, err := bzNodeState.blockExec.ProcessProposal(
			ctx,
			stateData.ProposalBlock,
			event.Round,
			stateData.state,
			true,
		)
		assert.NoError(t, err)
		assert.NotZero(t, uncommittedState)
		stateData.CurrentRoundState = uncommittedState

		if event.Height != prevoteHeight {
			return doPrevoteOrigin.Execute(ctx, stateEvent)
		}
		prevote1, err := bzNodeState.voteSigner.signVote(ctx, stateData, tmproto.PrevoteType, stateData.BlockID())
		require.NoError(t, err)
>>>>>>> 8e592e2c

func withBzPrevoter(t *testing.T, rts *reactorTestSuite, bzNodeID types.NodeID, height int64) {
	reactor := rts.reactors[bzNodeID]
	bzState := rts.states[bzNodeID]
	voteCh := rts.voteChannels[bzNodeID]
	cmd := bzState.fsm.Get(EnterPrevoteType)
	enterPrevoteCmd := cmd.(*EnterPrevoteCommand)
	enterPrevoteCmd.prevoter = &byzantinePrevoter{
		t:             t,
		logger:        bzState.logger,
		voteSigner:    bzState.voteSigner,
		blockExec:     bzState.blockExec,
		prevoteHeight: height,
		voteCh:        voteCh,
		peers:         reactor.peers,
		origin:        enterPrevoteCmd.prevoter,
	}
}

func (p *byzantinePrevoter) Do(ctx context.Context, stateData *StateData) error {
	// allow first height to happen normally so that byzantine validator is no longer proposer
	uncommittedState, err := p.blockExec.ProcessProposal(
		ctx,
		stateData.ProposalBlock,
		stateData.Round,
		stateData.state,
		true,
	)
	require.NoError(p.t, err)
	assert.NotZero(p.t, uncommittedState)
	stateData.CurrentRoundState = uncommittedState
	if stateData.Height != p.prevoteHeight {
		return p.origin.Do(ctx, stateData)
	}
	prevote1, err := p.voteSigner.signVote(ctx, stateData, tmproto.PrevoteType, stateData.BlockID())
	require.NoError(p.t, err)
	prevote2, err := p.voteSigner.signVote(ctx, stateData, tmproto.PrevoteType, types.BlockID{})
	require.NoError(p.t, err)
	// send two votes to all peers (1st to one half, 2nd to another half)
	i := 0
	for _, ps := range p.peers {
		var msg p2p.Envelope
		if i < len(p.peers)/2 {
			msg = newP2PMessage(ps.peerID, prevote1)
		} else {
			msg = newP2PMessage(ps.peerID, prevote2)
		}
		require.NoError(p.t, p.voteCh.Send(ctx, msg))
		i++
	}
	return nil
}

func newP2PMessage(peerID types.NodeID, obj any) p2p.Envelope {
	envelope := p2p.Envelope{
		To: peerID,
	}
	switch t := obj.(type) {
	case *types.Vote:
		envelope.Message = &tmcons.Vote{
			Vote: t.ToProto(),
		}
	}
	return envelope
}<|MERGE_RESOLUTION|>--- conflicted
+++ resolved
@@ -122,17 +122,8 @@
 		}
 	}
 
-<<<<<<< HEAD
 	withBzPrevoter(t, rts, bzNodeID, prevoteHeight)
 	// alter prevote so that the byzantine node double votes when height is 2
-=======
-	doPrevoteOrigin := bzNodeState.ctrl.Get(DoPrevoteType)
-	require.NotNil(t, doPrevoteOrigin)
-	// alter prevote so that the byzantine node double votes when height is 2
-	doPrevoteCmd := newDoPrevoteByzantine(t, rts, bzNodeID, doPrevoteOrigin, prevoteHeight)
-
-	bzNodeState.ctrl.Register(DoPrevoteType, doPrevoteCmd)
->>>>>>> 8e592e2c
 
 	// Introducing a lazy proposer means that the time of the block committed is
 	// different to the timestamp that the other nodes have. This tests to ensure
@@ -289,7 +280,6 @@
 	}
 }
 
-<<<<<<< HEAD
 type byzantinePrevoter struct {
 	t             *testing.T
 	logger        log.Logger
@@ -300,43 +290,13 @@
 	peers         map[types.NodeID]*PeerState
 	origin        Prevoter
 }
-=======
-func newDoPrevoteByzantine(
-	t *testing.T,
-	rts *reactorTestSuite,
-	bzNodeID types.NodeID,
-	doPrevoteOrigin ActionHandler,
-	prevoteHeight int64,
-) ActionHandler {
-	return newMockAction(func(ctx context.Context, stateEvent StateEvent) error {
-		stateData := stateEvent.StateData
-		event := stateEvent.Data.(*DoPrevoteEvent)
-		bzNodeState := rts.states[bzNodeID]
-		// allow first height to happen normally so that byzantine validator is no longer proposer
-		uncommittedState, err := bzNodeState.blockExec.ProcessProposal(
-			ctx,
-			stateData.ProposalBlock,
-			event.Round,
-			stateData.state,
-			true,
-		)
-		assert.NoError(t, err)
-		assert.NotZero(t, uncommittedState)
-		stateData.CurrentRoundState = uncommittedState
-
-		if event.Height != prevoteHeight {
-			return doPrevoteOrigin.Execute(ctx, stateEvent)
-		}
-		prevote1, err := bzNodeState.voteSigner.signVote(ctx, stateData, tmproto.PrevoteType, stateData.BlockID())
-		require.NoError(t, err)
->>>>>>> 8e592e2c
 
 func withBzPrevoter(t *testing.T, rts *reactorTestSuite, bzNodeID types.NodeID, height int64) {
 	reactor := rts.reactors[bzNodeID]
 	bzState := rts.states[bzNodeID]
 	voteCh := rts.voteChannels[bzNodeID]
-	cmd := bzState.fsm.Get(EnterPrevoteType)
-	enterPrevoteCmd := cmd.(*EnterPrevoteCommand)
+	cmd := bzState.ctrl.Get(EnterPrevoteType)
+	enterPrevoteCmd := cmd.(*EnterPrevoteAction)
 	enterPrevoteCmd.prevoter = &byzantinePrevoter{
 		t:             t,
 		logger:        bzState.logger,
