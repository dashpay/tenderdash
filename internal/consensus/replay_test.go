--- conflicted
+++ resolved
@@ -1371,23 +1371,8 @@
 		)},
 	}
 	node := ng.Generate(ctx, t)
-<<<<<<< HEAD
 	withReplayPrevoter(node.csState)
 
-=======
-	doPrevoteOrigin := node.csState.ctrl.Get(DoPrevoteType)
-	doPrevoteCmd := newMockAction(func(ctx context.Context, stateEvent StateEvent) error {
-		event := stateEvent.Data.(*DoPrevoteEvent)
-		height := event.Height
-		round := event.Round
-		if height >= 3 && round < 10 {
-			node.csState.voteSigner.signAddVote(ctx, stateEvent.StateData, tmproto.PrevoteType, types.BlockID{})
-			return nil
-		}
-		return doPrevoteOrigin.Execute(ctx, stateEvent)
-	})
-	node.csState.ctrl.Register(DoPrevoteType, doPrevoteCmd)
->>>>>>> 8e592e2c
 	walBody, err := WALWithNBlocks(ctx, t, logger, node, chainLen)
 	require.NoError(t, err)
 	walFile := tempWALWithData(t, walBody)
@@ -1506,8 +1491,8 @@
 }
 
 func withReplayPrevoter(state *State) {
-	cmd := state.fsm.Get(EnterPrevoteType)
-	enterPrevoteCmd := cmd.(*EnterPrevoteCommand)
+	cmd := state.ctrl.Get(EnterPrevoteType)
+	enterPrevoteCmd := cmd.(*EnterPrevoteAction)
 	enterPrevoteCmd.prevoter = &replayPrevoter{
 		voteSigner: state.voteSigner,
 		prevoter:   enterPrevoteCmd.prevoter,
