--- conflicted
+++ resolved
@@ -822,14 +822,9 @@
 	testPartSize := types.BlockPartSizeBytes
 	bps, err := blk.MakePartSet(testPartSize)
 	require.NoError(t, err)
-<<<<<<< HEAD
 	blkID, err := blk.BlockID(bps)
 	require.NoError(t, err)
-	newState, err := blockExec.ApplyBlock(ctx, st, blkID, blk)
-=======
-	blkID := types.BlockID{Hash: blk.Hash(), PartSetHeader: bps.Header()}
 	newState, err := blockExec.ApplyBlock(ctx, st, blkID, blk, commit)
->>>>>>> ae97290a
 	require.NoError(t, err)
 	return newState
 }
