--- conflicted
+++ resolved
@@ -1377,19 +1377,9 @@
 			node.csState.voteSigner.signAddVote(ctx, stateEvent.AppState, tmproto.PrevoteType, types.BlockID{})
 			return nil, nil
 		}
-<<<<<<< HEAD
 		return doPrevoteOrigin.Execute(ctx, behaviour, stateEvent)
 	})
 	node.csState.behaviour.RegisterCommand(DoPrevoteType, doPrevoteCmd)
-
-	const (
-		chainLen int64 = 5
-		maxRound int32 = 10
-	)
-=======
-		originDoPrevote(ctx, height, round, allowOldBlocks)
-	}
->>>>>>> 00d7c341
 	walBody, err := WALWithNBlocks(ctx, t, logger, node, chainLen)
 	require.NoError(t, err)
 	walFile := tempWALWithData(t, walBody)
