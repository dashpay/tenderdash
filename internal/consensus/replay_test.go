package consensus

import (
	"bytes"
	"context"
	"errors"
	"fmt"
	"io"
	"os"
	"runtime"
	"strings"
	"testing"
	"time"

	"github.com/dashevo/dashd-go/btcjson"
	"github.com/fortytw2/leaktest"
	"github.com/gogo/protobuf/proto"
	"github.com/stretchr/testify/assert"
	"github.com/stretchr/testify/require"
	dbm "github.com/tendermint/tm-db"

	abciclient "github.com/tendermint/tendermint/abci/client"
	"github.com/tendermint/tendermint/abci/example/kvstore"
	abci "github.com/tendermint/tendermint/abci/types"
	"github.com/tendermint/tendermint/config"
	"github.com/tendermint/tendermint/crypto"
	"github.com/tendermint/tendermint/internal/eventbus"
	"github.com/tendermint/tendermint/internal/mempool"
	"github.com/tendermint/tendermint/internal/proxy"
	"github.com/tendermint/tendermint/internal/pubsub"
	sm "github.com/tendermint/tendermint/internal/state"
	sf "github.com/tendermint/tendermint/internal/state/test/factory"
	"github.com/tendermint/tendermint/internal/store"
	tmbytes "github.com/tendermint/tendermint/libs/bytes"
	"github.com/tendermint/tendermint/libs/log"
	tmrand "github.com/tendermint/tendermint/libs/rand"
	"github.com/tendermint/tendermint/privval"
	tmproto "github.com/tendermint/tendermint/proto/tendermint/types"
	"github.com/tendermint/tendermint/types"
)

// These tests ensure we can always recover from failure at any part of the consensus process.
// There are two general failure scenarios: failure during consensus, and failure while applying the block.
// Only the latter interacts with the app and store,
// but the former has to deal with restrictions on re-use of priv_validator keys.
// The `WAL Tests` are for failures during the consensus;
// the `Handshake Tests` are for failures in applying the block.
// With the help of the WAL, we can recover from it all!

//------------------------------------------------------------------------------------------
// WAL Tests

// TODO: It would be better to verify explicitly which states we can recover from without the wal
// and which ones we need the wal for - then we'd also be able to only flush the
// wal writer when we need to, instead of with every message.

func startNewStateAndWaitForBlock(ctx context.Context, t *testing.T, consensusReplayConfig *config.Config,
	lastBlockHeight int64, blockDB dbm.DB, stateStore sm.Store) {
	logger := log.NewNopLogger()
	state, err := sm.MakeGenesisStateFromFile(consensusReplayConfig.GenesisFile())
	require.NoError(t, err)
	privValidator := loadPrivValidator(t, consensusReplayConfig)
	blockStore := store.NewBlockStore(dbm.NewMemDB())

	cs := newStateWithConfigAndBlockStore(
		ctx,
		t,
		logger,
		consensusReplayConfig,
		state,
		privValidator,
		newKVStoreFunc(t)(logger, ""),
		blockStore,
	)

	bytes, err := os.ReadFile(cs.config.WalFile())
	require.NoError(t, err)
	require.NotNil(t, bytes)

	require.NoError(t, cs.Start(ctx))
	defer func() {
		cs.Stop()
	}()
	t.Cleanup(cs.Wait)
	// This is just a signal that we haven't halted; its not something contained
	// in the WAL itself. Assuming the consensus state is running, replay of any
	// WAL, including the empty one, should eventually be followed by a new
	// block, or else something is wrong.
	newBlockSub, err := cs.eventBus.SubscribeWithArgs(ctx, pubsub.SubscribeArgs{
		ClientID: testSubscriber,
		Query:    types.EventQueryNewBlock,
	})
	require.NoError(t, err)
	ctxto, cancel := context.WithTimeout(ctx, 120*time.Second)
	defer cancel()
	_, err = newBlockSub.Next(ctxto)
	if errors.Is(err, context.DeadlineExceeded) {
		t.Fatal("Timed out waiting for new block (see trace above)")
	} else if err != nil {
		t.Fatal("newBlockSub was canceled")
	}
}

func sendTxs(ctx context.Context, t *testing.T, cs *State) {
	t.Helper()
	for i := 0; i < 256; i++ {
		select {
		case <-ctx.Done():
			return
		default:
			tx := []byte{byte(i)}

			require.NoError(t, assertMempool(t, cs.txNotifier).CheckTx(ctx, tx, nil, mempool.TxInfo{}))

			i++
		}
	}
}

// TestWALCrash uses crashing WAL to test we can recover from any WAL failure.
func TestWALCrash(t *testing.T) {
	if testing.Short() {
		t.Skip("skipping test in short mode")
	}

	testCases := []struct {
		name         string
		initFn       func(dbm.DB, *State, context.Context)
		heightToStop int64
	}{
		{"empty block",
			func(stateDB dbm.DB, cs *State, ctx context.Context) {},
			1},
		{"many non-empty blocks",
			func(stateDB dbm.DB, cs *State, ctx context.Context) {
				go sendTxs(ctx, t, cs)
			},
			3},
	}

	for _, tc := range testCases {
		tc := tc
		t.Run(tc.name, func(t *testing.T) {
			ctx, cancel := context.WithCancel(context.Background())
			defer cancel()

			consensusReplayConfig, err := ResetConfig(t, tc.name)
			require.NoError(t, err)
			crashWALandCheckLiveness(ctx, t, consensusReplayConfig, tc.initFn, tc.heightToStop)
		})
	}
}

func crashWALandCheckLiveness(rctx context.Context, t *testing.T, consensusReplayConfig *config.Config,
	initFn func(dbm.DB, *State, context.Context), heightToStop int64) {
	walPanicked := make(chan error)
	crashingWal := &crashingWAL{panicCh: walPanicked, heightToStop: heightToStop}

	i := 1
LOOP:
	for {
		// create consensus state from a clean slate
		logger := log.NewTestingLogger(t)
		blockDB := dbm.NewMemDB()
		stateDB := dbm.NewMemDB()
		stateStore := sm.NewStore(stateDB)
		blockStore := store.NewBlockStore(blockDB)
		state, err := sm.MakeGenesisStateFromFile(consensusReplayConfig.GenesisFile())
		require.NoError(t, err)

		// default timeout value 30ms is not enough, if this parameter is not increased,
		// then with a high probability the code will be stuck on proposal step
		// due to a timeout handler performs before than validators will be ready for the message
		state.ConsensusParams.Timeout.Propose = 1 * time.Second

		privValidator := loadPrivValidator(t, consensusReplayConfig)
		cs := newStateWithConfigAndBlockStore(
			rctx,
			t,
			logger,
			consensusReplayConfig,
			state,
			privValidator,
			newKVStoreFunc(t)(logger, ""),
			blockStore,
		)

		// start sending transactions
		ctx, cancel := context.WithCancel(rctx)
		initFn(stateDB, cs, ctx)

		// clean up WAL file from the previous iteration
		walFile := cs.config.WalFile()
		os.Remove(walFile)

		// set crashing WAL
		csWal, err := cs.OpenWAL(ctx, walFile)
		require.NoError(t, err)
		crashingWal.next = csWal

		// reset the message counter
		crashingWal.msgIndex = 1
		cs.wal = crashingWal

		// start consensus state
		err = cs.Start(ctx)
		require.NoError(t, err)

		i++

		select {
		case <-rctx.Done():
			t.Fatal("context canceled before test completed")
		case err := <-walPanicked:
			// make sure we can make blocks after a crash
			startNewStateAndWaitForBlock(ctx, t, consensusReplayConfig, cs.Height, blockDB, stateStore)

			// stop consensus state and transactions sender (initFn)
			cs.Stop()
			cancel()

			// if we reached the required height, exit
			if _, ok := err.(ReachedHeightToStopError); ok {
				break LOOP
			}
		case <-time.After(10 * time.Second):
			t.Fatal("WAL did not panic for 10 seconds (check the log)")
		}
	}
}

// crashingWAL is a WAL which crashes or rather simulates a crash during Save
// (before and after). It remembers a message for which we last panicked
// (lastPanickedForMsgIndex), so we don't panic for it in subsequent iterations.
type crashingWAL struct {
	next         WAL
	panicCh      chan error
	heightToStop int64

	msgIndex                int // current message index
	lastPanickedForMsgIndex int // last message for which we panicked
}

var _ WAL = &crashingWAL{}

// WALWriteError indicates a WAL crash.
type WALWriteError struct {
	msg string
}

func (e WALWriteError) Error() string {
	return e.msg
}

// ReachedHeightToStopError indicates we've reached the required consensus
// height and may exit.
type ReachedHeightToStopError struct {
	height int64
}

func (e ReachedHeightToStopError) Error() string {
	return fmt.Sprintf("reached height to stop %d", e.height)
}

// Write simulate WAL's crashing by sending an error to the panicCh and then
// exiting the cs.receiveRoutine.
func (w *crashingWAL) Write(m WALMessage) error {
	if endMsg, ok := m.(EndHeightMessage); ok {
		if endMsg.Height == w.heightToStop {
			w.panicCh <- ReachedHeightToStopError{endMsg.Height}
			runtime.Goexit()
			return nil
		}

		return w.next.Write(m)
	}

	if w.msgIndex > w.lastPanickedForMsgIndex {
		w.lastPanickedForMsgIndex = w.msgIndex
		_, file, line, _ := runtime.Caller(1)
		w.panicCh <- WALWriteError{fmt.Sprintf("failed to write %T to WAL (fileline: %s:%d)", m, file, line)}
		runtime.Goexit()
		return nil
	}

	w.msgIndex++
	return w.next.Write(m)
}

func (w *crashingWAL) WriteSync(m WALMessage) error {
	return w.Write(m)
}

func (w *crashingWAL) FlushAndSync() error { return w.next.FlushAndSync() }

func (w *crashingWAL) SearchForEndHeight(
	height int64,
	options *WALSearchOptions) (rd io.ReadCloser, found bool, err error) {
	return w.next.SearchForEndHeight(height, options)
}

func (w *crashingWAL) Start(ctx context.Context) error { return w.next.Start(ctx) }
func (w *crashingWAL) Stop()                           { w.next.Stop() }
func (w *crashingWAL) Wait()                           { w.next.Wait() }

// ------------------------------------------------------------------------------------------
type simulatorTestSuite struct {
	GenesisState sm.State
	Config       *config.Config
	Chain        []*types.Block
	Commits      []*types.Commit
	CleanupFunc  cleanupFunc

	Mempool mempool.Mempool
	Evpool  sm.EvidencePool

	ValidatorSetUpdates map[int64]abci.ValidatorSetUpdate
	HeightTxs           []types.Txs
}

const (
	numBlocks = 6
)

//---------------------------------------
// Test handshake/replay

// 0 - all synced up
// 1 - saved block but app and state are behind
// 2 - save block and committed but state is behind
// 3 - save block and committed with truncated block store and state behind
var modes = []uint{0, 1, 2, 3}

func findValByProTxHash(ctx context.Context, t *testing.T, validatorStubs []*validatorStub, proTxHash crypto.ProTxHash) *validatorStub {
	for _, validatorStub := range validatorStubs {
		valProTxHash, err := validatorStub.GetProTxHash(ctx)
		require.NoError(t, err)
		if bytes.Equal(valProTxHash, proTxHash) {
			return validatorStub
		}
	}
	t.Error("validator not found")
	return nil
}

func findStateByProTxHash(t *testing.T, css []*State, proTxHash crypto.ProTxHash) *State {
	for _, consensusState := range css {
		if proTxHash.Equal(consensusState.privValidatorProTxHash) {
			return consensusState
		}
	}
	t.Error("validator state not found for proTxHash", proTxHash)
	return nil
}

// This is actually not a test, it's for storing validator change tx data for testHandshakeReplay
func setupSimulator(ctx context.Context, t *testing.T) *simulatorTestSuite {
	// t.Helper()
	cfg := configSetup(t)

	sim := &simulatorTestSuite{
		Mempool:   emptyMempool{},
		Evpool:    sm.EmptyEvidencePool{},
		HeightTxs: []types.Txs{{}, {types.Tx("key1=val")}, {}, {types.Tx("key2=val")}, {}, {types.Tx("key3=val")}, {}},
	}

	nPeers := 7
	nVals := 4

	gen := consensusNetGen{
		cfg:       cfg,
		nPeers:    nPeers,
		nVals:     nVals,
		tickerFun: newMockTickerFunc(true),
		appFunc:   newKVStoreFunc(t),
		validatorUpdates: []validatorUpdate{
			{height: 2, count: 1, operation: "add"},
			{height: 4, count: 2, operation: "add"},
			{height: 6, count: 1, operation: "remove"},
		},
	}
	css, genDoc, cfg, valSetUpdates := gen.generate(ctx, t)
	sim.ValidatorSetUpdates = valSetUpdates

	t.Logf("genesis quorum hash is %X\n", genDoc.QuorumHash)
	sim.Config = cfg

	var err error
	sim.GenesisState, err = sm.MakeGenesisState(genDoc)
	require.NoError(t, err)

	newRoundCh := subscribe(ctx, t, css[0].eventBus, types.EventQueryNewRound)
	proposalCh := subscribe(ctx, t, css[0].eventBus, types.EventQueryCompleteProposal)

	vss := make([]*validatorStub, nPeers)
	for i := 0; i < nPeers; i++ {
		vss[i] = newValidatorStub(css[i].privValidator, int32(i), 0)
	}
	height, round := css[0].Height, css[0].Round

	// start the machine; note height should be equal to InitialHeight here,
	// so we don't need to increment it
	startTestRound(ctx, css[0], height, round)
	incrementHeight(vss...)
	ensureNewRound(t, newRoundCh, height, 0)
	ensureNewProposal(t, proposalCh, height, round)
	rs := css[0].GetRoundState()

	// Stop auto proposing blocks, as this could lead to issues based on the
	// randomness of proposer selection
	css[0].config.DontAutoPropose = true

	blockID := types.BlockID{Hash: rs.ProposalBlock.Hash(), PartSetHeader: rs.ProposalBlockParts.Header()}
	signAddVotes(ctx, t, css[0], tmproto.PrecommitType, sim.Config.ChainID(), blockID, vss[1:nVals]...)

	ensureNewRound(t, newRoundCh, height+1, 0)

	var vssForSigning []*validatorStub
	for _, txs := range sim.HeightTxs[1:] {
		height++
		incrementHeight(vss...)
		vals := findSuitableValidatorSetUpdates(height, valSetUpdates).ValidatorUpdates
		require.Len(t, css[0].Validators.Validators, len(vals))
		for _, tx := range txs {
			err = assertMempool(t, css[0].txNotifier).CheckTx(ctx, tx, nil, mempool.TxInfo{})
			assert.Nil(t, err)
		}
		vssForSigning = determineActiveValidators(ctx, t, vss, css[0].Validators)
		blockID = createSignSendProposal(ctx, t, css, vss, cfg.ChainID(), txs.ToSliceOfBytes())
		ensureNewProposal(t, proposalCh, height, round)
		require.True(t, css[0].Validators.HasPublicKeys)
		signAddVotes(ctx, t, css[0], tmproto.PrecommitType, sim.Config.ChainID(), blockID, vssForSigning...)
		ensureNewRound(t, newRoundCh, height+1, 0)
	}
	sim.Chain = make([]*types.Block, 0)
	sim.Commits = make([]*types.Commit, 0)
	for i := 1; i <= numBlocks; i++ {
		sim.Chain = append(sim.Chain, css[0].blockStore.LoadBlock(int64(i)))
		sim.Commits = append(sim.Commits, css[0].blockStore.LoadBlockCommit(int64(i)))
	}
	return sim
}

func findSuitableValidatorSetUpdates(height int64, validatorSetUpdates map[int64]abci.ValidatorSetUpdate) abci.ValidatorSetUpdate {
	var closestHeight int64
	for h := range validatorSetUpdates {
		if h < height && h >= closestHeight {
			closestHeight = h
		}
	}
	return validatorSetUpdates[closestHeight]
}

func determineActiveValidators(ctx context.Context,
	t *testing.T,
	vss []*validatorStub,
	validatorSet *types.ValidatorSet,
) []*validatorStub {
	proTxHashMap := make(map[string]struct{})
	for _, v := range validatorSet.Validators {
		proTxHashMap[v.ProTxHash.String()] = struct{}{}
	}
	vssForSigning := make([]*validatorStub, 0, len(proTxHashMap))
	for _, v := range vss {
		proTxHash, _ := v.GetProTxHash(ctx)
		_, ok := proTxHashMap[proTxHash.String()]
		if ok {
			vssForSigning = append(vssForSigning, v)
		}
	}
	return sortVValidatorStubsByPower(ctx, t, vssForSigning)
}

func createSignSendProposal(ctx context.Context,
	t *testing.T,
	css []*State,
	vss []*validatorStub,
	chainID string,
	assertTxs [][]byte,
) types.BlockID {
	const (
		partSize = types.BlockPartSizeBytes
	)

	quorumType := css[0].Validators.QuorumType
	quorumHash := css[0].Validators.QuorumHash
	height := css[0].RoundState.Height
	round := css[0].RoundState.Round

	proposer := css[0].Validators.GetProposer()
	proposerVs := findValByProTxHash(ctx, t, vss, proposer.ProTxHash)
	proposerCs := findStateByProTxHash(t, css, proposer.ProTxHash)

	assertProposerState(ctx, t, proposerCs, proposerVs, quorumHash)

	// _, propCS := findConsensusStateByProTxHash(ctx, t, css, proposer.ProTxHash)
	// We create proposal block on css[0] because we use it there when pushing TXs
	propBlock, _ := css[0].CreateProposalBlock(ctx)
	propBlockParts, err := propBlock.MakePartSet(partSize)
	require.NoError(t, err)
	blockID := types.BlockID{Hash: propBlock.Hash(), PartSetHeader: propBlockParts.Header()}
	if assertTxs != nil {
		require.Equal(t, len(assertTxs), len(propBlock.Txs), "height %d", height)
		for _, tx := range assertTxs {
			require.Contains(t, propBlock.Txs, types.Tx(tx))
		}
	}

	proposal := types.NewProposal(height, 1, round, -1, blockID, propBlock.Header.Time)
	p := proposal.ToProto()

	var signID tmbytes.HexBytes
	if signID, err = proposerVs.SignProposal(ctx, chainID, quorumType, quorumHash, p); err != nil {
		t.Fatal("failed to sign bad proposal", err)
	}
	proposal.Signature = p.Signature

	// set the proposal block to state on node 0, this will result in a signed prevote,
	// so we do not need to prevote with it again (hence the vss[1:nVals])
	if err := css[0].SetProposalAndBlock(ctx, proposal, propBlock, propBlockParts, "some peer"); err != nil {
		t.Fatal(err)
	}

	pubkey, err := proposerVs.GetPubKey(ctx, quorumHash)
	assert.NoError(t, err)
	css[0].logger.Debug(
		"signed and pushed proposal",
		"height", proposal.Height,
		"round", proposal.Round,
		"proposer", proposer.ProTxHash.ShortString(),
		"signature", p.Signature,
		"pubkey", pubkey.HexString(),
		"quorum type", quorumType,
		"quorum hash", quorumHash,
		"signID", signID,
	)

	return blockID
}

func assertProposerState(ctx context.Context, t *testing.T, csProposer *State, vsProposer *validatorStub, quorumHash tmbytes.HexBytes) {
	t.Helper()

	vsProposerPubKey, err := vsProposer.GetPubKey(context.Background(), quorumHash)
	assert.NoError(t, err, "read vsProposer pubkey")
	vsProposerProTxHash, err := vsProposer.GetProTxHash(context.Background())
	assert.NoError(t, err, "read vsProposer proTxHash")

	csProposerPubKey, err := csProposer.privValidator.GetPubKey(ctx, quorumHash)
	require.NoError(t, err)

	assert.True(t, csProposer.privValidatorProTxHash.Equal(vsProposerProTxHash), "proTxHash match")

	assert.Equal(t, vsProposerPubKey.Bytes(), csProposerPubKey.Bytes(), "pubkey match")

}

// Sync from scratch
func TestHandshakeReplayAll(t *testing.T) {
	ctx, cancel := context.WithCancel(context.Background())
	defer cancel()

	sim := setupSimulator(ctx, t)

	t.Cleanup(leaktest.Check(t))

	for _, m := range modes {
		testHandshakeReplay(ctx, t, sim, 0, m, false)
	}
	for _, m := range modes {
		testHandshakeReplay(ctx, t, sim, 0, m, true)
	}
}

// Sync many, not from scratch
func TestHandshakeReplaySome(t *testing.T) {
	ctx, cancel := context.WithCancel(context.Background())
	defer cancel()

	sim := setupSimulator(ctx, t)

	t.Cleanup(leaktest.Check(t))

	for _, m := range modes {
		testHandshakeReplay(ctx, t, sim, 2, m, false)
	}
	for _, m := range modes {
		testHandshakeReplay(ctx, t, sim, 2, m, true)
	}
}

// Sync from lagging by one
func TestHandshakeReplayOne(t *testing.T) {
	ctx, cancel := context.WithCancel(context.Background())
	defer cancel()

	sim := setupSimulator(ctx, t)

	for _, m := range modes {
		t.Run(fmt.Sprintf("L1_M%d", m), func(t *testing.T) {
			testHandshakeReplay(ctx, t, sim, numBlocks-1, m, false)
		})
	}
	for _, m := range modes {
		t.Run(fmt.Sprintf("L2_M%d", m), func(t *testing.T) {
			testHandshakeReplay(ctx, t, sim, numBlocks-1, m, true)
		})
	}
}

// Sync from caught up
func TestHandshakeReplayNone(t *testing.T) {
	ctx, cancel := context.WithCancel(context.Background())
	defer cancel()

	sim := setupSimulator(ctx, t)

	t.Cleanup(leaktest.Check(t))

	for _, m := range modes {
		t.Run(fmt.Sprintf("L1_M%d", m), func(t *testing.T) {
			testHandshakeReplay(ctx, t, sim, numBlocks, m, false)
		})
	}
	for _, m := range modes {
		t.Run(fmt.Sprintf("L2_M%d", m), func(t *testing.T) {
			testHandshakeReplay(ctx, t, sim, numBlocks, m, true)
		})
	}
}

func tempWALWithData(t *testing.T, data []byte) string {
	t.Helper()

	walFile, err := os.CreateTemp(t.TempDir(), "wal")
	require.NoError(t, err, "failed to create temp WAL file")
	t.Cleanup(func() { _ = os.RemoveAll(walFile.Name()) })

	_, err = walFile.Write(data)
	require.NoError(t, err, "failed to  write to temp WAL file")

	require.NoError(t, walFile.Close(), "failed to close temp WAL file")
	return walFile.Name()
}

// Make some blocks. Start a fresh app and apply nBlocks blocks.
// Then restart the app and sync it up with the remaining blocks
func testHandshakeReplay(
	rctx context.Context,
	t *testing.T,
	sim *simulatorTestSuite,
	nBlocks int,
	mode uint,
	testValidatorsChange bool,
) {
	var store *mockBlockStore
	var stateDB dbm.DB
	var genesisState sm.State
	var privVal types.PrivValidator

	ctx, cancel := context.WithCancel(rctx)
	t.Cleanup(cancel)

	cfg := sim.Config
	testName := strings.ReplaceAll(t.Name(), "/", "_")

	logger := log.NewNopLogger()

	privVal = privval.MustLoadOrGenFilePVFromConfig(cfg)

	_, err := ResetConfig(t, fmt.Sprintf("%s_s", testName))
	require.NoError(t, err)

	genesisState = sim.GenesisState
	stateDB = dbm.NewMemDB()
	chain := append([]*types.Block{}, sim.Chain...) // copy chain
	commits := sim.Commits
	store = newMockBlockStore(t)

	opts := []kvstore.OptFunc{
		kvstore.WithValidatorSetUpdates(sim.ValidatorSetUpdates),
	}

	if !testValidatorsChange {
		// test single node
		opts = nil
		ng := nodeGen{
			cfg:     getConfig(t),
			logger:  logger,
			mempool: &mockMempool{calls: sim.HeightTxs},
		}
		node := ng.Generate(ctx, t)

		walBody, err := WALWithNBlocks(ctx, t, logger, node, numBlocks)
		require.NoError(t, err)
		walFile := tempWALWithData(t, walBody)
		cfg.Consensus.SetWalFile(walFile)

		gdoc, err := sm.MakeGenesisDocFromFile(cfg.GenesisFile())
		require.NoError(t, err)

		wal, err := NewWAL(ctx, logger, walFile)
		require.NoError(t, err)
		err = wal.Start(ctx)
		require.NoError(t, err)
		t.Cleanup(func() { cancel(); wal.Wait() })
		chain, commits = makeBlockchainFromWAL(t, wal, gdoc)
		stateDB, genesisState, store = stateAndStore(t, cfg, kvstore.ProtocolVersion)
	}
	proTxHash, err := privVal.GetProTxHash(ctx)
	require.NoError(t, err)

	stateStore := sm.NewStore(stateDB)
	store.chain = chain
	store.commits = commits

	state := genesisState.Copy()
	// run the chain through state.ApplyBlock to build up the tendermint state
	state = buildTMStateFromChain(
		ctx,
		t,
		logger,
		sim.Mempool,
		sim.Evpool,
		newKVStoreFunc(t, opts...)(logger, ""),
		stateStore,
		state,
		chain,
		commits,
		mode,
		store,
	)
	latestAppHash := state.LastAppHash

	eventBus := eventbus.NewDefault(logger)
	require.NoError(t, eventBus.Start(ctx))

	client := abciclient.NewLocalClient(logger, newKVStoreFunc(t, opts...)(logger, ""))
	if nBlocks > 0 {
		// run nBlocks against a new client to build up the app state.
		// use a throwaway tendermint state
		proxyApp := proxy.New(client, logger, proxy.NopMetrics())
		stateStore := sm.NewStore(dbm.NewMemDB())
		err := stateStore.Save(genesisState)
		require.NoError(t, err)
		buildAppStateFromChain(
			ctx, t,
			proxyApp,
			stateStore,
			sim.Mempool,
			sim.Evpool,
			genesisState,
			chain,
			commits,
			eventBus,
			nBlocks,
			mode,
			store,
		)
	}

	// Prune block store if requested
	expectError := false
	if mode == 3 {
		pruned, err := store.PruneBlocks(2)
		require.NoError(t, err)
		require.EqualValues(t, 1, pruned)
		expectError = int64(nBlocks) < 2
	}

	// now start the app using the handshake - it should sync
	genDoc, err := sm.MakeGenesisDocFromFile(cfg.GenesisFile())
	require.NoError(t, err)
	proxyApp := proxy.New(client, logger, proxy.NopMetrics())
	require.NoError(t, proxyApp.Start(ctx), "Error starting proxy app connections")
	require.True(t, proxyApp.IsRunning())
	require.NotNil(t, proxyApp)
	t.Cleanup(func() { cancel(); proxyApp.Wait() })
	replayer := newBlockReplayer(stateStore, store, genDoc, eventBus, proxyApp, proTxHash)
	handshaker := NewHandshaker(replayer, logger, state)
	_, err = handshaker.Handshake(ctx, proxyApp)
	if expectError {
		require.Error(t, err)
		return
	}
	require.NoError(t, err, "Error on abci handshake")

	// get the latest app hash from the app
	res, err := proxyApp.Info(ctx, &abci.RequestInfo{Version: ""})
	require.NoError(t, err)

	// the app hash should be synced up
	require.Equalf(t, latestAppHash.Bytes(), res.LastBlockAppHash,
		"Expected app hashes to match after handshake/replay. got %X, expected %X",
		res.LastBlockAppHash,
		latestAppHash,
	)

	expectedBlocksToSync := numBlocks - nBlocks
	if nBlocks > 0 && mode == 1 {
		expectedBlocksToSync++
	}

	if handshaker.NBlocks() != expectedBlocksToSync {
		t.Fatalf(
			"Expected handshake to sync %d blocks, got %d",
			expectedBlocksToSync,
			handshaker.NBlocks(),
		)
	}
}

func applyBlock(
	ctx context.Context,
	t *testing.T,
	blockExec *sm.BlockExecutor,
	st sm.State,
	blk *types.Block,
<<<<<<< HEAD
	commit *types.Commit,
=======
	round int32,
>>>>>>> bfb5c44d
) sm.State {
	testPartSize := types.BlockPartSizeBytes
	bps, err := blk.MakePartSet(testPartSize)
	require.NoError(t, err)
	blkID := types.BlockID{Hash: blk.Hash(), PartSetHeader: bps.Header()}
<<<<<<< HEAD
	newState, err := blockExec.ApplyBlock(ctx, st, blkID, blk, commit)
=======
	newState, err := blockExec.ApplyBlock(ctx, round, st, blkID, blk)
>>>>>>> bfb5c44d
	require.NoError(t, err)
	return newState
}

func buildAppStateFromChain(
	ctx context.Context,
	t *testing.T,
	appClient abciclient.Client,
	stateStore sm.Store,
	mempool mempool.Mempool,
	evpool sm.EvidencePool,
	state sm.State,
	chain []*types.Block,
	commits []*types.Commit,
	eventBus *eventbus.EventBus,
	nBlocks int,
	mode uint,
	blockStore *mockBlockStore,
) {
	t.Helper()
	// start a new app without handshake, play nBlocks blocks
	require.NoError(t, appClient.Start(ctx))

	state.Version.Consensus.App = kvstore.ProtocolVersion // simulate handshake, receive app version
	validators := types.TM2PB.ValidatorUpdates(state.Validators)
	_, err := appClient.InitChain(ctx, &abci.RequestInitChain{
		ValidatorSet: &validators,
	})
	require.NoError(t, err)

	require.NoError(t, stateStore.Save(state)) // save height 1's validatorsInfo

	blockExec := sm.NewBlockExecutor(
		stateStore,
		appClient,
		mempool,
		evpool,
		blockStore,
		eventBus,
		sm.BlockExecWithLogger(consensusLogger(t)),
	)

	switch mode {
	case 0:
		for i := 0; i < nBlocks; i++ {
<<<<<<< HEAD
			state = applyBlock(ctx, t, blockExec, state, chain[i], commits[i])
		}
	case 1, 2, 3:
		for i := 0; i < nBlocks-1; i++ {
			state = applyBlock(ctx, t, blockExec, state, chain[i], commits[i])
=======
			round := int32(0)
			if i+1 < len(chain) {
				round = chain[i+1].LastCommit.Round
			}
			state = applyBlock(ctx, t, blockExec, state, chain[i], round)
		}
	case 1, 2, 3:
		for i := 0; i < nBlocks-1; i++ {
			round := chain[i+1].LastCommit.Round
			state = applyBlock(ctx, t, blockExec, state, chain[i], round)
>>>>>>> bfb5c44d
		}

		if mode == 2 || mode == 3 {
			// update the kvstore height and apphash
			// as if we ran commit but not
<<<<<<< HEAD
			state = applyBlock(ctx, t, blockExec, state, chain[nBlocks-1], commits[nBlocks-1])
=======
			state = applyBlock(ctx, t, blockExec, state, chain[nBlocks-1], 0)
>>>>>>> bfb5c44d
		}
	default:
		require.Fail(t, "unknown mode %v", mode)
	}

}

func buildTMStateFromChain(
	ctx context.Context,
	t *testing.T,
	logger log.Logger,
	mempool mempool.Mempool,
	evpool sm.EvidencePool,
	app abci.Application,
	stateStore sm.Store,
	state sm.State,
	chain []*types.Block,
	commits []*types.Commit,
	mode uint,
	blockStore *mockBlockStore,
) sm.State {
	t.Helper()

	// run the whole chain against this client to build up the tendermint state
	client := abciclient.NewLocalClient(logger, app)

	proxyApp := proxy.New(client, logger, proxy.NopMetrics())
	require.NoError(t, proxyApp.Start(ctx))

	state.Version.Consensus.App = kvstore.ProtocolVersion // simulate handshake, receive app version
	validators := types.TM2PB.ValidatorUpdates(state.Validators)
	_, err := proxyApp.InitChain(ctx, &abci.RequestInitChain{
		ValidatorSet: &validators,
	})
	require.NoError(t, err)

	require.NoError(t, stateStore.Save(state))

	eventBus := eventbus.NewDefault(logger)
	require.NoError(t, eventBus.Start(ctx))

	blockExec := sm.NewBlockExecutor(
		stateStore,
		proxyApp,
		mempool,
		evpool,
		blockStore,
		eventBus,
	)

	switch mode {
	case 0:
		// sync right up
		for i, block := range chain {
<<<<<<< HEAD
			state = applyBlock(ctx, t, blockExec, state, block, commits[i])
=======
			round := int32(0)
			if i+1 < len(chain) {
				round = chain[i+1].LastCommit.Round
			}
			state = applyBlock(ctx, t, blockExec, state, block, round)
>>>>>>> bfb5c44d
		}

	case 1, 2, 3:
		// sync up to the penultimate as if we stored the block.
		// whether we commit or not depends on the appHash
		for i, block := range chain[:len(chain)-1] {
<<<<<<< HEAD
			state = applyBlock(ctx, t, blockExec, state, block, commits[i])
=======
			round := chain[i+1].LastCommit.Round
			state = applyBlock(ctx, t, blockExec, state, block, round)
>>>>>>> bfb5c44d
		}

		// apply the final block to a state copy so we can
		// get the right next appHash but keep the state back
<<<<<<< HEAD
		state = applyBlock(ctx, t, blockExec, state, chain[len(chain)-1], commits[len(chain)-1])
=======
		state = applyBlock(ctx, t, blockExec, state, chain[len(chain)-1], 0)
>>>>>>> bfb5c44d
	default:
		require.Fail(t, "unknown mode %v", mode)
	}

	return state
}

func TestHandshakeErrorsIfAppReturnsWrongAppHash(t *testing.T) {
	// 1. Initialize tendermint and commit 3 blocks with the following app hashes:
	//		- 0x01
	//		- 0x02
	//		- 0x03

	ctx, cancel := context.WithCancel(context.Background())
	defer cancel()

	cfg, err := ResetConfig(t, "handshake_test_")
	require.NoError(t, err)

	privVal, err := privval.LoadFilePV(cfg.PrivValidator.KeyFile(), cfg.PrivValidator.StateFile())
	require.NoError(t, err)
	const appVersion = 0x0
	proTxHash, err := privVal.GetProTxHash(ctx)
	require.NoError(t, err)
	stateDB, state, store := stateAndStore(t, cfg, appVersion)
	stateStore := sm.NewStore(stateDB)
	genDoc, err := sm.MakeGenesisDocFromFile(cfg.GenesisFile())
	require.NoError(t, err)
	state.LastValidators = state.Validators.Copy()
	// mode = 0 for committing all the blocks
	blocks := sf.MakeBlocks(ctx, t, 3, &state, privVal, 1)

	store.chain = blocks

	logger := log.NewNopLogger()

	eventBus := eventbus.NewDefault(logger)
	require.NoError(t, eventBus.Start(ctx))

	// 2. Tendermint must panic if app returns wrong hash for the first block
	//		- RANDOM HASH
	//		- 0x02
	//		- 0x03
	{
		app := &badApp{numBlocks: 3, allHashesAreWrong: true}
		client := abciclient.NewLocalClient(logger, app)
		proxyApp := proxy.New(client, logger, proxy.NopMetrics())
		err := proxyApp.Start(ctx)
		require.NoError(t, err)
		t.Cleanup(func() { cancel(); proxyApp.Wait() })

		replayer := newBlockReplayer(stateStore, store, genDoc, eventBus, proxyApp, proTxHash)
		h := NewHandshaker(replayer, logger, state)
		_, err = h.Handshake(ctx, proxyApp)
		assert.Error(t, err)
		t.Log(err)
	}

	// 3. Tendermint must panic if app returns wrong hash for the last block
	//		- 0x01
	//		- 0x02
	//		- RANDOM HASH
	{
		app := &badApp{numBlocks: 3, onlyLastHashIsWrong: true}
		client := abciclient.NewLocalClient(logger, app)
		proxyApp := proxy.New(client, logger, proxy.NopMetrics())
		err := proxyApp.Start(ctx)
		require.NoError(t, err)
		t.Cleanup(func() { cancel(); proxyApp.Wait() })

		replayer := newBlockReplayer(stateStore, store, genDoc, eventBus, proxyApp, proTxHash)
		h := NewHandshaker(replayer, logger, state)
		_, err = h.Handshake(ctx, proxyApp)
		require.Error(t, err)
	}
}

type badApp struct {
	abci.BaseApplication
	numBlocks           byte
	height              byte
	allHashesAreWrong   bool
	onlyLastHashIsWrong bool
}

func (app *badApp) ProcessProposal(_ context.Context, _ *abci.RequestProcessProposal) (*abci.ResponseProcessProposal, error) {
	app.height++
	if app.onlyLastHashIsWrong {
		if app.height == app.numBlocks {
			return &abci.ResponseProcessProposal{AppHash: tmrand.Bytes(32)}, nil
		}
		appHash := make([]byte, crypto.DefaultAppHashSize)
		appHash[crypto.DefaultAppHashSize-1] = app.height
		return &abci.ResponseProcessProposal{AppHash: appHash}, nil
	} else if app.allHashesAreWrong {
		return &abci.ResponseProcessProposal{AppHash: tmrand.Bytes(32)}, nil
	}
	panic("either allHashesAreWrong or onlyLastHashIsWrong must be set")
}

//--------------------------
// utils for making blocks

func makeBlockchainFromWAL(t *testing.T, wal WAL, genDoc *types.GenesisDoc) ([]*types.Block, []*types.Commit) {
	t.Helper()
	var height int64

	// Search for height marker
	gr, found, err := wal.SearchForEndHeight(height, &WALSearchOptions{})
	require.NoError(t, err)
	require.True(t, found, "wal does not contain height %d", height)
	defer gr.Close()

	// log.Notice("Build a blockchain by reading from the WAL")

	var (
		blocks          []*types.Block
		commits         []*types.Commit
		thisBlockParts  *types.PartSet
		thisBlockCommit *types.Commit
	)

	dec := NewWALDecoder(gr)
	for {
		msg, err := dec.Decode()
		if err == io.EOF {
			break
		}
		require.NoError(t, err)

		piece := readPieceFromWAL(msg)
		if piece == nil {
			continue
		}

		switch p := piece.(type) {
		case EndHeightMessage:
			// if its not the storeIsEqualState one, we have a full block
			if thisBlockParts != nil {
				var pbb = new(tmproto.Block)
				bz, err := io.ReadAll(thisBlockParts.GetReader())
				require.NoError(t, err)

				require.NoError(t, proto.Unmarshal(bz, pbb))

				block, err := types.BlockFromProto(pbb)
				require.NoError(t, err)

				require.Equal(t, block.Height, height+1,
					"read bad block from wal. got height %d, expected %d", block.Height, height+1)

				commitHeight := thisBlockCommit.Height
				require.Equal(t, commitHeight, height+1,
					"commit doesnt match. got height %d, expected %d", commitHeight, height+1)

				blocks = append(blocks, block)
				commits = append(commits, thisBlockCommit)
				height++
			}
		case *types.PartSetHeader:
			thisBlockParts = types.NewPartSetFromHeader(*p)
		case *types.Part:
			_, err := thisBlockParts.AddPart(p)
			require.NoError(t, err)
		case *types.Vote:
			if p.Type == tmproto.PrecommitType {
				thisBlockCommit = types.NewCommit(p.Height, p.Round,
					p.BlockID, p.StateID(),
					&types.CommitSigns{
						QuorumSigns: types.QuorumSigns{
							BlockSign:      p.BlockSignature,
							StateSign:      p.StateSignature,
							ExtensionSigns: types.MakeThresholdExtensionSigns(p.VoteExtensions),
						},
						QuorumHash: crypto.RandQuorumHash(),
					},
				)
			}
		}
	}
	// grab the last block too
	bz, err := io.ReadAll(thisBlockParts.GetReader())
	require.NoError(t, err)

	var pbb = new(tmproto.Block)
	require.NoError(t, proto.Unmarshal(bz, pbb))

	block, err := types.BlockFromProto(pbb)
	require.NoError(t, err)

	require.Equal(t, block.Height, height+1, "read bad block from wal. got height %d, expected %d", block.Height, height+1)
	commitHeight := thisBlockCommit.Height
	require.Equal(t, commitHeight, height+1, "commit does not match. got height %d, expected %d", commitHeight, height+1)

	blocks = append(blocks, block)
	commits = append(commits, thisBlockCommit)
	return blocks, commits
}

func readPieceFromWAL(msg *TimedWALMessage) interface{} {
	// for logging
	switch m := msg.Msg.(type) {
	case msgInfo:
		switch msg := m.Msg.(type) {
		case *ProposalMessage:
			return &msg.Proposal.BlockID.PartSetHeader
		case *BlockPartMessage:
			return msg.Part
		case *VoteMessage:
			return msg.Vote
		}
	case EndHeightMessage:
		return m
	}

	return nil
}

// fresh state and mock store
func stateAndStore(t *testing.T, cfg *config.Config, appVersion uint64) (dbm.DB, sm.State, *mockBlockStore) {
	stateDB := dbm.NewMemDB()
	stateStore := sm.NewStore(stateDB)
	state, err := sm.MakeGenesisStateFromFile(cfg.GenesisFile())
	require.NoError(t, err)
	state.Version.Consensus.App = appVersion
	store := newMockBlockStore(t)
	require.NoError(t, stateStore.Save(state))

	return stateDB, state, store
}

//----------------------------------
// mock block store

type mockBlockStore struct {
	chain   []*types.Block
	commits []*types.Commit
	base    int64
	t       *testing.T

	coreChainLockedHeight uint32
}

var _ sm.BlockStore = &mockBlockStore{}

// TODO: NewBlockStore(db.NewMemDB) ...
func newMockBlockStore(t *testing.T) *mockBlockStore {
	return &mockBlockStore{
		t:                     t,
		coreChainLockedHeight: 1,
	}
}

func (bs *mockBlockStore) Height() int64                 { return int64(len(bs.chain)) }
func (bs *mockBlockStore) CoreChainLockedHeight() uint32 { return bs.coreChainLockedHeight }
func (bs *mockBlockStore) Base() int64                   { return bs.base }

func (bs *mockBlockStore) Size() int64                         { return bs.Height() - bs.Base() + 1 }
func (bs *mockBlockStore) LoadBaseMeta() *types.BlockMeta      { return bs.LoadBlockMeta(bs.base) }
func (bs *mockBlockStore) LoadBlock(height int64) *types.Block { return bs.chain[height-1] }
func (bs *mockBlockStore) LoadBlockByHash(hash []byte) *types.Block {
	return bs.chain[int64(len(bs.chain))-1]
}
func (bs *mockBlockStore) LoadBlockMetaByHash(hash []byte) *types.BlockMeta { return nil }
func (bs *mockBlockStore) LoadBlockMeta(height int64) *types.BlockMeta {
	block := bs.chain[height-1]
	bps, err := block.MakePartSet(types.BlockPartSizeBytes)
	require.NoError(bs.t, err)
	return &types.BlockMeta{
		BlockID: types.BlockID{Hash: block.Hash(), PartSetHeader: bps.Header()},
		Header:  block.Header,
	}
}
func (bs *mockBlockStore) LoadBlockPart(height int64, index int) *types.Part { return nil }
func (bs *mockBlockStore) SaveBlock(
	block *types.Block,
	blockParts *types.PartSet,
	seenCommit *types.Commit,
) {
}

func (bs *mockBlockStore) LoadBlockCommit(height int64) *types.Commit {
	return bs.commits[height-1]
}
func (bs *mockBlockStore) LoadSeenCommit() *types.Commit {
	return bs.commits[len(bs.commits)-1]
}
func (bs *mockBlockStore) LoadSeenCommitAt(height int64) *types.Commit {
	return bs.commits[height-1]
}

func (bs *mockBlockStore) PruneBlocks(height int64) (uint64, error) {
	pruned := uint64(0)
	for i := int64(0); i < height-1; i++ {
		bs.chain[i] = nil
		bs.commits[i] = nil
		pruned++
	}
	bs.base = height
	return pruned, nil
}

//---------------------------------------
// Test handshake/init chain

func TestHandshakeUpdatesValidators(t *testing.T) {
	ctx, cancel := context.WithCancel(context.Background())
	defer cancel()

	cfg, err := ResetConfig(t, "handshake_test_")
	require.NoError(t, err)

	privVal, err := privval.LoadFilePV(cfg.PrivValidator.KeyFile(), cfg.PrivValidator.StateFile())
	require.NoError(t, err)

	logger := log.NewNopLogger()
	val, _ := randValidator()
	randQuorumHash, err := privVal.GetFirstQuorumHash(ctx)
	require.NoError(t, err)
	vals := types.NewValidatorSet(
		[]*types.Validator{val},
		val.PubKey,
		btcjson.LLMQType_5_60,
		randQuorumHash,
		true,
	)
	abciValidatorSetUpdates := types.TM2PB.ValidatorUpdates(vals)
	app := &initChainApp{vals: &abciValidatorSetUpdates}
	client := abciclient.NewLocalClient(logger, app)

	eventBus := eventbus.NewDefault(logger)
	require.NoError(t, eventBus.Start(ctx))

	proTxHash, err := privVal.GetProTxHash(ctx)
	require.NoError(t, err)
	stateDB, state, store := stateAndStore(t, cfg, 0x0)
	stateStore := sm.NewStore(stateDB)

	oldValProTxHash := state.Validators.Validators[0].ProTxHash

	// now start the app using the handshake - it should sync
	genDoc, err := sm.MakeGenesisDocFromFile(cfg.GenesisFile())
	require.NoError(t, err)
	proxyApp := proxy.New(client, logger, proxy.NopMetrics())
	require.NoError(t, proxyApp.Start(ctx), "Error starting proxy app connections")

	replayer := newBlockReplayer(stateStore, store, genDoc, eventBus, proxyApp, proTxHash)
	handshaker := NewHandshaker(replayer, logger, state)

	_, err = handshaker.Handshake(ctx, proxyApp)
	require.NoError(t, err, "error on abci handshake")

	// reload the state, check the validator set was updated
	state, err = stateStore.Load()
	require.NoError(t, err)

	newValProTxHash := state.Validators.Validators[0].ProTxHash
	expectValProTxHash := val.ProTxHash
	assert.NotEqual(t, oldValProTxHash, newValProTxHash)
	assert.Equal(t, newValProTxHash, expectValProTxHash)
}

func TestHandshakeInitialCoreLockHeight(t *testing.T) {
	ctx, cancel := context.WithCancel(context.Background())
	defer cancel()

	const InitialCoreHeight uint32 = 12345
	logger := log.NewNopLogger()
	conf, err := ResetConfig(t, "handshake_test_initial_core_lock_height")
	require.NoError(t, err)

	privVal, err := privval.LoadFilePV(conf.PrivValidator.KeyFile(), conf.PrivValidator.StateFile())
	require.NoError(t, err)

	eventBus := eventbus.NewDefault(logger)
	require.NoError(t, eventBus.Start(ctx))

	app := &initChainApp{initialCoreHeight: InitialCoreHeight}
	client := abciclient.NewLocalClient(logger, app)

	proTxHash, err := privVal.GetProTxHash(ctx)
	require.NoError(t, err)
	stateDB, state, store := stateAndStore(t, conf, 0x0)
	stateStore := sm.NewStore(stateDB)
	proxyApp := proxy.New(client, logger, proxy.NopMetrics())
	require.NoError(t, proxyApp.Start(ctx), "Error starting proxy app connections")

	// now start the app using the handshake - it should sync
	genDoc, _ := sm.MakeGenesisDocFromFile(conf.GenesisFile())
	replayer := newBlockReplayer(stateStore, store, genDoc, eventBus, proxyApp, proTxHash)
	handshaker := NewHandshaker(replayer, logger, state)

	_, err = handshaker.Handshake(ctx, proxyApp)
	require.NoError(t, err, "error on abci handshake")

	// reload the state, check the validator set was updated
	state, err = stateStore.Load()
	require.NoError(t, err)
	assert.Equal(t, InitialCoreHeight, state.LastCoreChainLockedBlockHeight)
}

// returns the vals on InitChain
type initChainApp struct {
	abci.BaseApplication
	vals              *abci.ValidatorSetUpdate
	initialCoreHeight uint32
}

func (ica *initChainApp) InitChain(_ context.Context, req *abci.RequestInitChain) (*abci.ResponseInitChain, error) {
	resp := abci.ResponseInitChain{
		InitialCoreHeight: ica.initialCoreHeight,
	}
	if ica.vals != nil {
		resp.ValidatorSetUpdate = *ica.vals
	}
	return &resp, nil
}

func randValidator() (*types.Validator, types.PrivValidator) {
	quorumHash := crypto.RandQuorumHash()
	privVal := types.NewMockPVForQuorum(quorumHash)
	proTxHash, _ := privVal.GetProTxHash(context.Background())
	pubKey, _ := privVal.GetPubKey(context.Background(), quorumHash)
	val := types.NewValidatorDefaultVotingPower(pubKey, proTxHash)
	return val, privVal
}

func newBlockReplayer(
	stateStore sm.Store,
	blockStore sm.BlockStore,
	genDoc *types.GenesisDoc,
	eventBus *eventbus.EventBus,
	proxyApp abciclient.Client,
	proTxHash types.ProTxHash,
) *BlockReplayer {
	return NewBlockReplayer(
		proxyApp,
		stateStore,
		blockStore,
		genDoc,
		eventBus,
		NewReplayBlockExecutor(proxyApp, stateStore, blockStore, eventBus),
		ReplayerWithProTxHash(proTxHash),
	)
}<|MERGE_RESOLUTION|>--- conflicted
+++ resolved
@@ -816,21 +816,13 @@
 	blockExec *sm.BlockExecutor,
 	st sm.State,
 	blk *types.Block,
-<<<<<<< HEAD
 	commit *types.Commit,
-=======
-	round int32,
->>>>>>> bfb5c44d
 ) sm.State {
 	testPartSize := types.BlockPartSizeBytes
 	bps, err := blk.MakePartSet(testPartSize)
 	require.NoError(t, err)
 	blkID := types.BlockID{Hash: blk.Hash(), PartSetHeader: bps.Header()}
-<<<<<<< HEAD
 	newState, err := blockExec.ApplyBlock(ctx, st, blkID, blk, commit)
-=======
-	newState, err := blockExec.ApplyBlock(ctx, round, st, blkID, blk)
->>>>>>> bfb5c44d
 	require.NoError(t, err)
 	return newState
 }
@@ -876,34 +868,22 @@
 	switch mode {
 	case 0:
 		for i := 0; i < nBlocks; i++ {
-<<<<<<< HEAD
+			//round := int32(0)
+			//if i+1 < len(chain) {
+			//	round = chain[i+1].LastCommit.Round
+			//}
 			state = applyBlock(ctx, t, blockExec, state, chain[i], commits[i])
 		}
 	case 1, 2, 3:
 		for i := 0; i < nBlocks-1; i++ {
+			//round := chain[i+1].LastCommit.Round
 			state = applyBlock(ctx, t, blockExec, state, chain[i], commits[i])
-=======
-			round := int32(0)
-			if i+1 < len(chain) {
-				round = chain[i+1].LastCommit.Round
-			}
-			state = applyBlock(ctx, t, blockExec, state, chain[i], round)
-		}
-	case 1, 2, 3:
-		for i := 0; i < nBlocks-1; i++ {
-			round := chain[i+1].LastCommit.Round
-			state = applyBlock(ctx, t, blockExec, state, chain[i], round)
->>>>>>> bfb5c44d
 		}
 
 		if mode == 2 || mode == 3 {
 			// update the kvstore height and apphash
 			// as if we ran commit but not
-<<<<<<< HEAD
 			state = applyBlock(ctx, t, blockExec, state, chain[nBlocks-1], commits[nBlocks-1])
-=======
-			state = applyBlock(ctx, t, blockExec, state, chain[nBlocks-1], 0)
->>>>>>> bfb5c44d
 		}
 	default:
 		require.Fail(t, "unknown mode %v", mode)
@@ -958,36 +938,24 @@
 	case 0:
 		// sync right up
 		for i, block := range chain {
-<<<<<<< HEAD
+			//round := int32(0)
+			//if i+1 < len(chain) {
+			//	round = chain[i+1].LastCommit.Round
+			//}
 			state = applyBlock(ctx, t, blockExec, state, block, commits[i])
-=======
-			round := int32(0)
-			if i+1 < len(chain) {
-				round = chain[i+1].LastCommit.Round
-			}
-			state = applyBlock(ctx, t, blockExec, state, block, round)
->>>>>>> bfb5c44d
 		}
 
 	case 1, 2, 3:
 		// sync up to the penultimate as if we stored the block.
 		// whether we commit or not depends on the appHash
 		for i, block := range chain[:len(chain)-1] {
-<<<<<<< HEAD
+			//round := chain[i+1].LastCommit.Round
 			state = applyBlock(ctx, t, blockExec, state, block, commits[i])
-=======
-			round := chain[i+1].LastCommit.Round
-			state = applyBlock(ctx, t, blockExec, state, block, round)
->>>>>>> bfb5c44d
 		}
 
 		// apply the final block to a state copy so we can
 		// get the right next appHash but keep the state back
-<<<<<<< HEAD
 		state = applyBlock(ctx, t, blockExec, state, chain[len(chain)-1], commits[len(chain)-1])
-=======
-		state = applyBlock(ctx, t, blockExec, state, chain[len(chain)-1], 0)
->>>>>>> bfb5c44d
 	default:
 		require.Fail(t, "unknown mode %v", mode)
 	}
