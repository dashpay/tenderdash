--- conflicted
+++ resolved
@@ -1223,11 +1223,7 @@
 		buildAppStateFromChain(
 			proxyApp,
 			stateStore,
-<<<<<<< HEAD
-			&firstValidatorProTxHash,
-=======
 			firstValidatorProTxHash,
->>>>>>> 1dd7819e
 			sim.Mempool,
 			sim.Evpool,
 			genesisState,
@@ -1491,11 +1487,7 @@
 				state,
 				store,
 				genDoc,
-<<<<<<< HEAD
-				&proTxHash,
-=======
 				proTxHash,
->>>>>>> 1dd7819e
 				cfg.Consensus.AppHashSize,
 			)
 			if _, err = h.Handshake(proxyApp); err != nil {
@@ -1881,7 +1873,7 @@
 		state,
 		store,
 		genDoc,
-		&proTxHash,
+		proTxHash,
 		config.Consensus.AppHashSize,
 	)
 
@@ -1915,13 +1907,10 @@
 	resp := abci.ResponseInitChain{
 		InitialCoreHeight: ica.initialCoreHeight,
 	}
-<<<<<<< HEAD
 	if ica.vals != nil {
 		resp.ValidatorSetUpdate = *ica.vals
 	}
 	return resp
-=======
->>>>>>> 1dd7819e
 }
 
 func randValidator() (*types.Validator, types.PrivValidator) {
