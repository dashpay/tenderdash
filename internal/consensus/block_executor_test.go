--- conflicted
+++ resolved
@@ -233,13 +233,8 @@
 					Once().
 					Return(tc.wantCRS, wantErr)
 			}
-<<<<<<< HEAD
-			err := suite.blockExec.ensureProcess(ctx, &stateData, round)
+			err := suite.blockExec.ensureProcess(ctx, &stateData.RoundState, round)
 			tmrequire.Error(suite.T(), tc.wantErr, err)
-=======
-			err := suite.blockExec.ensureProcess(ctx, &stateData.RoundState, round)
-			assertError(suite.T(), tc.wantErr, err)
->>>>>>> 23f44eda
 			require.Equal(suite.T(), tc.wantCRS, stateData.CurrentRoundState)
 		})
 	}
