package consensus

import (
	"context"
	"errors"
	"fmt"
	"runtime/debug"
	"sync"
	"time"

	"github.com/gogo/protobuf/proto"

	cstypes "github.com/tendermint/tendermint/internal/consensus/types"
	"github.com/tendermint/tendermint/internal/eventbus"
	tmstrings "github.com/tendermint/tendermint/internal/libs/strings"
	"github.com/tendermint/tendermint/internal/p2p"
	sm "github.com/tendermint/tendermint/internal/state"
	"github.com/tendermint/tendermint/libs/bits"
	tmevents "github.com/tendermint/tendermint/libs/events"
	"github.com/tendermint/tendermint/libs/log"
	"github.com/tendermint/tendermint/libs/service"
	tmtime "github.com/tendermint/tendermint/libs/time"
	tmcons "github.com/tendermint/tendermint/proto/tendermint/consensus"
	tmproto "github.com/tendermint/tendermint/proto/tendermint/types"
	"github.com/tendermint/tendermint/types"
)

var (
	_ service.Service = (*Reactor)(nil)
	_ p2p.Wrapper     = (*tmcons.Message)(nil)
)

// GetChannelDescriptor produces an instance of a descriptor for this
// package's required channels.
func getChannelDescriptors() map[p2p.ChannelID]*p2p.ChannelDescriptor {
	return map[p2p.ChannelID]*p2p.ChannelDescriptor{
		StateChannel: {
			ID:                  StateChannel,
			MessageType:         new(tmcons.Message),
			Priority:            8,
			SendQueueCapacity:   64,
			RecvMessageCapacity: maxMsgSize,
			RecvBufferCapacity:  128,
			Name:                "state",
		},
		DataChannel: {
			// TODO: Consider a split between gossiping current block and catchup
			// stuff. Once we gossip the whole block there is nothing left to send
			// until next height or round.
			ID:                  DataChannel,
			MessageType:         new(tmcons.Message),
			Priority:            12,
			SendQueueCapacity:   64,
			RecvBufferCapacity:  512,
			RecvMessageCapacity: maxMsgSize,
			Name:                "data",
		},
		VoteChannel: {
			ID:                  VoteChannel,
			MessageType:         new(tmcons.Message),
			Priority:            10,
			SendQueueCapacity:   64,
			RecvBufferCapacity:  4096,
			RecvMessageCapacity: maxMsgSize,
			Name:                "vote",
		},
		VoteSetBitsChannel: {
			ID:                  VoteSetBitsChannel,
			MessageType:         new(tmcons.Message),
			Priority:            5,
			SendQueueCapacity:   8,
			RecvBufferCapacity:  128,
			RecvMessageCapacity: maxMsgSize,
			Name:                "voteSet",
		},
	}
}

const (
	StateChannel       = p2p.ChannelID(0x20)
	DataChannel        = p2p.ChannelID(0x21)
	VoteChannel        = p2p.ChannelID(0x22)
	VoteSetBitsChannel = p2p.ChannelID(0x23)

	maxMsgSize = 1048576 // 1MB; NOTE: keep in sync with types.PartSet sizes.

	blocksToContributeToBecomeGoodPeer  = 10000
	votesToContributeToBecomeGoodPeer   = 10000
	commitsToContributeToBecomeGoodPeer = 10000

	listenerIDConsensus = "consensus-reactor"
)

var errReactorClosed = errors.New("reactor is closed")

// NOTE: Temporary interface for switching to block sync, we should get rid of v0.
// See: https://github.com/tendermint/tendermint/issues/4595
type BlockSyncReactor interface {
	SwitchToBlockSync(context.Context, sm.State) error

	GetMaxPeerBlockHeight() int64

	// GetTotalSyncedTime returns the time duration since the blocksync starting.
	GetTotalSyncedTime() time.Duration

	// GetRemainingSyncTime returns the estimating time the node will be fully synced,
	// if will return 0 if the blocksync does not perform or the number of block synced is
	// too small (less than 100).
	GetRemainingSyncTime() time.Duration
}

// Reactor defines a reactor for the consensus service.
type Reactor struct {
	service.BaseService
	logger log.Logger

	state    *State
	eventBus *eventbus.EventBus
	Metrics  *Metrics

	mtx         sync.RWMutex
	peers       map[types.NodeID]*PeerState
	waitSync    bool
	rs          *cstypes.RoundState
	readySignal chan struct{} // closed when the node is ready to start consensus

	peerEvents p2p.PeerEventSubscriber
	chCreator  p2p.ChannelCreator
}

// NewReactor returns a reference to a new consensus reactor, which implements
// the service.Service interface. It accepts a logger, consensus state, references
// to relevant p2p Channels and a channel to listen for peer updates on. The
// reactor will close all p2p Channels when stopping.
func NewReactor(
	logger log.Logger,
	cs *State,
	channelCreator p2p.ChannelCreator,
	peerEvents p2p.PeerEventSubscriber,
	eventBus *eventbus.EventBus,
	waitSync bool,
	metrics *Metrics,
) *Reactor {
	r := &Reactor{
		logger:      logger,
		state:       cs,
		waitSync:    waitSync,
		rs:          cs.GetRoundState(),
		peers:       make(map[types.NodeID]*PeerState),
		eventBus:    eventBus,
		Metrics:     metrics,
		peerEvents:  peerEvents,
		chCreator:   channelCreator,
		readySignal: make(chan struct{}),
	}
	r.BaseService = *service.NewBaseService(logger, "Consensus", r)

	if !r.waitSync {
		close(r.readySignal)
	}

	return r
}

type channelBundle struct {
	state  p2p.Channel
	data   p2p.Channel
	vote   p2p.Channel
	votSet p2p.Channel
}

// OnStart starts separate go routines for each p2p Channel and listens for
// envelopes on each. In addition, it also listens for peer updates and handles
// messages on that p2p channel accordingly. The caller must be sure to execute
// OnStop to ensure the outbound p2p Channels are closed.
func (r *Reactor) OnStart(ctx context.Context) error {
	r.logger.Debug("consensus wait sync", "wait_sync", r.WaitSync())

	peerUpdates := r.peerEvents(ctx)

	var chBundle channelBundle
	var err error

	chans := getChannelDescriptors()
	chBundle.state, err = r.chCreator(ctx, chans[StateChannel])
	if err != nil {
		return err
	}

	chBundle.data, err = r.chCreator(ctx, chans[DataChannel])
	if err != nil {
		return err
	}

	chBundle.vote, err = r.chCreator(ctx, chans[VoteChannel])
	if err != nil {
		return err
	}

	chBundle.votSet, err = r.chCreator(ctx, chans[VoteSetBitsChannel])
	if err != nil {
		return err
	}

	// start routine that computes peer statistics for evaluating peer quality
	//
	// TODO: Evaluate if we need this to be synchronized via WaitGroup as to not
	// leak the goroutine when stopping the reactor.
	go r.peerStatsRoutine(ctx, peerUpdates)

	r.subscribeToBroadcastEvents(ctx, chBundle.state)

	if !r.WaitSync() {
		if err := r.state.Start(ctx); err != nil {
			return err
		}
	} else if err := r.state.updateStateFromStore(); err != nil {
		return err
	}

	go r.updateRoundStateRoutine(ctx)

	go r.processMsgCh(ctx, chBundle.state, chBundle)
	go r.processMsgCh(ctx, chBundle.data, chBundle)
	go r.processMsgCh(ctx, chBundle.vote, chBundle)
	go r.processMsgCh(ctx, chBundle.votSet, chBundle)
	go r.processPeerUpdates(ctx, peerUpdates, chBundle)

	return nil
}

// OnStop stops the reactor by signaling to all spawned goroutines to exit and
// blocking until they all exit, as well as unsubscribing from events and stopping
// state.
func (r *Reactor) OnStop() {
	r.state.Stop()

	if !r.WaitSync() {
		r.state.Wait()
	}
}

// WaitSync returns whether the consensus reactor is waiting for state/block sync.
func (r *Reactor) WaitSync() bool {
	r.mtx.RLock()
	defer r.mtx.RUnlock()

	return r.waitSync
}

// SwitchToConsensus switches from block-sync mode to consensus mode. It resets
// the state, turns off block-sync, and starts the consensus state-machine.
func (r *Reactor) SwitchToConsensus(ctx context.Context, state sm.State, skipWAL bool) {
	r.logger.Info("switching to consensus")

	// we have no votes, so reconstruct LastCommit from SeenCommit
	if state.LastBlockHeight > 0 {
		r.state.reconstructLastCommit(state)
	}

	// NOTE: The line below causes broadcastNewRoundStepRoutine() to broadcast a
	// NewRoundStepMessage.
	r.state.UpdateToState(state, nil)
	if err := r.state.Start(ctx); err != nil {
		panic(fmt.Sprintf(`failed to start consensus state: %v

conS:
%+v

conR:
%+v`, err, r.state, r))
	}

	r.mtx.Lock()
	r.waitSync = false
	close(r.readySignal)
	r.mtx.Unlock()

	r.Metrics.BlockSyncing.Set(0)
	r.Metrics.StateSyncing.Set(0)

	if skipWAL {
		r.state.doWALCatchup = false
	}

	d := types.EventDataBlockSyncStatus{Complete: true, Height: state.LastBlockHeight}
	if err := r.eventBus.PublishEventBlockSyncStatus(d); err != nil {
		r.logger.Error("failed to emit the blocksync complete event", "err", err)
	}
}

// String returns a string representation of the Reactor.
//
// NOTE: For now, it is just a hard-coded string to avoid accessing unprotected
// shared variables.
//
// TODO: improve!
func (r *Reactor) String() string {
	return "ConsensusReactor"
}

// GetPeerState returns PeerState for a given NodeID.
func (r *Reactor) GetPeerState(peerID types.NodeID) (*PeerState, bool) {
	r.mtx.RLock()
	defer r.mtx.RUnlock()

	ps, ok := r.peers[peerID]
	return ps, ok
}

// subscribeToBroadcastEvents subscribes for new round steps and votes using the
// internal pubsub defined in the consensus state to broadcast them to peers
// upon receiving.
func (r *Reactor) subscribeToBroadcastEvents(ctx context.Context, stateCh p2p.Channel) {
	onStopCh := r.state.getOnStopCh()

	err := r.state.evsw.AddListenerForEvent(
		listenerIDConsensus,
		types.EventNewRoundStepValue,
		func(data tmevents.EventData) error {
			rs := data.(*cstypes.RoundState)
			err := r.broadcast(ctx, stateCh, rs.NewRoundStepMessage())
			if err != nil {
				return err
			}
			r.logResult(err, r.logger, "broadcasting round step message", "height", rs.Height, "round", rs.Round)
			select {
			case onStopCh <- data.(*cstypes.RoundState):
				return nil
			case <-ctx.Done():
				return ctx.Err()
			default:
				return nil
			}
		},
	)
	if err != nil {
		r.logger.Error("failed to add listener for events", "err", err)
	}

	err = r.state.evsw.AddListenerForEvent(
		listenerIDConsensus,
		types.EventValidBlockValue,
		func(data tmevents.EventData) error {
			rs := data.(*cstypes.RoundState)
			err := r.broadcast(ctx, stateCh, rs.NewValidBlockMessage())
			r.logResult(err, r.logger, "broadcasting new valid block message", "height", rs.Height, "round", rs.Round)
			return err
		},
	)
	if err != nil {
		r.logger.Error("failed to add listener for events", "err", err)
	}

	err = r.state.evsw.AddListenerForEvent(
		listenerIDConsensus,
		types.EventVoteValue,
		func(data tmevents.EventData) error {
			vote := data.(*types.Vote)
			err := r.broadcast(ctx, stateCh, vote.HasVoteMessage())
			r.logResult(err, r.logger, "broadcasting HasVote message", "height", vote.Height, "round", vote.Round)
			return err
		},
	)
	if err != nil {
		r.logger.Error("failed to add listener for events", "err", err)
	}

	if err := r.state.evsw.AddListenerForEvent(listenerIDConsensus, types.EventCommitValue,
		func(data tmevents.EventData) error {
			commit := data.(*types.Commit)
			err := r.broadcast(ctx, stateCh, commit.HasCommitMessage())
			r.logResult(err, r.logger, "broadcasting HasVote message", "height", commit.Height, "round", commit.Round)
			return err
		}); err != nil {
		r.logger.Error("Error adding listener for events", "err", err)
	}
}

func (r *Reactor) updateRoundStateRoutine(ctx context.Context) {
	t := time.NewTicker(100 * time.Microsecond)
	defer t.Stop()

	for {
		select {
		case <-ctx.Done():
			return
		case <-t.C:
			rs := r.state.GetRoundState()
			r.mtx.Lock()
			r.rs = rs
			r.mtx.Unlock()
		}
	}
}

func (r *Reactor) getRoundState() *cstypes.RoundState {
	r.mtx.RLock()
	rs := *r.rs
	r.mtx.RUnlock()
	return &rs
}

func (r *Reactor) gossipDataForCatchup(ctx context.Context, rs *cstypes.RoundState, prs *cstypes.PeerRoundState, ps *PeerState, chans channelBundle) {
	logger := r.logger.With("height", prs.Height).With("peer", ps.peerID)

	if index, ok := prs.ProposalBlockParts.Not().PickRandom(); ok {
		// ensure that the peer's PartSetHeader is correct
		blockMeta := r.state.blockStore.LoadBlockMeta(prs.Height)
		if blockMeta == nil {
			logger.Error(
				"failed to load block meta",
				"our_height", rs.Height,
				"blockstore_base", r.state.blockStore.Base(),
				"blockstore_height", r.state.blockStore.Height(),
			)

			time.Sleep(r.state.config.PeerGossipSleepDuration)
			return
		} else if !blockMeta.BlockID.PartSetHeader.Equals(prs.ProposalBlockPartSetHeader) {
			logger.Info(
				"peer ProposalBlockPartSetHeader mismatch; sleeping",
				"block_part_set_header", blockMeta.BlockID.PartSetHeader,
				"peer_block_part_set_header", prs.ProposalBlockPartSetHeader,
			)

			time.Sleep(r.state.config.PeerGossipSleepDuration)
			return
		}

		part := r.state.blockStore.LoadBlockPart(prs.Height, index)
		if part == nil {
			logger.Error(
				"failed to load block part",
				"index", index,
				"block_part_set_header", blockMeta.BlockID.PartSetHeader,
				"peer_block_part_set_header", prs.ProposalBlockPartSetHeader,
			)

			time.Sleep(r.state.config.PeerGossipSleepDuration)
			return
		}

		if err := r.sendProposalBlockPart(ctx, chans.data, ps, part, prs.Height, prs.Round); err != nil {
			logger.Error("cannot send proposal block part to the peer", "error", err)
			time.Sleep(r.state.config.PeerGossipSleepDuration)
		}

		return
	}

	// block parts already delivered -  send commits?
	if rs.Height > 0 && !prs.HasCommit {
		if err := r.gossipCommit(ctx, chans.vote, rs, ps, prs); err != nil {
			logger.Error("cannot gossip commit to peer", "error", err)
		} else {
			time.Sleep(r.state.config.PeerGossipSleepDuration)
		}

		return
	}

	time.Sleep(r.state.config.PeerGossipSleepDuration)
}

func (r *Reactor) gossipDataRoutine(ctx context.Context, ps *PeerState, dataCh p2p.Channel, chans channelBundle) {
	logger := r.logger.With("peer", ps.peerID)

	timer := time.NewTimer(0)
	defer timer.Stop()

OUTER_LOOP:
	for {
		if !r.IsRunning() {
			return
		}

		timer.Reset(r.state.config.PeerGossipSleepDuration)

		select {
		case <-ctx.Done():
			return
		case <-timer.C:
		}

		rs := r.getRoundState()
		prs := ps.GetRoundState()

		isValidator := r.isValidator(ps.GetProTxHash())

		// Send proposal Block parts?
		if (isValidator && rs.ProposalBlockParts.HasHeader(prs.ProposalBlockPartSetHeader)) ||
			(prs.HasCommit && rs.ProposalBlockParts != nil) {
			if !isValidator && prs.HasCommit && prs.ProposalBlockParts == nil {
				// We can assume if they have the commit then they should have the same part set header
				ps.UpdateRoundState(func(prs *cstypes.PeerRoundState) {
					prs.ProposalBlockPartSetHeader = rs.ProposalBlockParts.Header()
					prs.ProposalBlockParts = bits.NewBitArray(int(rs.ProposalBlockParts.Header().Total))
				})
			}
			if index, ok := rs.ProposalBlockParts.BitArray().Sub(prs.ProposalBlockParts.Copy()).PickRandom(); ok {
				part := rs.ProposalBlockParts.GetPart(index)

				if err := r.sendProposalBlockPart(ctx, chans.data, ps, part, prs.Height, prs.Round); err != nil {
					logger.Error("cannot send proposal block part to the peer", "error", err)
					time.Sleep(r.state.config.PeerGossipSleepDuration)
				}
				continue OUTER_LOOP
			}
		}

		// if the peer is on a previous height that we have, help catch up
		blockStoreBase := r.state.blockStore.Base()
		if blockStoreBase > 0 && 0 < prs.Height && prs.Height < rs.Height && prs.Height >= blockStoreBase {
			heightLogger := logger.With("height", prs.Height)

			// If we never received the commit message from the peer, the block parts
			// will not be initialized.
			if prs.ProposalBlockParts == nil {
				blockMeta := r.state.blockStore.LoadBlockMeta(prs.Height)
				if blockMeta == nil {
					heightLogger.Error(
						"failed to load block meta",
						"blockstoreBase", blockStoreBase,
						"blockstoreHeight", r.state.blockStore.Height(),
					)
				} else {
					ps.InitProposalBlockParts(blockMeta.BlockID.PartSetHeader)
				}

				// Continue the loop since prs is a copy and not effected by this
				// initialization.
				continue OUTER_LOOP
			}

			r.gossipDataForCatchup(ctx, rs, prs, ps, chans)
			continue OUTER_LOOP
		}

		// if height and round don't match, sleep
		if (rs.Height != prs.Height) || (rs.Round != prs.Round) {
			continue OUTER_LOOP
		}

		// By here, height and round match.
		// Proposal block parts were already matched and sent if any were wanted.
		// (These can match on hash so the round doesn't matter)
		// Now consider sending other things, like the Proposal itself.

		// Send Proposal && ProposalPOL BitArray?
		if rs.Proposal != nil && !prs.Proposal && isValidator {
			// Proposal: share the proposal metadata with peer.
			{
				propProto := rs.Proposal.ToProto()
				err := r.send(ctx, ps, dataCh, &tmcons.Proposal{
					Proposal: *propProto,
				})
				r.logResult(err, logger, "sending proposal", "height", prs.Height, "round", prs.Round)

				// NOTE: A peer might have received a different proposal message, so
				// this Proposal msg will be rejected!
				ps.SetHasProposal(rs.Proposal)
			}

			// ProposalPOL: lets peer know which POL votes we have so far. The peer
			// must receive ProposalMessage first. Note, rs.Proposal was validated,
			// so rs.Proposal.POLRound <= rs.Round, so we definitely have
			// rs.Votes.Prevotes(rs.Proposal.POLRound).
			if 0 <= rs.Proposal.POLRound {
				pPol := rs.Votes.Prevotes(rs.Proposal.POLRound).BitArray()
				pPolProto := pPol.ToProto()

				err := r.send(ctx, ps, dataCh, &tmcons.ProposalPOL{
					Height:           rs.Height,
					ProposalPolRound: rs.Proposal.POLRound,
					ProposalPol:      *pPolProto,
				})
				r.logResult(err, logger, "sending POL", "height", prs.Height, "round", prs.Round)
			}
		}
	}
}

func (r *Reactor) sendProposalBlockPart(ctx context.Context, dataCh p2p.Channel, ps *PeerState, part *types.Part, height int64, round int32) error {
	partProto, err := part.ToProto()
	if err != nil {
		return fmt.Errorf("failed to convert block part to proto, error: %w", err)
	}

	err = r.send(ctx, ps, dataCh, &tmcons.BlockPart{
		Height: height, // not our height, so it does not matter
		Round:  round,  // not our height, so it does not matter
		Part:   *partProto,
	})

	r.logResult(err, r.logger, "sending block part for catchup", "round", round, "height", height, "index", part.Index, "peer", ps.peerID)
	if err == nil {
		ps.SetHasProposalBlockPart(height, round, int(part.Index))
	}
	return nil
}

// pickSendVote picks a vote and sends it to the peer. It will return true if
// there is a vote to send and false otherwise.
func (r *Reactor) pickSendVote(ctx context.Context, ps *PeerState, votes types.VoteSetReader, voteCh p2p.Channel) (bool, error) {
	vote, ok := ps.PickVoteToSend(votes)
	if !ok {
		return false, nil
	}

	psJSON, _ := ps.ToJSON()
	voteProto := vote.ToProto()
	err := r.send(ctx, ps, voteCh, &tmcons.Vote{
		Vote: voteProto,
	})
	r.logResult(
		err,
		r.logger,
		"sending vote message",
		"ps", psJSON,
		"peer", ps.peerID,
		"vote", vote,
		"peer_proTxHash", ps.GetProTxHash().ShortString(),
		"val_proTxHash", vote.ValidatorProTxHash.ShortString(),
		"height", vote.Height,
		"round", vote.Round,
		"size", voteProto.Size(),
		"isValidator", r.isValidator(vote.ValidatorProTxHash),
	)
	if err != nil {
		return false, err
	}
	if err := ps.SetHasVote(vote); err != nil {
		return false, err
	}

	return true, nil
}

func (r *Reactor) sendCommit(ctx context.Context, ps *PeerState, commit *types.Commit, voteCh p2p.Channel) error {
	if commit == nil {
		return fmt.Errorf("attempt to send nil commit to peer %s", ps.peerID)
	}
	protoCommit := commit.ToProto()

	err := r.send(ctx, ps, voteCh, &tmcons.Commit{
		Commit: protoCommit,
	})
	r.logResult(err, r.logger, "sending commit message", "height", commit.Height, "round", commit.Round, "peer", ps.peerID)
	return err
}

// send sends a message to provided channel.
// If to is nil, message will be broadcasted.
func (r *Reactor) send(ctx context.Context, ps *PeerState, channel p2p.Channel, msg proto.Message) error {
	select {
	case <-ctx.Done():
		return errReactorClosed
	default:
		return channel.Send(ctx, p2p.Envelope{
			To:      ps.peerID,
			Message: msg,
		})
	}
}

// broadcast sends a broadcast message to all peers connected to the `channel`.
func (r *Reactor) broadcast(ctx context.Context, channel p2p.Channel, msg proto.Message) error {
	select {
	case <-ctx.Done():
		return errReactorClosed
	default:
		return channel.Send(ctx, p2p.Envelope{
			Broadcast: true,
			Message:   msg,
		})
	}
}

// logResult creates a log that depends on value of err
func (r *Reactor) logResult(err error, logger log.Logger, message string, keyvals ...interface{}) bool {
	if err != nil {
		logger.Debug("error "+message, append(keyvals, "error", err))
		return false
	}
	logger.Debug("success "+message, keyvals...)
	return true
}

//func (r *Reactor) gossipVotesForHeight(rs *cstypes.RoundState, prs *cstypes.PeerRoundState, ps *PeerState) bool {
//	logger := r.Logger.With("height", prs.Height).With("peer", ps.peerID)
func (r *Reactor) gossipVotesForHeight(
	ctx context.Context,
	rs *cstypes.RoundState,
	prs *cstypes.PeerRoundState,
	ps *PeerState,
	voteCh p2p.Channel,
) (bool, error) {
	logger := r.logger.With("height", prs.Height).With("peer", ps.peerID)

	// if there are lastPrecommits to send...
	if prs.Step == cstypes.RoundStepNewHeight {
		if ok, err := r.pickSendVote(ctx, ps, rs.LastPrecommits, voteCh); err != nil {
			logger.Debug("picked previous precommit vote to send")
			return false, err
		} else if ok {
			logger.Debug("picked rs.LastPrecommits to send")
			return true, nil
		}
	}

	// if there are POL prevotes to send...
	if prs.Step <= cstypes.RoundStepPropose && prs.Round != -1 && prs.Round <= rs.Round && prs.ProposalPOLRound != -1 {
		if polPrevotes := rs.Votes.Prevotes(prs.ProposalPOLRound); polPrevotes != nil {
			if ok, err := r.pickSendVote(ctx, ps, polPrevotes, voteCh); err != nil {
				return false, err
			} else if ok {
				logger.Debug("picked rs.Prevotes(prs.ProposalPOLRound) to send", "round", prs.ProposalPOLRound)
				return true, nil
			}
		}
	}

	// if there are prevotes to send...
	if prs.Step <= cstypes.RoundStepPrevoteWait && prs.Round != -1 && prs.Round <= rs.Round {
		if ok, err := r.pickSendVote(ctx, ps, rs.Votes.Prevotes(prs.Round), voteCh); err != nil {
			return false, err
		} else if ok {
			logger.Debug("picked rs.Prevotes(prs.Round) to send", "round", prs.Round)
			return true, nil
		}
	}

	// if there are precommits to send...
	if prs.Step <= cstypes.RoundStepPrecommitWait && prs.Round != -1 && prs.Round <= rs.Round {
		if ok, err := r.pickSendVote(ctx, ps, rs.Votes.Precommits(prs.Round), voteCh); err != nil {
			return false, err
		} else if ok {
			logger.Debug("picked rs.Precommits(prs.Round) to send", "round", prs.Round)
			return true, nil
		}
	}

	// if there are prevotes to send...(which are needed because of validBlock mechanism)
	if prs.Round != -1 && prs.Round <= rs.Round {
		if ok, err := r.pickSendVote(ctx, ps, rs.Votes.Prevotes(prs.Round), voteCh); err != nil {
			return false, err
		} else if ok {
			logger.Debug("picked rs.Prevotes(prs.Round) to send", "round", prs.Round)
			return true, nil
		}
	}

	// if there are POLPrevotes to send...
	if prs.ProposalPOLRound != -1 {
		if polPrevotes := rs.Votes.Prevotes(prs.ProposalPOLRound); polPrevotes != nil {
			if ok, err := r.pickSendVote(ctx, ps, polPrevotes, voteCh); err != nil {
				return false, err
			} else if ok {
				logger.Debug("picked rs.Prevotes(prs.ProposalPOLRound) to send", "round", prs.ProposalPOLRound)
				return true, nil
			}
		}
	}

	return false, nil
}

// gossipCommit sends a commit to the peer
func (r *Reactor) gossipCommit(ctx context.Context, voteCh p2p.Channel, rs *cstypes.RoundState, ps *PeerState, prs *cstypes.PeerRoundState) error {
	// logger := r.Logger.With("height", rs.Height, "peer_height", prs.Height, "peer", ps.peerID)
	var commit *types.Commit
	blockStoreBase := r.state.blockStore.Base()

	if prs.Height+1 == rs.Height && !prs.HasCommit {
		commit = rs.LastCommit
	} else if rs.Height >= prs.Height+2 && prs.Height >= blockStoreBase && !prs.HasCommit {
		// Load the block commit for prs.Height, which contains precommit
		// signatures for prs.Height.
		commit = r.state.blockStore.LoadBlockCommit(prs.Height)
	}

	if commit == nil {
		if prs.Height == 0 {
			return nil // not an error when we are at genesis
		}
		return fmt.Errorf("commit at height %d not found", prs.Height)
	}

	if err := r.sendCommit(ctx, ps, commit, voteCh); err != nil {
		return fmt.Errorf("failed to send commit to peer: %w", err)
	}

	ps.SetHasCommit(commit)
	return nil // success
}

func (r *Reactor) gossipVotesAndCommitRoutine(ctx context.Context, voteCh p2p.Channel, ps *PeerState) {
	logger := r.logger.With("peer", ps.peerID)

	timer := time.NewTimer(0)
	defer timer.Stop()

	for {
		if !r.IsRunning() {
			return
		}

		select {
		case <-ctx.Done():
			return
		default:
		}

		rs := r.getRoundState()
		prs := ps.GetRoundState()

		isValidator := r.isValidator(ps.GetProTxHash())

		//	If there are lastCommits to send...
		//prs.Step == cstypes.RoundStepNewHeight &&
		if prs.Height > 0 && prs.Height+1 == rs.Height && !prs.HasCommit {
			if err := r.gossipCommit(ctx, voteCh, rs, ps, prs); err != nil {
				logger.Error("cannot send LastCommit to peer node", "error", err)
			} else {
				logger.Info("sending LastCommit to peer node", "peer_height", prs.Height)
			}
			continue
		}

		// if height matches, then send LastCommit, Prevotes, and Precommits
		if isValidator && rs.Height == prs.Height {
			if ok, err := r.gossipVotesForHeight(ctx, rs, prs, ps, voteCh); err != nil {
				return
			} else if ok {
				continue
			}
		}

		// catchup logic -- if peer is lagging by more than 1, send Commit
		// note that peer can ignore a commit if it doesn't have a complete block,
		// so we might need to resend it until it notifies us that it's all right
		blockStoreBase := r.state.blockStore.Base()
		if rs.Height >= prs.Height+2 && prs.Height >= blockStoreBase && !prs.HasCommit {
			if err := r.gossipCommit(ctx, voteCh, rs, ps, prs); err != nil {
				logger.Error("cannot gossip commit to peer", "error", err)
			}
		}

		timer.Reset(r.state.config.PeerGossipSleepDuration)
		select {
		case <-ctx.Done():
			return
		case <-timer.C:
		}
	}
}

// NOTE: `queryMaj23Routine` has a simple crude design since it only comes
// into play for liveness when there's a signature DDoS attack happening.
func (r *Reactor) queryMaj23Routine(ctx context.Context, stateCh p2p.Channel, ps *PeerState) {
	timer := time.NewTimer(0)
	defer timer.Stop()

	ctx, cancel := context.WithCancel(ctx)
	defer cancel()

	for {
		if !ps.IsRunning() {
			return
		}

		select {
		case <-ctx.Done():
			return
		case <-timer.C:
		}

		if !ps.IsRunning() {
			return
		}

		// If peer is not a validator, we do nothing
		if !r.isValidator(ps.GetProTxHash()) {
			time.Sleep(r.state.config.PeerQueryMaj23SleepDuration)
			continue
		}

		// TODO create more reliable copies of these
		// structures so the following go routines don't race
		rs := r.getRoundState()
		prs := ps.GetRoundState()

		wg := &sync.WaitGroup{}

		if rs.Height == prs.Height {
			wg.Add(1)
			go func(rs *cstypes.RoundState, prs *cstypes.PeerRoundState) {
				defer wg.Done()
				r.mtx.Lock()
				defer r.mtx.Unlock()
				// maybe send Height/Round/Prevotes
				if maj23, ok := rs.Votes.Prevotes(prs.Round).TwoThirdsMajority(); ok {
					err := r.send(ctx, ps, stateCh, &tmcons.VoteSetMaj23{
						Height:  prs.Height,
						Round:   prs.Round,
						Type:    tmproto.PrevoteType,
						BlockID: maj23.ToProto(),
					})
					if err != nil {
						cancel()
					}
					r.logResult(err, r.logger, "sending prevotes", "height", prs.Height, "round", prs.Round)
				}
			}(rs, prs)

			if prs.ProposalPOLRound >= 0 {
				wg.Add(1)
				go func(rs *cstypes.RoundState, prs *cstypes.PeerRoundState) {
					defer wg.Done()

					// maybe send Height/Round/ProposalPOL
					if maj23, ok := rs.Votes.Prevotes(prs.ProposalPOLRound).TwoThirdsMajority(); ok {
						err := r.send(ctx, ps, stateCh, &tmcons.VoteSetMaj23{
							Height:  prs.Height,
							Round:   prs.ProposalPOLRound,
							Type:    tmproto.PrevoteType,
							BlockID: maj23.ToProto(),
						})
						if err != nil {
							cancel()
						}
					}
				}(rs, prs)
			}

			wg.Add(1)
			go func(rs *cstypes.RoundState, prs *cstypes.PeerRoundState) {
				defer wg.Done()

				// maybe send Height/Round/Precommits
				if maj23, ok := rs.Votes.Precommits(prs.Round).TwoThirdsMajority(); ok {
					err := r.send(ctx, ps, stateCh, &tmcons.VoteSetMaj23{
						Height:  prs.Height,
						Round:   prs.Round,
						Type:    tmproto.PrecommitType,
						BlockID: maj23.ToProto(),
					})
					if err != nil {
						cancel()
					}
					r.logResult(err, r.logger, "sending precommits", "height", prs.Height, "round", prs.Round)
				}
			}(rs, prs)
		}

		// Little point sending LastCommitRound/LastCommit, these are fleeting and
		// non-blocking.
		if prs.CatchupCommitRound != -1 && prs.Height > 0 {
			wg.Add(1)
			go func(rs *cstypes.RoundState, prs *cstypes.PeerRoundState) {
				defer wg.Done()

				if prs.Height <= r.state.blockStore.Height() && prs.Height >= r.state.blockStore.Base() {
					// maybe send Height/CatchupCommitRound/CatchupCommit
					if commit := r.state.LoadCommit(prs.Height); commit != nil {
						err := r.send(ctx, ps, stateCh, &tmcons.VoteSetMaj23{
							Height:  prs.Height,
							Round:   commit.Round,
							Type:    tmproto.PrecommitType,
							BlockID: commit.BlockID.ToProto(),
						})
						if err != nil {
							cancel()
						}
						r.logResult(err, r.logger, "sending catchup precommits", "height", prs.Height, "round", prs.Round)
					}
				}
			}(rs, prs)
		}

		waitSignal := make(chan struct{})
		go func() { defer close(waitSignal); wg.Wait() }()

		select {
		case <-waitSignal:
			timer.Reset(r.state.config.PeerQueryMaj23SleepDuration)
		case <-ctx.Done():
			return
		}
	}
}

func (r *Reactor) isValidator(proTxHash types.ProTxHash) bool {
	_, vset := r.state.GetValidatorSet()
	return vset.HasProTxHash(proTxHash)
}

// processPeerUpdate process a peer update message. For new or reconnected peers,
// we create a peer state if one does not exist for the peer, which should always
// be the case, and we spawn all the relevant goroutine to broadcast messages to
// the peer. During peer removal, we remove the peer for our set of peers and
// signal to all spawned goroutines to gracefully exit in a non-blocking manner.
func (r *Reactor) processPeerUpdate(ctx context.Context, peerUpdate p2p.PeerUpdate, chans channelBundle) {
	r.logger.Debug("received peer update", "peer", peerUpdate.NodeID, "status", peerUpdate.Status,
		"peer_proTxHash", peerUpdate.ProTxHash.ShortString())

	switch peerUpdate.Status {
	case p2p.PeerStatusUp:
		// Do not allow starting new broadcasting goroutines after reactor shutdown
		// has been initiated. This can happen after we've manually closed all
		// peer goroutines, but the router still sends in-flight peer updates.
		if !r.IsRunning() {
			return
		}
		r.peerUp(ctx, peerUpdate, 3, chans)
	case p2p.PeerStatusDown:
		r.peerDown(ctx, peerUpdate, chans)
	}
}

// peerUp starts the peer. It recursively retries up to `retries` times if the peer is already closing.
func (r *Reactor) peerUp(ctx context.Context, peerUpdate p2p.PeerUpdate, retries int, chans channelBundle) {
	if retries < 1 {
		r.logger.Error("peer up failed: max retries exceeded", "peer", peerUpdate.NodeID)
		return
	}

	r.mtx.Lock()
	defer r.mtx.Unlock()

	ps, ok := r.peers[peerUpdate.NodeID]
	if !ok {
		ps = NewPeerState(r.logger, peerUpdate.NodeID)
		ps.SetProTxHash(peerUpdate.ProTxHash)
		r.peers[peerUpdate.NodeID] = ps
	} else if len(peerUpdate.ProTxHash) > 0 {
		ps.SetProTxHash(peerUpdate.ProTxHash)
	}

	select {
	case <-ctx.Done():
		// Hmm, someone is closing this peer right now, let's wait and retry
		// Note: we run this in a goroutine to not block main goroutine in ps.broadcastWG.Wait()
		go func() {
			time.Sleep(r.state.config.PeerGossipSleepDuration)
			r.peerUp(ctx, peerUpdate, retries-1, chans)
		}()
		return
	default:
	}

	if !ps.IsRunning() {
		// Set the peer state's closer to signal to all spawned goroutines to exit
		// when the peer is removed. We also set the running state to ensure we
		// do not spawn multiple instances of the same goroutines and finally we
		// set the waitgroup counter so we know when all goroutines have exited.
		ps.SetRunning(true)
		ctx, ps.cancel = context.WithCancel(ctx)

		go func() {
			select {
			case <-ctx.Done():
				return
			case <-r.readySignal:
			}
			// do nothing if the peer has
			// stopped while we've been waiting.
			if !ps.IsRunning() {
				return
			}
			// start goroutines for this peer
			go r.gossipDataRoutine(ctx, ps, chans.data, chans)
			go r.gossipVotesAndCommitRoutine(ctx, chans.vote, ps)
			go r.queryMaj23Routine(ctx, chans.state, ps)

			// Send our state to the peer. If we're block-syncing, broadcast a
			// RoundStepMessage later upon SwitchToConsensus().
			if !r.WaitSync() {
				go func() {
					rs := r.state.GetRoundState()
					err := r.send(ctx, ps, chans.state, rs.NewRoundStepMessage())
					r.logResult(err, r.logger, "sending round step msg", "height", rs.Height, "round", rs.Round)
				}()
			}
		}()
	}
}

func (r *Reactor) peerDown(ctx context.Context, peerUpdate p2p.PeerUpdate, chans channelBundle) {
	r.mtx.RLock()
	ps, ok := r.peers[peerUpdate.NodeID]
	r.mtx.RUnlock()

	if ok && ps.IsRunning() {
		// signal to all spawned goroutines for the peer to gracefully exit
		go func() {
			r.mtx.Lock()
			delete(r.peers, peerUpdate.NodeID)
			r.mtx.Unlock()

			ps.SetRunning(false)
			ps.cancel()
		}()
	}
}

// handleStateMessage handles envelopes sent from peers on the StateChannel.
// An error is returned if the message is unrecognized or if validation fails.
// If we fail to find the peer state for the envelope sender, we perform a no-op
// and return. This can happen when we process the envelope after the peer is
// removed.
func (r *Reactor) handleStateMessage(ctx context.Context, envelope *p2p.Envelope, msgI Message, voteSetCh p2p.Channel) error {
	ps, ok := r.GetPeerState(envelope.From)
	if !ok || ps == nil {
		r.logger.Debug("failed to find peer state", "peer", envelope.From, "ch_id", "StateChannel")
		return nil
	}

	switch msg := envelope.Message.(type) {
	case *tmcons.NewRoundStep:
		initialHeight := r.state.InitialHeight()

		if err := msgI.(*NewRoundStepMessage).ValidateHeight(initialHeight); err != nil {
			r.logger.Error("peer sent us an invalid msg", "msg", msg, "err", err)
			return err
		}

		ps.ApplyNewRoundStepMessage(msgI.(*NewRoundStepMessage))

	case *tmcons.NewValidBlock:
		ps.ApplyNewValidBlockMessage(msgI.(*NewValidBlockMessage))

	case *tmcons.HasCommit:
		ps.ApplyHasCommitMessage(msgI.(*HasCommitMessage))

	case *tmcons.HasVote:
		if err := ps.ApplyHasVoteMessage(msgI.(*HasVoteMessage)); err != nil {
			r.logger.Error("applying HasVote message", "msg", msg, "err", err)
			return err
		}
	case *tmcons.VoteSetMaj23:
<<<<<<< HEAD
		height, votes := r.state.HeightVoteSet()
=======
		r.mtx.RLock()
		state := r.state
		r.mtx.RUnlock()

		votes := state.HeightVoteSet()
		height := votes.Height()
>>>>>>> 113bf772

		if height != msg.Height {
			r.logger.Debug("vote set height does not match msg height", "height", height, "msg", msg)
			return nil
		}
		if state.CurrentHeight() != height {
			r.logger.Debug("state height does not match msg height", "height", height, "cs_height", r.state.CurrentHeight())
			return nil
		}
		vsmMsg := msgI.(*VoteSetMaj23Message)

		// peer claims to have a maj23 for some BlockID at <H,R,S>
		err := votes.SetPeerMaj23(msg.Height, msg.Round, msg.Type, ps.peerID, vsmMsg.BlockID)
		if err != nil {
			return err
		}

		// Respond with a VoteSetBitsMessage showing which votes we have and
		// consequently shows which we don't have.
		var ourVotes *bits.BitArray
		switch vsmMsg.Type {
		case tmproto.PrevoteType:
			ourVotes = votes.Prevotes(msg.Round).BitArrayByBlockID(vsmMsg.BlockID)

		case tmproto.PrecommitType:
			ourVotes = votes.Precommits(msg.Round).BitArrayByBlockID(vsmMsg.BlockID)

		default:
			panic("bad VoteSetBitsMessage field type; forgot to add a check in ValidateBasic?")
		}

		eMsg := &tmcons.VoteSetBits{
			Height:  msg.Height,
			Round:   msg.Round,
			Type:    msg.Type,
			BlockID: msg.BlockID,
		}

		if votesProto := ourVotes.ToProto(); votesProto != nil {
			eMsg.Votes = *votesProto
		}

		if err := voteSetCh.Send(ctx, p2p.Envelope{
			To:      envelope.From,
			Message: eMsg,
		}); err != nil {
			return err
		}

	default:
		return fmt.Errorf("received unknown message on StateChannel: %T", msg)
	}

	return nil
}

// handleDataMessage handles envelopes sent from peers on the DataChannel. If we
// fail to find the peer state for the envelope sender, we perform a no-op and
// return. This can happen when we process the envelope after the peer is
// removed.
func (r *Reactor) handleDataMessage(ctx context.Context, envelope *p2p.Envelope, msgI Message) error {
	logger := r.logger.With("peer", envelope.From, "ch_id", "DataChannel")

	ps, ok := r.GetPeerState(envelope.From)
	if !ok || ps == nil {
		r.logger.Debug("failed to find peer state")
		return nil
	}

	if r.WaitSync() {
		logger.Info("ignoring message received during sync", "msg", tmstrings.LazySprintf("%T", msgI))
		return nil
	}

	logger.Debug("data channel processing", "msg", envelope.Message, "type", fmt.Sprintf("%T", envelope.Message))

	switch msg := envelope.Message.(type) {
	case *tmcons.Proposal:
		pMsg := msgI.(*ProposalMessage)

		ps.SetHasProposal(pMsg.Proposal)
		select {
		case <-ctx.Done():
			return ctx.Err()
		case r.state.peerMsgQueue <- msgInfo{pMsg, envelope.From, tmtime.Now()}:
		}
	case *tmcons.ProposalPOL:
		ps.ApplyProposalPOLMessage(msgI.(*ProposalPOLMessage))
	case *tmcons.BlockPart:
		bpMsg := msgI.(*BlockPartMessage)

		ps.SetHasProposalBlockPart(bpMsg.Height, bpMsg.Round, int(bpMsg.Part.Index))
		r.Metrics.BlockParts.With("peer_id", string(envelope.From)).Add(1)
		select {
		case r.state.peerMsgQueue <- msgInfo{bpMsg, envelope.From, tmtime.Now()}:
			return nil
		case <-ctx.Done():
			return ctx.Err()
		}

	default:
		return fmt.Errorf("received unknown message on DataChannel: %T", msg)
	}

	return nil
}

// handleVoteMessage handles envelopes sent from peers on the VoteChannel. If we
// fail to find the peer state for the envelope sender, we perform a no-op and
// return. This can happen when we process the envelope after the peer is
// removed.
func (r *Reactor) handleVoteMessage(ctx context.Context, envelope *p2p.Envelope, msgI Message) error {
	logger := r.logger.With("peer", envelope.From, "ch_id", "VoteChannel")

	ps, ok := r.GetPeerState(envelope.From)
	if !ok || ps == nil {
		logger.Debug("failed to find peer state")
		return nil
	}

	if r.WaitSync() {
		logger.Info("ignoring message received during sync", "msg", msgI)
		return nil
	}

	logger.Debug("vote channel processing", "msg", envelope.Message, "type", fmt.Sprintf("%T", envelope.Message))

	switch msg := envelope.Message.(type) {
	case *tmcons.Commit:
		c, err := types.CommitFromProto(msg.Commit)
		if err != nil {
			return err
		}
		ps.SetHasCommit(c)

		cMsg := msgI.(*CommitMessage)
		r.state.peerMsgQueue <- msgInfo{cMsg, envelope.From, tmtime.Now()}
	case *tmcons.Vote:
		r.state.mtx.RLock()
		isValidator := r.state.Validators.HasProTxHash(r.state.privValidatorProTxHash)
		height, valSize, lastCommitSize := r.state.Height, r.state.Validators.Size(), r.state.LastPrecommits.Size()
		r.state.mtx.RUnlock()

		if isValidator { // ignore votes on non-validator nodes; TODO don't even send it
			vMsg := msgI.(*VoteMessage)

			ps.EnsureVoteBitArrays(height, valSize)
			ps.EnsureVoteBitArrays(height-1, lastCommitSize)
			if err := ps.SetHasVote(vMsg.Vote); err != nil {
				return err
			}

			select {
			case r.state.peerMsgQueue <- msgInfo{vMsg, envelope.From, tmtime.Now()}:
				return nil
			case <-ctx.Done():
				return ctx.Err()
			}
		}
	default:
		return fmt.Errorf("received unknown message on VoteChannel: %T", msg)
	}

	return nil
}

// handleVoteSetBitsMessage handles envelopes sent from peers on the
// VoteSetBitsChannel. If we fail to find the peer state for the envelope sender,
// we perform a no-op and return. This can happen when we process the envelope
// after the peer is removed.
func (r *Reactor) handleVoteSetBitsMessage(ctx context.Context, envelope *p2p.Envelope, msgI Message) error {
	logger := r.logger.With("peer", envelope.From, "ch_id", "VoteSetBitsChannel")

	ps, ok := r.GetPeerState(envelope.From)
	if !ok || ps == nil {
		r.logger.Debug("failed to find peer state")
		return nil
	}

	if r.WaitSync() {
		logger.Info("ignoring message received during sync", "msg", msgI)
		return nil
	}

	switch msg := envelope.Message.(type) {
	case *tmcons.VoteSetBits:
		r.state.mtx.RLock()
		height, votes := r.state.Height, r.state.Votes
		r.state.mtx.RUnlock()

		vsbMsg := msgI.(*VoteSetBitsMessage)

		if height == msg.Height {
			var ourVotes *bits.BitArray

			switch msg.Type {
			case tmproto.PrevoteType:
				ourVotes = votes.Prevotes(msg.Round).BitArrayByBlockID(vsbMsg.BlockID)

			case tmproto.PrecommitType:
				ourVotes = votes.Precommits(msg.Round).BitArrayByBlockID(vsbMsg.BlockID)

			default:
				panic("bad VoteSetBitsMessage field type; forgot to add a check in ValidateBasic?")
			}

			ps.ApplyVoteSetBitsMessage(vsbMsg, ourVotes)
		} else {
			ps.ApplyVoteSetBitsMessage(vsbMsg, nil)
		}

	default:
		return fmt.Errorf("received unknown message on VoteSetBitsChannel: %T", msg)
	}

	return nil
}

// handleMessage handles an Envelope sent from a peer on a specific p2p Channel.
// It will handle errors and any possible panics gracefully. A caller can handle
// any error returned by sending a PeerError on the respective channel.
//
// NOTE: We process these messages even when we're block syncing. Messages affect
// either a peer state or the consensus state. Peer state updates can happen in
// parallel, but processing of proposals, block parts, and votes are ordered by
// the p2p channel.
//
// NOTE: We block on consensus state for proposals, block parts, and votes.
func (r *Reactor) handleMessage(ctx context.Context, envelope *p2p.Envelope, chans channelBundle) (err error) {
	defer func() {
		if e := recover(); e != nil {
			err = fmt.Errorf("panic in processing message: %v", e)
			r.logger.Error(
				"recovering from processing message panic",
				"err", err,
				"stack", string(debug.Stack()),
			)
		}
	}()

	// We wrap the envelope's message in a Proto wire type so we can convert back
	// the domain type that individual channel message handlers can work with. We
	// do this here once to avoid having to do it for each individual message type.
	// and because a large part of the core business logic depends on these
	// domain types opposed to simply working with the Proto types.
	protoMsg := new(tmcons.Message)
	if err = protoMsg.Wrap(envelope.Message); err != nil {
		return err
	}

	var msgI Message
	msgI, err = MsgFromProto(protoMsg)
	if err != nil {
		return err
	}

	//r.logger.Debug("received message", "ch_id", envelope.ChannelID, "message", msgI, "peer", envelope.From)

	switch envelope.ChannelID {
	case StateChannel:
		err = r.handleStateMessage(ctx, envelope, msgI, chans.votSet)
	case DataChannel:
		err = r.handleDataMessage(ctx, envelope, msgI)
	case VoteChannel:
		err = r.handleVoteMessage(ctx, envelope, msgI)
	case VoteSetBitsChannel:
		err = r.handleVoteSetBitsMessage(ctx, envelope, msgI)
	default:
		err = fmt.Errorf("unknown channel ID (%d) for envelope (%v)", envelope.ChannelID, envelope)
	}

	return err
}

// processMsgCh initiates a blocking process where we listen for and handle
// envelopes on the StateChannel or DataChannel or VoteChannel or VoteSetBitsChannel.
// Any error encountered during message execution will result in a PeerError being sent
// on the StateChannel or DataChannel or VoteChannel or VoteSetBitsChannel.
// When the reactor is stopped, we will catch the signal and close the p2p Channel gracefully.
func (r *Reactor) processMsgCh(ctx context.Context, msgCh p2p.Channel, chBundle channelBundle) {
	iter := msgCh.Receive(ctx)
	for iter.Next(ctx) {
		envelope := iter.Envelope()
		if err := r.handleMessage(ctx, envelope, chBundle); err != nil {
			r.logger.Error("failed to process message", "ch_id", envelope.ChannelID, "envelope", envelope, "err", err)
			if serr := msgCh.SendError(ctx, p2p.PeerError{
				NodeID: envelope.From,
				Err:    err,
			}); serr != nil {
				return
			}
		}
	}
}

// processPeerUpdates initiates a blocking process where we listen for and handle
// PeerUpdate messages. When the reactor is stopped, we will catch the signal and
// close the p2p PeerUpdatesCh gracefully.
func (r *Reactor) processPeerUpdates(ctx context.Context, peerUpdates *p2p.PeerUpdates, chans channelBundle) {
	for {
		select {
		case <-ctx.Done():
			return
		case peerUpdate := <-peerUpdates.Updates():
			r.processPeerUpdate(ctx, peerUpdate, chans)
		}
	}
}

func (r *Reactor) peerStatsRoutine(ctx context.Context, peerUpdates *p2p.PeerUpdates) {
	for {
		if !r.IsRunning() {
			r.logger.Info("stopping peerStatsRoutine")
			return
		}

		select {
		case msg := <-r.state.statsMsgQueue:
			ps, ok := r.GetPeerState(msg.PeerID)
			if !ok || ps == nil {
				r.logger.Debug("attempt to update stats for non-existent peer", "peer", msg.PeerID)
				continue
			}

			switch msg.Msg.(type) {
			case *CommitMessage:
				if numCommits := ps.RecordCommit(); numCommits%commitsToContributeToBecomeGoodPeer == 0 {
					peerUpdates.SendUpdate(ctx, p2p.PeerUpdate{
						NodeID: msg.PeerID,
						Status: p2p.PeerStatusGood,
					})
				}

			case *VoteMessage:
				if numVotes := ps.RecordVote(); numVotes%votesToContributeToBecomeGoodPeer == 0 {
					peerUpdates.SendUpdate(ctx, p2p.PeerUpdate{
						NodeID: msg.PeerID,
						Status: p2p.PeerStatusGood,
					})
				}

			case *BlockPartMessage:
				if numParts := ps.RecordBlockPart(); numParts%blocksToContributeToBecomeGoodPeer == 0 {
					peerUpdates.SendUpdate(ctx, p2p.PeerUpdate{
						NodeID: msg.PeerID,
						Status: p2p.PeerStatusGood,
					})
				}
			}
		case <-ctx.Done():
			return
		}
	}
}

func (r *Reactor) GetConsensusState() *State {
	return r.state
}

func (r *Reactor) SetStateSyncingMetrics(v float64) {
	r.Metrics.StateSyncing.Set(v)
}

func (r *Reactor) SetBlockSyncingMetrics(v float64) {
	r.Metrics.BlockSyncing.Set(v)
}<|MERGE_RESOLUTION|>--- conflicted
+++ resolved
@@ -1140,23 +1140,10 @@
 			return err
 		}
 	case *tmcons.VoteSetMaj23:
-<<<<<<< HEAD
 		height, votes := r.state.HeightVoteSet()
-=======
-		r.mtx.RLock()
-		state := r.state
-		r.mtx.RUnlock()
-
-		votes := state.HeightVoteSet()
-		height := votes.Height()
->>>>>>> 113bf772
 
 		if height != msg.Height {
 			r.logger.Debug("vote set height does not match msg height", "height", height, "msg", msg)
-			return nil
-		}
-		if state.CurrentHeight() != height {
-			r.logger.Debug("state height does not match msg height", "height", height, "cs_height", r.state.CurrentHeight())
 			return nil
 		}
 		vsmMsg := msgI.(*VoteSetMaj23Message)
