package consensus

import (
	"context"
	"errors"
	"fmt"
	"runtime/debug"
	"time"

	sync "github.com/sasha-s/go-deadlock"

	"github.com/gogo/protobuf/proto"

	cstypes "github.com/tendermint/tendermint/internal/consensus/types"
	"github.com/tendermint/tendermint/internal/eventbus"
	tmstrings "github.com/tendermint/tendermint/internal/libs/strings"
	"github.com/tendermint/tendermint/internal/p2p"
	sm "github.com/tendermint/tendermint/internal/state"
	"github.com/tendermint/tendermint/libs/bits"
	tmevents "github.com/tendermint/tendermint/libs/events"
	"github.com/tendermint/tendermint/libs/log"
	"github.com/tendermint/tendermint/libs/service"
	tmcons "github.com/tendermint/tendermint/proto/tendermint/consensus"
	tmproto "github.com/tendermint/tendermint/proto/tendermint/types"
	"github.com/tendermint/tendermint/types"
)

var (
	_ service.Service = (*Reactor)(nil)
	_ p2p.Wrapper     = (*tmcons.Message)(nil)
)

// GetChannelDescriptor produces an instance of a descriptor for this
// package's required channels.
func getChannelDescriptors() map[p2p.ChannelID]*p2p.ChannelDescriptor {
	return map[p2p.ChannelID]*p2p.ChannelDescriptor{
		StateChannel: {
			ID:                  StateChannel,
			MessageType:         new(tmcons.Message),
			Priority:            8,
			SendQueueCapacity:   64,
			RecvMessageCapacity: maxMsgSize,
			RecvBufferCapacity:  128,
			Name:                "state",
		},
		DataChannel: {
			// TODO: Consider a split between gossiping current block and catchup
			// stuff. Once we gossip the whole block there is nothing left to send
			// until next height or round.
			ID:                  DataChannel,
			MessageType:         new(tmcons.Message),
			Priority:            12,
			SendQueueCapacity:   64,
			RecvBufferCapacity:  512,
			RecvMessageCapacity: maxMsgSize,
			Name:                "data",
		},
		VoteChannel: {
			ID:                  VoteChannel,
			MessageType:         new(tmcons.Message),
			Priority:            10,
			SendQueueCapacity:   64,
			RecvBufferCapacity:  4096,
			RecvMessageCapacity: maxMsgSize,
			Name:                "vote",
		},
		VoteSetBitsChannel: {
			ID:                  VoteSetBitsChannel,
			MessageType:         new(tmcons.Message),
			Priority:            5,
			SendQueueCapacity:   8,
			RecvBufferCapacity:  128,
			RecvMessageCapacity: maxMsgSize,
			Name:                "voteSet",
		},
	}
}

const (
	StateChannel       = p2p.ChannelID(0x20)
	DataChannel        = p2p.ChannelID(0x21)
	VoteChannel        = p2p.ChannelID(0x22)
	VoteSetBitsChannel = p2p.ChannelID(0x23)

	maxMsgSize = 1048576 // 1MB; NOTE: keep in sync with types.PartSet sizes.

	blocksToContributeToBecomeGoodPeer  = 10000
	votesToContributeToBecomeGoodPeer   = 10000
	commitsToContributeToBecomeGoodPeer = 10000

	listenerIDConsensus      = "consensus-reactor"
	listenerIDConsensusState = "consensus-state"
)

var errReactorClosed = errors.New("reactor is closed")

// NOTE: Temporary interface for switching to block sync, we should get rid of v0.
// See: https://github.com/tendermint/tendermint/issues/4595
type BlockSyncReactor interface {
	SwitchToBlockSync(context.Context, sm.State) error

	GetMaxPeerBlockHeight() int64

	// GetTotalSyncedTime returns the time duration since the blocksync starting.
	GetTotalSyncedTime() time.Duration

	// GetRemainingSyncTime returns the estimating time the node will be fully synced,
	// if will return 0 if the blocksync does not perform or the number of block synced is
	// too small (less than 100).
	GetRemainingSyncTime() time.Duration
}

// Reactor defines a reactor for the consensus service.
type Reactor struct {
	service.BaseService
	logger log.Logger

	state    *State
	eventBus *eventbus.EventBus
	Metrics  *Metrics

	mtx         sync.RWMutex
	peers       map[types.NodeID]*PeerState
	waitSync    bool
	readySignal chan struct{} // closed when the node is ready to start consensus

	peerEvents p2p.PeerEventSubscriber
	chCreator  p2p.ChannelCreator
}

// NewReactor returns a reference to a new consensus reactor, which implements
// the service.Service interface. It accepts a logger, consensus state, references
// to relevant p2p Channels and a channel to listen for peer updates on. The
// reactor will close all p2p Channels when stopping.
func NewReactor(
	logger log.Logger,
	cs *State,
	channelCreator p2p.ChannelCreator,
	peerEvents p2p.PeerEventSubscriber,
	eventBus *eventbus.EventBus,
	waitSync bool,
	metrics *Metrics,
) *Reactor {
	r := &Reactor{
		logger:      logger,
		state:       cs,
		waitSync:    waitSync,
		peers:       make(map[types.NodeID]*PeerState),
		eventBus:    eventBus,
		Metrics:     metrics,
		peerEvents:  peerEvents,
		chCreator:   channelCreator,
		readySignal: make(chan struct{}),
	}
	r.BaseService = *service.NewBaseService(logger, "Consensus", r)

	if !waitSync {
		close(r.readySignal)
	}

	return r
}

type channelBundle struct {
	state   p2p.Channel
	data    p2p.Channel
	vote    p2p.Channel
	voteSet p2p.Channel
}

// OnStart starts separate go routines for each p2p Channel and listens for
// envelopes on each. In addition, it also listens for peer updates and handles
// messages on that p2p channel accordingly. The caller must be sure to execute
// OnStop to ensure the outbound p2p Channels are closed.
func (r *Reactor) OnStart(ctx context.Context) error {
	r.logger.Debug("consensus wait sync", "wait_sync", r.WaitSync())

	peerUpdates := r.peerEvents(ctx, "consensus")

	var chBundle channelBundle
	var err error

	chans := getChannelDescriptors()
	chBundle.state, err = r.chCreator(ctx, chans[StateChannel])
	if err != nil {
		return err
	}

	chBundle.data, err = r.chCreator(ctx, chans[DataChannel])
	if err != nil {
		return err
	}

	chBundle.vote, err = r.chCreator(ctx, chans[VoteChannel])
	if err != nil {
		return err
	}

	chBundle.voteSet, err = r.chCreator(ctx, chans[VoteSetBitsChannel])
	if err != nil {
		return err
	}

	// start routine that computes peer statistics for evaluating peer quality
	//
	// TODO: Evaluate if we need this to be synchronized via WaitGroup as to not
	// leak the goroutine when stopping the reactor.
	go r.peerStatsRoutine(ctx, peerUpdates)

	r.subscribeToBroadcastEvents(ctx, chBundle.state)

	if !r.WaitSync() {
		if err := r.state.Start(ctx); err != nil {
			return err
		}
	} else if err := r.state.updateStateFromStore(); err != nil {
		return err
	}

	// Only state channel should be read during state sync.
	// Data, vote and vote set must wait.
	// We cannot skip waiting messages, as the peers might already have marked them as delivered.
	// XXX: this can lead to a deadlock, if so - we need additional buffer for (at least) Commits.
	go r.processMsgCh(ctx, chBundle.state, chBundle)
	go func() {
		select {
		case <-r.readySignal:
			go r.processMsgCh(ctx, chBundle.data, chBundle)
			go r.processMsgCh(ctx, chBundle.vote, chBundle)
			go r.processMsgCh(ctx, chBundle.voteSet, chBundle)
		case <-ctx.Done():
		}
	}()

	go r.processPeerUpdates(ctx, peerUpdates, chBundle)

	return nil
}

// OnStop stops the reactor by signaling to all spawned goroutines to exit and
// blocking until they all exit, as well as unsubscribing from events and stopping
// state.
func (r *Reactor) OnStop() {
	r.state.Stop()

	if !r.WaitSync() {
		r.state.Wait()
	}
}

// WaitSync returns whether the consensus reactor is waiting for state/block sync.
func (r *Reactor) WaitSync() bool {
	select {
	case <-r.readySignal:
		// channel closed
		return false
	default:
		// channel is still open, so we still wait
		return true
	}
}

// SwitchToConsensus switches from block-sync mode to consensus mode. It resets
// the state, turns off block-sync, and starts the consensus state-machine.
func (r *Reactor) SwitchToConsensus(ctx context.Context, state sm.State, skipWAL bool) {
	r.logger.Info("switching to consensus")

	stateData := r.state.GetStateData()
	// we have no votes, so reconstruct LastCommit from SeenCommit
	if state.LastBlockHeight > 0 {
		var err error
		stateData.LastCommit, err = r.state.loadLastCommit(state.LastBlockHeight)
		if err != nil {
			panic(err)
		}
	}

	// NOTE: The line below causes broadcastNewRoundStepRoutine() to broadcast a
	// NewRoundStepMessage.
	stateData.updateToState(state, nil)
	err := r.state.stateDataStore.Update(stateData)
	if err != nil {
		panic(err)
	}
	r.state.eventPublisher.PublishNewRoundStepEvent(stateData.RoundState)

	if err := r.state.Start(ctx); err != nil {
		panic(fmt.Sprintf(`failed to start consensus state: %v

conS:
%+v

conR:
%+v`, err, r.state, r))
	}

	close(r.readySignal)

	r.Metrics.BlockSyncing.Set(0)
	r.Metrics.StateSyncing.Set(0)

	if skipWAL {
		r.state.doWALCatchup = false
	}

	d := types.EventDataBlockSyncStatus{Complete: true, Height: state.LastBlockHeight}
	if err := r.eventBus.PublishEventBlockSyncStatus(d); err != nil {
		r.logger.Error("failed to emit the blocksync complete event", "err", err)
	}
}

// String returns a string representation of the Reactor.
//
// NOTE: For now, it is just a hard-coded string to avoid accessing unprotected
// shared variables.
//
// TODO: improve!
func (r *Reactor) String() string {
	return "ConsensusReactor"
}

// GetPeerState returns PeerState for a given NodeID.
func (r *Reactor) GetPeerState(peerID types.NodeID) (*PeerState, bool) {
	r.mtx.RLock()
	defer r.mtx.RUnlock()

	ps, ok := r.peers[peerID]
	return ps, ok
}

// subscribeToBroadcastEvents subscribes for new round steps and votes using the
// internal pubsub defined in the consensus state to broadcast them to peers
// upon receiving.
func (r *Reactor) subscribeToBroadcastEvents(ctx context.Context, stateCh p2p.Channel) {
	onStopCh := r.state.getOnStopCh()

	err := r.state.evsw.AddListenerForEvent(
		listenerIDConsensus,
		types.EventNewRoundStepValue,
		func(data tmevents.EventData) error {
			rs := data.(*cstypes.RoundState)
			err := r.broadcast(ctx, stateCh, rs.NewRoundStepMessage())
			if err != nil {
				return err
			}
			r.logResult(err, r.logger, "broadcasting round step message", "height", rs.Height, "round", rs.Round)
			select {
			case onStopCh <- data.(*cstypes.RoundState):
				return nil
			case <-ctx.Done():
				return ctx.Err()
			default:
				return nil
			}
		},
	)
	if err != nil {
		r.logger.Error("failed to add listener for events", "err", err)
	}

	err = r.state.evsw.AddListenerForEvent(
		listenerIDConsensus,
		types.EventValidBlockValue,
		func(data tmevents.EventData) error {
			rs := data.(*cstypes.RoundState)
			err := r.broadcast(ctx, stateCh, rs.NewValidBlockMessage())
			r.logResult(err, r.logger, "broadcasting new valid block message", "height", rs.Height, "round", rs.Round)
			return err
		},
	)
	if err != nil {
		r.logger.Error("failed to add listener for events", "err", err)
	}

	err = r.state.evsw.AddListenerForEvent(
		listenerIDConsensus,
		types.EventVoteValue,
		func(data tmevents.EventData) error {
			vote := data.(*types.Vote)
			err := r.broadcast(ctx, stateCh, vote.HasVoteMessage())
			r.logResult(err, r.logger, "broadcasting HasVote message", "height", vote.Height, "round", vote.Round)
			return err
		},
	)
	if err != nil {
		r.logger.Error("failed to add listener for events", "err", err)
	}

	if err := r.state.evsw.AddListenerForEvent(listenerIDConsensus, types.EventCommitValue,
		func(data tmevents.EventData) error {
			commit := data.(*types.Commit)
			err := r.broadcast(ctx, stateCh, commit.HasCommitMessage())
			r.logResult(err, r.logger, "broadcasting HasVote message", "height", commit.Height, "round", commit.Round)
			return err
		}); err != nil {
		r.logger.Error("Error adding listener for events", "err", err)
	}
}

<<<<<<< HEAD
func (r *Reactor) getRoundState() cstypes.RoundState {
	return r.state.GetRoundState()
=======
func (r *Reactor) gossipDataForCatchup(ctx context.Context, rs cstypes.RoundState, prs *cstypes.PeerRoundState, ps *PeerState, chans channelBundle) {
	height := prs.Height
	logger := r.logger.With("height", height, "peer", ps.peerID)

	if index, ok := prs.ProposalBlockParts.Not().PickRandom(); ok {
		// ensure that the peer's PartSetHeader is correct
		blockMeta := r.state.blockStore.LoadBlockMeta(height)
		if blockMeta == nil {
			logger.Error(
				"failed to load block meta",
				"our_height", rs.Height,
				"blockstore_base", r.state.blockStore.Base(),
				"blockstore_height", r.state.blockStore.Height(),
			)

			time.Sleep(r.state.config.PeerGossipSleepDuration)
			return
		} else if !blockMeta.BlockID.PartSetHeader.Equals(prs.ProposalBlockPartSetHeader) {
			logger.Info(
				"peer ProposalBlockPartSetHeader mismatch; sleeping",
				"block_part_set_header", blockMeta.BlockID.PartSetHeader,
				"peer_block_part_set_header", prs.ProposalBlockPartSetHeader,
			)

			time.Sleep(r.state.config.PeerGossipSleepDuration)
			return
		}
		round := blockMeta.Round
		part := r.state.blockStore.LoadBlockPart(height, index)
		if part == nil {
			logger.Error(
				"failed to load block part",
				"height", height,
				"index", index,
				"block_part_set_header", blockMeta.BlockID.PartSetHeader,
				"peer_block_part_set_header", prs.ProposalBlockPartSetHeader,
			)
			time.Sleep(r.state.config.PeerGossipSleepDuration)
			return
		}
		if err := r.sendProposalBlockPart(ctx, chans.data, ps, part, height, round); err != nil {
			logger.Error("cannot send proposal block part to the peer", "error", err)
			time.Sleep(r.state.config.PeerGossipSleepDuration)
		}

		return
	}

	// block parts already delivered -  send commits?
	if rs.Height > 0 && !prs.HasCommit {
		if err := r.gossipCommit(ctx, chans.vote, rs, ps, prs); err != nil {
			logger.Error("cannot gossip commit to peer", "error", err)
		} else {
			time.Sleep(r.state.config.PeerGossipSleepDuration)
		}

		return
	}

	time.Sleep(r.state.config.PeerGossipSleepDuration)
}

func (r *Reactor) gossipDataRoutine(ctx context.Context, ps *PeerState, dataCh p2p.Channel, chans channelBundle) {
	logger := r.logger.With("peer", ps.peerID)

	timer := time.NewTimer(0)
	defer timer.Stop()

OUTER_LOOP:
	for {
		if !r.IsRunning() {
			return
		}

		timer.Reset(r.state.config.PeerGossipSleepDuration)

		select {
		case <-ctx.Done():
			return
		case <-timer.C:
		}

		stateData := r.state.GetStateData()
		rs := stateData.RoundState
		prs := ps.GetRoundState()
		isValidator := stateData.isValidator(ps.GetProTxHash())

		// Send proposal Block parts?
		if (isValidator && rs.ProposalBlockParts.HasHeader(prs.ProposalBlockPartSetHeader)) ||
			(prs.HasCommit && rs.ProposalBlockParts != nil) {
			if !isValidator && prs.HasCommit && prs.ProposalBlockParts == nil {
				// We can assume if they have the commit then they should have the same part set header
				ps.UpdateRoundState(func(prs *cstypes.PeerRoundState) {
					prs.ProposalBlockPartSetHeader = rs.ProposalBlockParts.Header()
					prs.ProposalBlockParts = bits.NewBitArray(int(rs.ProposalBlockParts.Header().Total))
				})
			}
			if index, ok := rs.ProposalBlockParts.BitArray().Sub(prs.ProposalBlockParts.Copy()).PickRandom(); ok {
				part := rs.ProposalBlockParts.GetPart(index)
				if err := r.sendProposalBlockPart(ctx, chans.data, ps, part, rs.Height, rs.Round); err != nil {
					logger.Error("cannot send proposal block part to the peer", "error", err)
					time.Sleep(r.state.config.PeerGossipSleepDuration)
				}
				continue OUTER_LOOP
			}
		}

		// if the peer is on a previous height that we have, help catch up
		blockStoreBase := r.state.blockStore.Base()
		if blockStoreBase > 0 && 0 < prs.Height && prs.Height < rs.Height && prs.Height >= blockStoreBase {
			heightLogger := logger.With("height", prs.Height)

			// If we never received the commit message from the peer, the block parts
			// will not be initialized.
			if prs.ProposalBlockParts == nil {
				blockMeta := r.state.blockStore.LoadBlockMeta(prs.Height)
				if blockMeta == nil {
					heightLogger.Error(
						"failed to load block meta",
						"blockstoreBase", blockStoreBase,
						"blockstoreHeight", r.state.blockStore.Height(),
					)
				} else {
					ps.InitProposalBlockParts(blockMeta.BlockID.PartSetHeader)
				}

				// Continue the loop since prs is a copy and not effected by this
				// initialization.
				continue OUTER_LOOP
			}

			r.gossipDataForCatchup(ctx, rs, prs, ps, chans)
			continue OUTER_LOOP
		}

		// if height and round don't match, sleep
		if (rs.Height != prs.Height) || (rs.Round != prs.Round) {
			continue OUTER_LOOP
		}

		// By here, height and round match.
		// Proposal block parts were already matched and sent if any were wanted.
		// (These can match on hash so the round doesn't matter)
		// Now consider sending other things, like the Proposal itself.

		// Send Proposal && ProposalPOL BitArray?
		if rs.Proposal != nil && !prs.Proposal && isValidator {
			// Proposal: share the proposal metadata with peer.
			{
				propProto := rs.Proposal.ToProto()
				err := r.send(ctx, ps, dataCh, &tmcons.Proposal{
					Proposal: *propProto,
				})
				r.logResult(err, logger, "sending proposal", "height", prs.Height, "round", prs.Round)

				// NOTE: A peer might have received a different proposal message, so
				// this Proposal msg will be rejected!
				ps.SetHasProposal(rs.Proposal)
			}

			// ProposalPOL: lets peer know which POL votes we have so far. The peer
			// must receive ProposalMessage first. Note, rs.Proposal was validated,
			// so rs.Proposal.POLRound <= rs.Round, so we definitely have
			// rs.Votes.Prevotes(rs.Proposal.POLRound).
			if 0 <= rs.Proposal.POLRound {
				pPol := rs.Votes.Prevotes(rs.Proposal.POLRound).BitArray()
				pPolProto := pPol.ToProto()

				err := r.send(ctx, ps, dataCh, &tmcons.ProposalPOL{
					Height:           rs.Height,
					ProposalPolRound: rs.Proposal.POLRound,
					ProposalPol:      *pPolProto,
				})
				r.logResult(err, logger, "sending POL", "height", prs.Height, "round", prs.Round)
			}
		}
	}
}

func (r *Reactor) sendProposalBlockPart(ctx context.Context, dataCh p2p.Channel, ps *PeerState, part *types.Part, height int64, round int32) error {
	partProto, err := part.ToProto()
	if err != nil {
		return fmt.Errorf("failed to convert block part to proto, error: %w", err)
	}

	err = r.send(ctx, ps, dataCh, &tmcons.BlockPart{
		Height: height, // not our height, so it does not matter
		Round:  round,  // not our height, so it does not matter
		Part:   *partProto,
	})

	r.logResult(err, r.logger, "sending block part for catchup", "round", round, "height", height, "index", part.Index, "peer", ps.peerID)
	if err == nil {
		ps.SetHasProposalBlockPart(height, round, int(part.Index))
	}
	return nil
}

// pickSendVote picks a vote and sends it to the peer. It will return true if
// there is a vote to send and false otherwise.
func (r *Reactor) pickSendVote(ctx context.Context, ps *PeerState, votes types.VoteSetReader, voteCh p2p.Channel) (bool, error) {
	vote, ok := ps.PickVoteToSend(votes)
	if !ok {
		return false, nil
	}

	psJSON, _ := ps.ToJSON()
	voteProto := vote.ToProto()
	err := r.send(ctx, ps, voteCh, &tmcons.Vote{
		Vote: voteProto,
	})
	r.logResult(
		err,
		r.logger,
		"sending vote message",
		"ps", psJSON,
		"peer", ps.peerID,
		"vote", vote,
		"peer_proTxHash", ps.GetProTxHash().ShortString(),
		"val_proTxHash", vote.ValidatorProTxHash.ShortString(),
		"height", vote.Height,
		"round", vote.Round,
		"size", voteProto.Size(),
	)
	if err != nil {
		return false, err
	}
	if err := ps.SetHasVote(vote); err != nil {
		return false, err
	}

	return true, nil
}

func (r *Reactor) sendCommit(ctx context.Context, ps *PeerState, commit *types.Commit, voteCh p2p.Channel) error {
	if commit == nil {
		return fmt.Errorf("attempt to send nil commit to peer %s", ps.peerID)
	}
	protoCommit := commit.ToProto()

	err := r.send(ctx, ps, voteCh, &tmcons.Commit{
		Commit: protoCommit,
	})
	r.logResult(err, r.logger, "sending commit message", "height", commit.Height, "round", commit.Round, "peer", ps.peerID)
	return err
>>>>>>> 8e592e2c
}

// send sends a message to provided channel.
// If to is nil, message will be broadcasted.
func (r *Reactor) send(ctx context.Context, ps *PeerState, channel p2p.Channel, msg proto.Message) error {
	select {
	case <-ctx.Done():
		return errReactorClosed
	default:
		return channel.Send(ctx, p2p.Envelope{
			To:      ps.peerID,
			Message: msg,
		})
	}
}

// broadcast sends a broadcast message to all peers connected to the `channel`.
func (r *Reactor) broadcast(ctx context.Context, channel p2p.Channel, msg proto.Message) error {
	select {
	case <-ctx.Done():
		return errReactorClosed
	default:
		return channel.Send(ctx, p2p.Envelope{
			Broadcast: true,
			Message:   msg,
		})
	}
}

// logResult creates a log that depends on value of err
func (r *Reactor) logResult(err error, logger log.Logger, message string, keyvals ...interface{}) bool {
	if err != nil {
		logger.Debug(message+" error", append(keyvals, "error", err))
		return false
	}
	logger.Debug(message+" success", keyvals...)
	return true
}

<<<<<<< HEAD
func (r *Reactor) isValidator(proTxHash types.ProTxHash) bool {
	_, vset := r.state.GetValidatorSet()
	return vset.HasProTxHash(proTxHash)
=======
//	func (r *Reactor) gossipVotesForHeight(rs *cstypes.RoundState, prs *cstypes.PeerRoundState, ps *PeerState) bool {
//		logger := r.Logger.With("height", prs.Height).With("peer", ps.peerID)
func (r *Reactor) gossipVotesForHeight(
	ctx context.Context,
	rs cstypes.RoundState,
	prs *cstypes.PeerRoundState,
	ps *PeerState,
	voteCh p2p.Channel,
) (bool, error) {
	logger := r.logger.With("height", prs.Height).With("peer", ps.peerID)

	// if there are lastPrecommits to send...
	if prs.Step == cstypes.RoundStepNewHeight {
		if ok, err := r.pickSendVote(ctx, ps, rs.LastPrecommits, voteCh); err != nil {
			logger.Debug("picked previous precommit vote to send")
			return false, err
		} else if ok {
			logger.Debug("picked rs.LastPrecommits to send")
			return true, nil
		}
	}

	// if there are POL prevotes to send...
	if prs.Step <= cstypes.RoundStepPropose && prs.Round != -1 && prs.Round <= rs.Round && prs.ProposalPOLRound != -1 {
		if polPrevotes := rs.Votes.Prevotes(prs.ProposalPOLRound); polPrevotes != nil {
			if ok, err := r.pickSendVote(ctx, ps, polPrevotes, voteCh); err != nil {
				return false, err
			} else if ok {
				logger.Debug("picked rs.Prevotes(prs.ProposalPOLRound) to send", "round", prs.ProposalPOLRound)
				return true, nil
			}
		}
	}

	// if there are prevotes to send...
	if prs.Step <= cstypes.RoundStepPrevoteWait && prs.Round != -1 && prs.Round <= rs.Round {
		if ok, err := r.pickSendVote(ctx, ps, rs.Votes.Prevotes(prs.Round), voteCh); err != nil {
			return false, err
		} else if ok {
			logger.Debug("picked rs.Prevotes(prs.Round) to send", "round", prs.Round)
			return true, nil
		}
	}

	// if there are precommits to send...
	if prs.Step <= cstypes.RoundStepPrecommitWait && prs.Round != -1 && prs.Round <= rs.Round {
		if ok, err := r.pickSendVote(ctx, ps, rs.Votes.Precommits(prs.Round), voteCh); err != nil {
			return false, err
		} else if ok {
			logger.Debug("picked rs.Precommits(prs.Round) to send", "round", prs.Round)
			return true, nil
		}
	}

	// if there are prevotes to send...(which are needed because of validBlock mechanism)
	if prs.Round != -1 && prs.Round <= rs.Round {
		if ok, err := r.pickSendVote(ctx, ps, rs.Votes.Prevotes(prs.Round), voteCh); err != nil {
			return false, err
		} else if ok {
			logger.Debug("picked rs.Prevotes(prs.Round) to send", "round", prs.Round)
			return true, nil
		}
	}

	// if there are POLPrevotes to send...
	if prs.ProposalPOLRound != -1 {
		if polPrevotes := rs.Votes.Prevotes(prs.ProposalPOLRound); polPrevotes != nil {
			if ok, err := r.pickSendVote(ctx, ps, polPrevotes, voteCh); err != nil {
				return false, err
			} else if ok {
				logger.Debug("picked rs.Prevotes(prs.ProposalPOLRound) to send", "round", prs.ProposalPOLRound)
				return true, nil
			}
		}
	}

	return false, nil
}

// gossipCommit sends a commit to the peer
func (r *Reactor) gossipCommit(ctx context.Context, voteCh p2p.Channel, rs cstypes.RoundState, ps *PeerState, prs *cstypes.PeerRoundState) error {
	// logger := r.Logger.With("height", rs.Height, "peer_height", prs.Height, "peer", ps.peerID)
	var commit *types.Commit
	blockStoreBase := r.state.blockStore.Base()

	if prs.Height+1 == rs.Height && !prs.HasCommit {
		commit = rs.LastCommit
	} else if rs.Height >= prs.Height+2 && prs.Height >= blockStoreBase && !prs.HasCommit {
		// Load the block commit for prs.Height, which contains precommit
		// signatures for prs.Height.
		commit = r.state.blockStore.LoadBlockCommit(prs.Height)
	}

	if commit == nil {
		if prs.Height == 0 {
			return nil // not an error when we are at genesis
		}
		return fmt.Errorf("commit at height %d not found", prs.Height)
	}

	if err := r.sendCommit(ctx, ps, commit, voteCh); err != nil {
		return fmt.Errorf("failed to send commit to peer: %w", err)
	}

	ps.SetHasCommit(commit)
	return nil // success
}

func (r *Reactor) gossipVotesAndCommitRoutine(ctx context.Context, voteCh p2p.Channel, ps *PeerState) {
	logger := r.logger.With("peer", ps.peerID)

	timer := time.NewTimer(0)
	defer timer.Stop()

	for {
		if !r.IsRunning() {
			return
		}

		select {
		case <-ctx.Done():
			return
		default:
		}

		stateData := r.state.GetStateData()
		rs := stateData.RoundState
		prs := ps.GetRoundState()
		isValidator := stateData.isValidator(ps.GetProTxHash())

		//	If there are lastCommits to send...
		//prs.Step == cstypes.RoundStepNewHeight &&
		if prs.Height > 0 && prs.Height+1 == rs.Height && !prs.HasCommit {
			if err := r.gossipCommit(ctx, voteCh, rs, ps, prs); err != nil {
				logger.Error("cannot send LastCommit to peer node", "error", err)
			} else {
				logger.Info("sending LastCommit to peer node", "peer_height", prs.Height)
			}
			continue
		}

		// if height matches, then send LastCommit, Prevotes, and Precommits
		if isValidator && rs.Height == prs.Height {
			if ok, err := r.gossipVotesForHeight(ctx, rs, prs, ps, voteCh); err != nil {
				return
			} else if ok {
				continue
			}
		}

		// catchup logic -- if peer is lagging by more than 1, send Commit
		// note that peer can ignore a commit if it doesn't have a complete block,
		// so we might need to resend it until it notifies us that it's all right
		blockStoreBase := r.state.blockStore.Base()
		if rs.Height >= prs.Height+2 && prs.Height >= blockStoreBase && !prs.HasCommit {
			if err := r.gossipCommit(ctx, voteCh, rs, ps, prs); err != nil {
				logger.Error("cannot gossip commit to peer", "error", err)
			}
		}

		timer.Reset(r.state.config.PeerGossipSleepDuration)
		select {
		case <-ctx.Done():
			return
		case <-timer.C:
		}
	}
}

// NOTE: `queryMaj23Routine` has a simple crude design since it only comes
// into play for liveness when there's a signature DDoS attack happening.
func (r *Reactor) queryMaj23Routine(ctx context.Context, stateCh p2p.Channel, ps *PeerState) {
	timer := time.NewTimer(0)
	defer timer.Stop()

	ctx, cancel := context.WithCancel(ctx)
	defer cancel()

	for {
		if !ps.IsRunning() {
			return
		}

		select {
		case <-ctx.Done():
			return
		case <-timer.C:
		}

		if !ps.IsRunning() {
			return
		}

		stateData := r.state.GetStateData()

		// If peer is not a validator, we do nothing
		if !stateData.isValidator(ps.GetProTxHash()) {
			time.Sleep(r.state.config.PeerQueryMaj23SleepDuration)
			continue
		}

		// TODO create more reliable copies of these
		// structures so the following go routines don't race
		rs := stateData.RoundState
		prs := ps.GetRoundState()

		wg := &sync.WaitGroup{}

		if rs.Height == prs.Height {
			wg.Add(1)
			go func(rs cstypes.RoundState, prs *cstypes.PeerRoundState) {
				defer wg.Done()
				r.mtx.Lock()
				defer r.mtx.Unlock()
				// maybe send Height/Round/Prevotes
				if maj23, ok := rs.Votes.Prevotes(prs.Round).TwoThirdsMajority(); ok {
					err := r.send(ctx, ps, stateCh, &tmcons.VoteSetMaj23{
						Height:  prs.Height,
						Round:   prs.Round,
						Type:    tmproto.PrevoteType,
						BlockID: maj23.ToProto(),
					})
					if err != nil {
						cancel()
					}
					r.logResult(err, r.logger, "sending prevotes", "height", prs.Height, "round", prs.Round)
				}
			}(rs, prs)

			if prs.ProposalPOLRound >= 0 {
				wg.Add(1)
				go func(rs cstypes.RoundState, prs *cstypes.PeerRoundState) {
					defer wg.Done()

					// maybe send Height/Round/ProposalPOL
					if maj23, ok := rs.Votes.Prevotes(prs.ProposalPOLRound).TwoThirdsMajority(); ok {
						err := r.send(ctx, ps, stateCh, &tmcons.VoteSetMaj23{
							Height:  prs.Height,
							Round:   prs.ProposalPOLRound,
							Type:    tmproto.PrevoteType,
							BlockID: maj23.ToProto(),
						})
						if err != nil {
							cancel()
						}
					}
				}(rs, prs)
			}

			wg.Add(1)
			go func(rs cstypes.RoundState, prs *cstypes.PeerRoundState) {
				defer wg.Done()

				// maybe send Height/Round/Precommits
				if maj23, ok := rs.Votes.Precommits(prs.Round).TwoThirdsMajority(); ok {
					err := r.send(ctx, ps, stateCh, &tmcons.VoteSetMaj23{
						Height:  prs.Height,
						Round:   prs.Round,
						Type:    tmproto.PrecommitType,
						BlockID: maj23.ToProto(),
					})
					if err != nil {
						cancel()
					}
					r.logResult(err, r.logger, "sending precommits", "height", prs.Height, "round", prs.Round)
				}
			}(rs, prs)
		}

		// Little point sending LastCommitRound/LastCommit, these are fleeting and
		// non-blocking.
		if prs.CatchupCommitRound != -1 && prs.Height > 0 {
			wg.Add(1)
			go func(rs cstypes.RoundState, prs *cstypes.PeerRoundState) {
				defer wg.Done()

				if prs.Height <= r.state.blockStore.Height() && prs.Height >= r.state.blockStore.Base() {
					// maybe send Height/CatchupCommitRound/CatchupCommit
					if commit := r.state.LoadCommit(prs.Height); commit != nil {
						err := r.send(ctx, ps, stateCh, &tmcons.VoteSetMaj23{
							Height:  prs.Height,
							Round:   commit.Round,
							Type:    tmproto.PrecommitType,
							BlockID: commit.BlockID.ToProto(),
						})
						if err != nil {
							cancel()
						}
						r.logResult(err, r.logger, "sending catchup precommits", "height", prs.Height, "round", prs.Round)
					}
				}
			}(rs, prs)
		}

		waitSignal := make(chan struct{})
		go func() { defer close(waitSignal); wg.Wait() }()

		select {
		case <-waitSignal:
			timer.Reset(r.state.config.PeerQueryMaj23SleepDuration)
		case <-ctx.Done():
			return
		}
	}
>>>>>>> 8e592e2c
}

// processPeerUpdate process a peer update message. For new or reconnected peers,
// we create a peer state if one does not exist for the peer, which should always
// be the case, and we spawn all the relevant goroutine to broadcast messages to
// the peer. During peer removal, we remove the peer for our set of peers and
// signal to all spawned goroutines to gracefully exit in a non-blocking manner.
func (r *Reactor) processPeerUpdate(ctx context.Context, peerUpdate p2p.PeerUpdate, chans channelBundle) {
	r.logger.Debug("received peer update", "peer", peerUpdate.NodeID, "status", peerUpdate.Status,
		"peer_proTxHash", peerUpdate.ProTxHash.ShortString())

	switch peerUpdate.Status {
	case p2p.PeerStatusUp:
		// Do not allow starting new broadcasting goroutines after reactor shutdown
		// has been initiated. This can happen after we've manually closed all
		// peer goroutines, but the router still sends in-flight peer updates.
		if !r.IsRunning() {
			return
		}
		r.peerUp(ctx, peerUpdate, 3, chans)
	case p2p.PeerStatusDown:
		r.peerDown(ctx, peerUpdate, chans)
	}
}

// peerUp starts the peer. It recursively retries up to `retries` times if the peer is already closing.
func (r *Reactor) peerUp(ctx context.Context, peerUpdate p2p.PeerUpdate, retries int, chans channelBundle) {
	if retries < 1 {
		r.logger.Error("peer up failed: max retries exceeded", "peer", peerUpdate.NodeID)
		return
	}

	r.mtx.Lock()
	defer r.mtx.Unlock()

	ps, ok := r.peers[peerUpdate.NodeID]
	if !ok {
		ps = NewPeerState(r.logger, peerUpdate.NodeID)
		ps.SetProTxHash(peerUpdate.ProTxHash)
		r.peers[peerUpdate.NodeID] = ps
	} else if len(peerUpdate.ProTxHash) > 0 {
		ps.SetProTxHash(peerUpdate.ProTxHash)
	}

	logger := r.logger.With(
		"peer", ps.peerID,
		"peer_proTxHash", ps.GetProTxHash().ShortString(),
	)
	// TODO needs to register this gossip worker, to be able to stop it once a peer will be down
	pg := newPeerGossipWorker(logger, ps, r.state, chans)

	select {
	case <-ctx.Done():
		// Hmm, someone is closing this peer right now, let's wait and retry
		// Note: we run this in a goroutine to not block main goroutine in ps.broadcastWG.Wait()
		go func() {
			time.Sleep(r.state.config.PeerGossipSleepDuration)
			r.peerUp(ctx, peerUpdate, retries-1, chans)
		}()
		return
	default:
	}

	if !ps.IsRunning() {
		// Set the peer state's closer to signal to all spawned goroutines to exit
		// when the peer is removed. We also set the running state to ensure we
		// do not spawn multiple instances of the same goroutines and finally we
		// set the waitgroup counter so we know when all goroutines have exited.
		ps.SetRunning(true)
		ctx, ps.cancel = context.WithCancel(ctx)

		go func() {
			select {
			case <-ctx.Done():
				return
			case <-r.readySignal:
			}
			// do nothing if the peer has
			// stopped while we've been waiting.
			if !ps.IsRunning() {
				return
			}
			// start goroutines for this peer
			pg.start(ctx)

			// Send our state to the peer. If we're block-syncing, broadcast a
			// RoundStepMessage later upon SwitchToConsensus().
			if !r.WaitSync() {
				go func() {
					rs := r.state.GetRoundState()
					err := r.send(ctx, ps, chans.state, rs.NewRoundStepMessage())
					r.logResult(err, r.logger, "sending round step msg", "height", rs.Height, "round", rs.Round)
				}()
			}
		}()
	}
}

func (r *Reactor) peerDown(ctx context.Context, peerUpdate p2p.PeerUpdate, chans channelBundle) {
	r.mtx.RLock()
	ps, ok := r.peers[peerUpdate.NodeID]
	r.mtx.RUnlock()

	if ok && ps.IsRunning() {
		// signal to all spawned goroutines for the peer to gracefully exit
		go func() {
			r.mtx.Lock()
			delete(r.peers, peerUpdate.NodeID)
			r.mtx.Unlock()

			ps.SetRunning(false)
			ps.cancel()
		}()
	}
}

// handleStateMessage handles envelopes sent from peers on the StateChannel.
// An error is returned if the message is unrecognized or if validation fails.
// If we fail to find the peer state for the envelope sender, we perform a no-op
// and return. This can happen when we process the envelope after the peer is
// removed.
func (r *Reactor) handleStateMessage(ctx context.Context, envelope *p2p.Envelope, msgI Message, voteSetCh p2p.Channel) error {
	ps, ok := r.GetPeerState(envelope.From)
	if !ok || ps == nil {
		r.logger.Debug("failed to find peer state", "peer", envelope.From, "ch_id", "StateChannel")
		return nil
	}

	switch msg := envelope.Message.(type) {
	case *tmcons.NewRoundStep:
		stateData := r.state.GetStateData()
		initialHeight := stateData.InitialHeight()

		if err := msgI.(*NewRoundStepMessage).ValidateHeight(initialHeight); err != nil {
			r.logger.Error("peer sent us an invalid msg", "msg", msg, "err", err)
			return err
		}

		ps.ApplyNewRoundStepMessage(msgI.(*NewRoundStepMessage))

	case *tmcons.NewValidBlock:
		ps.ApplyNewValidBlockMessage(msgI.(*NewValidBlockMessage))

	case *tmcons.HasCommit:
		ps.ApplyHasCommitMessage(msgI.(*HasCommitMessage))

	case *tmcons.HasVote:
		if err := ps.ApplyHasVoteMessage(msgI.(*HasVoteMessage)); err != nil {
			r.logger.Error("applying HasVote message", "msg", msg, "err", err)
			return err
		}
	case *tmcons.VoteSetMaj23:
		stateData := r.state.GetStateData()
		height, votes := stateData.HeightVoteSet()

		if height != msg.Height {
			r.logger.Debug("vote set height does not match msg height", "height", height, "msg", msg)
			return nil
		}
		vsmMsg := msgI.(*VoteSetMaj23Message)

		// peer claims to have a maj23 for some BlockID at <H,R,S>
		err := votes.SetPeerMaj23(msg.Height, msg.Round, msg.Type, ps.peerID, vsmMsg.BlockID)
		if err != nil {
			return err
		}

		// Respond with a VoteSetBitsMessage showing which votes we have and
		// consequently shows which we don't have.
		var ourVotes *bits.BitArray
		switch vsmMsg.Type {
		case tmproto.PrevoteType:
			ourVotes = votes.Prevotes(msg.Round).BitArrayByBlockID(vsmMsg.BlockID)

		case tmproto.PrecommitType:
			ourVotes = votes.Precommits(msg.Round).BitArrayByBlockID(vsmMsg.BlockID)

		default:
			panic("bad VoteSetBitsMessage field type; forgot to add a check in ValidateBasic?")
		}

		eMsg := &tmcons.VoteSetBits{
			Height:  msg.Height,
			Round:   msg.Round,
			Type:    msg.Type,
			BlockID: msg.BlockID,
		}

		if votesProto := ourVotes.ToProto(); votesProto != nil {
			eMsg.Votes = *votesProto
		}

		if err := voteSetCh.Send(ctx, p2p.Envelope{
			To:      envelope.From,
			Message: eMsg,
		}); err != nil {
			return err
		}

	default:
		return fmt.Errorf("received unknown message on StateChannel: %T", msg)
	}

	return nil
}

// handleDataMessage handles envelopes sent from peers on the DataChannel. If we
// fail to find the peer state for the envelope sender, we perform a no-op and
// return. This can happen when we process the envelope after the peer is
// removed.
func (r *Reactor) handleDataMessage(ctx context.Context, envelope *p2p.Envelope, msgI Message) error {
	logger := r.logger.With("peer", envelope.From, "ch_id", "DataChannel")

	ps, ok := r.GetPeerState(envelope.From)
	if !ok || ps == nil {
		r.logger.Debug("failed to find peer state")
		return nil
	}

	if r.WaitSync() {
		logger.Info("ignoring message received during sync", "msg", tmstrings.LazySprintf("%T", msgI))
		return nil
	}

	logger.Debug("data channel processing", "msg", envelope.Message, "type", fmt.Sprintf("%T", envelope.Message))

	switch msg := envelope.Message.(type) {
	case *tmcons.Proposal:
		pMsg := msgI.(*ProposalMessage)

		ps.SetHasProposal(pMsg.Proposal)
		return r.state.sendMessage(ctx, pMsg, envelope.From)
	case *tmcons.ProposalPOL:
		ps.ApplyProposalPOLMessage(msgI.(*ProposalPOLMessage))
	case *tmcons.BlockPart:
		bpMsg := msgI.(*BlockPartMessage)

		ps.SetHasProposalBlockPart(bpMsg.Height, bpMsg.Round, int(bpMsg.Part.Index))
		r.Metrics.BlockParts.With("peer_id", string(envelope.From)).Add(1)
		return r.state.sendMessage(ctx, bpMsg, envelope.From)
	default:
		return fmt.Errorf("received unknown message on DataChannel: %T", msg)
	}

	return nil
}

// handleVoteMessage handles envelopes sent from peers on the VoteChannel. If we
// fail to find the peer state for the envelope sender, we perform a no-op and
// return. This can happen when we process the envelope after the peer is
// removed.
func (r *Reactor) handleVoteMessage(ctx context.Context, envelope *p2p.Envelope, msgI Message) error {
	logger := r.logger.With("peer", envelope.From, "ch_id", "VoteChannel")

	ps, ok := r.GetPeerState(envelope.From)
	if !ok || ps == nil {
		logger.Debug("failed to find peer state")
		return nil
	}

	if r.WaitSync() {
		logger.Info("ignoring message received during sync", "msg", msgI)
		return nil
	}

	logger.Debug("vote channel processing", "msg", envelope.Message, "type", fmt.Sprintf("%T", envelope.Message))

	switch msg := envelope.Message.(type) {
	case *tmcons.Commit:
		c, err := types.CommitFromProto(msg.Commit)
		if err != nil {
			return err
		}
		ps.SetHasCommit(c)

		cMsg := msgI.(*CommitMessage)
		err = r.state.sendMessage(ctx, cMsg, envelope.From)
		if err != nil {
			return err
		}
	case *tmcons.Vote:
		stateData := r.state.stateDataStore.Get()
		isValidator := stateData.isValidator(r.state.privValidator.ProTxHash)
		height, valSize, lastCommitSize := stateData.Height, stateData.Validators.Size(), stateData.LastPrecommits.Size()

		if isValidator { // ignore votes on non-validator nodes; TODO don't even send it
			vMsg := msgI.(*VoteMessage)

			ps.EnsureVoteBitArrays(height, valSize)
			ps.EnsureVoteBitArrays(height-1, lastCommitSize)
			if err := ps.SetHasVote(vMsg.Vote); err != nil {
				return err
			}
			return r.state.sendMessage(ctx, vMsg, envelope.From)
		}
	default:
		return fmt.Errorf("received unknown message on VoteChannel: %T", msg)
	}

	return nil
}

// handleVoteSetBitsMessage handles envelopes sent from peers on the
// VoteSetBitsChannel. If we fail to find the peer state for the envelope sender,
// we perform a no-op and return. This can happen when we process the envelope
// after the peer is removed.
func (r *Reactor) handleVoteSetBitsMessage(ctx context.Context, envelope *p2p.Envelope, msgI Message) error {
	logger := r.logger.With("peer", envelope.From, "ch_id", "VoteSetBitsChannel")

	ps, ok := r.GetPeerState(envelope.From)
	if !ok || ps == nil {
		r.logger.Debug("failed to find peer state")
		return nil
	}

	if r.WaitSync() {
		logger.Info("ignoring message received during sync", "msg", msgI)
		return nil
	}

	switch msg := envelope.Message.(type) {
	case *tmcons.VoteSetBits:
		stateData := r.state.stateDataStore.Get()
		height, votes := stateData.Height, stateData.Votes

		vsbMsg := msgI.(*VoteSetBitsMessage)

		if height == msg.Height {
			var ourVotes *bits.BitArray

			switch msg.Type {
			case tmproto.PrevoteType:
				ourVotes = votes.Prevotes(msg.Round).BitArrayByBlockID(vsbMsg.BlockID)

			case tmproto.PrecommitType:
				ourVotes = votes.Precommits(msg.Round).BitArrayByBlockID(vsbMsg.BlockID)

			default:
				panic("bad VoteSetBitsMessage field type; forgot to add a check in ValidateBasic?")
			}

			ps.ApplyVoteSetBitsMessage(vsbMsg, ourVotes)
		} else {
			ps.ApplyVoteSetBitsMessage(vsbMsg, nil)
		}

	default:
		return fmt.Errorf("received unknown message on VoteSetBitsChannel: %T", msg)
	}

	return nil
}

// handleMessage handles an Envelope sent from a peer on a specific p2p Channel.
// It will handle errors and any possible panics gracefully. A caller can handle
// any error returned by sending a PeerError on the respective channel.
//
// NOTE: We process these messages even when we're block syncing. Messages affect
// either a peer state or the consensus state. Peer state updates can happen in
// parallel, but processing of proposals, block parts, and votes are ordered by
// the p2p channel.
//
// NOTE: We block on consensus state for proposals, block parts, and votes.
func (r *Reactor) handleMessage(ctx context.Context, envelope *p2p.Envelope, chans channelBundle) (err error) {
	defer func() {
		if e := recover(); e != nil {
			err = fmt.Errorf("panic in processing message: %v", e)
			r.logger.Error(
				"recovering from processing message panic",
				"err", err,
				"stack", string(debug.Stack()),
			)
		}
	}()

	// We wrap the envelope's message in a Proto wire type so we can convert back
	// the domain type that individual channel message handlers can work with. We
	// do this here once to avoid having to do it for each individual message type.
	// and because a large part of the core business logic depends on these
	// domain types opposed to simply working with the Proto types.
	protoMsg := new(tmcons.Message)
	if err = protoMsg.Wrap(envelope.Message); err != nil {
		return err
	}

	var msgI Message
	msgI, err = MsgFromProto(protoMsg)
	if err != nil {
		return err
	}

	//r.logger.Debug("received message", "ch_id", envelope.ChannelID, "message", msgI, "peer", envelope.From)

	switch envelope.ChannelID {
	case StateChannel:
		err = r.handleStateMessage(ctx, envelope, msgI, chans.voteSet)
	case DataChannel:
		err = r.handleDataMessage(ctx, envelope, msgI)
	case VoteChannel:
		err = r.handleVoteMessage(ctx, envelope, msgI)
	case VoteSetBitsChannel:
		err = r.handleVoteSetBitsMessage(ctx, envelope, msgI)
	default:
		err = fmt.Errorf("unknown channel ID (%d) for envelope (%v)", envelope.ChannelID, envelope)
	}

	return err
}

// processMsgCh initiates a blocking process where we listen for and handle
// envelopes on the StateChannel or DataChannel or VoteChannel or VoteSetBitsChannel.
// Any error encountered during message execution will result in a PeerError being sent
// on the StateChannel or DataChannel or VoteChannel or VoteSetBitsChannel.
// When the reactor is stopped, we will catch the signal and close the p2p Channel gracefully.
func (r *Reactor) processMsgCh(ctx context.Context, msgCh p2p.Channel, chBundle channelBundle) {
	iter := msgCh.Receive(ctx)
	for iter.Next(ctx) {
		envelope := iter.Envelope()
		if err := r.handleMessage(ctx, envelope, chBundle); err != nil {
			r.logger.Error("failed to process message", "ch_id", envelope.ChannelID, "envelope", envelope, "err", err)
			if serr := msgCh.SendError(ctx, p2p.PeerError{
				NodeID: envelope.From,
				Err:    err,
			}); serr != nil {
				return
			}
		}
	}
}

// processPeerUpdates initiates a blocking process where we listen for and handle
// PeerUpdate messages. When the reactor is stopped, we will catch the signal and
// close the p2p PeerUpdatesCh gracefully.
func (r *Reactor) processPeerUpdates(ctx context.Context, peerUpdates *p2p.PeerUpdates, chans channelBundle) {
	for {
		select {
		case <-ctx.Done():
			return
		case peerUpdate := <-peerUpdates.Updates():
			r.processPeerUpdate(ctx, peerUpdate, chans)
		}
	}
}

func (r *Reactor) peerStatsRoutine(ctx context.Context, peerUpdates *p2p.PeerUpdates) {
	for {
		if !r.IsRunning() {
			r.logger.Info("stopping peerStatsRoutine")
			return
		}

		select {
		case msg := <-r.state.statsMsgQueue.ch:
			ps, ok := r.GetPeerState(msg.PeerID)
			if !ok || ps == nil {
				r.logger.Debug("attempt to update stats for non-existent peer", "peer", msg.PeerID)
				continue
			}

			switch msg.Msg.(type) {
			case *CommitMessage:
				if numCommits := ps.RecordCommit(); numCommits%commitsToContributeToBecomeGoodPeer == 0 {
					peerUpdates.SendUpdate(ctx, p2p.PeerUpdate{
						NodeID: msg.PeerID,
						Status: p2p.PeerStatusGood,
					})
				}

			case *VoteMessage:
				if numVotes := ps.RecordVote(); numVotes%votesToContributeToBecomeGoodPeer == 0 {
					peerUpdates.SendUpdate(ctx, p2p.PeerUpdate{
						NodeID: msg.PeerID,
						Status: p2p.PeerStatusGood,
					})
				}

			case *BlockPartMessage:
				if numParts := ps.RecordBlockPart(); numParts%blocksToContributeToBecomeGoodPeer == 0 {
					peerUpdates.SendUpdate(ctx, p2p.PeerUpdate{
						NodeID: msg.PeerID,
						Status: p2p.PeerStatusGood,
					})
				}
			}
		case <-ctx.Done():
			return
		}
	}
}

func (r *Reactor) GetConsensusState() *State {
	return r.state
}

func (r *Reactor) SetStateSyncingMetrics(v float64) {
	r.Metrics.StateSyncing.Set(v)
}

func (r *Reactor) SetBlockSyncingMetrics(v float64) {
	r.Metrics.BlockSyncing.Set(v)
}<|MERGE_RESOLUTION|>--- conflicted
+++ resolved
@@ -397,256 +397,8 @@
 	}
 }
 
-<<<<<<< HEAD
 func (r *Reactor) getRoundState() cstypes.RoundState {
 	return r.state.GetRoundState()
-=======
-func (r *Reactor) gossipDataForCatchup(ctx context.Context, rs cstypes.RoundState, prs *cstypes.PeerRoundState, ps *PeerState, chans channelBundle) {
-	height := prs.Height
-	logger := r.logger.With("height", height, "peer", ps.peerID)
-
-	if index, ok := prs.ProposalBlockParts.Not().PickRandom(); ok {
-		// ensure that the peer's PartSetHeader is correct
-		blockMeta := r.state.blockStore.LoadBlockMeta(height)
-		if blockMeta == nil {
-			logger.Error(
-				"failed to load block meta",
-				"our_height", rs.Height,
-				"blockstore_base", r.state.blockStore.Base(),
-				"blockstore_height", r.state.blockStore.Height(),
-			)
-
-			time.Sleep(r.state.config.PeerGossipSleepDuration)
-			return
-		} else if !blockMeta.BlockID.PartSetHeader.Equals(prs.ProposalBlockPartSetHeader) {
-			logger.Info(
-				"peer ProposalBlockPartSetHeader mismatch; sleeping",
-				"block_part_set_header", blockMeta.BlockID.PartSetHeader,
-				"peer_block_part_set_header", prs.ProposalBlockPartSetHeader,
-			)
-
-			time.Sleep(r.state.config.PeerGossipSleepDuration)
-			return
-		}
-		round := blockMeta.Round
-		part := r.state.blockStore.LoadBlockPart(height, index)
-		if part == nil {
-			logger.Error(
-				"failed to load block part",
-				"height", height,
-				"index", index,
-				"block_part_set_header", blockMeta.BlockID.PartSetHeader,
-				"peer_block_part_set_header", prs.ProposalBlockPartSetHeader,
-			)
-			time.Sleep(r.state.config.PeerGossipSleepDuration)
-			return
-		}
-		if err := r.sendProposalBlockPart(ctx, chans.data, ps, part, height, round); err != nil {
-			logger.Error("cannot send proposal block part to the peer", "error", err)
-			time.Sleep(r.state.config.PeerGossipSleepDuration)
-		}
-
-		return
-	}
-
-	// block parts already delivered -  send commits?
-	if rs.Height > 0 && !prs.HasCommit {
-		if err := r.gossipCommit(ctx, chans.vote, rs, ps, prs); err != nil {
-			logger.Error("cannot gossip commit to peer", "error", err)
-		} else {
-			time.Sleep(r.state.config.PeerGossipSleepDuration)
-		}
-
-		return
-	}
-
-	time.Sleep(r.state.config.PeerGossipSleepDuration)
-}
-
-func (r *Reactor) gossipDataRoutine(ctx context.Context, ps *PeerState, dataCh p2p.Channel, chans channelBundle) {
-	logger := r.logger.With("peer", ps.peerID)
-
-	timer := time.NewTimer(0)
-	defer timer.Stop()
-
-OUTER_LOOP:
-	for {
-		if !r.IsRunning() {
-			return
-		}
-
-		timer.Reset(r.state.config.PeerGossipSleepDuration)
-
-		select {
-		case <-ctx.Done():
-			return
-		case <-timer.C:
-		}
-
-		stateData := r.state.GetStateData()
-		rs := stateData.RoundState
-		prs := ps.GetRoundState()
-		isValidator := stateData.isValidator(ps.GetProTxHash())
-
-		// Send proposal Block parts?
-		if (isValidator && rs.ProposalBlockParts.HasHeader(prs.ProposalBlockPartSetHeader)) ||
-			(prs.HasCommit && rs.ProposalBlockParts != nil) {
-			if !isValidator && prs.HasCommit && prs.ProposalBlockParts == nil {
-				// We can assume if they have the commit then they should have the same part set header
-				ps.UpdateRoundState(func(prs *cstypes.PeerRoundState) {
-					prs.ProposalBlockPartSetHeader = rs.ProposalBlockParts.Header()
-					prs.ProposalBlockParts = bits.NewBitArray(int(rs.ProposalBlockParts.Header().Total))
-				})
-			}
-			if index, ok := rs.ProposalBlockParts.BitArray().Sub(prs.ProposalBlockParts.Copy()).PickRandom(); ok {
-				part := rs.ProposalBlockParts.GetPart(index)
-				if err := r.sendProposalBlockPart(ctx, chans.data, ps, part, rs.Height, rs.Round); err != nil {
-					logger.Error("cannot send proposal block part to the peer", "error", err)
-					time.Sleep(r.state.config.PeerGossipSleepDuration)
-				}
-				continue OUTER_LOOP
-			}
-		}
-
-		// if the peer is on a previous height that we have, help catch up
-		blockStoreBase := r.state.blockStore.Base()
-		if blockStoreBase > 0 && 0 < prs.Height && prs.Height < rs.Height && prs.Height >= blockStoreBase {
-			heightLogger := logger.With("height", prs.Height)
-
-			// If we never received the commit message from the peer, the block parts
-			// will not be initialized.
-			if prs.ProposalBlockParts == nil {
-				blockMeta := r.state.blockStore.LoadBlockMeta(prs.Height)
-				if blockMeta == nil {
-					heightLogger.Error(
-						"failed to load block meta",
-						"blockstoreBase", blockStoreBase,
-						"blockstoreHeight", r.state.blockStore.Height(),
-					)
-				} else {
-					ps.InitProposalBlockParts(blockMeta.BlockID.PartSetHeader)
-				}
-
-				// Continue the loop since prs is a copy and not effected by this
-				// initialization.
-				continue OUTER_LOOP
-			}
-
-			r.gossipDataForCatchup(ctx, rs, prs, ps, chans)
-			continue OUTER_LOOP
-		}
-
-		// if height and round don't match, sleep
-		if (rs.Height != prs.Height) || (rs.Round != prs.Round) {
-			continue OUTER_LOOP
-		}
-
-		// By here, height and round match.
-		// Proposal block parts were already matched and sent if any were wanted.
-		// (These can match on hash so the round doesn't matter)
-		// Now consider sending other things, like the Proposal itself.
-
-		// Send Proposal && ProposalPOL BitArray?
-		if rs.Proposal != nil && !prs.Proposal && isValidator {
-			// Proposal: share the proposal metadata with peer.
-			{
-				propProto := rs.Proposal.ToProto()
-				err := r.send(ctx, ps, dataCh, &tmcons.Proposal{
-					Proposal: *propProto,
-				})
-				r.logResult(err, logger, "sending proposal", "height", prs.Height, "round", prs.Round)
-
-				// NOTE: A peer might have received a different proposal message, so
-				// this Proposal msg will be rejected!
-				ps.SetHasProposal(rs.Proposal)
-			}
-
-			// ProposalPOL: lets peer know which POL votes we have so far. The peer
-			// must receive ProposalMessage first. Note, rs.Proposal was validated,
-			// so rs.Proposal.POLRound <= rs.Round, so we definitely have
-			// rs.Votes.Prevotes(rs.Proposal.POLRound).
-			if 0 <= rs.Proposal.POLRound {
-				pPol := rs.Votes.Prevotes(rs.Proposal.POLRound).BitArray()
-				pPolProto := pPol.ToProto()
-
-				err := r.send(ctx, ps, dataCh, &tmcons.ProposalPOL{
-					Height:           rs.Height,
-					ProposalPolRound: rs.Proposal.POLRound,
-					ProposalPol:      *pPolProto,
-				})
-				r.logResult(err, logger, "sending POL", "height", prs.Height, "round", prs.Round)
-			}
-		}
-	}
-}
-
-func (r *Reactor) sendProposalBlockPart(ctx context.Context, dataCh p2p.Channel, ps *PeerState, part *types.Part, height int64, round int32) error {
-	partProto, err := part.ToProto()
-	if err != nil {
-		return fmt.Errorf("failed to convert block part to proto, error: %w", err)
-	}
-
-	err = r.send(ctx, ps, dataCh, &tmcons.BlockPart{
-		Height: height, // not our height, so it does not matter
-		Round:  round,  // not our height, so it does not matter
-		Part:   *partProto,
-	})
-
-	r.logResult(err, r.logger, "sending block part for catchup", "round", round, "height", height, "index", part.Index, "peer", ps.peerID)
-	if err == nil {
-		ps.SetHasProposalBlockPart(height, round, int(part.Index))
-	}
-	return nil
-}
-
-// pickSendVote picks a vote and sends it to the peer. It will return true if
-// there is a vote to send and false otherwise.
-func (r *Reactor) pickSendVote(ctx context.Context, ps *PeerState, votes types.VoteSetReader, voteCh p2p.Channel) (bool, error) {
-	vote, ok := ps.PickVoteToSend(votes)
-	if !ok {
-		return false, nil
-	}
-
-	psJSON, _ := ps.ToJSON()
-	voteProto := vote.ToProto()
-	err := r.send(ctx, ps, voteCh, &tmcons.Vote{
-		Vote: voteProto,
-	})
-	r.logResult(
-		err,
-		r.logger,
-		"sending vote message",
-		"ps", psJSON,
-		"peer", ps.peerID,
-		"vote", vote,
-		"peer_proTxHash", ps.GetProTxHash().ShortString(),
-		"val_proTxHash", vote.ValidatorProTxHash.ShortString(),
-		"height", vote.Height,
-		"round", vote.Round,
-		"size", voteProto.Size(),
-	)
-	if err != nil {
-		return false, err
-	}
-	if err := ps.SetHasVote(vote); err != nil {
-		return false, err
-	}
-
-	return true, nil
-}
-
-func (r *Reactor) sendCommit(ctx context.Context, ps *PeerState, commit *types.Commit, voteCh p2p.Channel) error {
-	if commit == nil {
-		return fmt.Errorf("attempt to send nil commit to peer %s", ps.peerID)
-	}
-	protoCommit := commit.ToProto()
-
-	err := r.send(ctx, ps, voteCh, &tmcons.Commit{
-		Commit: protoCommit,
-	})
-	r.logResult(err, r.logger, "sending commit message", "height", commit.Height, "round", commit.Round, "peer", ps.peerID)
-	return err
->>>>>>> 8e592e2c
 }
 
 // send sends a message to provided channel.
@@ -686,316 +438,9 @@
 	return true
 }
 
-<<<<<<< HEAD
 func (r *Reactor) isValidator(proTxHash types.ProTxHash) bool {
 	_, vset := r.state.GetValidatorSet()
 	return vset.HasProTxHash(proTxHash)
-=======
-//	func (r *Reactor) gossipVotesForHeight(rs *cstypes.RoundState, prs *cstypes.PeerRoundState, ps *PeerState) bool {
-//		logger := r.Logger.With("height", prs.Height).With("peer", ps.peerID)
-func (r *Reactor) gossipVotesForHeight(
-	ctx context.Context,
-	rs cstypes.RoundState,
-	prs *cstypes.PeerRoundState,
-	ps *PeerState,
-	voteCh p2p.Channel,
-) (bool, error) {
-	logger := r.logger.With("height", prs.Height).With("peer", ps.peerID)
-
-	// if there are lastPrecommits to send...
-	if prs.Step == cstypes.RoundStepNewHeight {
-		if ok, err := r.pickSendVote(ctx, ps, rs.LastPrecommits, voteCh); err != nil {
-			logger.Debug("picked previous precommit vote to send")
-			return false, err
-		} else if ok {
-			logger.Debug("picked rs.LastPrecommits to send")
-			return true, nil
-		}
-	}
-
-	// if there are POL prevotes to send...
-	if prs.Step <= cstypes.RoundStepPropose && prs.Round != -1 && prs.Round <= rs.Round && prs.ProposalPOLRound != -1 {
-		if polPrevotes := rs.Votes.Prevotes(prs.ProposalPOLRound); polPrevotes != nil {
-			if ok, err := r.pickSendVote(ctx, ps, polPrevotes, voteCh); err != nil {
-				return false, err
-			} else if ok {
-				logger.Debug("picked rs.Prevotes(prs.ProposalPOLRound) to send", "round", prs.ProposalPOLRound)
-				return true, nil
-			}
-		}
-	}
-
-	// if there are prevotes to send...
-	if prs.Step <= cstypes.RoundStepPrevoteWait && prs.Round != -1 && prs.Round <= rs.Round {
-		if ok, err := r.pickSendVote(ctx, ps, rs.Votes.Prevotes(prs.Round), voteCh); err != nil {
-			return false, err
-		} else if ok {
-			logger.Debug("picked rs.Prevotes(prs.Round) to send", "round", prs.Round)
-			return true, nil
-		}
-	}
-
-	// if there are precommits to send...
-	if prs.Step <= cstypes.RoundStepPrecommitWait && prs.Round != -1 && prs.Round <= rs.Round {
-		if ok, err := r.pickSendVote(ctx, ps, rs.Votes.Precommits(prs.Round), voteCh); err != nil {
-			return false, err
-		} else if ok {
-			logger.Debug("picked rs.Precommits(prs.Round) to send", "round", prs.Round)
-			return true, nil
-		}
-	}
-
-	// if there are prevotes to send...(which are needed because of validBlock mechanism)
-	if prs.Round != -1 && prs.Round <= rs.Round {
-		if ok, err := r.pickSendVote(ctx, ps, rs.Votes.Prevotes(prs.Round), voteCh); err != nil {
-			return false, err
-		} else if ok {
-			logger.Debug("picked rs.Prevotes(prs.Round) to send", "round", prs.Round)
-			return true, nil
-		}
-	}
-
-	// if there are POLPrevotes to send...
-	if prs.ProposalPOLRound != -1 {
-		if polPrevotes := rs.Votes.Prevotes(prs.ProposalPOLRound); polPrevotes != nil {
-			if ok, err := r.pickSendVote(ctx, ps, polPrevotes, voteCh); err != nil {
-				return false, err
-			} else if ok {
-				logger.Debug("picked rs.Prevotes(prs.ProposalPOLRound) to send", "round", prs.ProposalPOLRound)
-				return true, nil
-			}
-		}
-	}
-
-	return false, nil
-}
-
-// gossipCommit sends a commit to the peer
-func (r *Reactor) gossipCommit(ctx context.Context, voteCh p2p.Channel, rs cstypes.RoundState, ps *PeerState, prs *cstypes.PeerRoundState) error {
-	// logger := r.Logger.With("height", rs.Height, "peer_height", prs.Height, "peer", ps.peerID)
-	var commit *types.Commit
-	blockStoreBase := r.state.blockStore.Base()
-
-	if prs.Height+1 == rs.Height && !prs.HasCommit {
-		commit = rs.LastCommit
-	} else if rs.Height >= prs.Height+2 && prs.Height >= blockStoreBase && !prs.HasCommit {
-		// Load the block commit for prs.Height, which contains precommit
-		// signatures for prs.Height.
-		commit = r.state.blockStore.LoadBlockCommit(prs.Height)
-	}
-
-	if commit == nil {
-		if prs.Height == 0 {
-			return nil // not an error when we are at genesis
-		}
-		return fmt.Errorf("commit at height %d not found", prs.Height)
-	}
-
-	if err := r.sendCommit(ctx, ps, commit, voteCh); err != nil {
-		return fmt.Errorf("failed to send commit to peer: %w", err)
-	}
-
-	ps.SetHasCommit(commit)
-	return nil // success
-}
-
-func (r *Reactor) gossipVotesAndCommitRoutine(ctx context.Context, voteCh p2p.Channel, ps *PeerState) {
-	logger := r.logger.With("peer", ps.peerID)
-
-	timer := time.NewTimer(0)
-	defer timer.Stop()
-
-	for {
-		if !r.IsRunning() {
-			return
-		}
-
-		select {
-		case <-ctx.Done():
-			return
-		default:
-		}
-
-		stateData := r.state.GetStateData()
-		rs := stateData.RoundState
-		prs := ps.GetRoundState()
-		isValidator := stateData.isValidator(ps.GetProTxHash())
-
-		//	If there are lastCommits to send...
-		//prs.Step == cstypes.RoundStepNewHeight &&
-		if prs.Height > 0 && prs.Height+1 == rs.Height && !prs.HasCommit {
-			if err := r.gossipCommit(ctx, voteCh, rs, ps, prs); err != nil {
-				logger.Error("cannot send LastCommit to peer node", "error", err)
-			} else {
-				logger.Info("sending LastCommit to peer node", "peer_height", prs.Height)
-			}
-			continue
-		}
-
-		// if height matches, then send LastCommit, Prevotes, and Precommits
-		if isValidator && rs.Height == prs.Height {
-			if ok, err := r.gossipVotesForHeight(ctx, rs, prs, ps, voteCh); err != nil {
-				return
-			} else if ok {
-				continue
-			}
-		}
-
-		// catchup logic -- if peer is lagging by more than 1, send Commit
-		// note that peer can ignore a commit if it doesn't have a complete block,
-		// so we might need to resend it until it notifies us that it's all right
-		blockStoreBase := r.state.blockStore.Base()
-		if rs.Height >= prs.Height+2 && prs.Height >= blockStoreBase && !prs.HasCommit {
-			if err := r.gossipCommit(ctx, voteCh, rs, ps, prs); err != nil {
-				logger.Error("cannot gossip commit to peer", "error", err)
-			}
-		}
-
-		timer.Reset(r.state.config.PeerGossipSleepDuration)
-		select {
-		case <-ctx.Done():
-			return
-		case <-timer.C:
-		}
-	}
-}
-
-// NOTE: `queryMaj23Routine` has a simple crude design since it only comes
-// into play for liveness when there's a signature DDoS attack happening.
-func (r *Reactor) queryMaj23Routine(ctx context.Context, stateCh p2p.Channel, ps *PeerState) {
-	timer := time.NewTimer(0)
-	defer timer.Stop()
-
-	ctx, cancel := context.WithCancel(ctx)
-	defer cancel()
-
-	for {
-		if !ps.IsRunning() {
-			return
-		}
-
-		select {
-		case <-ctx.Done():
-			return
-		case <-timer.C:
-		}
-
-		if !ps.IsRunning() {
-			return
-		}
-
-		stateData := r.state.GetStateData()
-
-		// If peer is not a validator, we do nothing
-		if !stateData.isValidator(ps.GetProTxHash()) {
-			time.Sleep(r.state.config.PeerQueryMaj23SleepDuration)
-			continue
-		}
-
-		// TODO create more reliable copies of these
-		// structures so the following go routines don't race
-		rs := stateData.RoundState
-		prs := ps.GetRoundState()
-
-		wg := &sync.WaitGroup{}
-
-		if rs.Height == prs.Height {
-			wg.Add(1)
-			go func(rs cstypes.RoundState, prs *cstypes.PeerRoundState) {
-				defer wg.Done()
-				r.mtx.Lock()
-				defer r.mtx.Unlock()
-				// maybe send Height/Round/Prevotes
-				if maj23, ok := rs.Votes.Prevotes(prs.Round).TwoThirdsMajority(); ok {
-					err := r.send(ctx, ps, stateCh, &tmcons.VoteSetMaj23{
-						Height:  prs.Height,
-						Round:   prs.Round,
-						Type:    tmproto.PrevoteType,
-						BlockID: maj23.ToProto(),
-					})
-					if err != nil {
-						cancel()
-					}
-					r.logResult(err, r.logger, "sending prevotes", "height", prs.Height, "round", prs.Round)
-				}
-			}(rs, prs)
-
-			if prs.ProposalPOLRound >= 0 {
-				wg.Add(1)
-				go func(rs cstypes.RoundState, prs *cstypes.PeerRoundState) {
-					defer wg.Done()
-
-					// maybe send Height/Round/ProposalPOL
-					if maj23, ok := rs.Votes.Prevotes(prs.ProposalPOLRound).TwoThirdsMajority(); ok {
-						err := r.send(ctx, ps, stateCh, &tmcons.VoteSetMaj23{
-							Height:  prs.Height,
-							Round:   prs.ProposalPOLRound,
-							Type:    tmproto.PrevoteType,
-							BlockID: maj23.ToProto(),
-						})
-						if err != nil {
-							cancel()
-						}
-					}
-				}(rs, prs)
-			}
-
-			wg.Add(1)
-			go func(rs cstypes.RoundState, prs *cstypes.PeerRoundState) {
-				defer wg.Done()
-
-				// maybe send Height/Round/Precommits
-				if maj23, ok := rs.Votes.Precommits(prs.Round).TwoThirdsMajority(); ok {
-					err := r.send(ctx, ps, stateCh, &tmcons.VoteSetMaj23{
-						Height:  prs.Height,
-						Round:   prs.Round,
-						Type:    tmproto.PrecommitType,
-						BlockID: maj23.ToProto(),
-					})
-					if err != nil {
-						cancel()
-					}
-					r.logResult(err, r.logger, "sending precommits", "height", prs.Height, "round", prs.Round)
-				}
-			}(rs, prs)
-		}
-
-		// Little point sending LastCommitRound/LastCommit, these are fleeting and
-		// non-blocking.
-		if prs.CatchupCommitRound != -1 && prs.Height > 0 {
-			wg.Add(1)
-			go func(rs cstypes.RoundState, prs *cstypes.PeerRoundState) {
-				defer wg.Done()
-
-				if prs.Height <= r.state.blockStore.Height() && prs.Height >= r.state.blockStore.Base() {
-					// maybe send Height/CatchupCommitRound/CatchupCommit
-					if commit := r.state.LoadCommit(prs.Height); commit != nil {
-						err := r.send(ctx, ps, stateCh, &tmcons.VoteSetMaj23{
-							Height:  prs.Height,
-							Round:   commit.Round,
-							Type:    tmproto.PrecommitType,
-							BlockID: commit.BlockID.ToProto(),
-						})
-						if err != nil {
-							cancel()
-						}
-						r.logResult(err, r.logger, "sending catchup precommits", "height", prs.Height, "round", prs.Round)
-					}
-				}
-			}(rs, prs)
-		}
-
-		waitSignal := make(chan struct{})
-		go func() { defer close(waitSignal); wg.Wait() }()
-
-		select {
-		case <-waitSignal:
-			timer.Reset(r.state.config.PeerQueryMaj23SleepDuration)
-		case <-ctx.Done():
-			return
-		}
-	}
->>>>>>> 8e592e2c
 }
 
 // processPeerUpdate process a peer update message. For new or reconnected peers,
