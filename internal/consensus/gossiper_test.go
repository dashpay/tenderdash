--- conflicted
+++ resolved
@@ -470,11 +470,6 @@
 	ctx, cancel := context.WithCancel(context.Background())
 	defer cancel()
 
-<<<<<<< HEAD
-	precommitH99 := suite.makeSignedVote(99, 0, tmproto.PrecommitType)
-
-=======
->>>>>>> 37870a8d
 	prevoteH100R0 := suite.makeSignedVote(100, 0, tmproto.PrevoteType)
 	prevoteH100R1 := suite.makeSignedVote(100, 1, tmproto.PrevoteType)
 	prevoteH100R2 := suite.makeSignedVote(100, 2, tmproto.PrevoteType)
@@ -491,19 +486,6 @@
 		wantMsg *tmproto.Vote
 	}{
 		{
-<<<<<<< HEAD
-			rs: cstypes.RoundState{},
-			prs: cstypes.PeerRoundState{
-				Height:           100,
-				Round:            -1,
-				ProposalPOLRound: -1,
-				Step:             cstypes.RoundStepNewHeight,
-			},
-			wantMsg: precommitH99.ToProto(),
-		},
-		{
-=======
->>>>>>> 37870a8d
 			rs: cstypes.RoundState{Votes: votesH100},
 			prs: cstypes.PeerRoundState{
 				Height:           100,
