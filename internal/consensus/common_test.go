//nolint: lll
package consensus

import (
	"bytes"
	"context"
	"fmt"
	"io"
	"io/ioutil"
	"os"
	"path"
	"path/filepath"
	"sync"
	"testing"
	"time"

	"github.com/dashevo/dashd-go/btcjson"
	"github.com/stretchr/testify/require"
	dbm "github.com/tendermint/tm-db"

	abcicli "github.com/tendermint/tendermint/abci/client"
	"github.com/tendermint/tendermint/abci/example/kvstore"
	abci "github.com/tendermint/tendermint/abci/types"
	"github.com/tendermint/tendermint/config"
	"github.com/tendermint/tendermint/crypto"
	"github.com/tendermint/tendermint/dash/llmq"
	cstypes "github.com/tendermint/tendermint/internal/consensus/types"
	tmsync "github.com/tendermint/tendermint/internal/libs/sync"
	mempoolv0 "github.com/tendermint/tendermint/internal/mempool/v0"
	sm "github.com/tendermint/tendermint/internal/state"
	"github.com/tendermint/tendermint/internal/store"
	"github.com/tendermint/tendermint/internal/test/factory"
	tmbytes "github.com/tendermint/tendermint/libs/bytes"
	"github.com/tendermint/tendermint/libs/log"
	tmos "github.com/tendermint/tendermint/libs/os"
	tmpubsub "github.com/tendermint/tendermint/libs/pubsub"
	"github.com/tendermint/tendermint/privval"
	tmproto "github.com/tendermint/tendermint/proto/tendermint/types"
	"github.com/tendermint/tendermint/types"
)

const (
	testSubscriber = "test-client"
	ensureTimeout  = time.Millisecond * 800
)

// A cleanupFunc cleans up any config / test files created for a particular
// test.
type cleanupFunc func()

func configSetup(t *testing.T) *config.Config {
	t.Helper()

	cfg, err := ResetConfig("consensus_reactor_test")
	require.NoError(t, err)
	t.Cleanup(func() { os.RemoveAll(cfg.RootDir) })

	consensusReplayConfig, err := ResetConfig("consensus_replay_test")
	require.NoError(t, err)
	t.Cleanup(func() { os.RemoveAll(consensusReplayConfig.RootDir) })

	configStateTest, err := ResetConfig("consensus_state_test")
	require.NoError(t, err)
	t.Cleanup(func() { os.RemoveAll(configStateTest.RootDir) })

	configMempoolTest, err := ResetConfig("consensus_mempool_test")
	require.NoError(t, err)
	t.Cleanup(func() { os.RemoveAll(configMempoolTest.RootDir) })

	configByzantineTest, err := ResetConfig("consensus_byzantine_test")
	require.NoError(t, err)
	t.Cleanup(func() { os.RemoveAll(configByzantineTest.RootDir) })

	return cfg
}

func ensureDir(dir string, mode os.FileMode) {
	if err := tmos.EnsureDir(dir, mode); err != nil {
		panic(err)
	}
}

func ResetConfig(name string) (*config.Config, error) {
	return config.ResetTestRoot(name)
}

//-------------------------------------------------------------------------------
// validator stub (a kvstore consensus peer we control)

type validatorStub struct {
	Index  int32 // Validator index. NOTE: we don't assume validator set changes.
	Height int64
	Round  int32
	types.PrivValidator
	VotingPower int64
	lastVote    *types.Vote
}

const testMinPower int64 = types.DefaultDashVotingPower

func newValidatorStub(privValidator types.PrivValidator, valIndex int32, initialHeight int64) *validatorStub {
	return &validatorStub{
		Index:         valIndex,
		PrivValidator: privValidator,
		VotingPower:   testMinPower,
		Height:        initialHeight,
	}
}

func (vs *validatorStub) signVote(
	cfg *config.Config,
	voteType tmproto.SignedMsgType,
	hash []byte,
	lastAppHash []byte,
	quorumType btcjson.LLMQType,
	quorumHash crypto.QuorumHash,
	header types.PartSetHeader) (*types.Vote, error) {

	proTxHash, err := vs.PrivValidator.GetProTxHash(context.Background())
	if err != nil {
		return nil, fmt.Errorf("can't get proTxHash: %w", err)
	}

	vote := &types.Vote{
		ValidatorIndex:     vs.Index,
		ValidatorProTxHash: proTxHash,
		Height:             vs.Height,
		Round:              vs.Round,
		Type:               voteType,
		BlockID:            types.BlockID{Hash: hash, PartSetHeader: header},
	}

	stateID := types.StateID{
		Height:      vote.Height - 1,
		LastAppHash: lastAppHash,
	}
	v := vote.ToProto()

	if err := vs.PrivValidator.SignVote(context.Background(), cfg.ChainID(), quorumType, quorumHash, v, stateID, nil); err != nil {
		return nil, fmt.Errorf("sign vote failed: %w", err)
	}

	// ref: signVote in FilePV, the vote should use the privious vote info when the sign data is the same.
	if signDataIsEqual(vs.lastVote, v) {
		v.BlockSignature = vs.lastVote.BlockSignature
		v.StateSignature = vs.lastVote.StateSignature
	}

	vote.BlockSignature = v.BlockSignature
	vote.StateSignature = v.StateSignature

	return vote, err
}

// SignDigest vote for type/hash/header
func signVote(vs *validatorStub, cfg *config.Config, voteType tmproto.SignedMsgType, hash []byte, lastAppHash []byte, quorumType btcjson.LLMQType,
	quorumHash crypto.QuorumHash, header types.PartSetHeader) *types.Vote {
	v, err := vs.signVote(cfg, voteType, hash, lastAppHash, quorumType, quorumHash, header)
	if err != nil {
		panic(fmt.Errorf("failed to sign vote: %v", err))
	}

	vs.lastVote = v

	return v
}

func signVotes(
	cfg *config.Config,
	voteType tmproto.SignedMsgType,
	hash []byte,
	lastAppHash []byte,
	quorumType btcjson.LLMQType,
	quorumHash crypto.QuorumHash,
	header types.PartSetHeader,
	vss ...*validatorStub) []*types.Vote {
	votes := make([]*types.Vote, len(vss))
	for i, vs := range vss {
		votes[i] = signVote(vs, cfg, voteType, hash, lastAppHash, quorumType, quorumHash, header)
	}
	return votes
}

func incrementHeight(vss ...*validatorStub) {
	for _, vs := range vss {
		vs.Height++
	}
}

func incrementRound(vss ...*validatorStub) {
	for _, vs := range vss {
		vs.Round++
	}
}

type ValidatorStubsByPower []*validatorStub

func (vss ValidatorStubsByPower) Len() int {
	return len(vss)
}

func (vss ValidatorStubsByPower) Less(i, j int) bool {
	vssi, err := vss[i].GetProTxHash(context.Background())
	if err != nil {
		panic(err)
	}
	vssj, err := vss[j].GetProTxHash(context.Background())
	if err != nil {
		panic(err)
	}

	if vss[i].VotingPower == vss[j].VotingPower {
		return bytes.Compare(vssi.Bytes(), vssj.Bytes()) == -1
	}
	return vss[i].VotingPower > vss[j].VotingPower
}

func (vss ValidatorStubsByPower) Swap(i, j int) {
	it := vss[i]
	vss[i] = vss[j]
	vss[i].Index = int32(i)
	vss[j] = it
	vss[j].Index = int32(j)
}

//-------------------------------------------------------------------------------
// Functions for transitioning the consensus state

func startTestRound(cs *State, height int64, round int32) {
	cs.enterNewRound(height, round)
	cs.startRoutines(0)
}

// Create proposal block from cs1 but sign it with vs.
func decideProposal(
	cs1 *State,
	vs *validatorStub,
	height int64,
	round int32,
) (proposal *types.Proposal, block *types.Block) {
	cs1.mtx.Lock()
	block, blockParts := cs1.createProposalBlock()
	validRound := cs1.ValidRound
	chainID := cs1.state.ChainID

	validatorsAtProposalHeight := cs1.state.ValidatorsAtHeight(height)
	quorumType := validatorsAtProposalHeight.QuorumType
	quorumHash := validatorsAtProposalHeight.QuorumHash
	cs1.mtx.Unlock()
	if block == nil {
		panic("Failed to createProposalBlock. Did you forget to add commit for previous block?")
	}

	// Make proposal
	polRound, propBlockID := validRound, types.BlockID{Hash: block.Hash(), PartSetHeader: blockParts.Header()}
	proposal = types.NewProposal(height, 1, round, polRound, propBlockID)
	p := proposal.ToProto()

	proTxHash, _ := vs.GetProTxHash(context.Background())
	pubKey, _ := vs.GetPubKey(context.Background(), validatorsAtProposalHeight.QuorumHash)

	signID, err := vs.SignProposal(context.Background(), chainID, quorumType, quorumHash, p)

	if err != nil {
		panic(err)
	}
	cs1.Logger.Debug("signed proposal common test", "height", proposal.Height, "round", proposal.Round,
		"proposerProTxHash", proTxHash.ShortString(), "public key", pubKey.Bytes(), "quorum type",
		validatorsAtProposalHeight.QuorumType, "quorum hash", validatorsAtProposalHeight.QuorumHash, "signID", signID)

	proposal.Signature = p.Signature

	return proposal, block
}

func addVotes(to *State, votes ...*types.Vote) {
	for _, vote := range votes {
		to.peerMsgQueue <- msgInfo{Msg: &VoteMessage{vote}}
	}
}

func signAddVotes(
	cfg *config.Config,
	to *State,
	voteType tmproto.SignedMsgType,
	hash []byte,
	header types.PartSetHeader,
	vss ...*validatorStub,
) {
	votes := signVotes(cfg, voteType, hash, to.state.AppHash, to.Validators.QuorumType, to.Validators.QuorumHash, header, vss...)
	addVotes(to, votes...)
}

func validatePrevote(t *testing.T, cs *State, round int32, privVal *validatorStub, blockHash []byte) {
	prevotes := cs.Votes.Prevotes(round)
	proTxHash, err := privVal.GetProTxHash(context.Background())
	require.NoError(t, err)
	var vote *types.Vote
	if vote = prevotes.GetByProTxHash(proTxHash); vote == nil {
		panic("Failed to find prevote from validator")
	}
	if blockHash == nil {
		if vote.BlockID.Hash != nil {
			panic(fmt.Sprintf("Expected prevote to be for nil, got %X", vote.BlockID.Hash))
		}
	} else {
		if !bytes.Equal(vote.BlockID.Hash, blockHash) {
			panic(fmt.Sprintf("Expected prevote to be for %X, got %X", blockHash, vote.BlockID.Hash))
		}
	}
}

func validateLastCommit(t *testing.T, cs *State, privVal *validatorStub, blockHash []byte) {
	commit := cs.LastCommit
	err := commit.ValidateBasic()
	if err != nil {
		panic(fmt.Sprintf("Expected commit to be valid %v, %v", commit, err))
	}
	if !bytes.Equal(commit.BlockID.Hash, blockHash) {
		panic(fmt.Sprintf("Expected commit to be for %X, got %X", blockHash, commit.BlockID.Hash))
	}
}

func validatePrecommit(
	t *testing.T,
	cs *State,
	thisRound,
	lockRound int32,
	privVal *validatorStub,
	votedBlockHash,
	lockedBlockHash []byte,
) {
	precommits := cs.Votes.Precommits(thisRound)
	proTxHash, err := privVal.GetProTxHash(context.Background())
	require.NoError(t, err)
	var vote *types.Vote
	if vote = precommits.GetByProTxHash(proTxHash); vote == nil {
		panic("Failed to find precommit from validator")
	}

	if votedBlockHash == nil {
		if vote.BlockID.Hash != nil {
			panic("Expected precommit to be for nil")
		}
	} else {
		if !bytes.Equal(vote.BlockID.Hash, votedBlockHash) {
			panic("Expected precommit to be for proposal block")
		}
	}

	if lockedBlockHash == nil {
		if cs.LockedRound != lockRound || cs.LockedBlock != nil {
			panic(fmt.Sprintf(
				"Expected to be locked on nil at round %d. Got locked at round %d with block %v",
				lockRound,
				cs.LockedRound,
				cs.LockedBlock))
		}
	} else {
		if cs.LockedRound != lockRound || !bytes.Equal(cs.LockedBlock.Hash(), lockedBlockHash) {
			panic(fmt.Sprintf(
				"Expected block to be locked on round %d, got %d. Got locked block %X, expected %X",
				lockRound,
				cs.LockedRound,
				cs.LockedBlock.Hash(),
				lockedBlockHash))
		}
	}
}

func validatePrevoteAndPrecommit(
	t *testing.T,
	cs *State,
	thisRound,
	lockRound int32,
	privVal *validatorStub,
	votedBlockHash,
	lockedBlockHash []byte,
) {
	// verify the prevote
	validatePrevote(t, cs, thisRound, privVal, votedBlockHash)
	// verify precommit
	cs.mtx.Lock()
	validatePrecommit(t, cs, thisRound, lockRound, privVal, votedBlockHash, lockedBlockHash)
	cs.mtx.Unlock()
}

func subscribeToVoter(cs *State, proTxHash []byte) <-chan tmpubsub.Message {
	votesSub, err := cs.eventBus.SubscribeUnbuffered(context.Background(), testSubscriber, types.EventQueryVote)
	if err != nil {
		panic(fmt.Sprintf("failed to subscribe %s to %v", testSubscriber, types.EventQueryVote))
	}
	ch := make(chan tmpubsub.Message)
	go func() {
		for msg := range votesSub.Out() {
			vote := msg.Data().(types.EventDataVote)
			// we only fire for our own votes
			if bytes.Equal(proTxHash, vote.Vote.ValidatorProTxHash) {
				ch <- msg
			}
		}
	}()
	return ch
}

//-------------------------------------------------------------------------------
// consensus states

func newState(state sm.State, pv types.PrivValidator, app abci.Application) (*State, error) {
	cfg, err := config.ResetTestRoot("consensus_state_test")
	if err != nil {
		return nil, err
	}
	return newStateWithConfig(cfg, state, pv, app), nil
}

func newStateWithConfig(
	thisConfig *config.Config,
	state sm.State,
	pv types.PrivValidator,
	app abci.Application,
) *State {
	blockStore := store.NewBlockStore(dbm.NewMemDB())
	return newStateWithConfigAndBlockStore(thisConfig, state, pv, app, blockStore)
}

func newStateWithConfigAndBlockStore(
	thisConfig *config.Config,
	state sm.State,
	pv types.PrivValidator,
	app abci.Application,
	blockStore *store.BlockStore,
) *State {

	// one for mempool, one for consensus, one for signature validation
	mtx := new(tmsync.Mutex)
	proxyAppConnMem := abcicli.NewLocalClient(mtx, app)
	proxyAppConnCon := abcicli.NewLocalClient(mtx, app)
	proxyAppConnQry := abcicli.NewLocalClient(mtx, app)

	// Make Mempool
	mempool := mempoolv0.NewCListMempool(thisConfig.Mempool, proxyAppConnMem, 0)
	mempool.SetLogger(log.TestingLogger().With("module", "mempool"))
	if thisConfig.Consensus.WaitForTxs() {
		mempool.EnableTxsAvailable()
	}

	evpool := sm.EmptyEvidencePool{}

	// Make State
	stateDB := dbm.NewMemDB()
	stateStore := sm.NewStore(stateDB)
	if err := stateStore.Save(state); err != nil { // for save height 1's validators info
		panic(err)
	}

	blockExec := sm.NewBlockExecutor(stateStore, log.TestingLogger(), proxyAppConnCon, proxyAppConnQry, mempool, evpool, blockStore, nil)

	logger := log.TestingLogger().With("module", "consensus")
	cs := NewStateWithLogger(thisConfig.Consensus, state, blockExec, blockStore, mempool, evpool, logger, 0)
	cs.SetLogger(logger)
	cs.SetPrivValidator(pv)

	eventBus := types.NewEventBus()
	eventBus.SetLogger(log.TestingLogger().With("module", "events"))
	err := eventBus.Start()
	if err != nil {
		panic(err)
	}
	cs.SetEventBus(eventBus)
	return cs
}

func loadPrivValidator(cfg *config.Config) *privval.FilePV {
	privValidatorKeyFile := cfg.PrivValidator.KeyFile()
	ensureDir(filepath.Dir(privValidatorKeyFile), 0700)
	privValidatorStateFile := cfg.PrivValidator.StateFile()
	privValidator, err := privval.LoadOrGenFilePV(privValidatorKeyFile, privValidatorStateFile)
	if err != nil {
		panic(err)
	}
	privValidator.Reset()
	return privValidator
}

func randState(cfg *config.Config, nValidators int) (*State, []*validatorStub, error) {
	// Get State
	state, privVals := randGenesisState(cfg, nValidators, false, 10)

	vss := make([]*validatorStub, nValidators)

	cs, err := newState(state, privVals[0], kvstore.NewApplication())
	if err != nil {
		return nil, nil, err
	}

	for i := 0; i < nValidators; i++ {
		vss[i] = newValidatorStub(privVals[i], int32(i), cs.state.InitialHeight)
	}

	return cs, vss, nil
}

//-------------------------------------------------------------------------------

func ensureNoNewEvent(ch <-chan tmpubsub.Message, timeout time.Duration,
	errorMessage string) {
	select {
	case <-time.After(timeout):
		break
	case <-ch:
		panic(errorMessage)
	}
}

func ensureNoNewEventOnChannel(ch <-chan tmpubsub.Message) {
	ensureNoNewEvent(
		ch,
		ensureTimeout,
		"We should be stuck waiting, not receiving new event on the channel")
}

func ensureNoNewRoundStep(stepCh <-chan tmpubsub.Message) {
	ensureNoNewEvent(
		stepCh,
		ensureTimeout,
		"We should be stuck waiting, not receiving NewRoundStep event")
}

func ensureNoNewUnlock(unlockCh <-chan tmpubsub.Message) {
	ensureNoNewEvent(
		unlockCh,
		ensureTimeout,
		"We should be stuck waiting, not receiving Unlock event")
}

func ensureNoNewTimeout(stepCh <-chan tmpubsub.Message, timeout int64) {
	timeoutDuration := time.Duration(timeout*10) * time.Nanosecond
	ensureNoNewEvent(
		stepCh,
		timeoutDuration,
		"We should be stuck waiting, not receiving NewTimeout event")
}

func ensureNewEvent(ch <-chan tmpubsub.Message, height int64, round int32, timeout time.Duration, errorMessage string) {
	select {
	case <-time.After(timeout):
		panic(errorMessage)
	case msg := <-ch:
		roundStateEvent, ok := msg.Data().(types.EventDataRoundState)
		if !ok {
			panic(fmt.Sprintf("expected a EventDataRoundState, got %T. Wrong subscription channel?",
				msg.Data()))
		}
		if roundStateEvent.Height != height {
			panic(fmt.Sprintf("expected height %v, got %v", height, roundStateEvent.Height))
		}
		if roundStateEvent.Round != round {
			panic(fmt.Sprintf("expected round %v, got %v", round, roundStateEvent.Round))
		}
		// TODO: We could check also for a step at this point!
	}
}

func ensureNewRound(roundCh <-chan tmpubsub.Message, height int64, round int32) {
	select {
	case <-time.After(ensureTimeout):
		panic("Timeout expired while waiting for NewRound event")
	case msg := <-roundCh:
		newRoundEvent, ok := msg.Data().(types.EventDataNewRound)
		if !ok {
			panic(fmt.Sprintf("expected a EventDataNewRound, got %T. Wrong subscription channel?",
				msg.Data()))
		}
		if newRoundEvent.Height != height {
			panic(fmt.Sprintf("expected height %v, got %v", height, newRoundEvent.Height))
		}
		if newRoundEvent.Round != round {
			panic(fmt.Sprintf("expected round %v, got %v", round, newRoundEvent.Round))
		}
	}
}

func ensureNewTimeout(timeoutCh <-chan tmpubsub.Message, height int64, round int32, timeout int64) {
	timeoutDuration := time.Duration(timeout*10) * time.Nanosecond
	ensureNewEvent(timeoutCh, height, round, timeoutDuration,
		"Timeout expired while waiting for NewTimeout event")
}

func ensureNewProposal(proposalCh <-chan tmpubsub.Message, height int64, round int32) {
	select {
	case <-time.After(ensureTimeout):
		panic("Timeout expired while waiting for NewProposal event")
	case msg := <-proposalCh:
		proposalEvent, ok := msg.Data().(types.EventDataCompleteProposal)
		if !ok {
			panic(fmt.Sprintf("expected a EventDataCompleteProposal, got %T. Wrong subscription channel?",
				msg.Data()))
		}
		if proposalEvent.Height != height {
			panic(fmt.Sprintf("expected height %v, got %v", height, proposalEvent.Height))
		}
		if proposalEvent.Round != round {
			panic(fmt.Sprintf("expected round %v, got %v", round, proposalEvent.Round))
		}
	}
}

func ensureNewValidBlock(validBlockCh <-chan tmpubsub.Message, height int64, round int32) {
	ensureNewEvent(validBlockCh, height, round, ensureTimeout,
		"Timeout expired while waiting for NewValidBlock event")
}

func ensureNewBlock(blockCh <-chan tmpubsub.Message, height int64) {
	select {
	case <-time.After(ensureTimeout):
		panic("Timeout expired while waiting for NewBlock event")
	case msg := <-blockCh:
		blockEvent, ok := msg.Data().(types.EventDataNewBlock)
		if !ok {
			panic(fmt.Sprintf("expected a EventDataNewBlock, got %T. Wrong subscription channel?",
				msg.Data()))
		}
		if blockEvent.Block.Height != height {
			panic(fmt.Sprintf("expected height %v, got %v", height, blockEvent.Block.Height))
		}
	}
}

func ensureNewBlockHeader(blockCh <-chan tmpubsub.Message, height int64, blockHash tmbytes.HexBytes) {
	select {
	case <-time.After(ensureTimeout):
		panic("Timeout expired while waiting for NewBlockHeader event")
	case msg := <-blockCh:
		blockHeaderEvent, ok := msg.Data().(types.EventDataNewBlockHeader)
		if !ok {
			panic(fmt.Sprintf("expected a EventDataNewBlockHeader, got %T. Wrong subscription channel?",
				msg.Data()))
		}
		if blockHeaderEvent.Header.Height != height {
			panic(fmt.Sprintf("expected height %v, got %v", height, blockHeaderEvent.Header.Height))
		}
		if !bytes.Equal(blockHeaderEvent.Header.Hash(), blockHash) {
			panic(fmt.Sprintf("expected header %X, got %X", blockHash, blockHeaderEvent.Header.Hash()))
		}
	}
}

func ensureNewUnlock(unlockCh <-chan tmpubsub.Message, height int64, round int32) {
	ensureNewEvent(unlockCh, height, round, ensureTimeout,
		"Timeout expired while waiting for NewUnlock event")
}

func ensureProposal(proposalCh <-chan tmpubsub.Message, height int64, round int32, propID types.BlockID) {
	select {
	case <-time.After(ensureTimeout):
		panic("Timeout expired while waiting for NewProposal event")
	case msg := <-proposalCh:
		proposalEvent, ok := msg.Data().(types.EventDataCompleteProposal)
		if !ok {
			panic(fmt.Sprintf("expected a EventDataCompleteProposal, got %T. Wrong subscription channel?",
				msg.Data()))
		}
		if proposalEvent.Height != height {
			panic(fmt.Sprintf("expected height %v, got %v", height, proposalEvent.Height))
		}
		if proposalEvent.Round != round {
			panic(fmt.Sprintf("expected round %v, got %v", round, proposalEvent.Round))
		}
		if !proposalEvent.BlockID.Equals(propID) {
			panic(fmt.Sprintf("Proposed block does not match expected block (%v != %v)", proposalEvent.BlockID, propID))
		}
	}
}

func ensurePrecommit(voteCh <-chan tmpubsub.Message, height int64, round int32) {
	ensureVote(voteCh, height, round, tmproto.PrecommitType)
}

func ensurePrevote(voteCh <-chan tmpubsub.Message, height int64, round int32) {
	ensureVote(voteCh, height, round, tmproto.PrevoteType)
}

func ensureVote(voteCh <-chan tmpubsub.Message, height int64, round int32,
	voteType tmproto.SignedMsgType) {
	select {
	case <-time.After(ensureTimeout):
		panic("Timeout expired while waiting for NewVote event")
	case msg := <-voteCh:
		voteEvent, ok := msg.Data().(types.EventDataVote)
		if !ok {
			panic(fmt.Sprintf("expected a EventDataVote, got %T. Wrong subscription channel?",
				msg.Data()))
		}
		vote := voteEvent.Vote
		if vote.Height != height {
			panic(fmt.Sprintf("expected height %v, got %v", height, vote.Height))
		}
		if vote.Round != round {
			panic(fmt.Sprintf("expected round %v, got %v", round, vote.Round))
		}
		if vote.Type != voteType {
			panic(fmt.Sprintf("expected type %v, got %v", voteType, vote.Type))
		}
	}
}

func ensurePrecommitTimeout(ch <-chan tmpubsub.Message) {
	select {
	case <-time.After(ensureTimeout):
		panic("Timeout expired while waiting for the Precommit to Timeout")
	case <-ch:
	}
}

func ensureNewEventOnChannel(ch <-chan tmpubsub.Message) {
	select {
	case <-time.After(ensureTimeout):
		panic("Timeout expired while waiting for new activity on the channel")
	case <-ch:
	}
}

//-------------------------------------------------------------------------------
// consensus nets

// consensusLogger is a TestingLogger which uses a different
// color for each validator ("validator" key must exist).
func consensusLogger() log.Logger {
	return log.TestingLogger().With("module", "consensus")
}

func randConsensusState(
	t *testing.T,
	cfg *config.Config,
	nValidators int,
	testName string,
	tickerFunc func() TimeoutTicker,
	appFunc func() abci.Application,
	configOpts ...func(*config.Config),
) ([]*State, cleanupFunc) {

	genDoc, privVals := factory.RandGenesisDoc(cfg, nValidators, 1)
	css := make([]*State, nValidators)
	logger := consensusLogger()

	closeFuncs := make([]func() error, 0, nValidators)
	configRootDirs := make([]string, 0, nValidators)

	for i := 0; i < nValidators; i++ {
		blockStore := store.NewBlockStore(dbm.NewMemDB()) // each state needs its own db
		state, err := sm.MakeGenesisState(genDoc)
		require.NoError(t, err)
		thisConfig, err := ResetConfig(fmt.Sprintf("%s_%d", testName, i))
		require.NoError(t, err)

		configRootDirs = append(configRootDirs, thisConfig.RootDir)

		for _, opt := range configOpts {
			opt(thisConfig)
		}

		ensureDir(filepath.Dir(thisConfig.Consensus.WalFile()), 0700) // dir for wal

		app := appFunc()

		if appCloser, ok := app.(io.Closer); ok {
			closeFuncs = append(closeFuncs, appCloser.Close)
		}

		vals := types.TM2PB.ValidatorUpdates(state.Validators)
		app.InitChain(abci.RequestInitChain{ValidatorSet: &vals})

		css[i] = newStateWithConfigAndBlockStore(thisConfig, state, privVals[i], app, blockStore)
		css[i].SetTimeoutTicker(tickerFunc())
		css[i].SetLogger(logger.With("validator", i, "module", "consensus"))
	}

	return css, func() {
		for _, closer := range closeFuncs {
			_ = closer()
		}
		for _, dir := range configRootDirs {
			os.RemoveAll(dir)
		}
	}
}

// nPeers = nValidators + nNotValidator
func randConsensusNetWithPeers(
	cfg *config.Config,
	nValidators,
	nPeers int,
	testName string,
	tickerFunc func() TimeoutTicker,
	appFunc func(string) abci.Application,
) ([]*State, *types.GenesisDoc, *config.Config, cleanupFunc) {
	genDoc, privVals := factory.RandGenesisDoc(cfg, nValidators, 1)
	css := make([]*State, nPeers)
	logger := consensusLogger()
	var peer0Config *config.Config
	closeFuncs := make([]func() error, 0, nValidators)
	configRootDirs := make([]string, 0, nPeers)
	for i := 0; i < nPeers; i++ {
		state, _ := sm.MakeGenesisState(genDoc)
		thisConfig, err := ResetConfig(fmt.Sprintf("%s_%d", testName, i))
		if err != nil {
			panic(err)
		}

		configRootDirs = append(configRootDirs, thisConfig.RootDir)
		ensureDir(filepath.Dir(thisConfig.Consensus.WalFile()), 0700) // dir for wal
		if i == 0 {
			peer0Config = thisConfig
		}
		var privVal types.PrivValidator
		if i < nValidators {
			privVal = privVals[i]
		} else {
			tempKeyFile, err := ioutil.TempFile("", "priv_validator_key_")
			if err != nil {
				panic(err)
			}
			tempStateFile, err := ioutil.TempFile("", "priv_validator_state_")
			if err != nil {
				panic(err)
			}
			privVal = privval.GenFilePV(tempKeyFile.Name(), tempStateFile.Name())

			// These validator might not have the public keys, for testing purposes let's assume they don't
			state.Validators.HasPublicKeys = false
			state.NextValidators.HasPublicKeys = false
		}

		app := appFunc(path.Join(cfg.DBDir(), fmt.Sprintf("%s_%d", testName, i)))
		if appCloser, ok := app.(io.Closer); ok {
			closeFuncs = append(closeFuncs, appCloser.Close)
		}
		vals := types.TM2PB.ValidatorUpdates(state.Validators)
		if _, ok := app.(*kvstore.PersistentKVStoreApplication); ok {
			// simulate handshake, receive app version. If don't do this, replay test will fail
			state.Version.Consensus.App = kvstore.ProtocolVersion
		}
		app.InitChain(abci.RequestInitChain{ValidatorSet: &vals})
		// sm.SaveState(stateDB,state)	//height 1's validatorsInfo already saved in LoadStateFromDBOrGenesisDoc above

		proTxHash, _ := privVal.GetProTxHash(context.Background())
		css[i] = newStateWithConfig(thisConfig, state, privVal, app)
		css[i].SetLogger(logger.With("validator", i, "node_proTxHash", proTxHash.ShortString(), "module", "consensus"))
		css[i].SetTimeoutTicker(tickerFunc())
	}
	return css, genDoc, peer0Config, func() {
		for _, closer := range closeFuncs {
			_ = closer()
		}
		for _, dir := range configRootDirs {
			os.RemoveAll(dir)
		}
	}
}

//-------------------------------------------------------------------------------
// genesis

func randGenesisState(cfg *config.Config, numValidators int, randPower bool, minPower int64) (sm.State, []types.PrivValidator) {
	genDoc, privValidators := factory.RandGenesisDoc(cfg, numValidators, 1)
	s0, _ := sm.MakeGenesisState(genDoc)
	return s0, privValidators
}

func newMockTickerFunc(onlyOnce bool) func() TimeoutTicker {
	return func() TimeoutTicker {
		return &mockTicker{
			c:        make(chan timeoutInfo, 10),
			onlyOnce: onlyOnce,
		}
	}
}

// mock ticker only fires on RoundStepNewHeight
// and only once if onlyOnce=true
type mockTicker struct {
	c chan timeoutInfo

	mtx      sync.Mutex
	onlyOnce bool
	fired    bool
}

func (m *mockTicker) Start() error {
	return nil
}

func (m *mockTicker) Stop() error {
	return nil
}

func (m *mockTicker) ScheduleTimeout(ti timeoutInfo) {
	m.mtx.Lock()
	defer m.mtx.Unlock()
	if m.onlyOnce && m.fired {
		return
	}
	if ti.Step == cstypes.RoundStepNewHeight {
		m.c <- ti
		m.fired = true
	}
}

func (m *mockTicker) Chan() <-chan timeoutInfo {
	return m.c
}

func (*mockTicker) SetLogger(log.Logger) {}

func newKVStore() abci.Application {
	return kvstore.NewApplication()
}

func newPersistentKVStoreWithPath(dbDir string) abci.Application {
	return kvstore.NewPersistentKVStoreApplication(dbDir)
}

func signDataIsEqual(v1 *types.Vote, v2 *tmproto.Vote) bool {
	if v1 == nil || v2 == nil {
		return false
	}

	return v1.Type == v2.Type &&
		bytes.Equal(v1.BlockID.Hash, v2.BlockID.GetHash()) &&
		v1.Height == v2.GetHeight() &&
		v1.Round == v2.Round &&
		bytes.Equal(v1.ValidatorProTxHash.Bytes(), v2.GetValidatorProTxHash()) &&
		v1.ValidatorIndex == v2.GetValidatorIndex()
}

type stateQuorumManager struct {
	states   []*State
	stateMap map[string]int
}

func newStateQuorumManager(states []*State) (*stateQuorumManager, error) {
	manager := stateQuorumManager{
		states:   states,
		stateMap: make(map[string]int),
	}
	for i, state := range states {
		proTxHash, err := state.privValidator.GetProTxHash(context.Background())
		if err != nil {
			return nil, err
		}
		manager.stateMap[proTxHash.String()] = i
	}
	return &manager, nil
}

func (s *stateQuorumManager) addValidator(height int64, cnt int) (*quorumData, error) {
	currentValidators := s.validatorSet()
	currentValidatorCount := len(currentValidators.Validators)
	proTxHashes := currentValidators.GetProTxHashes()
	for i := 0; i < cnt; i++ {
		proTxHash, err := s.states[currentValidatorCount+i].privValidator.GetProTxHash(context.Background())
		if err != nil {
			panic(err)
		}
		proTxHashes = append(proTxHashes, proTxHash)
	}
	return s.generateKeysAndUpdateState(proTxHashes, height)
}

func (s *stateQuorumManager) remValidators(height int64, cnt int) (*quorumData, error) {
	currentValidators := s.validatorSet()
	currentValidatorCount := len(currentValidators.Validators)
	if cnt >= currentValidatorCount {
		return nil, fmt.Errorf("you can not remove all validators")
	}
	validatorProTxHashes := currentValidators.GetProTxHashes()
	removedValidatorProTxHashes := validatorProTxHashes[len(validatorProTxHashes)-cnt:]
	return s.remValidatorsByProTxHash(height, removedValidatorProTxHashes)
}

func (s *stateQuorumManager) remValidatorsByProTxHash(height int64, removal []crypto.ProTxHash) (*quorumData, error) {
	currentValidators := s.validatorSet()
	removalMap := make(map[string]struct{})
	for _, proTxHash := range removal {
		removalMap[proTxHash.String()] = struct{}{}
	}
	l := len(currentValidators.GetProTxHashes()) - len(removal)
	validatorProTxHashes := make([]crypto.ProTxHash, 0, l)
	for _, validatorProTxHash := range currentValidators.GetProTxHashes() {
		if _, ok := removalMap[validatorProTxHash.String()]; !ok {
			validatorProTxHashes = append(validatorProTxHashes, validatorProTxHash)
		}
	}
	return s.generateKeysAndUpdateState(validatorProTxHashes, height)
}

func (s *stateQuorumManager) generateKeysAndUpdateState(
	proTxHashes []crypto.ProTxHash,
	height int64,
) (*quorumData, error) {
	// now that we have the list of all the protxhashes we need to regenerate the keys and the threshold public key
	lq, err := llmq.Generate(proTxHashes)
	if err != nil {
		return nil, err
	}
<<<<<<< HEAD
	qd := quorumData{Data: *lq}
	vsu, err := abci.LLMQToValidatorSetProto(*lq)
	if err != nil {
		return nil, err
	}
	qd.tx, err = kvstore.MarshalValidatorSetUpdate(vsu)
	if err != nil {
		return nil, err
	}
	for i, proTxHash := range lq.ProTxHashes {
		_, err = s.updateState(
			proTxHash,
			lq.PrivKeyShares[i],
			lq.QuorumHash,
=======
	qd := quorumData{
		validators:         make([]*types.Validator, 0, len(proTxHashes)),
		quorumHash:         crypto.RandQuorumHash(),
		thresholdPublicKey: lq.ThresholdPubKey,
	}
	iter := lq.Iter()
	for iter.Next() {
		proTxHash, qks := iter.Value()
		validator, err := s.updateState(
			proTxHash,
			qks.PrivKey,
			qd.quorumHash,
>>>>>>> a5c3d32f
			lq.ThresholdPubKey,
			height+3,
		)
		if err != nil {
			return nil, err
		}
		qd.validators = append(qd.validators, validator)
	}
	return &qd, nil
}

func (s *stateQuorumManager) updateState(
	proTxHash crypto.ProTxHash,
	privKey crypto.PrivKey,
	quorumHash crypto.QuorumHash,
	thresholdPubKey crypto.PubKey,
	height int64,
) (*types.Validator, error) {
	j, ok := s.stateMap[proTxHash.String()]
	if !ok {
		return nil, fmt.Errorf("a validator (%s) not found", proTxHash.ShortString())
	}
	privVal := s.states[j].privValidator
	privVal.UpdatePrivateKey(context.Background(), privKey, quorumHash, thresholdPubKey, height)
	return privVal.ExtractIntoValidator(context.Background(), quorumHash), nil
}

func (s *stateQuorumManager) validatorSet() *types.ValidatorSet {
	_, vals := s.states[0].GetValidatorSet()
	return vals
}

type quorumData struct {
	llmq.Data
	tx []byte
}<|MERGE_RESOLUTION|>--- conflicted
+++ resolved
@@ -1004,8 +1004,10 @@
 	if err != nil {
 		return nil, err
 	}
-<<<<<<< HEAD
-	qd := quorumData{Data: *lq}
+	qd := quorumData{
+		Data:       *lq,
+		quorumHash: crypto.RandQuorumHash(),
+	}
 	vsu, err := abci.LLMQToValidatorSetProto(*lq)
 	if err != nil {
 		return nil, err
@@ -1013,33 +1015,20 @@
 	qd.tx, err = kvstore.MarshalValidatorSetUpdate(vsu)
 	if err != nil {
 		return nil, err
-	}
-	for i, proTxHash := range lq.ProTxHashes {
-		_, err = s.updateState(
-			proTxHash,
-			lq.PrivKeyShares[i],
-			lq.QuorumHash,
-=======
-	qd := quorumData{
-		validators:         make([]*types.Validator, 0, len(proTxHashes)),
-		quorumHash:         crypto.RandQuorumHash(),
-		thresholdPublicKey: lq.ThresholdPubKey,
 	}
 	iter := lq.Iter()
 	for iter.Next() {
 		proTxHash, qks := iter.Value()
-		validator, err := s.updateState(
+		_, err = s.updateState(
 			proTxHash,
 			qks.PrivKey,
 			qd.quorumHash,
->>>>>>> a5c3d32f
 			lq.ThresholdPubKey,
 			height+3,
 		)
 		if err != nil {
 			return nil, err
 		}
-		qd.validators = append(qd.validators, validator)
 	}
 	return &qd, nil
 }
@@ -1067,5 +1056,6 @@
 
 type quorumData struct {
 	llmq.Data
+	quorumHash crypto.QuorumHash
 	tx []byte
 }