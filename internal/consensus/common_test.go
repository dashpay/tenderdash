--- conflicted
+++ resolved
@@ -227,14 +227,9 @@
 // Functions for transitioning the consensus state
 
 func startTestRound(ctx context.Context, cs *State, height int64, round int32) {
-<<<<<<< HEAD
 	appState := cs.GetAppState()
 	ctx = dash.ContextWithProTxHash(ctx, cs.privValidator.ProTxHash)
 	_ = cs.behaviour.EnterNewRound(ctx, &appState, EnterNewRoundEvent{Height: height, Round: round})
-=======
-	ctx = dash.ContextWithProTxHash(ctx, cs.privValidator.ProTxHash)
-	cs.enterNewRound(ctx, height, round)
->>>>>>> a32cee3c
 	cs.startRoutines(ctx, 0)
 }
 
