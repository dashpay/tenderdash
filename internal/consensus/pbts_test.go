--- conflicted
+++ resolved
@@ -139,11 +139,6 @@
 
 	proposer := p.pickProposer(p.currentHeight)
 
-<<<<<<< HEAD
-func (p *pbtsTestHarness) nextHeight(ctx context.Context, t *testing.T, proposer types.PrivValidator, deliverTime, proposedTime, nextProposedTime time.Time) heightResult {
-	state := p.observedState.GetAppState().state
-=======
->>>>>>> eac9e89a
 	quorumType := state.Validators.QuorumType
 	quorumHash := state.Validators.QuorumHash
 
@@ -157,15 +152,9 @@
 	bid := b.BlockID(ps)
 	require.NoError(t, err)
 
-<<<<<<< HEAD
 	appState := p.observedState.GetAppState()
-
 	coreChainLockedHeight := appState.state.LastCoreChainLockedBlockHeight
-	prop := types.NewProposal(p.currentHeight, coreChainLockedHeight, 0, -1, bid, proposedTime)
-=======
-	coreChainLockedHeight := p.observedState.state.LastCoreChainLockedBlockHeight
 	prop := types.NewProposal(p.currentHeight, coreChainLockedHeight, 0, -1, bid, b.Time)
->>>>>>> eac9e89a
 	tp := prop.ToProto()
 
 	if _, err := proposer.SignProposal(ctx, appState.state.ChainID, quorumType, quorumHash, tp); err != nil {
@@ -173,10 +162,6 @@
 	}
 
 	prop.Signature = tp.Signature
-<<<<<<< HEAD
-	if err := p.observedState.SetProposalAndBlock(ctx, prop, ps, "peerID"); err != nil {
-		t.Fatal(err)
-=======
 
 	return *prop, b, ps
 }
@@ -202,7 +187,6 @@
 		if err := p.observedState.SetProposalAndBlock(ctx, &prop, b, ps, "peerID"); err != nil {
 			t.Fatal(err)
 		}
->>>>>>> eac9e89a
 	}
 	// We don't sleep if we are the proposer, as this should be handled by the timeouts
 	bid = ensureProposal(t, p.ensureProposalCh, p.currentHeight, 0, bid)
