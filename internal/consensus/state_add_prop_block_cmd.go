--- conflicted
+++ resolved
@@ -40,14 +40,13 @@
 
 	// if the proposal is complete, we'll enterPrevote or tryFinalizeCommit
 	added, err := cs.addProposalBlockPart(ctx, behaviour, appState, event.Msg, event.PeerID)
-<<<<<<< HEAD
-	if added && appState.ProposalBlockParts != nil && appState.ProposalBlockParts.IsComplete() && event.FromReplay {
-		cs.blockExec.processOrPanic(ctx, appState, event.Msg.Round)
-=======
 	if err != nil {
 		return added, err
->>>>>>> 2e24c30c
-	}
+	}
+
+	//if added && appState.ProposalBlockParts != nil && appState.ProposalBlockParts.IsComplete() && event.FromReplay {
+	//	cs.blockExec.processOrPanic(ctx, appState, event.Msg.Round)
+	//}
 
 	if added && commitNotExist && appState.ProposalBlockParts.IsComplete() {
 		err = cs.handleCompleteProposal(ctx, behaviour, appState, event.Msg.Height, event.FromReplay)
