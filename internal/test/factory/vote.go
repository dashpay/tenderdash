package factory

import (
	"context"

	tmproto "github.com/tendermint/tendermint/proto/tendermint/types"
	"github.com/tendermint/tendermint/types"
)

func MakeVote(
	ctx context.Context,
	val types.PrivValidator,
	valSet *types.ValidatorSet,
	chainID string,
	valIndex int32,
	height int64,
	round int32,
	step int,
	blockID types.BlockID,
	stateID types.StateID,
) (*types.Vote, error) {
<<<<<<< HEAD
	proTxHash, err := val.GetProTxHash(context.Background())
=======
	pubKey, err := val.GetPubKey(ctx)
>>>>>>> 6c40ad39
	if err != nil {
		return nil, err
	}

	v := &types.Vote{
		ValidatorProTxHash: proTxHash,
		ValidatorIndex:     valIndex,
		Height:             height,
		Round:              round,
		Type:               tmproto.SignedMsgType(step),
		BlockID:            blockID,
	}

	vpb := v.ToProto()
<<<<<<< HEAD

	if err := val.SignVote(context.Background(), chainID, valSet.QuorumType, valSet.QuorumHash, vpb, stateID, nil); err != nil {
		return nil, err
	}

	v.BlockSignature = vpb.BlockSignature
	v.StateSignature = vpb.StateSignature

=======
	if err := val.SignVote(ctx, chainID, vpb); err != nil {
		return nil, err
	}

	v.Signature = vpb.Signature
	v.ExtensionSignature = vpb.ExtensionSignature
>>>>>>> 6c40ad39
	return v, nil
}<|MERGE_RESOLUTION|>--- conflicted
+++ resolved
@@ -19,11 +19,7 @@
 	blockID types.BlockID,
 	stateID types.StateID,
 ) (*types.Vote, error) {
-<<<<<<< HEAD
 	proTxHash, err := val.GetProTxHash(context.Background())
-=======
-	pubKey, err := val.GetPubKey(ctx)
->>>>>>> 6c40ad39
 	if err != nil {
 		return nil, err
 	}
@@ -38,22 +34,13 @@
 	}
 
 	vpb := v.ToProto()
-<<<<<<< HEAD
 
-	if err := val.SignVote(context.Background(), chainID, valSet.QuorumType, valSet.QuorumHash, vpb, stateID, nil); err != nil {
+	if err := val.SignVote(ctx, chainID, valSet.QuorumType, valSet.QuorumHash, vpb, stateID, nil); err != nil {
 		return nil, err
 	}
 
 	v.BlockSignature = vpb.BlockSignature
 	v.StateSignature = vpb.StateSignature
-
-=======
-	if err := val.SignVote(ctx, chainID, vpb); err != nil {
-		return nil, err
-	}
-
-	v.Signature = vpb.Signature
 	v.ExtensionSignature = vpb.ExtensionSignature
->>>>>>> 6c40ad39
 	return v, nil
 }