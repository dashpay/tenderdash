package factory

import (
	"testing"
	"time"

	"github.com/stretchr/testify/require"

	"github.com/tendermint/tendermint/crypto"
	"github.com/tendermint/tendermint/types"
	"github.com/tendermint/tendermint/version"
)

const (
	DefaultTestChainID = "test-chain"
)

var (
	DefaultTestTime = time.Date(2020, 1, 1, 0, 0, 0, 0, time.UTC)
)

<<<<<<< HEAD
func MakeVersion() version.Consensus {
	return version.Consensus{
		Block: version.BlockProtocol,
		App:   1,
	}
=======
func RandomAddress() []byte {
	return crypto.CRandBytes(crypto.AddressSize)
>>>>>>> 6c40ad39
}

func RandomHash() []byte {
	return crypto.CRandBytes(crypto.HashSize)
}

func MakeBlockID() types.BlockID {
	return MakeBlockIDWithHash(RandomHash())
}

func MakeBlockIDWithHash(hash []byte) types.BlockID {
	return types.BlockID{
		Hash: hash,
		PartSetHeader: types.PartSetHeader{
			Total: 100,
			Hash:  RandomHash(),
		},
	}
}

// MakeHeader fills the rest of the contents of the header such that it passes
// validate basic
func MakeHeader(t *testing.T, h *types.Header) *types.Header {
	t.Helper()
	if h.Version.Block == 0 {
		h.Version.Block = version.BlockProtocol
	}
	if h.Height == 0 {
		h.Height = 1
	}
	if h.LastBlockID.IsNil() {
		h.LastBlockID = MakeBlockID()
	}
	if h.ChainID == "" {
		h.ChainID = DefaultTestChainID
	}
	if len(h.LastCommitHash) == 0 {
		h.LastCommitHash = RandomHash()
	}
	if len(h.DataHash) == 0 {
		h.DataHash = RandomHash()
	}
	if len(h.ValidatorsHash) == 0 {
		h.ValidatorsHash = RandomHash()
	}
	if len(h.NextValidatorsHash) == 0 {
		h.NextValidatorsHash = RandomHash()
	}
	if len(h.ConsensusHash) == 0 {
		h.ConsensusHash = RandomHash()
	}
	if len(h.AppHash) == 0 {
		h.AppHash = RandomHash()
	}
	if len(h.LastResultsHash) == 0 {
		h.LastResultsHash = RandomHash()
	}
	if len(h.EvidenceHash) == 0 {
		h.EvidenceHash = RandomHash()
	}
	if len(h.ProposerProTxHash) == 0 {
		h.ProposerProTxHash = crypto.RandProTxHash()
	}

	require.NoError(t, h.ValidateBasic())

	return h
}<|MERGE_RESOLUTION|>--- conflicted
+++ resolved
@@ -19,16 +19,8 @@
 	DefaultTestTime = time.Date(2020, 1, 1, 0, 0, 0, 0, time.UTC)
 )
 
-<<<<<<< HEAD
-func MakeVersion() version.Consensus {
-	return version.Consensus{
-		Block: version.BlockProtocol,
-		App:   1,
-	}
-=======
 func RandomAddress() []byte {
 	return crypto.CRandBytes(crypto.AddressSize)
->>>>>>> 6c40ad39
 }
 
 func RandomHash() []byte {
