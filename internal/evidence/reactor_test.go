--- conflicted
+++ resolved
@@ -8,22 +8,16 @@
 	"testing"
 	"time"
 
+	"github.com/dashevo/dashd-go/btcjson"
 	"github.com/fortytw2/leaktest"
 	"github.com/stretchr/testify/assert"
 	"github.com/stretchr/testify/mock"
 	"github.com/stretchr/testify/require"
-
 	dbm "github.com/tendermint/tm-db"
 
-	"github.com/dashevo/dashd-go/btcjson"
-
 	"github.com/tendermint/tendermint/crypto"
-<<<<<<< HEAD
 	"github.com/tendermint/tendermint/crypto/bls12381"
-	"github.com/tendermint/tendermint/crypto/tmhash"
-=======
 	"github.com/tendermint/tendermint/internal/eventbus"
->>>>>>> 6c40ad39
 	"github.com/tendermint/tendermint/internal/evidence"
 	"github.com/tendermint/tendermint/internal/evidence/mocks"
 	"github.com/tendermint/tendermint/internal/p2p"
@@ -221,10 +215,7 @@
 	vals := pool.State().Validators
 	for i := 0; i < numEvidence; i++ {
 		ev, err := types.NewMockDuplicateVoteEvidenceWithValidator(
-<<<<<<< HEAD
-=======
 			ctx,
->>>>>>> 6c40ad39
 			int64(i+1),
 			time.Date(2019, 1, 1, 0, 0, 0, 0, time.UTC),
 			val,
@@ -233,13 +224,8 @@
 			vals.QuorumHash,
 		)
 		require.NoError(t, err)
-<<<<<<< HEAD
-
-		require.NoError(t, pool.AddEvidence(ev),
-=======
 		err = pool.AddEvidence(ctx, ev)
 		require.NoError(t, err,
->>>>>>> 6c40ad39
 			"adding evidence it#%d of %d to pool with height %d",
 			i, numEvidence, pool.State().LastBlockHeight)
 		evList[i] = ev
@@ -249,23 +235,15 @@
 }
 
 func TestReactorMultiDisconnect(t *testing.T) {
-<<<<<<< HEAD
+	ctx, cancel := context.WithCancel(context.Background())
+	defer cancel()
+
 	quorumHash := crypto.RandQuorumHash()
 	val := types.NewMockPVForQuorum(quorumHash)
 	height := int64(numEvidence) + 10
 
-	stateDB1 := initializeValidatorState(t, val, height, btcjson.LLMQType_5_60, quorumHash)
-	stateDB2 := initializeValidatorState(t, val, height, btcjson.LLMQType_5_60, quorumHash)
-=======
-	ctx, cancel := context.WithCancel(context.Background())
-	defer cancel()
-
-	val := types.NewMockPV()
-	height := int64(numEvidence) + 10
-
-	stateDB1 := initializeValidatorState(ctx, t, val, height)
-	stateDB2 := initializeValidatorState(ctx, t, val, height)
->>>>>>> 6c40ad39
+	stateDB1 := initializeValidatorState(ctx, t, val, height, btcjson.LLMQType_5_60, quorumHash)
+	stateDB2 := initializeValidatorState(ctx, t, val, height, btcjson.LLMQType_5_60, quorumHash)
 
 	rts := setup(ctx, t, []sm.Store{stateDB1, stateDB2})
 	primary := rts.nodes[0]
@@ -310,11 +288,7 @@
 	// evidence for.
 	height := int64(numEvidence) + 10
 	for i := 0; i < numPeers; i++ {
-<<<<<<< HEAD
-		stateDBs[i] = initializeValidatorState(t, val, height, btcjson.LLMQType_5_60, quorumHash)
-=======
-		stateDBs[i] = initializeValidatorState(ctx, t, val, height)
->>>>>>> 6c40ad39
+		stateDBs[i] = initializeValidatorState(ctx, t, val, height, btcjson.LLMQType_5_60, quorumHash)
 	}
 
 	rts := setup(ctx, t, stateDBs)
@@ -373,13 +347,8 @@
 
 	// stateDB1 is ahead of stateDB2, where stateDB1 has all heights (1-20) and
 	// stateDB2 only has heights 1-5.
-<<<<<<< HEAD
-	stateDB1 := initializeValidatorState(t, val, height1, btcjson.LLMQType_5_60, quorumHash)
-	stateDB2 := initializeValidatorState(t, val, height2, btcjson.LLMQType_5_60, quorumHash)
-=======
-	stateDB1 := initializeValidatorState(ctx, t, val, height1)
-	stateDB2 := initializeValidatorState(ctx, t, val, height2)
->>>>>>> 6c40ad39
+	stateDB1 := initializeValidatorState(ctx, t, val, height1, btcjson.LLMQType_5_60, quorumHash)
+	stateDB2 := initializeValidatorState(ctx, t, val, height2, btcjson.LLMQType_5_60, quorumHash)
 
 	rts := setup(ctx, t, []sm.Store{stateDB1, stateDB2})
 	rts.start(ctx, t)
@@ -410,16 +379,11 @@
 	val := types.NewMockPVForQuorum(quorumHash)
 	height := int64(10)
 
-<<<<<<< HEAD
-	stateDB1 := initializeValidatorState(t, val, height, btcjson.LLMQType_5_60, quorumHash)
-	stateDB2 := initializeValidatorState(t, val, height, btcjson.LLMQType_5_60, quorumHash)
-=======
 	ctx, cancel := context.WithCancel(context.Background())
 	defer cancel()
 
-	stateDB1 := initializeValidatorState(ctx, t, val, height)
-	stateDB2 := initializeValidatorState(ctx, t, val, height)
->>>>>>> 6c40ad39
+	stateDB1 := initializeValidatorState(ctx, t, val, height, btcjson.LLMQType_5_60, quorumHash)
+	stateDB2 := initializeValidatorState(ctx, t, val, height, btcjson.LLMQType_5_60, quorumHash)
 
 	rts := setup(ctx, t, []sm.Store{stateDB1, stateDB2})
 	primary := rts.nodes[0]
@@ -457,16 +421,11 @@
 	val := types.NewMockPVForQuorum(quorumHash)
 	height := int64(10)
 
-<<<<<<< HEAD
-	stateDB1 := initializeValidatorState(t, val, height, btcjson.LLMQType_5_60, quorumHash)
-	stateDB2 := initializeValidatorState(t, val, height, btcjson.LLMQType_5_60, quorumHash)
-=======
 	ctx, cancel := context.WithCancel(context.Background())
 	defer cancel()
 
-	stateDB1 := initializeValidatorState(ctx, t, val, height)
-	stateDB2 := initializeValidatorState(ctx, t, val, height)
->>>>>>> 6c40ad39
+	stateDB1 := initializeValidatorState(ctx, t, val, height, btcjson.LLMQType_5_60, quorumHash)
+	stateDB2 := initializeValidatorState(ctx, t, val, height, btcjson.LLMQType_5_60, quorumHash)
 
 	rts := setup(ctx, t, []sm.Store{stateDB1, stateDB2})
 
@@ -497,11 +456,7 @@
 	require.Equal(t, 0, int(rts.pools[secondary.NodeID].Size()))
 
 	// start the network and ensure it's configured
-<<<<<<< HEAD
-	rts.start(t)
-=======
 	rts.start(ctx, t)
->>>>>>> 6c40ad39
 
 	// The secondary reactor should have received all the evidence ignoring the
 	// already committed evidence.
@@ -529,11 +484,7 @@
 	// evidence for.
 	height := int64(numEvidence) + 10
 	for i := 0; i < numPeers; i++ {
-<<<<<<< HEAD
-		stateDBs[i] = initializeValidatorState(t, val, height, btcjson.LLMQType_5_60, quorumHash)
-=======
-		stateDBs[i] = initializeValidatorState(ctx, t, val, height)
->>>>>>> 6c40ad39
+		stateDBs[i] = initializeValidatorState(ctx, t, val, height, btcjson.LLMQType_5_60, quorumHash)
 	}
 
 	rts := setup(ctx, t, stateDBs)
