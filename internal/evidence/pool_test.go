--- conflicted
+++ resolved
@@ -5,29 +5,24 @@
 	"testing"
 	"time"
 
+	"github.com/dashevo/dashd-go/btcjson"
 	"github.com/stretchr/testify/assert"
 	"github.com/stretchr/testify/mock"
 	"github.com/stretchr/testify/require"
-
 	dbm "github.com/tendermint/tm-db"
 
-<<<<<<< HEAD
-	"github.com/dashevo/dashd-go/btcjson"
 	"github.com/tendermint/tendermint/crypto"
-=======
 	"github.com/tendermint/tendermint/internal/eventbus"
->>>>>>> 6c40ad39
 	"github.com/tendermint/tendermint/internal/evidence"
 	"github.com/tendermint/tendermint/internal/evidence/mocks"
+	tmpubsub "github.com/tendermint/tendermint/internal/pubsub"
+	tmquery "github.com/tendermint/tendermint/internal/pubsub/query"
 	sm "github.com/tendermint/tendermint/internal/state"
 	smmocks "github.com/tendermint/tendermint/internal/state/mocks"
 	"github.com/tendermint/tendermint/internal/store"
 	"github.com/tendermint/tendermint/libs/log"
 	"github.com/tendermint/tendermint/types"
 	"github.com/tendermint/tendermint/version"
-
-	tmpubsub "github.com/tendermint/tendermint/internal/pubsub"
-	tmquery "github.com/tendermint/tendermint/internal/pubsub/query"
 )
 
 const evidenceChainID = "test_chain"
@@ -57,14 +52,9 @@
 		blockStore = &mocks.BlockStore{}
 	)
 
-<<<<<<< HEAD
+	ctx, cancel := context.WithCancel(context.Background())
+	defer cancel()
 	valSet, privVals := types.RandValidatorSet(1)
-
-=======
-	ctx, cancel := context.WithCancel(context.Background())
-	defer cancel()
-	valSet, privVals := factory.ValidatorSet(ctx, t, 1, 10)
->>>>>>> 6c40ad39
 	blockStore.On("LoadBlockMeta", mock.AnythingOfType("int64")).Return(
 		&types.BlockMeta{Header: types.Header{Time: defaultEvidenceTime}},
 	)
@@ -83,15 +73,9 @@
 	require.Equal(t, 0, len(evs))
 	require.Zero(t, size)
 
-<<<<<<< HEAD
-	ev, err := types.NewMockDuplicateVoteEvidenceWithValidator(height, defaultEvidenceTime, privVals[0], evidenceChainID,
+	ev, err := types.NewMockDuplicateVoteEvidenceWithValidator(ctx, height, defaultEvidenceTime, privVals[0], evidenceChainID,
 		valSet.QuorumType, valSet.QuorumHash)
 	require.NoError(t, err)
-
-=======
-	ev, err := types.NewMockDuplicateVoteEvidenceWithValidator(ctx, height, defaultEvidenceTime, privVals[0], evidenceChainID)
-	require.NoError(t, err)
->>>>>>> 6c40ad39
 	// good evidence
 	evAdded := make(chan struct{})
 	go func() {
@@ -133,11 +117,7 @@
 		quorumHash          = crypto.RandQuorumHash()
 		val                 = types.NewMockPVForQuorum(quorumHash)
 		height              = int64(30)
-<<<<<<< HEAD
-		stateStore          = initializeValidatorState(t, val, height, btcjson.LLMQType_5_60, quorumHash)
-=======
-		stateStore          = initializeValidatorState(ctx, t, val, height)
->>>>>>> 6c40ad39
+		stateStore          = initializeValidatorState(ctx, t, val, height, btcjson.LLMQType_5_60, quorumHash)
 		evidenceDB          = dbm.NewMemDB()
 		blockStore          = &mocks.BlockStore{}
 		expiredEvidenceTime = time.Date(2018, 1, 1, 0, 0, 0, 0, time.UTC)
@@ -176,19 +156,13 @@
 		tc := tc
 
 		t.Run(tc.evDescription, func(t *testing.T) {
-<<<<<<< HEAD
-			vals := pool.State().Validators
-			ev, err := types.NewMockDuplicateVoteEvidenceWithValidator(tc.evHeight, tc.evTime, val, evidenceChainID, vals.QuorumType, vals.QuorumHash)
-			require.NoError(t, err)
-			err = pool.AddEvidence(ev)
-=======
 			ctx, cancel := context.WithCancel(context.Background())
 			defer cancel()
 
-			ev, err := types.NewMockDuplicateVoteEvidenceWithValidator(ctx, tc.evHeight, tc.evTime, val, evidenceChainID)
+			vals := pool.State().Validators
+			ev, err := types.NewMockDuplicateVoteEvidenceWithValidator(ctx, tc.evHeight, tc.evTime, val, evidenceChainID, vals.QuorumType, vals.QuorumHash)
 			require.NoError(t, err)
 			err = pool.AddEvidence(ctx, ev)
->>>>>>> 6c40ad39
 			if tc.expErr {
 				require.Error(t, err)
 			} else {
@@ -201,24 +175,16 @@
 func TestReportConflictingVotes(t *testing.T) {
 	var height int64 = 10
 
-<<<<<<< HEAD
+	ctx, cancel := context.WithCancel(context.Background())
+	defer cancel()
+
 	pool, pv := defaultTestPool(t, height)
 
 	quorumHash := pool.State().Validators.QuorumHash
 
 	val := pv.ExtractIntoValidator(context.Background(), quorumHash)
-	ev, err := types.NewMockDuplicateVoteEvidenceWithValidator(height+1, defaultEvidenceTime, pv, evidenceChainID,
+	ev, err := types.NewMockDuplicateVoteEvidenceWithValidator(ctx, height+1, defaultEvidenceTime, pv, evidenceChainID,
 		btcjson.LLMQType_5_60, quorumHash)
-=======
-	ctx, cancel := context.WithCancel(context.Background())
-	defer cancel()
-
-	pool, pv, _ := defaultTestPool(ctx, t, height)
-
-	val := types.NewValidator(pv.PrivKey.PubKey(), 10)
-
-	ev, err := types.NewMockDuplicateVoteEvidenceWithValidator(ctx, height+1, defaultEvidenceTime, pv, evidenceChainID)
->>>>>>> 6c40ad39
 	require.NoError(t, err)
 
 	pool.ReportConflictingVotes(ev.VoteA, ev.VoteB)
@@ -238,14 +204,9 @@
 	state := pool.State()
 	state.LastBlockHeight++
 	state.LastBlockTime = ev.Time()
-<<<<<<< HEAD
 	state.LastValidators = types.NewValidatorSet([]*types.Validator{val}, val.PubKey, btcjson.LLMQType_5_60,
 		quorumHash, true)
-	pool.Update(state, []types.Evidence{})
-=======
-	state.LastValidators = types.NewValidatorSet([]*types.Validator{val})
 	pool.Update(ctx, state, []types.Evidence{})
->>>>>>> 6c40ad39
 
 	// should be able to retrieve evidence from pool
 	evList, _ = pool.PendingEvidence(defaultEvidenceMaxBytes)
@@ -265,11 +226,7 @@
 	state := pool.State()
 
 	// create two lots of old evidence that we expect to be pruned when we update
-<<<<<<< HEAD
-	prunedEv, err := types.NewMockDuplicateVoteEvidenceWithValidator(
-=======
 	prunedEv, err := types.NewMockDuplicateVoteEvidenceWithValidator(ctx,
->>>>>>> 6c40ad39
 		1,
 		defaultEvidenceTime.Add(1*time.Minute),
 		val,
@@ -279,11 +236,7 @@
 	)
 	require.NoError(t, err)
 
-<<<<<<< HEAD
-	notPrunedEv, err := types.NewMockDuplicateVoteEvidenceWithValidator(
-=======
 	notPrunedEv, err := types.NewMockDuplicateVoteEvidenceWithValidator(ctx,
->>>>>>> 6c40ad39
 		2,
 		defaultEvidenceTime.Add(2*time.Minute),
 		val,
@@ -297,10 +250,7 @@
 	require.NoError(t, pool.AddEvidence(ctx, notPrunedEv))
 
 	ev, err := types.NewMockDuplicateVoteEvidenceWithValidator(
-<<<<<<< HEAD
-=======
 		ctx,
->>>>>>> 6c40ad39
 		height,
 		defaultEvidenceTime.Add(21*time.Minute),
 		val,
@@ -309,15 +259,10 @@
 		state.Validators.QuorumHash,
 	)
 	require.NoError(t, err)
-<<<<<<< HEAD
 	lastCommit := makeCommit(height, state.Validators.QuorumHash, val.ProTxHash)
 
 	coreChainLockHeight := state.LastCoreChainLockedBlockHeight
 	block := types.MakeBlock(height+1, coreChainLockHeight, nil, []types.Tx{}, lastCommit, []types.Evidence{ev}, 0)
-=======
-	lastCommit := makeCommit(height, val.PrivKey.PubKey().Address())
-	block := types.MakeBlock(height+1, []types.Tx{}, lastCommit, []types.Evidence{ev})
->>>>>>> 6c40ad39
 
 	// update state (partially)
 	state.LastBlockHeight = height + 1
@@ -342,11 +287,7 @@
 	require.Equal(t, []types.Evidence{notPrunedEv}, evList)
 
 	// b) If we try to check this evidence again it should fail because it has already been committed
-<<<<<<< HEAD
-	err = pool.CheckEvidence(types.EvidenceList{ev})
-=======
 	err = pool.CheckEvidence(ctx, types.EvidenceList{ev})
->>>>>>> 6c40ad39
 	if assert.Error(t, err) {
 		assert.Equal(t, "evidence was already committed", err.(*types.ErrInvalidEvidence).Reason.Error())
 	}
@@ -355,90 +296,69 @@
 func TestVerifyPendingEvidencePasses(t *testing.T) {
 	var height int64 = 1
 
-<<<<<<< HEAD
-	pool, val := defaultTestPool(t, height)
+	ctx, cancel := context.WithCancel(context.Background())
+	defer cancel()
+
+	pool, val, _ := defaultTestPool(ctx, t, height)
 	vals := pool.State().Validators
-	ev, err := types.NewMockDuplicateVoteEvidenceWithValidator(
-=======
-	ctx, cancel := context.WithCancel(context.Background())
-	defer cancel()
-
-	pool, val, _ := defaultTestPool(ctx, t, height)
-
-	ev, err := types.NewMockDuplicateVoteEvidenceWithValidator(
-		ctx,
->>>>>>> 6c40ad39
-		height,
-		defaultEvidenceTime.Add(1*time.Minute),
-		val,
-		evidenceChainID,
-		vals.QuorumType,
-		vals.QuorumHash,
-	)
-	require.NoError(t, err)
-<<<<<<< HEAD
-
-	require.NoError(t, pool.AddEvidence(ev))
-	require.NoError(t, pool.CheckEvidence(types.EvidenceList{ev}))
-=======
-	require.NoError(t, pool.AddEvidence(ctx, ev))
-	require.NoError(t, pool.CheckEvidence(ctx, types.EvidenceList{ev}))
->>>>>>> 6c40ad39
-}
-
-func TestVerifyDuplicatedEvidenceFails(t *testing.T) {
-	var height int64 = 1
-<<<<<<< HEAD
-	pool, val := defaultTestPool(t, height)
-	vals := pool.State().Validators
-	ev, err := types.NewMockDuplicateVoteEvidenceWithValidator(
-=======
-
-	ctx, cancel := context.WithCancel(context.Background())
-	defer cancel()
-
-	pool, val, _ := defaultTestPool(ctx, t, height)
-
-	ev, err := types.NewMockDuplicateVoteEvidenceWithValidator(
-		ctx,
->>>>>>> 6c40ad39
-		height,
-		defaultEvidenceTime.Add(1*time.Minute),
-		val,
-		evidenceChainID,
-		vals.QuorumType,
-		vals.QuorumHash,
-	)
-	require.NoError(t, err)
-
-<<<<<<< HEAD
-	err = pool.CheckEvidence(types.EvidenceList{ev, ev})
-=======
-	require.NoError(t, err)
-	err = pool.CheckEvidence(ctx, types.EvidenceList{ev, ev})
->>>>>>> 6c40ad39
-	if assert.Error(t, err) {
-		assert.Equal(t, "duplicate evidence", err.(*types.ErrInvalidEvidence).Reason.Error())
-	}
-}
-
-<<<<<<< HEAD
-=======
-// Check that we generate events when evidence is added into the evidence pool
-func TestEventOnEvidenceValidated(t *testing.T) {
-	const height = 1
-
-	ctx, cancel := context.WithCancel(context.Background())
-	defer cancel()
-
-	pool, val, eventBus := defaultTestPool(ctx, t, height)
-
 	ev, err := types.NewMockDuplicateVoteEvidenceWithValidator(
 		ctx,
 		height,
 		defaultEvidenceTime.Add(1*time.Minute),
 		val,
 		evidenceChainID,
+		vals.QuorumType,
+		vals.QuorumHash,
+	)
+	require.NoError(t, err)
+	require.NoError(t, pool.AddEvidence(ctx, ev))
+	require.NoError(t, pool.CheckEvidence(ctx, types.EvidenceList{ev}))
+}
+
+func TestVerifyDuplicatedEvidenceFails(t *testing.T) {
+	var height int64 = 1
+
+	ctx, cancel := context.WithCancel(context.Background())
+	defer cancel()
+
+	pool, val := defaultTestPool(t, height)
+	vals := pool.State().Validators
+	ev, err := types.NewMockDuplicateVoteEvidenceWithValidator(
+		ctx,
+		height,
+		defaultEvidenceTime.Add(1*time.Minute),
+		val,
+		evidenceChainID,
+		vals.QuorumType,
+		vals.QuorumHash,
+	)
+	require.NoError(t, err)
+
+	err = pool.CheckEvidence(ctx, types.EvidenceList{ev, ev})
+	if assert.Error(t, err) {
+		assert.Equal(t, "duplicate evidence", err.(*types.ErrInvalidEvidence).Reason.Error())
+	}
+}
+
+// Check that we generate events when evidence is added into the evidence pool
+func TestEventOnEvidenceValidated(t *testing.T) {
+	const height = 1
+
+	ctx, cancel := context.WithCancel(context.Background())
+	defer cancel()
+
+	pool, val, eventBus := defaultTestPool(ctx, t, height)
+
+	vals := pool.State().Validators
+
+	ev, err := types.NewMockDuplicateVoteEvidenceWithValidator(
+		ctx,
+		height,
+		defaultEvidenceTime.Add(1*time.Minute),
+		val,
+		evidenceChainID,
+		vals.QuorumType,
+		vals.QuorumHash,
 	)
 	require.NoError(t, err)
 
@@ -540,7 +460,6 @@
 	require.Empty(t, remaindingEv)
 }
 
->>>>>>> 6c40ad39
 // Tests that restarting the evidence pool after a potential failure will recover the
 // pending evidence and continue to gossip it
 func TestRecoverPendingEvidence(t *testing.T) {
@@ -552,38 +471,26 @@
 	val := types.NewMockPVForQuorum(quorumHash)
 	proTxHash := val.ProTxHash
 	evidenceDB := dbm.NewMemDB()
-<<<<<<< HEAD
-	stateStore := initializeValidatorState(t, val, height, btcjson.LLMQType_5_60, quorumHash)
-=======
-	stateStore := initializeValidatorState(ctx, t, val, height)
->>>>>>> 6c40ad39
+	stateStore := initializeValidatorState(ctx, t, val, height, btcjson.LLMQType_5_60, quorumHash)
 
 	state, err := stateStore.Load()
 	require.NoError(t, err)
 
-<<<<<<< HEAD
-	blockStore := initializeBlockStore(dbm.NewMemDB(), state, proTxHash)
-=======
-	blockStore, err := initializeBlockStore(dbm.NewMemDB(), state, valAddress)
+	blockStore, err := initializeBlockStore(dbm.NewMemDB(), state, proTxHash)
 	require.NoError(t, err)
 
 	logger := log.NewNopLogger()
 	eventBus := eventbus.NewDefault(logger)
 	require.NoError(t, eventBus.Start(ctx))
->>>>>>> 6c40ad39
 
 	// create previous pool and populate it
 	pool := evidence.NewPool(logger, evidenceDB, stateStore, blockStore, evidence.NopMetrics(), eventBus)
 	startPool(t, pool, stateStore)
 
-<<<<<<< HEAD
 	vals := pool.State().Validators
 
-	goodEvidence, err := types.NewMockDuplicateVoteEvidenceWithValidator(
-=======
 	goodEvidence, err := types.NewMockDuplicateVoteEvidenceWithValidator(
 		ctx,
->>>>>>> 6c40ad39
 		height,
 		defaultEvidenceTime.Add(10*time.Minute),
 		val,
@@ -593,10 +500,7 @@
 	)
 	require.NoError(t, err)
 	expiredEvidence, err := types.NewMockDuplicateVoteEvidenceWithValidator(
-<<<<<<< HEAD
-=======
 		ctx,
->>>>>>> 6c40ad39
 		int64(1),
 		defaultEvidenceTime.Add(1*time.Minute),
 		val,
@@ -672,24 +576,19 @@
 	return stateStore
 }
 
-<<<<<<< HEAD
 func initializeValidatorState(
+	ctx context.Context,
 	t *testing.T,
 	privVal types.PrivValidator,
 	height int64,
 	quorumType btcjson.LLMQType,
 	quorumHash crypto.QuorumHash,
 ) sm.Store {
-	pubKey, err := privVal.GetPubKey(context.Background(), quorumHash)
-	require.NoError(t, err)
-	proTxHash, err := privVal.GetProTxHash(context.Background())
+	pubKey, err := privVal.GetPubKey(ctx, quorumHash)
+	require.NoError(t, err)
+	proTxHash, err := privVal.GetProTxHash(ctx)
 	require.NoError(t, err)
 	validator := &types.Validator{VotingPower: types.DefaultDashVotingPower, PubKey: pubKey, ProTxHash: proTxHash}
-=======
-func initializeValidatorState(ctx context.Context, t *testing.T, privVal types.PrivValidator, height int64) sm.Store {
-	pubKey, _ := privVal.GetPubKey(ctx)
-	validator := &types.Validator{Address: pubKey.Address(), VotingPower: 10, PubKey: pubKey}
->>>>>>> 6c40ad39
 
 	// create validator set and state
 	valSet := &types.ValidatorSet{
@@ -705,22 +604,13 @@
 
 // initializeBlockStore creates a block storage and populates it w/ a dummy
 // block at +height+.
-<<<<<<< HEAD
-func initializeBlockStore(db dbm.DB, state sm.State, valProTxHash []byte) *store.BlockStore {
+func initializeBlockStore(db dbm.DB, state sm.State, valProTxHash []byte) (*store.BlockStore, error) {
 	blockStore := store.NewBlockStore(db)
 
 	for i := int64(1); i <= state.LastBlockHeight; i++ {
 		lastCommit := makeCommit(i-1, state.Validators.QuorumHash, valProTxHash)
 		block, _ := state.MakeBlock(i, nil, []types.Tx{}, lastCommit, nil, state.Validators.GetProposer().ProTxHash, 0)
-=======
-func initializeBlockStore(db dbm.DB, state sm.State, valAddr []byte) (*store.BlockStore, error) {
-	blockStore := store.NewBlockStore(db)
-
-	for i := int64(1); i <= state.LastBlockHeight; i++ {
-		lastCommit := makeCommit(i-1, valAddr)
-		block := sf.MakeBlock(state, i, lastCommit)
-
->>>>>>> 6c40ad39
+
 		block.Header.Time = defaultEvidenceTime.Add(time.Duration(i) * time.Minute)
 		block.Header.Version = version.Consensus{Block: version.BlockProtocol, App: 1}
 		const parts = 1
@@ -748,35 +638,26 @@
 	)
 }
 
-<<<<<<< HEAD
-func defaultTestPool(t *testing.T, height int64) (*evidence.Pool, *types.MockPV) {
+func defaultTestPool(ctx context.Context, t *testing.T, height int64) (*evidence.Pool, types.MockPV, *eventbus.EventBus) {
+	t.Helper()
 	quorumHash := crypto.RandQuorumHash()
 	val := types.NewMockPVForQuorum(quorumHash)
+
 	evidenceDB := dbm.NewMemDB()
-	stateStore := initializeValidatorState(t, val, height, btcjson.LLMQType_5_60, quorumHash)
-	state, _ := stateStore.Load()
-	blockStore := initializeBlockStore(dbm.NewMemDB(), state, val.ProTxHash)
-=======
-func defaultTestPool(ctx context.Context, t *testing.T, height int64) (*evidence.Pool, types.MockPV, *eventbus.EventBus) {
-	t.Helper()
-	val := types.NewMockPV()
-	valAddress := val.PrivKey.PubKey().Address()
-	evidenceDB := dbm.NewMemDB()
-	stateStore := initializeValidatorState(ctx, t, val, height)
+	stateStore := initializeValidatorState(ctx, t, val, height, btcjson.LLMQType_5_60, quorumHash)
 	state, err := stateStore.Load()
 	require.NoError(t, err)
-	blockStore, err := initializeBlockStore(dbm.NewMemDB(), state, valAddress)
+	blockStore, err := initializeBlockStore(dbm.NewMemDB(), state, val.ProTxHash)
 	require.NoError(t, err)
 
 	logger := log.NewNopLogger()
->>>>>>> 6c40ad39
 
 	eventBus := eventbus.NewDefault(logger)
 	require.NoError(t, eventBus.Start(ctx))
 
 	pool := evidence.NewPool(logger, evidenceDB, stateStore, blockStore, evidence.NopMetrics(), eventBus)
 	startPool(t, pool, stateStore)
-	return pool, val, eventBus
+	return pool, *val, eventBus
 }
 
 func createState(height int64, valSet *types.ValidatorSet) sm.State {
