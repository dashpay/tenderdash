package inspect_test

import (
	"context"
	"fmt"
	"net"
	"os"
	"runtime"
	"strings"
	"sync"
	"testing"
	"time"

	"github.com/fortytw2/leaktest"
	"github.com/stretchr/testify/mock"
	"github.com/stretchr/testify/require"

	abcitypes "github.com/tendermint/tendermint/abci/types"
	"github.com/tendermint/tendermint/config"
	"github.com/tendermint/tendermint/internal/inspect"
	"github.com/tendermint/tendermint/internal/pubsub/query"
	"github.com/tendermint/tendermint/internal/state/indexer"
	indexermocks "github.com/tendermint/tendermint/internal/state/indexer/mocks"
	statemocks "github.com/tendermint/tendermint/internal/state/mocks"
	"github.com/tendermint/tendermint/libs/log"
	httpclient "github.com/tendermint/tendermint/rpc/client/http"
	"github.com/tendermint/tendermint/types"
)

func TestInspectConstructor(t *testing.T) {
	cfg, err := config.ResetTestRoot(t.TempDir(), "test")
	require.NoError(t, err)
	testLogger := log.NewNopLogger()
	t.Cleanup(leaktest.Check(t))
	defer func() { _ = os.RemoveAll(cfg.RootDir) }()
	t.Run("from config", func(t *testing.T) {
		logger := testLogger.With(t.Name())
		d, err := inspect.NewFromConfig(logger, cfg)
		require.NoError(t, err)
		require.NotNil(t, d)
	})

}

func TestInspectRun(t *testing.T) {
	cfg, err := config.ResetTestRoot(t.TempDir(), "test")
	require.NoError(t, err)

	testLogger := log.NewNopLogger()
	t.Cleanup(leaktest.Check(t))
	defer func() { _ = os.RemoveAll(cfg.RootDir) }()
	t.Run("from config", func(t *testing.T) {
		logger := testLogger.With(t.Name())
		d, err := inspect.NewFromConfig(logger, cfg)
		require.NoError(t, err)
		ctx, cancel := context.WithTimeout(context.Background(), 5*time.Second)
		stoppedWG := &sync.WaitGroup{}
		stoppedWG.Add(1)
		go func() {
			defer stoppedWG.Done()
			require.NoError(t, d.Run(ctx))
		}()
		time.Sleep(100 * time.Millisecond)
		cancel()
		stoppedWG.Wait()
	})

}

func TestBlock(t *testing.T) {
	testHeight := int64(1)
	testBlock := new(types.Block)
	testBlock.Header.Height = testHeight
	testBlock.Header.LastCommitHash = []byte("test hash")
	stateStoreMock := &statemocks.Store{}

	blockStoreMock := &statemocks.BlockStore{}
	blockStoreMock.On("Height").Return(testHeight)
	blockStoreMock.On("Base").Return(int64(0))
	blockStoreMock.On("LoadBlockMeta", testHeight).Return(&types.BlockMeta{})
	blockStoreMock.On("LoadBlock", testHeight).Return(testBlock)
	eventSinkMock := &indexermocks.EventSink{}
	eventSinkMock.On("Stop").Return(nil)
	eventSinkMock.On("Type").Return(indexer.EventSinkType("Mock"))

	rpcConfig := config.TestRPCConfig()
	l := log.NewNopLogger()
	d := inspect.New(rpcConfig, blockStoreMock, stateStoreMock, []indexer.EventSink{eventSinkMock}, l)
	ctx, cancel := context.WithCancel(context.Background())
	wg := &sync.WaitGroup{}
	wg.Add(1)

	go func() {
		defer wg.Done()
		require.NoError(t, d.Run(ctx))
	}()
	// FIXME: used to induce context switch.
	// Determine more deterministic method for prompting a context switch
	runtime.Gosched()
	requireConnect(t, rpcConfig.ListenAddress, 20)
	cli, err := httpclient.New(rpcConfig.ListenAddress)
	require.NoError(t, err)
	resultBlock, err := cli.Block(ctx, &testHeight)
	require.NoError(t, err)
	require.Equal(t, testBlock.Height, resultBlock.Block.Height)
	require.Equal(t, testBlock.LastCommitHash, resultBlock.Block.LastCommitHash)
	cancel()
	wg.Wait()

	blockStoreMock.AssertExpectations(t)
	stateStoreMock.AssertExpectations(t)
}

func TestTxSearch(t *testing.T) {
	testHash := []byte("test")
	testTx := []byte("tx")
	testQuery := fmt.Sprintf("tx.hash = '%s'", string(testHash))
	testTxResult := &abcitypes.TxResult{
		Height: 1,
		Index:  100,
		Tx:     testTx,
	}

	stateStoreMock := &statemocks.Store{}
	blockStoreMock := &statemocks.BlockStore{}
	eventSinkMock := &indexermocks.EventSink{}
	eventSinkMock.On("Stop").Return(nil)
	eventSinkMock.On("Type").Return(indexer.KV)
	eventSinkMock.On("SearchTxEvents", mock.Anything,
		mock.MatchedBy(func(q *query.Query) bool { return testQuery == q.String() })).
		Return([]*abcitypes.TxResult{testTxResult}, nil)

	rpcConfig := config.TestRPCConfig()
	l := log.NewNopLogger()
	d := inspect.New(rpcConfig, blockStoreMock, stateStoreMock, []indexer.EventSink{eventSinkMock}, l)
	ctx, cancel := context.WithCancel(context.Background())
	wg := &sync.WaitGroup{}
	wg.Add(1)

	startedWG := &sync.WaitGroup{}
	startedWG.Add(1)
	go func() {
		startedWG.Done()
		defer wg.Done()
		require.NoError(t, d.Run(ctx))
	}()
	// FIXME: used to induce context switch.
	// Determine more deterministic method for prompting a context switch
	startedWG.Wait()
	requireConnect(t, rpcConfig.ListenAddress, 20)
	cli, err := httpclient.New(rpcConfig.ListenAddress)
	require.NoError(t, err)

	var page = 1
	resultTxSearch, err := cli.TxSearch(ctx, testQuery, false, &page, &page, "")
	require.NoError(t, err)
	require.Len(t, resultTxSearch.Txs, 1)
	require.Equal(t, types.Tx(testTx), resultTxSearch.Txs[0].Tx)

	cancel()
	wg.Wait()

	eventSinkMock.AssertExpectations(t)
	stateStoreMock.AssertExpectations(t)
	blockStoreMock.AssertExpectations(t)
}
func TestTx(t *testing.T) {
	testHash := []byte("test")
	testTx := []byte("tx")

	stateStoreMock := &statemocks.Store{}
	blockStoreMock := &statemocks.BlockStore{}
	eventSinkMock := &indexermocks.EventSink{}
	eventSinkMock.On("Stop").Return(nil)
	eventSinkMock.On("Type").Return(indexer.KV)
	eventSinkMock.On("GetTxByHash", testHash).Return(&abcitypes.TxResult{
		Tx: testTx,
	}, nil)

	rpcConfig := config.TestRPCConfig()
	l := log.NewNopLogger()
	d := inspect.New(rpcConfig, blockStoreMock, stateStoreMock, []indexer.EventSink{eventSinkMock}, l)
	ctx, cancel := context.WithCancel(context.Background())
	wg := &sync.WaitGroup{}
	wg.Add(1)

	startedWG := &sync.WaitGroup{}
	startedWG.Add(1)
	go func() {
		startedWG.Done()
		defer wg.Done()
		require.NoError(t, d.Run(ctx))
	}()
	// FIXME: used to induce context switch.
	// Determine more deterministic method for prompting a context switch
	startedWG.Wait()
	requireConnect(t, rpcConfig.ListenAddress, 20)
	cli, err := httpclient.New(rpcConfig.ListenAddress)
	require.NoError(t, err)

	res, err := cli.Tx(ctx, testHash, false)
	require.NoError(t, err)
	require.Equal(t, types.Tx(testTx), res.Tx)

	cancel()
	wg.Wait()

	eventSinkMock.AssertExpectations(t)
	stateStoreMock.AssertExpectations(t)
	blockStoreMock.AssertExpectations(t)
}
func TestConsensusParams(t *testing.T) {
	testHeight := int64(1)
	testMaxGas := int64(55)
	stateStoreMock := &statemocks.Store{}
	blockStoreMock := &statemocks.BlockStore{}
	blockStoreMock.On("Height").Return(testHeight)
	blockStoreMock.On("Base").Return(int64(0))
	stateStoreMock.On("LoadConsensusParams", testHeight).Return(types.ConsensusParams{
		Block: types.BlockParams{
			MaxGas: testMaxGas,
		},
	}, nil)
	eventSinkMock := &indexermocks.EventSink{}
	eventSinkMock.On("Stop").Return(nil)
	eventSinkMock.On("Type").Return(indexer.EventSinkType("Mock"))

	rpcConfig := config.TestRPCConfig()
	l := log.NewNopLogger()
	d := inspect.New(rpcConfig, blockStoreMock, stateStoreMock, []indexer.EventSink{eventSinkMock}, l)

	ctx, cancel := context.WithCancel(context.Background())
	wg := &sync.WaitGroup{}
	wg.Add(1)

	startedWG := &sync.WaitGroup{}
	startedWG.Add(1)
	go func() {
		startedWG.Done()
		defer wg.Done()
		require.NoError(t, d.Run(ctx))
	}()
	// FIXME: used to induce context switch.
	// Determine more deterministic method for prompting a context switch
	startedWG.Wait()
	requireConnect(t, rpcConfig.ListenAddress, 20)
	cli, err := httpclient.New(rpcConfig.ListenAddress)
	require.NoError(t, err)
	params, err := cli.ConsensusParams(ctx, &testHeight)
	require.NoError(t, err)
	require.Equal(t, params.ConsensusParams.Block.MaxGas, testMaxGas)

	cancel()
	wg.Wait()

	blockStoreMock.AssertExpectations(t)
	stateStoreMock.AssertExpectations(t)
}

func TestBlockResults(t *testing.T) {
	testHeight := int64(1)
	testGasUsed := int64(100)
	stateStoreMock := &statemocks.Store{}
	//	tmstate "github.com/tendermint/tendermint/proto/tendermint/state"
<<<<<<< HEAD
	stateStoreMock.On("LoadABCIResponses", testHeight).Return(&state.ABCIResponses{
		FinalizeBlock: &abcitypes.ResponseFinalizeBlock{},
		ProcessProposal: &abcitypes.ResponseProcessProposal{
			TxResults: []*abcitypes.ExecTxResult{
				{
					GasUsed: testGasUsed,
				},
=======
	stateStoreMock.On("LoadFinalizeBlockResponses", testHeight).Return(&abcitypes.ResponseFinalizeBlock{
		TxResults: []*abcitypes.ExecTxResult{
			{
				GasUsed: testGasUsed,
>>>>>>> 5a2320f1
			},
		},
	}, nil)
	blockStoreMock := &statemocks.BlockStore{}
	blockStoreMock.On("Base").Return(int64(0))
	blockStoreMock.On("Height").Return(testHeight)
	eventSinkMock := &indexermocks.EventSink{}
	eventSinkMock.On("Stop").Return(nil)
	eventSinkMock.On("Type").Return(indexer.EventSinkType("Mock"))

	rpcConfig := config.TestRPCConfig()
	l := log.NewNopLogger()
	d := inspect.New(rpcConfig, blockStoreMock, stateStoreMock, []indexer.EventSink{eventSinkMock}, l)

	ctx, cancel := context.WithCancel(context.Background())
	wg := &sync.WaitGroup{}
	wg.Add(1)

	startedWG := &sync.WaitGroup{}
	startedWG.Add(1)
	go func() {
		startedWG.Done()
		defer wg.Done()
		require.NoError(t, d.Run(ctx))
	}()
	// FIXME: used to induce context switch.
	// Determine more deterministic method for prompting a context switch
	startedWG.Wait()
	requireConnect(t, rpcConfig.ListenAddress, 20)
	cli, err := httpclient.New(rpcConfig.ListenAddress)
	require.NoError(t, err)
	res, err := cli.BlockResults(ctx, &testHeight)
	require.NoError(t, err)
	require.Equal(t, res.TotalGasUsed, testGasUsed)

	cancel()
	wg.Wait()

	blockStoreMock.AssertExpectations(t)
	stateStoreMock.AssertExpectations(t)
}

func TestCommit(t *testing.T) {
	testHeight := int64(1)
	testRound := int32(101)
	stateStoreMock := &statemocks.Store{}
	blockStoreMock := &statemocks.BlockStore{}
	blockStoreMock.On("Base").Return(int64(0))
	blockStoreMock.On("Height").Return(testHeight)
	blockStoreMock.On("LoadBlockMeta", testHeight).Return(&types.BlockMeta{}, nil)
	blockStoreMock.On("LoadSeenCommit").Return(&types.Commit{
		Height: testHeight,
		Round:  testRound,
	}, nil)
	eventSinkMock := &indexermocks.EventSink{}
	eventSinkMock.On("Stop").Return(nil)
	eventSinkMock.On("Type").Return(indexer.EventSinkType("Mock"))

	rpcConfig := config.TestRPCConfig()
	l := log.NewNopLogger()
	d := inspect.New(rpcConfig, blockStoreMock, stateStoreMock, []indexer.EventSink{eventSinkMock}, l)

	ctx, cancel := context.WithCancel(context.Background())
	wg := &sync.WaitGroup{}
	wg.Add(1)

	startedWG := &sync.WaitGroup{}
	startedWG.Add(1)
	go func() {
		startedWG.Done()
		defer wg.Done()
		require.NoError(t, d.Run(ctx))
	}()
	// FIXME: used to induce context switch.
	// Determine more deterministic method for prompting a context switch
	startedWG.Wait()
	requireConnect(t, rpcConfig.ListenAddress, 20)
	cli, err := httpclient.New(rpcConfig.ListenAddress)
	require.NoError(t, err)
	res, err := cli.Commit(ctx, &testHeight)
	require.NoError(t, err)
	require.NotNil(t, res)
	require.Equal(t, res.SignedHeader.Commit.Round, testRound)

	cancel()
	wg.Wait()

	blockStoreMock.AssertExpectations(t)
	stateStoreMock.AssertExpectations(t)
}

func TestBlockByHash(t *testing.T) {
	testHeight := int64(1)
	testHash := []byte("test hash")
	testBlock := new(types.Block)
	testBlock.Header.Height = testHeight
	testBlock.Header.LastCommitHash = testHash
	stateStoreMock := &statemocks.Store{}
	blockStoreMock := &statemocks.BlockStore{}
	blockStoreMock.On("LoadBlockMeta", testHeight).Return(&types.BlockMeta{
		BlockID: types.BlockID{
			Hash: testHash,
		},
		Header: types.Header{
			Height: testHeight,
		},
	}, nil)
	blockStoreMock.On("LoadBlockByHash", testHash).Return(testBlock, nil)
	eventSinkMock := &indexermocks.EventSink{}
	eventSinkMock.On("Stop").Return(nil)
	eventSinkMock.On("Type").Return(indexer.EventSinkType("Mock"))

	rpcConfig := config.TestRPCConfig()
	l := log.NewNopLogger()
	d := inspect.New(rpcConfig, blockStoreMock, stateStoreMock, []indexer.EventSink{eventSinkMock}, l)

	ctx, cancel := context.WithCancel(context.Background())
	wg := &sync.WaitGroup{}
	wg.Add(1)

	startedWG := &sync.WaitGroup{}
	startedWG.Add(1)
	go func() {
		startedWG.Done()
		defer wg.Done()
		require.NoError(t, d.Run(ctx))
	}()
	// FIXME: used to induce context switch.
	// Determine more deterministic method for prompting a context switch
	startedWG.Wait()
	requireConnect(t, rpcConfig.ListenAddress, 20)
	cli, err := httpclient.New(rpcConfig.ListenAddress)
	require.NoError(t, err)
	res, err := cli.BlockByHash(ctx, testHash)
	require.NoError(t, err)
	require.NotNil(t, res)
	require.Equal(t, []byte(res.BlockID.Hash), testHash)

	cancel()
	wg.Wait()

	blockStoreMock.AssertExpectations(t)
	stateStoreMock.AssertExpectations(t)
}

func TestBlockchain(t *testing.T) {
	testHeight := int64(1)
	testBlock := new(types.Block)
	testBlockHash := []byte("test hash")
	testBlock.Header.Height = testHeight
	testBlock.Header.LastCommitHash = testBlockHash
	stateStoreMock := &statemocks.Store{}

	blockStoreMock := &statemocks.BlockStore{}
	blockStoreMock.On("Height").Return(testHeight)
	blockStoreMock.On("Base").Return(int64(0))
	blockStoreMock.On("LoadBlockMeta", testHeight).Return(&types.BlockMeta{
		BlockID: types.BlockID{
			Hash: testBlockHash,
		},
	})
	eventSinkMock := &indexermocks.EventSink{}
	eventSinkMock.On("Stop").Return(nil)
	eventSinkMock.On("Type").Return(indexer.EventSinkType("Mock"))

	rpcConfig := config.TestRPCConfig()
	l := log.NewNopLogger()
	d := inspect.New(rpcConfig, blockStoreMock, stateStoreMock, []indexer.EventSink{eventSinkMock}, l)

	ctx, cancel := context.WithCancel(context.Background())
	wg := &sync.WaitGroup{}
	wg.Add(1)

	startedWG := &sync.WaitGroup{}
	startedWG.Add(1)
	go func() {
		startedWG.Done()
		defer wg.Done()
		require.NoError(t, d.Run(ctx))
	}()
	// FIXME: used to induce context switch.
	// Determine more deterministic method for prompting a context switch
	startedWG.Wait()
	requireConnect(t, rpcConfig.ListenAddress, 20)
	cli, err := httpclient.New(rpcConfig.ListenAddress)
	require.NoError(t, err)
	res, err := cli.BlockchainInfo(ctx, 0, 100)
	require.NoError(t, err)
	require.NotNil(t, res)
	require.Equal(t, testBlockHash, []byte(res.BlockMetas[0].BlockID.Hash))

	cancel()
	wg.Wait()

	blockStoreMock.AssertExpectations(t)
	stateStoreMock.AssertExpectations(t)
}

func TestValidators(t *testing.T) {
	testHeight := int64(1)
	testVotingPower := int64(100)
	testValidators := types.ValidatorSet{
		Validators: []*types.Validator{
			{
				VotingPower: testVotingPower,
			},
		},
	}
	stateStoreMock := &statemocks.Store{}
	stateStoreMock.On("LoadValidators", testHeight).Return(&testValidators, nil)

	blockStoreMock := &statemocks.BlockStore{}
	blockStoreMock.On("Height").Return(testHeight)
	blockStoreMock.On("Base").Return(int64(0))
	eventSinkMock := &indexermocks.EventSink{}
	eventSinkMock.On("Stop").Return(nil)
	eventSinkMock.On("Type").Return(indexer.EventSinkType("Mock"))

	rpcConfig := config.TestRPCConfig()
	l := log.NewNopLogger()
	d := inspect.New(rpcConfig, blockStoreMock, stateStoreMock, []indexer.EventSink{eventSinkMock}, l)

	ctx, cancel := context.WithCancel(context.Background())
	wg := &sync.WaitGroup{}
	wg.Add(1)

	startedWG := &sync.WaitGroup{}
	startedWG.Add(1)
	go func() {
		startedWG.Done()
		defer wg.Done()
		require.NoError(t, d.Run(ctx))
	}()
	// FIXME: used to induce context switch.
	// Determine more deterministic method for prompting a context switch
	startedWG.Wait()
	requireConnect(t, rpcConfig.ListenAddress, 20)
	cli, err := httpclient.New(rpcConfig.ListenAddress)
	require.NoError(t, err)

	testPage := 1
	testPerPage := 100
	requestQuorumInfo := true
	res, err := cli.Validators(ctx, &testHeight, &testPage, &testPerPage, &requestQuorumInfo)
	require.NoError(t, err)
	require.NotNil(t, res)
	require.Equal(t, testVotingPower, res.Validators[0].VotingPower)

	cancel()
	wg.Wait()

	blockStoreMock.AssertExpectations(t)
	stateStoreMock.AssertExpectations(t)
}

func TestBlockSearch(t *testing.T) {
	testHeight := int64(1)
	testBlockHash := []byte("test hash")
	testQuery := "block.height = 1"
	stateStoreMock := &statemocks.Store{}

	blockStoreMock := &statemocks.BlockStore{}
	eventSinkMock := &indexermocks.EventSink{}
	eventSinkMock.On("Stop").Return(nil)
	eventSinkMock.On("Type").Return(indexer.KV)
	blockStoreMock.On("LoadBlock", testHeight).Return(&types.Block{
		Header: types.Header{
			Height: testHeight,
		},
	}, nil)
	blockStoreMock.On("LoadBlockMeta", testHeight).Return(&types.BlockMeta{
		BlockID: types.BlockID{
			Hash: testBlockHash,
		},
	})
	eventSinkMock.On("SearchBlockEvents", mock.Anything,
		mock.MatchedBy(func(q *query.Query) bool { return testQuery == q.String() })).
		Return([]int64{testHeight}, nil)
	rpcConfig := config.TestRPCConfig()
	l := log.NewNopLogger()
	d := inspect.New(rpcConfig, blockStoreMock, stateStoreMock, []indexer.EventSink{eventSinkMock}, l)

	ctx, cancel := context.WithCancel(context.Background())
	wg := &sync.WaitGroup{}
	wg.Add(1)

	startedWG := &sync.WaitGroup{}
	startedWG.Add(1)
	go func() {
		startedWG.Done()
		defer wg.Done()
		require.NoError(t, d.Run(ctx))
	}()
	// FIXME: used to induce context switch.
	// Determine more deterministic method for prompting a context switch
	startedWG.Wait()
	requireConnect(t, rpcConfig.ListenAddress, 20)
	cli, err := httpclient.New(rpcConfig.ListenAddress)
	require.NoError(t, err)

	testPage := 1
	testPerPage := 100
	testOrderBy := "desc"
	res, err := cli.BlockSearch(ctx, testQuery, &testPage, &testPerPage, testOrderBy)
	require.NoError(t, err)
	require.NotNil(t, res)
	require.Equal(t, testBlockHash, []byte(res.Blocks[0].BlockID.Hash))

	cancel()
	wg.Wait()

	blockStoreMock.AssertExpectations(t)
	stateStoreMock.AssertExpectations(t)
}

func requireConnect(t testing.TB, addr string, retries int) {
	parts := strings.SplitN(addr, "://", 2)
	if len(parts) != 2 {
		t.Fatalf("malformed address to dial: %s", addr)
	}
	var err error
	for i := 0; i < retries; i++ {
		var conn net.Conn
		conn, err = net.Dial(parts[0], parts[1])
		if err == nil {
			conn.Close()
			return
		}
		// FIXME attempt to yield and let the other goroutine continue execution.
		time.Sleep(time.Microsecond * 100)
	}
	t.Fatalf("unable to connect to server %s after %d tries: %s", addr, retries, err)
}<|MERGE_RESOLUTION|>--- conflicted
+++ resolved
@@ -262,7 +262,6 @@
 	testGasUsed := int64(100)
 	stateStoreMock := &statemocks.Store{}
 	//	tmstate "github.com/tendermint/tendermint/proto/tendermint/state"
-<<<<<<< HEAD
 	stateStoreMock.On("LoadABCIResponses", testHeight).Return(&state.ABCIResponses{
 		FinalizeBlock: &abcitypes.ResponseFinalizeBlock{},
 		ProcessProposal: &abcitypes.ResponseProcessProposal{
@@ -270,12 +269,6 @@
 				{
 					GasUsed: testGasUsed,
 				},
-=======
-	stateStoreMock.On("LoadFinalizeBlockResponses", testHeight).Return(&abcitypes.ResponseFinalizeBlock{
-		TxResults: []*abcitypes.ExecTxResult{
-			{
-				GasUsed: testGasUsed,
->>>>>>> 5a2320f1
 			},
 		},
 	}, nil)
