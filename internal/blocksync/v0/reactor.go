--- conflicted
+++ resolved
@@ -112,11 +112,7 @@
 
 	syncStartTime time.Time
 
-<<<<<<< HEAD
-	nodeProTxHash *types.ProTxHash
-=======
 	nodeProTxHash types.ProTxHash
->>>>>>> 1dd7819e
 }
 
 // NewReactor returns new reactor instance.
