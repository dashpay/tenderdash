package v2

import (
	"context"
	"fmt"
	"net"
	"os"
	"sync"
	"testing"

	"github.com/gogo/protobuf/proto"
	"github.com/stretchr/testify/assert"
	"github.com/stretchr/testify/require"
	abciclient "github.com/tendermint/tendermint/abci/client"
	abci "github.com/tendermint/tendermint/abci/types"
	"github.com/tendermint/tendermint/config"
	"github.com/tendermint/tendermint/crypto"
	"github.com/tendermint/tendermint/internal/blocksync/v2/internal/behavior"
	"github.com/tendermint/tendermint/internal/consensus"
	"github.com/tendermint/tendermint/internal/mempool/mock"
	"github.com/tendermint/tendermint/internal/p2p"
	"github.com/tendermint/tendermint/internal/p2p/conn"
	"github.com/tendermint/tendermint/internal/proxy"
	sm "github.com/tendermint/tendermint/internal/state"
	sf "github.com/tendermint/tendermint/internal/state/test/factory"
	tmstore "github.com/tendermint/tendermint/internal/store"
	"github.com/tendermint/tendermint/internal/test/factory"
	"github.com/tendermint/tendermint/libs/log"
	"github.com/tendermint/tendermint/libs/service"
	bcproto "github.com/tendermint/tendermint/proto/tendermint/blocksync"
	"github.com/tendermint/tendermint/types"
	dbm "github.com/tendermint/tm-db"
)

type mockPeer struct {
	service.Service
	id types.NodeID
}

func (mp mockPeer) FlushStop()           {}
func (mp mockPeer) ID() types.NodeID     { return mp.id }
func (mp mockPeer) RemoteIP() net.IP     { return net.IP{} }
func (mp mockPeer) RemoteAddr() net.Addr { return &net.TCPAddr{IP: mp.RemoteIP(), Port: 8800} }

func (mp mockPeer) IsOutbound() bool   { return true }
func (mp mockPeer) IsPersistent() bool { return true }
func (mp mockPeer) CloseConn() error   { return nil }

func (mp mockPeer) NodeInfo() types.NodeInfo {
	return types.NodeInfo{
		NodeID:     "",
		ListenAddr: "",
	}
}
func (mp mockPeer) Status() conn.ConnectionStatus { return conn.ConnectionStatus{} }
func (mp mockPeer) SocketAddr() *p2p.NetAddress   { return &p2p.NetAddress{} }

func (mp mockPeer) Send(byte, []byte) bool    { return true }
func (mp mockPeer) TrySend(byte, []byte) bool { return true }

func (mp mockPeer) Set(string, interface{}) {}
func (mp mockPeer) Get(string) interface{}  { return struct{}{} }

//nolint:unused
type mockBlockStore struct {
	blocks map[int64]*types.Block
}

//nolint:unused
func (ml *mockBlockStore) Height() int64 {
	return int64(len(ml.blocks))
}

//nolint:unused
func (ml *mockBlockStore) LoadBlock(height int64) *types.Block {
	return ml.blocks[height]
}

//nolint:unused
func (ml *mockBlockStore) SaveBlock(block *types.Block, part *types.PartSet, commit *types.Commit) {
	ml.blocks[block.Height] = block
}

type mockBlockApplier struct {
}

// XXX: Add whitelist/blacklist?
func (mba *mockBlockApplier) ApplyBlock(
<<<<<<< HEAD
	state sm.State, nodeProTxHash *crypto.ProTxHash, blockID types.BlockID, block *types.Block,
=======
	state sm.State, nodeProTxHash crypto.ProTxHash, blockID types.BlockID, block *types.Block,
>>>>>>> 1dd7819e
) (sm.State, error) {
	state.LastBlockHeight++
	return state, nil
}

type mockSwitchIo struct {
	mtx                 sync.Mutex
	switchedToConsensus bool
	numStatusResponse   int
	numBlockResponse    int
	numNoBlockResponse  int
	numStatusRequest    int
}

var _ iIO = (*mockSwitchIo)(nil)

func (sio *mockSwitchIo) sendBlockRequest(_ p2p.Peer, _ int64) error {
	return nil
}

func (sio *mockSwitchIo) sendStatusResponse(_, _ int64, _ p2p.Peer) error {
	sio.mtx.Lock()
	defer sio.mtx.Unlock()
	sio.numStatusResponse++
	return nil
}

func (sio *mockSwitchIo) sendBlockToPeer(_ *types.Block, _ p2p.Peer) error {
	sio.mtx.Lock()
	defer sio.mtx.Unlock()
	sio.numBlockResponse++
	return nil
}

func (sio *mockSwitchIo) sendBlockNotFound(_ int64, _ p2p.Peer) error {
	sio.mtx.Lock()
	defer sio.mtx.Unlock()
	sio.numNoBlockResponse++
	return nil
}

func (sio *mockSwitchIo) trySwitchToConsensus(_ sm.State, _ bool) bool {
	sio.mtx.Lock()
	defer sio.mtx.Unlock()
	sio.switchedToConsensus = true
	return true
}

func (sio *mockSwitchIo) broadcastStatusRequest() error {
	return nil
}

func (sio *mockSwitchIo) sendStatusRequest(_ p2p.Peer) error {
	sio.mtx.Lock()
	defer sio.mtx.Unlock()
	sio.numStatusRequest++
	return nil
}

type testReactorParams struct {
	logger      log.Logger
	genDoc      *types.GenesisDoc
	privVals    []types.PrivValidator
	startHeight int64
	mockA       bool
}

func newTestReactor(t *testing.T, p testReactorParams) *BlockchainReactor {
	store, state, _ := newReactorStore(t, p.genDoc, p.privVals, p.startHeight)
	reporter := behavior.NewMockReporter()

	var appl blockApplier

	if p.mockA {
		appl = &mockBlockApplier{}
	} else {
		app := &testApp{}
		cc := abciclient.NewLocalCreator(app)
		proxyApp := proxy.NewAppConns(cc)
		err := proxyApp.Start()
		require.NoError(t, err)
		db := dbm.NewMemDB()
		stateStore := sm.NewStore(db)
		blockStore := tmstore.NewBlockStore(dbm.NewMemDB())
		appl = sm.NewBlockExecutor(stateStore, p.logger, proxyApp.Consensus(), proxyApp.Query(), mock.Mempool{},
			sm.EmptyEvidencePool{}, blockStore, nil)
		err = stateStore.Save(state)
		require.NoError(t, err)
	}
	proTxHash := crypto.RandProTxHash()
<<<<<<< HEAD
	r := newReactor(state, &proTxHash, store, reporter, appl, true, consensus.NopMetrics())
=======
	r := newReactor(state, proTxHash, store, reporter, appl, true, consensus.NopMetrics())
>>>>>>> 1dd7819e
	logger := log.TestingLogger()
	r.SetLogger(logger.With("module", "blockchain"))

	return r
}

// This test is left here and not deleted to retain the termination cases for
// future improvement in [#4482](https://github.com/tendermint/tendermint/issues/4482).
// func TestReactorTerminationScenarios(t *testing.T) {

//	config := cfg.ResetTestRoot("blockchain_reactor_v2_test")
//	defer os.RemoveAll(config.RootDir)
//	genDoc, privVals := randGenesisDoc(config.ChainID(), 1, false, 30)
//	refStore, _, _ := newReactorStore(genDoc, privVals, 20)

//	params := testReactorParams{
//		logger:      log.TestingLogger(),
//		genDoc:      genDoc,
//		privVals:    privVals,
//		startHeight: 10,
//		bufferSize:  100,
//		mockA:       true,
//	}

//	type testEvent struct {
//		evType string
//		peer   string
//		height int64
//	}

//	tests := []struct {
//		name   string
//		params testReactorParams
//		msgs   []testEvent
//	}{
//		{
//			name:   "simple termination on max peer height - one peer",
//			params: params,
//			msgs: []testEvent{
//				{evType: "AddPeer", peer: "P1"},
//				{evType: "ReceiveS", peer: "P1", height: 13},
//				{evType: "BlockReq"},
//				{evType: "ReceiveB", peer: "P1", height: 11},
//				{evType: "BlockReq"},
//				{evType: "BlockReq"},
//				{evType: "ReceiveB", peer: "P1", height: 12},
//				{evType: "Process"},
//				{evType: "ReceiveB", peer: "P1", height: 13},
//				{evType: "Process"},
//			},
//		},
//		{
//			name:   "simple termination on max peer height - two peers",
//			params: params,
//			msgs: []testEvent{
//				{evType: "AddPeer", peer: "P1"},
//				{evType: "AddPeer", peer: "P2"},
//				{evType: "ReceiveS", peer: "P1", height: 13},
//				{evType: "ReceiveS", peer: "P2", height: 15},
//				{evType: "BlockReq"},
//				{evType: "BlockReq"},
//				{evType: "ReceiveB", peer: "P1", height: 11},
//				{evType: "ReceiveB", peer: "P2", height: 12},
//				{evType: "Process"},
//				{evType: "BlockReq"},
//				{evType: "BlockReq"},
//				{evType: "ReceiveB", peer: "P1", height: 13},
//				{evType: "Process"},
//				{evType: "ReceiveB", peer: "P2", height: 14},
//				{evType: "Process"},
//				{evType: "BlockReq"},
//				{evType: "ReceiveB", peer: "P2", height: 15},
//				{evType: "Process"},
//			},
//		},
//		{
//			name:   "termination on max peer height - two peers, noBlock error",
//			params: params,
//			msgs: []testEvent{
//				{evType: "AddPeer", peer: "P1"},
//				{evType: "AddPeer", peer: "P2"},
//				{evType: "ReceiveS", peer: "P1", height: 13},
//				{evType: "ReceiveS", peer: "P2", height: 15},
//				{evType: "BlockReq"},
//				{evType: "BlockReq"},
//				{evType: "ReceiveNB", peer: "P1", height: 11},
//				{evType: "BlockReq"},
//				{evType: "ReceiveB", peer: "P2", height: 12},
//				{evType: "ReceiveB", peer: "P2", height: 11},
//				{evType: "Process"},
//				{evType: "BlockReq"},
//				{evType: "BlockReq"},
//				{evType: "ReceiveB", peer: "P2", height: 13},
//				{evType: "Process"},
//				{evType: "ReceiveB", peer: "P2", height: 14},
//				{evType: "Process"},
//				{evType: "BlockReq"},
//				{evType: "ReceiveB", peer: "P2", height: 15},
//				{evType: "Process"},
//			},
//		},
//		{
//			name:   "termination on max peer height - two peers, remove one peer",
//			params: params,
//			msgs: []testEvent{
//				{evType: "AddPeer", peer: "P1"},
//				{evType: "AddPeer", peer: "P2"},
//				{evType: "ReceiveS", peer: "P1", height: 13},
//				{evType: "ReceiveS", peer: "P2", height: 15},
//				{evType: "BlockReq"},
//				{evType: "BlockReq"},
//				{evType: "RemovePeer", peer: "P1"},
//				{evType: "BlockReq"},
//				{evType: "ReceiveB", peer: "P2", height: 12},
//				{evType: "ReceiveB", peer: "P2", height: 11},
//				{evType: "Process"},
//				{evType: "BlockReq"},
//				{evType: "BlockReq"},
//				{evType: "ReceiveB", peer: "P2", height: 13},
//				{evType: "Process"},
//				{evType: "ReceiveB", peer: "P2", height: 14},
//				{evType: "Process"},
//				{evType: "BlockReq"},
//				{evType: "ReceiveB", peer: "P2", height: 15},
//				{evType: "Process"},
//			},
//		},
//	}

//	for _, tt := range tests {
//		tt := tt
//		t.Run(tt.name, func(t *testing.T) {
//			reactor := newTestReactor(params)
//			reactor.Start()
//			reactor.reporter = behavior.NewMockReporter()
//			mockSwitch := &mockSwitchIo{switchedToConsensus: false}
//			reactor.io = mockSwitch
//			// time for go routines to start
//			time.Sleep(time.Millisecond)

//			for _, step := range tt.msgs {
//				switch step.evType {
//				case "AddPeer":
//					reactor.scheduler.send(bcAddNewPeer{peerID: types.NodeID(step.peer)})
//				case "RemovePeer":
//					reactor.scheduler.send(bcRemovePeer{peerID: types.NodeID(step.peer)})
//				case "ReceiveS":
//					reactor.scheduler.send(bcStatusResponse{
//						peerID: types.NodeID(step.peer),
//						height: step.height,
//						time:   time.Now(),
//					})
//				case "ReceiveB":
//					reactor.scheduler.send(bcBlockResponse{
//						peerID: types.NodeID(step.peer),
//						block:  refStore.LoadBlock(step.height),
//						size:   10,
//						time:   time.Now(),
//					})
//				case "ReceiveNB":
//					reactor.scheduler.send(bcNoBlockResponse{
//						peerID: types.NodeID(step.peer),
//						height: step.height,
//						time:   time.Now(),
//					})
//				case "BlockReq":
//					reactor.scheduler.send(rTrySchedule{time: time.Now()})
//				case "Process":
//					reactor.processor.send(rProcessBlock{})
//				}
//				// give time for messages to propagate between routines
//				time.Sleep(time.Millisecond)
//			}

//			// time for processor to finish and reactor to switch to consensus
//			time.Sleep(20 * time.Millisecond)
//			assert.True(t, mockSwitch.hasSwitchedToConsensus())
//			reactor.Stop()
//		})
//	}
// }

func TestReactorHelperMode(t *testing.T) {
	var (
		channelID = byte(0x40)
	)

	cfg, err := config.ResetTestRoot("blockchain_reactor_v2_test")
	require.NoError(t, err)
	defer os.RemoveAll(cfg.RootDir)
	genDoc, privVals := factory.RandGenesisDoc(cfg, 1, 1)

	params := testReactorParams{
		logger:      log.TestingLogger(),
		genDoc:      genDoc,
		privVals:    privVals,
		startHeight: 20,
		mockA:       true,
	}

	type testEvent struct {
		peer  string
		event interface{}
	}

	tests := []struct {
		name   string
		params testReactorParams
		msgs   []testEvent
	}{
		{
			name:   "status request",
			params: params,
			msgs: []testEvent{
				{"P1", bcproto.StatusRequest{}},
				{"P1", bcproto.BlockRequest{Height: 13}},
				{"P1", bcproto.BlockRequest{Height: 20}},
				{"P1", bcproto.BlockRequest{Height: 22}},
			},
		},
	}

	for _, tt := range tests {
		tt := tt
		t.Run(tt.name, func(t *testing.T) {
			reactor := newTestReactor(t, params)
			mockSwitch := &mockSwitchIo{switchedToConsensus: false}
			reactor.io = mockSwitch
			err := reactor.Start()
			require.NoError(t, err)

			for i := 0; i < len(tt.msgs); i++ {
				step := tt.msgs[i]
				switch ev := step.event.(type) {
				case bcproto.StatusRequest:
					old := mockSwitch.numStatusResponse

					msgProto := new(bcproto.Message)
					require.NoError(t, msgProto.Wrap(&ev))

					msgBz, err := proto.Marshal(msgProto)
					require.NoError(t, err)

					reactor.Receive(channelID, mockPeer{id: types.NodeID(step.peer)}, msgBz)
					assert.Equal(t, old+1, mockSwitch.numStatusResponse)
				case bcproto.BlockRequest:
					if ev.Height > params.startHeight {
						old := mockSwitch.numNoBlockResponse

						msgProto := new(bcproto.Message)
						require.NoError(t, msgProto.Wrap(&ev))

						msgBz, err := proto.Marshal(msgProto)
						require.NoError(t, err)

						reactor.Receive(channelID, mockPeer{id: types.NodeID(step.peer)}, msgBz)
						assert.Equal(t, old+1, mockSwitch.numNoBlockResponse)
					} else {
						old := mockSwitch.numBlockResponse

						msgProto := new(bcproto.Message)
						require.NoError(t, msgProto.Wrap(&ev))

						msgBz, err := proto.Marshal(msgProto)
						require.NoError(t, err)

						reactor.Receive(channelID, mockPeer{id: types.NodeID(step.peer)}, msgBz)
						assert.Equal(t, old+1, mockSwitch.numBlockResponse)
					}
				}
			}
			err = reactor.Stop()
			require.NoError(t, err)
		})
	}
}

func TestReactorSetSwitchNil(t *testing.T) {
	cfg, err := config.ResetTestRoot("blockchain_reactor_v2_test")
	require.NoError(t, err)
	defer os.RemoveAll(cfg.RootDir)
	genDoc, privVals := factory.RandGenesisDoc(cfg, 1, 1)

	reactor := newTestReactor(t, testReactorParams{
		logger:   log.TestingLogger(),
		genDoc:   genDoc,
		privVals: privVals,
	})
	reactor.SetSwitch(nil)

	assert.Nil(t, reactor.Switch)
	assert.Nil(t, reactor.io)
}

type testApp struct {
	abci.BaseApplication
}

func newReactorStore(
	t *testing.T,
	genDoc *types.GenesisDoc,
	privVals []types.PrivValidator,
	maxBlockHeight int64) (*tmstore.BlockStore, sm.State, *sm.BlockExecutor) {
	t.Helper()

	require.Len(t, privVals, 1)
	app := &testApp{}
	cc := abciclient.NewLocalCreator(app)
	proxyApp := proxy.NewAppConns(cc)
	err := proxyApp.Start()
	if err != nil {
		panic(fmt.Errorf("error start app: %w", err))
	}

	stateDB := dbm.NewMemDB()
	blockStore := tmstore.NewBlockStore(dbm.NewMemDB())
	stateStore := sm.NewStore(stateDB)
	state, err := sm.MakeGenesisState(genDoc)
	require.NoError(t, err)

	blockExec := sm.NewBlockExecutor(stateStore, log.TestingLogger(), proxyApp.Consensus(), proxyApp.Query(),
		mock.Mempool{}, sm.EmptyEvidencePool{}, blockStore, nil)
	err = stateStore.Save(state)
	require.NoError(t, err)

	// add blocks in
	for blockHeight := int64(1); blockHeight <= maxBlockHeight; blockHeight++ {
		lastCommit := types.NewCommit(blockHeight-1, 0, types.BlockID{}, types.StateID{}, state.Validators.QuorumHash, nil, nil)
		if blockHeight > 1 {
			lastBlockMeta := blockStore.LoadBlockMeta(blockHeight - 1)
			lastBlock := blockStore.LoadBlock(blockHeight - 1)
			vote, err := factory.MakeVote(
				privVals[0],
				state.Validators,
				lastBlock.Header.ChainID, 0,
				lastBlock.Header.Height, 0, 2,
				lastBlockMeta.BlockID,
				state.LastStateID, // todo: figure out using state.StateID() instead
			)
			require.NoError(t, err)
			lastCommit = types.NewCommit(vote.Height, vote.Round,
				lastBlockMeta.BlockID, state.LastStateID, state.Validators.QuorumHash, vote.BlockSignature, vote.StateSignature)
		}

		thisBlock, err := sf.MakeBlock(state, blockHeight, lastCommit, nil, 0)
		require.NoError(t, err)

		thisParts := thisBlock.MakePartSet(types.BlockPartSizeBytes)
		blockID := types.BlockID{Hash: thisBlock.Hash(), PartSetHeader: thisParts.Header()}

		proTxHash, err := privVals[0].GetProTxHash(context.Background())
		require.NoError(t, err)

<<<<<<< HEAD
		state, err = blockExec.ApplyBlock(state, &proTxHash, blockID, thisBlock)
=======
		state, err = blockExec.ApplyBlock(state, proTxHash, blockID, thisBlock)
>>>>>>> 1dd7819e
		require.NoError(t, err)

		blockStore.SaveBlock(thisBlock, thisParts, lastCommit)
	}
	return blockStore, state, blockExec
}<|MERGE_RESOLUTION|>--- conflicted
+++ resolved
@@ -86,11 +86,7 @@
 
 // XXX: Add whitelist/blacklist?
 func (mba *mockBlockApplier) ApplyBlock(
-<<<<<<< HEAD
-	state sm.State, nodeProTxHash *crypto.ProTxHash, blockID types.BlockID, block *types.Block,
-=======
 	state sm.State, nodeProTxHash crypto.ProTxHash, blockID types.BlockID, block *types.Block,
->>>>>>> 1dd7819e
 ) (sm.State, error) {
 	state.LastBlockHeight++
 	return state, nil
@@ -181,11 +177,7 @@
 		require.NoError(t, err)
 	}
 	proTxHash := crypto.RandProTxHash()
-<<<<<<< HEAD
-	r := newReactor(state, &proTxHash, store, reporter, appl, true, consensus.NopMetrics())
-=======
 	r := newReactor(state, proTxHash, store, reporter, appl, true, consensus.NopMetrics())
->>>>>>> 1dd7819e
 	logger := log.TestingLogger()
 	r.SetLogger(logger.With("module", "blockchain"))
 
@@ -539,11 +531,7 @@
 		proTxHash, err := privVals[0].GetProTxHash(context.Background())
 		require.NoError(t, err)
 
-<<<<<<< HEAD
-		state, err = blockExec.ApplyBlock(state, &proTxHash, blockID, thisBlock)
-=======
 		state, err = blockExec.ApplyBlock(state, proTxHash, blockID, thisBlock)
->>>>>>> 1dd7819e
 		require.NoError(t, err)
 
 		blockStore.SaveBlock(thisBlock, thisParts, lastCommit)
