--- conflicted
+++ resolved
@@ -587,13 +587,8 @@
 			// NOTE: We can probably make this more efficient, but note that calling
 			// first.Hash() doesn't verify the tx contents, so MakePartSet() is
 			// currently necessary.
-<<<<<<< HEAD
+			// TODO(sergio): Should we also validate against the extended commit?
 			err = state.Validators.VerifyCommit(chainID, firstID, stateID, first.Height, second.LastCommit)
-			if err != nil {
-				err = fmt.Errorf("invalid last commit: %w", err)
-=======
-			// TODO(sergio): Should we also validate against the extended commit?
-			err = state.Validators.VerifyCommitLight(chainID, firstID, first.Height, second.LastCommit)
 
 			if err == nil {
 				// validate the block before we persist it
@@ -606,7 +601,7 @@
 			// If either of the checks failed we log the error and request for a new block
 			// at that height
 			if err != nil {
->>>>>>> d433ebe6
+				err = fmt.Errorf("invalid last commit: %w", err)
 				r.logger.Error(
 					err.Error(),
 					"last_commit", second.LastCommit,
@@ -649,22 +644,12 @@
 				r.store.SaveBlock(first, firstParts, second.LastCommit)
 			}
 
-<<<<<<< HEAD
 				// TODO: Same thing for app - but we would need a way to get the hash
 				// without persisting the state.
 				state, err = r.blockExec.ApplyBlock(ctx, state, r.nodeProTxHash, firstID, first)
 				if err != nil {
-					// TODO: This is bad, are we zombie?
 					panic(fmt.Sprintf("failed to process committed block (%d:%X): %v", first.Height, first.Hash(), err))
 				}
-=======
-			// TODO: Same thing for app - but we would need a way to get the hash
-			// without persisting the state.
-			state, err = r.blockExec.ApplyBlock(ctx, state, firstID, first)
-			if err != nil {
-				panic(fmt.Sprintf("failed to process committed block (%d:%X): %v", first.Height, first.Hash(), err))
-			}
->>>>>>> d433ebe6
 
 			r.metrics.RecordConsMetrics(first)
 
