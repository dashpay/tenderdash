package blocksync

import (
	"context"
	"errors"
	"fmt"
	"runtime/debug"
	"sync/atomic"
	"time"

	"github.com/tendermint/tendermint/crypto"
	"github.com/tendermint/tendermint/internal/consensus"
	"github.com/tendermint/tendermint/internal/eventbus"
	"github.com/tendermint/tendermint/internal/p2p"
	"github.com/tendermint/tendermint/internal/p2p/conn"
	sm "github.com/tendermint/tendermint/internal/state"
	"github.com/tendermint/tendermint/internal/store"
	"github.com/tendermint/tendermint/libs/log"
	"github.com/tendermint/tendermint/libs/service"
	bcproto "github.com/tendermint/tendermint/proto/tendermint/blocksync"
	"github.com/tendermint/tendermint/types"
)

var _ service.Service = (*Reactor)(nil)

const (
	// BlockSyncChannel is a channel for blocks and status updates
	BlockSyncChannel = p2p.ChannelID(0x40)

	trySyncIntervalMS = 10

	// ask for best height every 10s
	statusUpdateIntervalSeconds = 10

	// check if we should switch to consensus reactor
	switchToConsensusIntervalSeconds = 1

	// switch to consensus after this duration of inactivity
	syncTimeout = 60 * time.Second
)

func GetChannelDescriptor() *p2p.ChannelDescriptor {
	return &p2p.ChannelDescriptor{
		ID:                  BlockSyncChannel,
		MessageType:         new(bcproto.Message),
		Priority:            5,
		SendQueueCapacity:   1000,
		RecvBufferCapacity:  1024,
		RecvMessageCapacity: MaxMsgSize,
		Name:                "blockSync",
	}
}

type consensusReactor interface {
	// For when we switch from block sync reactor to the consensus
	// machine.
	SwitchToConsensus(ctx context.Context, state sm.State, skipWAL bool)
}

type peerError struct {
	err    error
	peerID types.NodeID
}

func (e peerError) Error() string {
	return fmt.Sprintf("error with peer %v: %s", e.peerID, e.err.Error())
}

// Reactor handles long-term catchup syncing.
type Reactor struct {
	service.BaseService
	logger log.Logger

	// immutable
	initialState sm.State
	// store
	stateStore sm.Store

	blockExec   *sm.BlockExecutor
	store       sm.BlockStore
	pool        *BlockPool
	consReactor consensusReactor
	blockSync   *atomicBool

	chCreator  p2p.ChannelCreator
	peerEvents p2p.PeerEventSubscriber

	requestsCh <-chan BlockRequest
	errorsCh   <-chan peerError

	metrics  *consensus.Metrics
	eventBus *eventbus.EventBus

	syncStartTime time.Time

	nodeProTxHash types.ProTxHash
}

// NewReactor returns new reactor instance.
func NewReactor(
	logger log.Logger,
	stateStore sm.Store,
	blockExec *sm.BlockExecutor,
	store *store.BlockStore,
	nodeProTxHash crypto.ProTxHash,
	consReactor consensusReactor,
	channelCreator p2p.ChannelCreator,
	peerEvents p2p.PeerEventSubscriber,
	blockSync bool,
	metrics *consensus.Metrics,
	eventBus *eventbus.EventBus,
) *Reactor {
	r := &Reactor{
		logger:        logger,
		stateStore:    stateStore,
		blockExec:     blockExec,
		store:         store,
		consReactor:   consReactor,
		blockSync:     newAtomicBool(blockSync),
		chCreator:     channelCreator,
		peerEvents:    peerEvents,
		metrics:       metrics,
		eventBus:      eventBus,
		nodeProTxHash: nodeProTxHash,
	}

	r.BaseService = *service.NewBaseService(logger, "BlockSync", r)
	return r
}

// OnStart starts separate go routines for each p2p Channel and listens for
// envelopes on each. In addition, it also listens for peer updates and handles
// messages on that p2p channel accordingly. The caller must be sure to execute
// OnStop to ensure the outbound p2p Channels are closed.
//
// If blockSync is enabled, we also start the pool and the pool processing
// goroutine. If the pool fails to start, an error is returned.
func (r *Reactor) OnStart(ctx context.Context) error {
	blockSyncCh, err := r.chCreator(ctx, GetChannelDescriptor())
	if err != nil {
		return err
	}
	r.chCreator = func(context.Context, *conn.ChannelDescriptor) (p2p.Channel, error) { return blockSyncCh, nil }

	state, err := r.stateStore.Load()
	if err != nil {
		return err
	}
	r.initialState = state

	if state.LastBlockHeight != r.store.Height() {
		return fmt.Errorf("state (%v) and store (%v) height mismatch", state.LastBlockHeight, r.store.Height())
	}

	startHeight := r.store.Height() + 1
	if startHeight == 1 {
		startHeight = state.InitialHeight
	}

	requestsCh := make(chan BlockRequest, maxTotalRequesters)
	errorsCh := make(chan peerError, maxPeerErrBuffer) // NOTE: The capacity should be larger than the peer count.
	r.pool = NewBlockPool(r.logger, startHeight, requestsCh, errorsCh)
	r.requestsCh = requestsCh
	r.errorsCh = errorsCh

	if r.blockSync.IsSet() {
		if err := r.pool.Start(ctx); err != nil {
			return err
		}
		go r.requestRoutine(ctx, blockSyncCh)

		go r.poolRoutine(ctx, false, blockSyncCh)
	}

	go r.processBlockSyncCh(ctx, blockSyncCh)
	go r.processPeerUpdates(ctx, r.peerEvents(ctx), blockSyncCh)

	return nil
}

// OnStop stops the reactor by signaling to all spawned goroutines to exit and
// blocking until they all exit.
func (r *Reactor) OnStop() {
	if r.blockSync.IsSet() {
		r.pool.Stop()
	}
}

// respondToPeer loads a block and sends it to the requesting peer, if we have it.
// Otherwise, we'll respond saying we do not have it.
func (r *Reactor) respondToPeer(ctx context.Context, msg *bcproto.BlockRequest, peerID types.NodeID, blockSyncCh p2p.Channel) error {
	block := r.store.LoadBlock(msg.Height)
	if block == nil {
		r.logger.Info("peer requesting a block we do not have", "peer", peerID, "height", msg.Height)
		return blockSyncCh.Send(ctx, p2p.Envelope{
			To:      peerID,
			Message: &bcproto.NoBlockResponse{Height: msg.Height},
		})
	}

	commit := r.store.LoadSeenCommitAt(msg.Height)
	if commit == nil {
		return fmt.Errorf("found block in store with no commit: %v", block)
	}

	blockProto, err := block.ToProto()
	if err != nil {
		return fmt.Errorf("failed to convert block to protobuf: %w", err)
	}

	return blockSyncCh.Send(ctx, p2p.Envelope{
		To: peerID,
		Message: &bcproto.BlockResponse{
			Block:  blockProto,
			Commit: commit.ToProto(),
		},
	})

}

// handleMessage handles an Envelope sent from a peer on a specific p2p Channel.
// It will handle errors and any possible panics gracefully. A caller can handle
// any error returned by sending a PeerError on the respective channel.
func (r *Reactor) handleMessage(ctx context.Context, envelope *p2p.Envelope, blockSyncCh p2p.Channel) (err error) {
	defer func() {
		if e := recover(); e != nil {
			err = fmt.Errorf("panic in processing message: %v", e)
			r.logger.Error(
				"recovering from processing message panic",
				"err", err,
				"stack", string(debug.Stack()),
			)
		}
	}()

	//r.logger.Debug("received message", "message", envelope.Message, "peer", envelope.From)

	switch envelope.ChannelID {
	case BlockSyncChannel:
		switch msg := envelope.Message.(type) {
		case *bcproto.BlockRequest:
			return r.respondToPeer(ctx, msg, envelope.From, blockSyncCh)
		case *bcproto.BlockResponse:
			block, err := types.BlockFromProto(msg.Block)
			if err != nil {
				r.logger.Error("failed to convert block from proto",
					"peer", envelope.From,
					"err", err)
				return err
			}
			var commit *types.Commit
			if msg.Commit != nil {
				var err error
				commit, err = types.CommitFromProto(msg.Commit)
				if err != nil {
					r.logger.Error("failed to convert extended commit from proto",
						"peer", envelope.From,
						"err", err)
					return err
				}
			}

			if err := r.pool.AddBlock(envelope.From, block, commit, block.Size()); err != nil {
				r.logger.Error("failed to add block", "err", err)
			}

		case *bcproto.StatusRequest:
			return blockSyncCh.Send(ctx, p2p.Envelope{
				To: envelope.From,
				Message: &bcproto.StatusResponse{
					Height: r.store.Height(),
					Base:   r.store.Base(),
				},
			})
		case *bcproto.StatusResponse:
			r.pool.SetPeerRange(envelope.From, msg.Base, msg.Height)

		case *bcproto.NoBlockResponse:
			r.logger.Debug("peer does not have the requested block",
				"peer", envelope.From,
				"height", msg.Height)

		default:
			return fmt.Errorf("received unknown message: %T", msg)
		}

	default:
		err = fmt.Errorf("unknown channel ID (%d) for envelope (%v)", envelope.ChannelID, envelope)
	}

	return err
}

// processBlockSyncCh initiates a blocking process where we listen for and handle
// envelopes on the BlockSyncChannel and blockSyncOutBridgeCh. Any error encountered during
// message execution will result in a PeerError being sent on the BlockSyncChannel.
// When the reactor is stopped, we will catch the signal and close the p2p Channel
// gracefully.
func (r *Reactor) processBlockSyncCh(ctx context.Context, blockSyncCh p2p.Channel) {
	iter := blockSyncCh.Receive(ctx)
	for iter.Next(ctx) {
		envelope := iter.Envelope()
		if err := r.handleMessage(ctx, envelope, blockSyncCh); err != nil {
			if errors.Is(err, context.Canceled) || errors.Is(err, context.DeadlineExceeded) {
				return
			}

			r.logger.Error("failed to process message", "ch_id", envelope.ChannelID, "envelope", envelope, "err", err)
			if serr := blockSyncCh.SendError(ctx, p2p.PeerError{
				NodeID: envelope.From,
				Err:    err,
			}); serr != nil {
				return
			}
		}
	}
}

// processPeerUpdate processes a PeerUpdate.
func (r *Reactor) processPeerUpdate(ctx context.Context, peerUpdate p2p.PeerUpdate, blockSyncCh p2p.Channel) {
	r.logger.Debug("received peer update", "peer", peerUpdate.NodeID, "status", peerUpdate.Status)

	// XXX: Pool#RedoRequest can sometimes give us an empty peer.
	if len(peerUpdate.NodeID) == 0 {
		return
	}

	switch peerUpdate.Status {
	case p2p.PeerStatusUp:
		// send a status update the newly added peer
		if err := blockSyncCh.Send(ctx, p2p.Envelope{
			To: peerUpdate.NodeID,
			Message: &bcproto.StatusResponse{
				Base:   r.store.Base(),
				Height: r.store.Height(),
			},
		}); err != nil {
			r.pool.RemovePeer(peerUpdate.NodeID)
			if err := blockSyncCh.SendError(ctx, p2p.PeerError{
				NodeID: peerUpdate.NodeID,
				Err:    err,
			}); err != nil {
				return
			}
		}

	case p2p.PeerStatusDown:
		r.pool.RemovePeer(peerUpdate.NodeID)
	}
}

// processPeerUpdates initiates a blocking process where we listen for and handle
// PeerUpdate messages. When the reactor is stopped, we will catch the signal and
// close the p2p PeerUpdatesCh gracefully.
func (r *Reactor) processPeerUpdates(ctx context.Context, peerUpdates *p2p.PeerUpdates, blockSyncCh p2p.Channel) {
	for {
		select {
		case <-ctx.Done():
			return
		case peerUpdate := <-peerUpdates.Updates():
			r.processPeerUpdate(ctx, peerUpdate, blockSyncCh)
		}
	}
}

// SwitchToBlockSync is called by the state sync reactor when switching to fast
// sync.
func (r *Reactor) SwitchToBlockSync(ctx context.Context, state sm.State) error {
	r.blockSync.Set()
	r.initialState = state
	r.pool.height = state.LastBlockHeight + 1

	if err := r.pool.Start(ctx); err != nil {
		return err
	}

	r.syncStartTime = time.Now()

	bsCh, err := r.chCreator(ctx, GetChannelDescriptor())
	if err != nil {
		return err
	}

	go r.requestRoutine(ctx, bsCh)
	go r.poolRoutine(ctx, true, bsCh)

	if err := r.PublishStatus(types.EventDataBlockSyncStatus{
		Complete: false,
		Height:   state.LastBlockHeight,
	}); err != nil {
		return err
	}

	return nil
}

func (r *Reactor) requestRoutine(ctx context.Context, blockSyncCh p2p.Channel) {
	statusUpdateTicker := time.NewTicker(statusUpdateIntervalSeconds * time.Second)
	defer statusUpdateTicker.Stop()

	for {
		select {
		case <-ctx.Done():
			return
		case request := <-r.requestsCh:
			if err := blockSyncCh.Send(ctx, p2p.Envelope{
				To:      request.PeerID,
				Message: &bcproto.BlockRequest{Height: request.Height},
			}); err != nil {
				if err := blockSyncCh.SendError(ctx, p2p.PeerError{
					NodeID: request.PeerID,
					Err:    err,
				}); err != nil {
					return
				}
			}
		case pErr := <-r.errorsCh:
			if err := blockSyncCh.SendError(ctx, p2p.PeerError{
				NodeID: pErr.peerID,
				Err:    pErr.err,
			}); err != nil {
				return
			}
		case <-statusUpdateTicker.C:
			if err := blockSyncCh.Send(ctx, p2p.Envelope{
				Broadcast: true,
				Message:   &bcproto.StatusRequest{},
			}); err != nil {
				return
			}
		}
	}
}

// poolRoutine handles messages from the poolReactor telling the reactor what to
// do.
//
// NOTE: Don't sleep in the FOR_LOOP or otherwise slow it down!
func (r *Reactor) poolRoutine(ctx context.Context, stateSynced bool, blockSyncCh p2p.Channel) {
	var (
		trySyncTicker           = time.NewTicker(trySyncIntervalMS * time.Millisecond)
		switchToConsensusTicker = time.NewTicker(switchToConsensusIntervalSeconds * time.Second)

		blocksSynced = uint64(0)

		chainID = r.initialState.ChainID
		state   = r.initialState

		lastHundred = time.Now()
		lastRate    = 0.0

		didProcessCh = make(chan struct{}, 1)
	)

	defer trySyncTicker.Stop()
	defer switchToConsensusTicker.Stop()

	for {
		select {
		case <-ctx.Done():
			return
		case <-switchToConsensusTicker.C:
			var (
				height, numPending, lenRequesters = r.pool.GetStatus()
				lastAdvance                       = r.pool.LastAdvance()
			)

			r.logger.Debug("consensus ticker",
				"num_pending", numPending,
				"total", lenRequesters,
				"height", height)

			switch {

			case r.pool.IsCaughtUp():
				r.logger.Info("switching to consensus reactor", "height", height)

			case time.Since(lastAdvance) > syncTimeout:
				r.logger.Error("no progress since last advance", "last_advance", lastAdvance)

			default:
				r.logger.Info(
					"not caught up yet",
					"height", height,
					"max_peer_height", r.pool.MaxPeerHeight(),
					"timeout_in", syncTimeout-time.Since(lastAdvance),
				)
				continue
			}

			r.pool.Stop()

			r.blockSync.UnSet()

			if r.consReactor != nil {
				r.consReactor.SwitchToConsensus(ctx, state, blocksSynced > 0 || stateSynced)
			}

			return

		case <-trySyncTicker.C:
			select {
			case didProcessCh <- struct{}{}:
			default:
			}
		case <-didProcessCh:
			// NOTE: It is a subtle mistake to process more than a single block at a
			// time (e.g. 10) here, because we only send one BlockRequest per loop
			// iteration. The ratio mismatch can result in starving of blocks, i.e. a
			// sudden burst of requests and responses, and repeat. Consequently, it is
			// better to split these routines rather than coupling them as it is
			// written here.
			//
			// TODO: Uncouple from request routine.

			// see if there are any blocks to sync
			first, second, commit := r.pool.PeekTwoBlocks()
			if first != nil && commit == nil {
				// See https://github.com/tendermint/tendermint/pull/8433#discussion_r866790631
				panic(fmt.Errorf("peeked first block without extended commit at height %d - possible node store corruption", first.Height))
			} else if first == nil || second == nil {
				// we need to have fetched two consecutive blocks in order to
				// perform blocksync verification
				continue
			}

			// try again quickly next loop
			didProcessCh <- struct{}{}

			firstParts, err := first.MakePartSet(types.BlockPartSizeBytes)
			if err != nil {
				r.logger.Error("failed to make ",
					"height", first.Height,
					"err", err.Error())
				return
			}

			var (
				firstPartSetHeader = firstParts.Header()
				firstID            = types.BlockID{Hash: first.Hash(), PartSetHeader: firstPartSetHeader}
				stateID            = first.StateID()
			)

			// Finally, verify the first block using the second's commit.
			//
			// NOTE: We can probably make this more efficient, but note that calling
			// first.Hash() doesn't verify the tx contents, so MakePartSet() is
			// currently necessary.
			// TODO(sergio): Should we also validate against the extended commit?
			err = state.Validators.VerifyCommit(chainID, firstID, stateID, first.Height, second.LastCommit)

			if err == nil {
				// validate the block before we persist it
				err = r.blockExec.ValidateBlock(ctx, state, first)
			}
			// If either of the checks failed we log the error and request for a new block
			// at that height
			if err != nil {
				err = fmt.Errorf("invalid last commit: %w", err)
				r.logger.Error(
					err.Error(),
					"last_commit", second.LastCommit,
					"block_id", firstID,
					"height", first.Height,
				)

				// NOTE: We've already removed the peer's request, but we still need
				// to clean up the rest.
				peerID := r.pool.RedoRequest(first.Height)
				if serr := blockSyncCh.SendError(ctx, p2p.PeerError{
					NodeID: peerID,
					Err:    err,
				}); serr != nil {
					return
				}

				peerID2 := r.pool.RedoRequest(second.Height)
				if peerID2 != peerID {
					if serr := blockSyncCh.SendError(ctx, p2p.PeerError{
						NodeID: peerID2,
						Err:    err,
					}); serr != nil {
						return
					}
				}
				return
			}

			r.pool.PopRequest()

			r.store.SaveBlock(first, firstParts, commit)
			// We use LastCommit here instead of commit. commit is not
			// guaranteed to be populated by the peer if extensions are not enabled.
			// Currently, the peer should provide an commit even if the vote extension data are absent
			// but this may change so using second.LastCommit is safer.
			//r.store.SaveBlock(first, firstParts, second.LastCommit)

			// TODO: Same thing for app - but we would need a way to get the hash without persisting the state.
<<<<<<< HEAD
			state, err = r.blockExec.ApplyBlock(ctx, state, firstID, first, commit)
=======
			state, err = r.blockExec.ApplyBlock(ctx, second.LastCommit.Round, state, firstID, first)
>>>>>>> bfb5c44d
			if err != nil {
				panic(fmt.Sprintf("failed to process committed block (%d:%X): %v", first.Height, first.Hash(), err))
			}

			r.metrics.RecordConsMetrics(first)

			blocksSynced++

			if blocksSynced%100 == 0 {
				lastRate = 0.9*lastRate + 0.1*(100/time.Since(lastHundred).Seconds())
				r.logger.Info(
					"block sync rate",
					"height", r.pool.height,
					"max_peer_height", r.pool.MaxPeerHeight(),
					"blocks/s", lastRate,
				)

				lastHundred = time.Now()
			}
		}
	}
}

func (r *Reactor) GetMaxPeerBlockHeight() int64 {
	return r.pool.MaxPeerHeight()
}

func (r *Reactor) GetTotalSyncedTime() time.Duration {
	if !r.blockSync.IsSet() || r.syncStartTime.IsZero() {
		return time.Duration(0)
	}
	return time.Since(r.syncStartTime)
}

func (r *Reactor) GetRemainingSyncTime() time.Duration {
	if !r.blockSync.IsSet() {
		return time.Duration(0)
	}

	targetSyncs := r.pool.targetSyncBlocks()
	currentSyncs := r.store.Height() - r.pool.startHeight + 1
	lastSyncRate := r.pool.getLastSyncRate()
	if currentSyncs < 0 || lastSyncRate < 0.001 {
		return time.Duration(0)
	}

	remain := float64(targetSyncs-currentSyncs) / lastSyncRate

	return time.Duration(int64(remain * float64(time.Second)))
}

func (r *Reactor) PublishStatus(event types.EventDataBlockSyncStatus) error {
	if r.eventBus == nil {
		return errors.New("event bus is not configured")
	}
	return r.eventBus.PublishEventBlockSyncStatus(event)
}

// atomicBool is an atomic Boolean, safe for concurrent use by multiple
// goroutines.
type atomicBool int32

// newAtomicBool creates an atomicBool with given initial value.
func newAtomicBool(ok bool) *atomicBool {
	ab := new(atomicBool)
	if ok {
		ab.Set()
	}
	return ab
}

// Set sets the Boolean to true.
func (ab *atomicBool) Set() {
	atomic.StoreInt32((*int32)(ab), 1)
}

// UnSet sets the Boolean to false.
func (ab *atomicBool) UnSet() {
	atomic.StoreInt32((*int32)(ab), 0)
}

// IsSet returns whether the Boolean is true.
func (ab *atomicBool) IsSet() bool { return atomic.LoadInt32((*int32)(ab))&1 == 1 }<|MERGE_RESOLUTION|>--- conflicted
+++ resolved
@@ -596,11 +596,7 @@
 			//r.store.SaveBlock(first, firstParts, second.LastCommit)
 
 			// TODO: Same thing for app - but we would need a way to get the hash without persisting the state.
-<<<<<<< HEAD
-			state, err = r.blockExec.ApplyBlock(ctx, state, firstID, first, commit)
-=======
-			state, err = r.blockExec.ApplyBlock(ctx, second.LastCommit.Round, state, firstID, first)
->>>>>>> bfb5c44d
+			state, err = r.blockExec.ApplyBlock(ctx, second.LastCommit.Round, state, firstID, first, commit)
 			if err != nil {
 				panic(fmt.Sprintf("failed to process committed block (%d:%X): %v", first.Height, first.Hash(), err))
 			}
