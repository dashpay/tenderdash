package state

import (
	"bytes"
	"context"
	"errors"
	"fmt"
	"os"
	"time"

	"github.com/gogo/protobuf/proto"

	tmbytes "github.com/tendermint/tendermint/libs/bytes"
	tmtime "github.com/tendermint/tendermint/libs/time"
	tmstate "github.com/tendermint/tendermint/proto/tendermint/state"
	tmversion "github.com/tendermint/tendermint/proto/tendermint/version"
	"github.com/tendermint/tendermint/types"
	"github.com/tendermint/tendermint/version"
)

//-----------------------------------------------------------------------------

type Version struct {
	Consensus version.Consensus ` json:"consensus"`
	Software  string            ` json:"software"`
}

// InitStateVersion sets the Consensus.Block and Software versions,
// but leaves the Consensus.App version blank.
// The Consensus.App version will be set during the Handshake, once
// we hear from the app what protocol version it is running.
var InitStateVersion = Version{
	Consensus: version.Consensus{
		Block: version.BlockProtocol,
		App:   0,
	},
	Software: version.TMCoreSemVer,
}

func (v *Version) ToProto() tmstate.Version {
	return tmstate.Version{
		Consensus: tmversion.Consensus{
			Block: v.Consensus.Block,
			App:   v.Consensus.App,
		},
		Software: v.Software,
	}
}

func VersionFromProto(v tmstate.Version) Version {
	return Version{
		Consensus: version.Consensus{
			Block: v.Consensus.Block,
			App:   v.Consensus.App,
		},
		Software: v.Software,
	}
}

//-----------------------------------------------------------------------------

// State is a short description of the latest committed block of the Tendermint consensus.
// It keeps all information necessary to validate new blocks,
// including the last validator set and the consensus params.
// All fields are exposed so the struct can be easily serialized,
// but none of them should be mutated directly.
// Instead, use state.Copy() or updateState(...).
// NOTE: not goroutine-safe.
type State struct {
	// FIXME: This can be removed as TMVersion is a constant, and version.Consensus should
	// eventually be replaced by VersionParams in ConsensusParams
	Version Version

	// immutable
	ChainID       string
	InitialHeight int64 // should be 1, not 0, when starting from height 1

	// LastBlockHeight=0 at genesis (ie. block(H=0) does not exist)
	LastBlockHeight int64
	LastBlockID     types.BlockID
	LastBlockTime   time.Time

	// LastStateID contains App Hash and Height from previous state (at height-1)
	LastStateID types.StateID

	// Last Chain Lock is the last known chain locked height in consensus
	// It does not go to 0 if a block had no chain lock and should stay the same as the previous block
	LastCoreChainLockedBlockHeight uint32

	// LastValidators is used to validate block.LastPrecommits.
	// Validators are persisted to the database separately every time they change,
	// so we can query for historical validator sets.
	// Note that if s.LastBlockHeight causes a valset change,
	// we set s.LastHeightValidatorsChanged = s.LastBlockHeight + 1 + 1
	// Extra +1 due to nextValSet delay.
	Validators                  *types.ValidatorSet
	LastValidators              *types.ValidatorSet
	LastHeightValidatorsChanged int64

	// Consensus parameters used for validating blocks.
	// Changes returned by FinalizeBlock and updated after Commit.
	ConsensusParams                  types.ConsensusParams
	LastHeightConsensusParamsChanged int64

	// Merkle root of the results from executing prev block
	LastResultsHash tmbytes.HexBytes

	// the latest AppHash we've received from calling abci.Commit()
	// TODO: Rename to LastAppHash
	AppHash tmbytes.HexBytes
}

//  NewRound changes the State to apply settings new round and height to it.
// func (state *State) NewRound(ctx context.Context, height int64, round int32, lastBockHeader types.Header) error {
// 	if state.LastBlockHeight+1 != height {
// 		return fmt.Errorf("New height %d is in future, last block height was %d", height, state.LastBlockHeight)
// 	}

// 	if height == state.NextBlockSettings.Height {
// 		state.NextBlockSettings.Apply(height, state)
// 	}
// }

// Copy makes a copy of the State for mutating.
func (state State) Copy() State {
	return State{
		Version:       state.Version,
		ChainID:       state.ChainID,
		InitialHeight: state.InitialHeight,

		LastBlockHeight: state.LastBlockHeight,
		LastBlockID:     state.LastBlockID,
		LastBlockTime:   state.LastBlockTime,

		LastStateID: state.LastStateID.Copy(),

		LastCoreChainLockedBlockHeight: state.LastCoreChainLockedBlockHeight,

		Validators:                  state.Validators.Copy(),
		LastValidators:              state.LastValidators.Copy(),
		LastHeightValidatorsChanged: state.LastHeightValidatorsChanged,

		ConsensusParams:                  state.ConsensusParams,
		LastHeightConsensusParamsChanged: state.LastHeightConsensusParamsChanged,

		AppHash: state.AppHash,

		LastResultsHash: state.LastResultsHash,
	}
}

// Equals returns true if the States are identical.
func (state State) Equals(state2 State) (bool, error) {
	sbz, err := state.Bytes()
	if err != nil {
		return false, err
	}
	s2bz, err := state2.Bytes()
	if err != nil {
		return false, err
	}
	return bytes.Equal(sbz, s2bz), nil
}

// Bytes serializes the State using protobuf, propagating marshaling
// errors
func (state State) Bytes() ([]byte, error) {
	sm, err := state.ToProto()
	if err != nil {
		return nil, err
	}
	bz, err := proto.Marshal(sm)
	if err != nil {
		return nil, err
	}
	return bz, nil
}

// IsEmpty returns true if the State is equal to the empty State.
func (state State) IsEmpty() bool {
	return state.Validators == nil // XXX can't compare to Empty
}

// ToProto takes the local state type and returns the equivalent proto type
func (state *State) ToProto() (*tmstate.State, error) {
	if state == nil {
		return nil, errors.New("state is nil")
	}

	sm := new(tmstate.State)

	sm.Version = state.Version.ToProto()
	sm.ChainID = state.ChainID
	sm.InitialHeight = state.InitialHeight
	sm.LastBlockHeight = state.LastBlockHeight

	sm.LastCoreChainLockedBlockHeight = state.LastCoreChainLockedBlockHeight

	sm.LastBlockID = state.LastBlockID.ToProto()
	sm.LastBlockTime = state.LastBlockTime
	vals, err := state.Validators.ToProto()
	if err != nil {
		return nil, err
	}
	sm.Validators = vals

	sm.LastStateID = state.LastStateID.ToProto()

	if state.LastBlockHeight >= 1 { // At Block 1 LastValidators is nil
		lVals, err := state.LastValidators.ToProto()
		if err != nil {
			return nil, err
		}
		sm.LastValidators = lVals
	}

	sm.LastHeightValidatorsChanged = state.LastHeightValidatorsChanged
	sm.ConsensusParams = state.ConsensusParams.ToProto()
	sm.LastHeightConsensusParamsChanged = state.LastHeightConsensusParamsChanged
	sm.LastResultsHash = state.LastResultsHash
	sm.AppHash = state.AppHash

	return sm, nil
}

// FromProto takes a state proto message & returns the local state type
func FromProto(pb *tmstate.State) (*State, error) { //nolint:golint
	if pb == nil {
		return nil, errors.New("nil State")
	}

	state := new(State)

	state.Version = VersionFromProto(pb.Version)
	state.ChainID = pb.ChainID
	state.InitialHeight = pb.InitialHeight

	bi, err := types.BlockIDFromProto(&pb.LastBlockID)
	if err != nil {
		return nil, err
	}
	state.LastBlockID = *bi
	state.LastBlockHeight = pb.LastBlockHeight
	state.LastBlockTime = pb.LastBlockTime

	si, err := types.StateIDFromProto(&pb.LastStateID)
	if err != nil {
		return nil, err
	}

	state.LastStateID = *si

	state.LastCoreChainLockedBlockHeight = pb.LastCoreChainLockedBlockHeight

	vals, err := types.ValidatorSetFromProto(pb.Validators)
	if err != nil {
		return nil, err
	}
	state.Validators = vals

	if state.LastBlockHeight >= 1 { // At Block 1 LastValidators is nil
		lVals, err := types.ValidatorSetFromProto(pb.LastValidators)
		if err != nil {
			return nil, err
		}
		state.LastValidators = lVals
	} else {
		state.LastValidators = types.NewEmptyValidatorSet()
	}

	state.LastHeightValidatorsChanged = pb.LastHeightValidatorsChanged
	state.ConsensusParams = types.ConsensusParamsFromProto(pb.ConsensusParams)
	state.LastHeightConsensusParamsChanged = pb.LastHeightConsensusParamsChanged
	state.LastResultsHash = pb.LastResultsHash
	state.AppHash = pb.AppHash

	return state, nil
}

//------------------------------------------------------------------------
// Create a block from the latest state

// MakeBlock builds a block from the current state with the given txs, commit,
// and evidence. Note it also takes a proposerProTxHash because the state does not
// track rounds, and hence does not know the correct proposer. TODO: fix this!
func (state State) MakeBlock(
	height int64,
	txs []types.Tx,
	commit *types.Commit,
	evidence []types.Evidence,
	proposerProTxHash types.ProTxHash,
	proposedAppVersion uint64,
) *types.Block {

	// Build base block with block data.
<<<<<<< HEAD
	block := types.MakeBlock(height, coreChainLockHeight, coreChainLock, txs, commit, evidence, proposedAppVersion)
=======
	block := types.MakeBlock(height, txs, commit, evidence)
>>>>>>> 69306bd0

	// Fill rest of header with state data.
	validatorsHash := state.Validators.Hash()
	block.Header.Populate(
		state.Version.Consensus, state.ChainID,
		tmtime.Now(), state.LastBlockID,
<<<<<<< HEAD
		state.Validators.Hash(), state.NextValidators.Hash(),
		state.ConsensusParams.HashConsensusParams(), state.AppHash, state.LastResultsHash,
=======
		validatorsHash, validatorsHash,
		state.ConsensusParams.HashConsensusParams(),
		state.AppHash,
		state.LastResultsHash,
>>>>>>> 69306bd0
		proposerProTxHash,
		proposedAppVersion,
	)

	return block
}

func (state State) ValidatorsAtHeight(height int64) *types.ValidatorSet {
	switch {
	case state.LastBlockHeight == height:
		return state.LastValidators
	default:
		return state.Validators
	}
}

// NewStateChangeset returns a structure that will hold new changes to the state, that can be applied once the block is finalized
func (state State) NewStateChangeset(ctx context.Context, proposalResponse proto.Message) (CurrentRoundState, error) {
	ret := CurrentRoundState{}
	err := ret.populate(ctx, proposalResponse, state)
	return ret, err
}

//------------------------------------------------------------------------
// Genesis

// MakeGenesisStateFromFile reads and unmarshals state from the given
// file.
//
// Used during replay and in tests.
func MakeGenesisStateFromFile(genDocFile string) (State, error) {
	genDoc, err := MakeGenesisDocFromFile(genDocFile)
	if err != nil {
		return State{}, err
	}
	return MakeGenesisState(genDoc)
}

// MakeGenesisDocFromFile reads and unmarshals genesis doc from the given file.
func MakeGenesisDocFromFile(genDocFile string) (*types.GenesisDoc, error) {
	genDocJSON, err := os.ReadFile(genDocFile)
	if err != nil {
		return nil, fmt.Errorf("couldn't read GenesisDoc file: %w", err)
	}
	genDoc, err := types.GenesisDocFromJSON(genDocJSON)
	if err != nil {
		return nil, fmt.Errorf("error reading GenesisDoc: %w", err)
	}
	return genDoc, nil
}

// MakeGenesisState creates state from types.GenesisDoc.
func MakeGenesisState(genDoc *types.GenesisDoc) (State, error) {
	err := genDoc.ValidateAndComplete()
	if err != nil {
		return State{}, fmt.Errorf("error in genesis doc: %w", err)
	}

	var validatorSet *types.ValidatorSet
	if genDoc.Validators == nil || len(genDoc.Validators) == 0 {
		validatorSet = types.NewValidatorSet(nil, nil, genDoc.QuorumType, nil, false)
	} else {
		validators := make([]*types.Validator, len(genDoc.Validators))
		hasAllPublicKeys := true
		for i, val := range genDoc.Validators {
			validators[i] = types.NewValidatorDefaultVotingPower(val.PubKey, val.ProTxHash)
			if val.PubKey == nil {
				hasAllPublicKeys = false
			}
		}
		validatorSet = types.NewValidatorSet(
			validators, genDoc.ThresholdPublicKey, genDoc.QuorumType, genDoc.QuorumHash, hasAllPublicKeys,
		)
	}

	stateID := types.StateID{
		Height:  genDoc.InitialHeight,
		AppHash: genDoc.AppHash,
	}

	return State{
		Version:       InitStateVersion,
		ChainID:       genDoc.ChainID,
		InitialHeight: genDoc.InitialHeight,

		LastBlockHeight: 0,
		LastBlockID:     types.BlockID{},
		LastStateID:     stateID,
		LastBlockTime:   genDoc.GenesisTime,

		LastCoreChainLockedBlockHeight: genDoc.InitialCoreChainLockedHeight,

		Validators: validatorSet,
		// The quorum type must be 0 on an empty validator set
		LastValidators:              types.NewEmptyValidatorSet(),
		LastHeightValidatorsChanged: genDoc.InitialHeight,

		ConsensusParams:                  *genDoc.ConsensusParams,
		LastHeightConsensusParamsChanged: genDoc.InitialHeight,

		AppHash: genDoc.AppHash,
	}, nil
}<|MERGE_RESOLUTION|>--- conflicted
+++ resolved
@@ -293,26 +293,17 @@
 ) *types.Block {
 
 	// Build base block with block data.
-<<<<<<< HEAD
-	block := types.MakeBlock(height, coreChainLockHeight, coreChainLock, txs, commit, evidence, proposedAppVersion)
-=======
 	block := types.MakeBlock(height, txs, commit, evidence)
->>>>>>> 69306bd0
 
 	// Fill rest of header with state data.
 	validatorsHash := state.Validators.Hash()
 	block.Header.Populate(
 		state.Version.Consensus, state.ChainID,
 		tmtime.Now(), state.LastBlockID,
-<<<<<<< HEAD
-		state.Validators.Hash(), state.NextValidators.Hash(),
-		state.ConsensusParams.HashConsensusParams(), state.AppHash, state.LastResultsHash,
-=======
 		validatorsHash, validatorsHash,
 		state.ConsensusParams.HashConsensusParams(),
 		state.AppHash,
 		state.LastResultsHash,
->>>>>>> 69306bd0
 		proposerProTxHash,
 		proposedAppVersion,
 	)
