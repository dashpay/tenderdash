//nolint: lll
package state_test

import (
	"context"
	"fmt"
	"math/big"
	"os"
	"testing"

	"github.com/dashevo/dashd-go/btcjson"
	"github.com/stretchr/testify/assert"
	"github.com/stretchr/testify/require"
	dbm "github.com/tendermint/tm-db"

	abci "github.com/tendermint/tendermint/abci/types"
	"github.com/tendermint/tendermint/config"
	"github.com/tendermint/tendermint/crypto"
	"github.com/tendermint/tendermint/crypto/bls12381"
	cryptoenc "github.com/tendermint/tendermint/crypto/encoding"
	"github.com/tendermint/tendermint/crypto/merkle"
	"github.com/tendermint/tendermint/dash"
	"github.com/tendermint/tendermint/dash/llmq"
	sm "github.com/tendermint/tendermint/internal/state"
	statefactory "github.com/tendermint/tendermint/internal/state/test/factory"
	tmbytes "github.com/tendermint/tendermint/libs/bytes"
	tmrand "github.com/tendermint/tendermint/libs/rand"
	"github.com/tendermint/tendermint/types"
)

// setupTestCase does setup common to all test cases.
func setupTestCase(t *testing.T) (func(t *testing.T), dbm.DB, sm.State) {
	cfg, err := config.ResetTestRoot(t.TempDir(), "state_")
	require.NoError(t, err)

	dbType := dbm.BackendType(cfg.DBBackend)
	stateDB, err := dbm.NewDB("state", dbType, cfg.DBDir())
	require.NoError(t, err)
	stateStore := sm.NewStore(stateDB)
	state, err := stateStore.Load()
	require.NoError(t, err)
	require.Empty(t, state)
	state, err = sm.MakeGenesisStateFromFile(cfg.GenesisFile())
	assert.NoError(t, err)
	assert.NotNil(t, state)
	err = stateStore.Save(state)
	require.NoError(t, err)

	tearDown := func(t *testing.T) { _ = os.RemoveAll(cfg.RootDir) }

	return tearDown, stateDB, state
}

// TestStateCopy tests the correct copying behavior of State.
func TestStateCopy(t *testing.T) {
	tearDown, _, state := setupTestCase(t)
	defer tearDown(t)

	stateCopy := state.Copy()

	seq, err := state.Equals(stateCopy)
	require.NoError(t, err)
	assert.True(t, seq,
		"expected state and its copy to be identical.\ngot: %v\nexpected: %v",
		stateCopy, state)

	stateCopy.LastBlockHeight++
	stateCopy.LastValidators = state.Validators

	seq, err = state.Equals(stateCopy)
	require.NoError(t, err)
	assert.False(t, seq, "expected states to be different. got same %v", state)
}

// TestMakeGenesisStateNilValidators tests state's consistency when genesis file's validators field is nil.
func TestMakeGenesisStateNilValidators(t *testing.T) {
	doc := types.GenesisDoc{
		ChainID:    "dummy",
		Validators: nil,
	}
	require.Nil(t, doc.ValidateAndComplete())
	state, err := sm.MakeGenesisState(&doc)
	require.NoError(t, err)
	require.Equal(t, 0, len(state.Validators.Validators))
}

// TestStateSaveLoad tests saving and loading State from a db.
func TestStateSaveLoad(t *testing.T) {
	tearDown, stateDB, state := setupTestCase(t)
	defer tearDown(t)
	stateStore := sm.NewStore(stateDB)

	state.LastBlockHeight++
	state.LastValidators = state.Validators
	err := stateStore.Save(state)
	require.NoError(t, err)

	loadedState, err := stateStore.Load()
	require.NoError(t, err)
	seq, err := state.Equals(loadedState)
	require.NoError(t, err)
	assert.True(t, seq,
		"expected state and its copy to be identical.\ngot: %v\nexpected: %v",
		loadedState, state)
}

// TestFinalizeBlockResponsesSaveLoad1 tests saving and loading responses to FinalizeBlock.
func TestFinalizeBlockResponsesSaveLoad1(t *testing.T) {
	tearDown, stateDB, state := setupTestCase(t)
	defer tearDown(t)
	stateStore := sm.NewStore(stateDB)

	state.LastBlockHeight++

	// Build mock responses.
	block, err := statefactory.MakeBlock(state, 2, new(types.Commit), 0)
	require.NoError(t, err)

	dtxs := make([]*abci.ExecTxResult, 2)
<<<<<<< HEAD
	abciResponses.ProcessProposal = &abci.ResponseProcessProposal{
		Status:    abci.ResponseProcessProposal_ACCEPT,
		TxResults: dtxs,
	}

	abciResponses.ProcessProposal.TxResults[0] = &abci.ExecTxResult{Data: []byte("foo"), Events: nil}
	abciResponses.ProcessProposal.TxResults[1] = &abci.ExecTxResult{Data: []byte("bar"), Log: "ok", Events: nil}
=======
	finalizeBlockResponses := new(abci.ResponseFinalizeBlock)
	finalizeBlockResponses.TxResults = dtxs

	finalizeBlockResponses.TxResults[0] = &abci.ExecTxResult{Data: []byte("foo"), Events: nil}
	finalizeBlockResponses.TxResults[1] = &abci.ExecTxResult{Data: []byte("bar"), Log: "ok", Events: nil}
>>>>>>> 5a2320f1
	pubKey := bls12381.GenPrivKey().PubKey()
	abciPubKey, err := cryptoenc.PubKeyToProto(pubKey)
	require.NoError(t, err)

	vu := types.TM2PB.NewValidatorUpdate(pubKey, 100, crypto.RandProTxHash(), types.RandValidatorAddress().String())
<<<<<<< HEAD
	abciResponses.ProcessProposal.ValidatorSetUpdate = &abci.ValidatorSetUpdate{
=======
	finalizeBlockResponses.ValidatorSetUpdate = &abci.ValidatorSetUpdate{
>>>>>>> 5a2320f1
		ValidatorUpdates:   []abci.ValidatorUpdate{vu},
		ThresholdPublicKey: abciPubKey,
	}

	err = stateStore.SaveFinalizeBlockResponses(block.Height, finalizeBlockResponses)
	require.NoError(t, err)
	loadedFinalizeBlockResponses, err := stateStore.LoadFinalizeBlockResponses(block.Height)
	require.NoError(t, err)
	assert.Equal(t, finalizeBlockResponses, loadedFinalizeBlockResponses,
		"FinalizeBlockResponses don't match:\ngot:       %v\nexpected: %v\n",
		loadedFinalizeBlockResponses, finalizeBlockResponses)
}

// TestFinalizeBlockResponsesSaveLoad2 tests saving and loading responses to FinalizeBlock.
func TestFinalizeBlockResponsesSaveLoad2(t *testing.T) {
	tearDown, stateDB, _ := setupTestCase(t)
	defer tearDown(t)

	stateStore := sm.NewStore(stateDB)

	cases := [...]struct {
		// Height is implied to equal index+2,
		// as block 1 is created from genesis.
		added    []*abci.ExecTxResult
		expected []*abci.ExecTxResult
	}{
		0: {
			nil,
			nil,
		},
		1: {
			[]*abci.ExecTxResult{
				{Code: 32, Data: []byte("Hello"), Log: "Huh?"},
			},
			[]*abci.ExecTxResult{
				{Code: 32, Data: []byte("Hello")},
			},
		},
		2: {
			[]*abci.ExecTxResult{
				{Code: 383},
				{
					Data: []byte("Gotcha!"),
					Events: []abci.Event{
						{Type: "type1", Attributes: []abci.EventAttribute{{Key: "a", Value: "1"}}},
						{Type: "type2", Attributes: []abci.EventAttribute{{Key: "build", Value: "stuff"}}},
					},
				},
			},
			[]*abci.ExecTxResult{
				{Code: 383, Data: nil},
				{Code: 0, Data: []byte("Gotcha!"), Events: []abci.Event{
					{Type: "type1", Attributes: []abci.EventAttribute{{Key: "a", Value: "1"}}},
					{Type: "type2", Attributes: []abci.EventAttribute{{Key: "build", Value: "stuff"}}},
				}},
			},
		},
		3: {
			nil,
			nil,
		},
		4: {
			[]*abci.ExecTxResult{nil},
			nil,
		},
	}

	// Query all before, this should return error.
	for i := range cases {
		h := int64(i + 1)
		res, err := stateStore.LoadFinalizeBlockResponses(h)
		assert.Error(t, err, "%d: %#v", i, res)
	}

	// Add all cases.
	for i, tc := range cases {
		h := int64(i + 1) // last block height, one below what we save
<<<<<<< HEAD
		responses := &tmstate.ABCIResponses{
			ProcessProposal: &abci.ResponseProcessProposal{
				TxResults: tc.added,
				Status:    abci.ResponseProcessProposal_ACCEPT,
			},
=======
		responses := &abci.ResponseFinalizeBlock{
			TxResults: tc.added,
			AppHash:   []byte("a_hash"),
>>>>>>> 5a2320f1
		}
		err := stateStore.SaveFinalizeBlockResponses(h, responses)
		require.NoError(t, err)
	}

	// Query all after, should return expected value.
	for i, tc := range cases {
		h := int64(i + 1)
		res, err := stateStore.LoadFinalizeBlockResponses(h)
		if assert.NoError(t, err, "%d", i) {
			t.Log(res)
			e, err := abci.MarshalTxResults(tc.expected)
			require.NoError(t, err)
			he := merkle.HashFromByteSlices(e)
<<<<<<< HEAD
			rs, err := abci.MarshalTxResults(res.ProcessProposal.TxResults)
=======
			rs, err := abci.MarshalTxResults(res.TxResults)
>>>>>>> 5a2320f1
			hrs := merkle.HashFromByteSlices(rs)
			require.NoError(t, err)
			assert.Equal(t, he, hrs, "%d", i)
		}
	}
}

// TestValidatorSimpleSaveLoad tests saving and loading validators.
func TestValidatorSimpleSaveLoad(t *testing.T) {
	tearDown, stateDB, state := setupTestCase(t)
	defer tearDown(t)

	statestore := sm.NewStore(stateDB)

	// Can't load anything for height 0.
	_, err := statestore.LoadValidators(0)
	assert.IsType(t, sm.ErrNoValSetForHeight{}, err, "expected err at height 0")

	// Should be able to load for height 1.
	v, err := statestore.LoadValidators(1)
	require.NoError(t, err, "expected no err at height 1")
	assert.Equal(t, v.Hash(), state.Validators.Hash(), "expected validator hashes to match")

	// Should NOT be able to load for height 2.
	_, err = statestore.LoadValidators(2)
	require.Error(t, err, "expected no err at height 2")

	// Increment height, save; should be able to load for next height.
	state.LastBlockHeight++
	nextHeight := state.LastBlockHeight + 1
	err = statestore.Save(state)
	require.NoError(t, err)
	vp0, err := statestore.LoadValidators(nextHeight + 0)
	assert.NoError(t, err)
	assert.Equal(t, vp0.Hash(), state.Validators.Hash(), "expected validator hashes to match")

	_, err = statestore.LoadValidators(nextHeight + 1)
	assert.Error(t, err)
	// assert.Equal(t, vp1.Hash(), state.NextValidators.Hash(), "expected next validator hashes to match")
}

// TestValidatorChangesSaveLoad tests saving and loading a validator set with changes.
func TestOneValidatorChangesSaveLoad(t *testing.T) {
	tearDown, stateDB, state := setupTestCase(t)
	defer tearDown(t)
	stateStore := sm.NewStore(stateDB)

	// Change vals at these heights.
	changeHeights := []int64{1, 2, 4, 5, 10, 15, 16, 17, 20}
	N := len(changeHeights)

	// Build the validator history by running updateState
	// with the right validator set for each height.
	highestHeight := changeHeights[N-1] + 5
	changeIndex := 0

	firstNodeProTxHash, _ := state.Validators.GetByIndex(0)
	require.NotZero(t, firstNodeProTxHash)

	ctx := dash.ContextWithProTxHash(context.Background(), firstNodeProTxHash)
	keys := make([]crypto.PubKey, highestHeight+1)

	for height := int64(1); height < highestHeight; height++ {
		// When we get to a change height, use the next pubkey.
		regenerate := false
		if changeIndex < len(changeHeights) && height == changeHeights[changeIndex] {
			// after committing this height, we change keys, so next block (height + 1) will get new validator set
			changeIndex++
			regenerate = true
		}
<<<<<<< HEAD
		header, _, blockID, responses := makeHeaderPartsResponsesValKeysRegenerate(t, state, regenerate, 0)
		assert.EqualValues(t, height, header.Height)
		if regenerate {
			assert.NotEmpty(t, responses.ProcessProposal.ValidatorSetUpdate.ValidatorUpdates)
		} else {
			assert.Empty(t, responses.ProcessProposal.ValidatorSetUpdate)
		}

		changes, err := state.NewStateChangeset(ctx, responses.ProcessProposal)
		require.NoError(t, err)

		su, err := sm.PrepareStateUpdates(ctx, header, state, changes)
		require.NoError(t, err)
		state, err = state.Update(ctx, blockID, &header, su...)

=======
		header, _, blockID, responses := makeHeaderPartsResponsesValPowerChange(t, state, types.DefaultDashVotingPower)
		validatorUpdates, thresholdPubKey, quorumHash, err := types.PB2TM.ValidatorUpdatesFromValidatorSet(responses.ValidatorSetUpdate)
		require.NoError(t, err)
		rs, err := abci.MarshalTxResults(responses.TxResults)
		require.NoError(t, err)
		// Any node pro tx hash should do
		firstNodeProTxHash, _ := state.Validators.GetByIndex(0)
		h := merkle.HashFromByteSlices(rs)
		state, err = state.Update(firstNodeProTxHash, blockID, &header, h, responses.ConsensusParamUpdates, validatorUpdates, thresholdPubKey, quorumHash)
>>>>>>> 5a2320f1
		require.NoError(t, err)
		validator := state.Validators.Validators[0]
		keys[height+1] = validator.PubKey
		err = stateStore.Save(state)
		require.NoError(t, err)
	}

	for height := int64(2); height < highestHeight; height++ {
		pubKey := keys[height]                      // new validators are in effect in the next block
		v, err := stateStore.LoadValidators(height) // load validators that validate block at `height``
		require.NoError(t, err, fmt.Sprintf("expected no err at height %d", height))
		assert.Equal(t, 1, v.Size(), "validator set size is greater than 1: %d", v.Size())
		_, val := v.GetByIndex(0)

		assert.Equal(t, pubKey, val.PubKey, fmt.Sprintf(`unexpected pubKey at height %d`, height))
	}
}

//func TestProposerFrequency(t *testing.T) {
//	ctx, cancel := context.WithCancel(context.Background())
//	defer cancel()
//
//	// some explicit test cases
//	testCases := []struct {
//		powers []int64
//	}{
//		// 2 vals
//		{[]int64{1, 1}},
//		{[]int64{1, 2}},
//		{[]int64{1, 100}},
//		{[]int64{5, 5}},
//		{[]int64{5, 100}},
//		{[]int64{50, 50}},
//		{[]int64{50, 100}},
//		{[]int64{1, 1000}},
//
//		// 3 vals
//		{[]int64{1, 1, 1}},
//		{[]int64{1, 2, 3}},
//		{[]int64{1, 2, 3}},
//		{[]int64{1, 1, 10}},
//		{[]int64{1, 1, 100}},
//		{[]int64{1, 10, 100}},
//		{[]int64{1, 1, 1000}},
//		{[]int64{1, 10, 1000}},
//		{[]int64{1, 100, 1000}},
//
//		// 4 vals
//		{[]int64{1, 1, 1, 1}},
//		{[]int64{1, 2, 3, 4}},
//		{[]int64{1, 1, 1, 10}},
//		{[]int64{1, 1, 1, 100}},
//		{[]int64{1, 1, 1, 1000}},
//		{[]int64{1, 1, 10, 100}},
//		{[]int64{1, 1, 10, 1000}},
//		{[]int64{1, 1, 100, 1000}},
//		{[]int64{1, 10, 100, 1000}},
//	}
//
//	for caseNum, testCase := range testCases {
//		// run each case 5 times to sample different
//		// initial priorities
//		for i := 0; i < 5; i++ {
//			valSet := genValSetWithPowers(testCase.powers)
//			testProposerFreq(t, caseNum, valSet)
//		}
//	}
//
//	// some random test cases with up to 100 validators
//	maxVals := 100
//	maxPower := 1000
//	nTestCases := 5
//	for i := 0; i < nTestCases; i++ {
//		N := mrand.Int()%maxVals + 1
//		vals := make([]*types.Validator, N)
//		totalVotePower := int64(0)
//		for j := 0; j < N; j++ {
//			// make sure votePower > 0
//			votePower := int64(mrand.Int()%maxPower) + 1
//			totalVotePower += votePower
//			privVal := types.NewMockPV()
//			pubKey, err := privVal.GetPubKey(ctx)
//			require.NoError(t, err)
//			val := types.NewValidator(pubKey, votePower)
//			val.ProposerPriority = mrand.Int63()
//			vals[j] = val
//		}
//		valSet := types.NewValidatorSet(vals)
//		valSet.RescalePriorities(totalVotePower)
//		testProposerFreq(t, i, valSet)
//	}
//}
//
//// new val set with given powers and random initial priorities
//func genValSetWithPowers(powers []int64) *types.ValidatorSet {
//	size := len(powers)
//	vals := make([]*types.Validator, size)
//	totalVotePower := int64(0)
//	for i := 0; i < size; i++ {
//		totalVotePower += powers[i]
//		val := types.NewValidator(ed25519.GenPrivKey().PubKey(), powers[i])
//		val.ProposerPriority = mrand.Int63()
//		vals[i] = val
//	}
//	valSet := types.NewValidatorSet(vals)
//	valSet.RescalePriorities(totalVotePower)
//	return valSet
//}
//
//// test a proposer appears as frequently as expected
//func testProposerFreq(t *testing.T, caseNum int, valSet *types.ValidatorSet) {
//	N := valSet.Size()
//	totalPower := valSet.TotalVotingPower()
//
//	// run the proposer selection and track frequencies
//	runMult := 1
//	runs := int(totalPower) * runMult
//	freqs := make([]int, N)
//	for i := 0; i < runs; i++ {
//		prop := valSet.GetProposer()
//		idx, _ := valSet.GetByAddress(prop.Address)
//		freqs[idx]++
//		valSet.IncrementProposerPriority(1)
//	}
//
//	// assert frequencies match expected (max off by 1)
//	for i, freq := range freqs {
//		_, val := valSet.GetByIndex(int32(i))
//		expectFreq := int(val.VotingPower) * runMult
//		gotFreq := freq
//		abs := int(math.Abs(float64(expectFreq - gotFreq)))
//
//		// max bound on expected vs seen freq was proven
//		// to be 1 for the 2 validator case in
//		// https://github.com/cwgoes/tm-proposer-idris
//		// and inferred to generalize to N-1
//		bound := N - 1
//		require.True(
//			t,
//			abs <= bound,
//			fmt.Sprintf("Case %d val %d (%d): got %d, expected %d", caseNum, i, N, gotFreq, expectFreq),
//		)
//	}
//}

// TestProposerPriorityDoesNotGetResetToZero assert that we preserve accum when calling updateState
// see https://github.com/tendermint/tendermint/issues/2718
func TestProposerPriorityDoesNotGetResetToZero(t *testing.T) {
	tearDown, _, state := setupTestCase(t)
	defer tearDown(t)

	ld := llmq.MustGenerate(crypto.RandProTxHashes(2))

	val1VotingPower := types.DefaultDashVotingPower
	val1ProTxHash := ld.ProTxHashes[0]
	val1PubKey := ld.PubKeyShares[0]
	val1 := &types.Validator{ProTxHash: val1ProTxHash, PubKey: val1PubKey, VotingPower: val1VotingPower}

	quorumHash := crypto.RandQuorumHash()
	state.Validators = types.NewValidatorSet([]*types.Validator{val1}, val1PubKey, btcjson.LLMQType_5_60, quorumHash, true)

	// NewValidatorSet calls IncrementProposerPriority but uses on a copy of val1
	assert.EqualValues(t, 0, val1.ProposerPriority)

	block, err := statefactory.MakeBlock(state, state.LastBlockHeight+1, new(types.Commit), 0)
	require.NoError(t, err)
	blockID, err := block.BlockID()
	require.NoError(t, err)

	// Any node pro tx hash should do
	firstNodeProTxHash, _ := state.Validators.GetByIndex(0)
	ctx := dash.ContextWithProTxHash(context.Background(), firstNodeProTxHash)
	changes, err := state.NewStateChangeset(ctx, nil)
	assert.NoError(t, err)
	su, err := sm.PrepareStateUpdates(ctx, block.Header, state, changes)
	require.NoError(t, err)
	updatedState, err := state.Update(ctx, blockID, &block.Header, su...)
	assert.NoError(t, err)
	curTotal := val1VotingPower
	// one increment step and one validator: 0 + power - total_power == 0
	assert.Equal(t, 0+val1VotingPower-curTotal, updatedState.Validators.Validators[0].ProposerPriority)

	// add a validator
	val2ProTxHash := ld.ProTxHashes[1]
	val2PubKey := ld.PubKeyShares[1]
	val2VotingPower := types.DefaultDashVotingPower
	fvp, err := cryptoenc.PubKeyToProto(val2PubKey)
	require.NoError(t, err)

	updateAddVal := abci.ValidatorUpdate{ProTxHash: val2ProTxHash, PubKey: &fvp, Power: val2VotingPower}
	validatorSetUpdate := &abci.ValidatorSetUpdate{
		ValidatorUpdates:   []abci.ValidatorUpdate{updateAddVal},
		ThresholdPublicKey: fvp,
		QuorumHash:         quorumHash,
	}

	changes, err = updatedState.NewStateChangeset(ctx, &abci.ResponsePrepareProposal{ValidatorSetUpdate: validatorSetUpdate})
	assert.NoError(t, err)
	su, err = sm.PrepareStateUpdates(ctx, block.Header, updatedState, changes)
	require.NoError(t, err)
	updatedState2, err := updatedState.Update(ctx, blockID, &block.Header, su...)
	assert.NoError(t, err)

	require.Equal(t, len(updatedState2.Validators.Validators), 2)
	_, updatedVal1 := updatedState2.Validators.GetByProTxHash(val1ProTxHash)
	_, addedVal2 := updatedState2.Validators.GetByProTxHash(val2ProTxHash)

	// adding a validator should not lead to a ProposerPriority equal to zero (unless the combination of averaging and
	// incrementing would cause so; which is not the case here)
	// Steps from adding new validator:
	// 0 - val1 prio is 0, TVP after add:
	wantVal1Prio := int64(0)
	totalPowerAfter := val1VotingPower + val2VotingPower
	// 1. Add - Val2 should be initially added with (-123) =>
	wantVal2Prio := -(totalPowerAfter + (totalPowerAfter >> 3))
	// 2. Scale - noop
	// 3. Center - with avg, resulting val2:-61, val1:62
	avg := big.NewInt(0).Add(big.NewInt(wantVal1Prio), big.NewInt(wantVal2Prio))
	avg.Div(avg, big.NewInt(2))
	wantVal2Prio -= avg.Int64() // -61
	wantVal1Prio -= avg.Int64() // 62

	// 4. Steps from IncrementProposerPriority
	wantVal1Prio += val1VotingPower // 72
	wantVal2Prio += val2VotingPower // 39
	wantVal1Prio -= totalPowerAfter // -38 as val1 is proposer

	assert.Equal(t, wantVal1Prio, updatedVal1.ProposerPriority)
	assert.Equal(t, wantVal2Prio, addedVal2.ProposerPriority)

	// Updating validators does not reset the ProposerPriority to zero if we keep the same quorum:
	// If we change quorums it will!
	// 1. Add - Val2 VotingPower change to 1 =>
	abciValidatorUpdates := types.ValidatorUpdatesRegenerateOnProTxHashes(ld.ProTxHashes)

	// this will cause the diff of priorities (77)
	// to be larger than threshold == 2*totalVotingPower (22):
	abciValidatorUpdates.QuorumHash = quorumHash
	changes, err = updatedState2.NewStateChangeset(ctx, &abci.ResponsePrepareProposal{ValidatorSetUpdate: validatorSetUpdate})
	require.NoError(t, err)

	su, err = sm.PrepareStateUpdates(ctx, block.Header, updatedState2, changes)
	require.NoError(t, err)

	updatedState3, err := updatedState2.Update(ctx, blockID, &block.Header, su...)
	assert.NoError(t, err)

	require.Equal(t, len(updatedState3.Validators.Validators), 2)
	_, prevVal1 := updatedState2.Validators.GetByProTxHash(val1ProTxHash)
	_, prevVal2 := updatedState2.Validators.GetByProTxHash(val2ProTxHash)
	_, updatedVal1 = updatedState3.Validators.GetByProTxHash(val1ProTxHash)
	_, updatedVal2 := updatedState3.Validators.GetByProTxHash(val2ProTxHash)

	assert.NotZero(t, updatedVal1)
	assert.NotZero(t, updatedVal2)
	// 2. Scale
	// old prios: v1(100):13, v2(100):-12
	wantVal1Prio = prevVal1.ProposerPriority
	wantVal2Prio = prevVal2.ProposerPriority
	// scale to diffMax = 400 = 2 * tvp, diff=13-(-12)=25
	// new totalPower
	totalPower := updatedVal1.VotingPower + updatedVal2.VotingPower
	dist := wantVal2Prio - wantVal1Prio
	if dist < 0 { // get the absolute distance
		dist *= -1
	}
	// ratio := (dist + 2*totalPower - 1) / 2*totalPower = 224/200 = 1
	ratio := int64(float64(dist+2*totalPower-1) / float64(2*totalPower))
	// v1(100):13/1, v2(100):-12/1
	if ratio != 0 {
		wantVal1Prio /= ratio // 13
		wantVal2Prio /= ratio // -12
	}

	// 3. Center - noop
	// 4. IncrementProposerPriority() ->
	// v1(100):13+100, v2(100):-12+100 -> v2 proposer so subtract tvp(11)
	// v1(100):-87, v2(1):88
	wantVal2Prio += updatedVal2.VotingPower // 88 -> prop
	wantVal1Prio += updatedVal1.VotingPower // 113
	wantVal1Prio -= totalPower              // -87

	assert.Equal(t, wantVal2Prio, updatedVal2.ProposerPriority)
	assert.Equal(t, wantVal1Prio, updatedVal1.ProposerPriority)
}

func TestProposerPriorityProposerAlternates(t *testing.T) {
	// Regression test that would fail if the inner workings of
	// IncrementProposerPriority change.
	// Additionally, make sure that same power validators alternate if both
	// have the same voting power (and the 2nd was added later).
	tearDown, _, state := setupTestCase(t)
	defer tearDown(t)

	ld := llmq.MustGenerate(crypto.RandProTxHashes(2))
	thresholdPublicKey := cryptoenc.MustPubKeyToProto(ld.ThresholdPubKey)

	val1VotingPower := types.DefaultDashVotingPower
	val1ProTxHash := ld.ProTxHashes[0]
	val1PubKey := ld.PubKeyShares[0]
	val1 := &types.Validator{ProTxHash: val1ProTxHash, PubKey: val1PubKey, VotingPower: val1VotingPower}

	// reset state validators to above validator, the threshold key is just the validator key since there is only 1 validator
	quorumHash := crypto.RandQuorumHash()
	state.Validators = types.NewValidatorSet([]*types.Validator{val1}, val1PubKey, btcjson.LLMQType_5_60, quorumHash, true)

	// we only have one validator:
	assert.Equal(t, val1ProTxHash, state.Validators.Proposer.ProTxHash)

	firstNodeProTxHash, _ := state.Validators.GetByIndex(0)
	ctx := dash.ContextWithProTxHash(context.Background(), firstNodeProTxHash)

	block, err := statefactory.MakeBlock(state, state.LastBlockHeight+1, new(types.Commit), 0)
	require.NoError(t, err)
	blockID, err := block.BlockID()
	require.NoError(t, err)

	// no updates:
	changes, err := state.NewStateChangeset(ctx, nil)
	assert.NoError(t, err)

	su, err := sm.PrepareStateUpdates(ctx, block.Header, state, changes)
	require.NoError(t, err)
	updatedState, err := state.Update(ctx, blockID, &block.Header, su...)
	assert.NoError(t, err)

	// 0 + 10 (initial prio) - 10 (avg) - 10 (mostest - total) = -10
	totalPower := val1VotingPower
	wantVal1Prio := 0 + val1VotingPower - totalPower
	assert.Equal(t, wantVal1Prio, updatedState.Validators.Validators[0].ProposerPriority)
	assert.Equal(t, val1ProTxHash, updatedState.Validators.Proposer.ProTxHash)

	// add a validator with the same voting power as the first
	val2ProTxHash := ld.ProTxHashes[1]
	val2PubKey := ld.PubKeyShares[1]
	fvp, err := cryptoenc.PubKeyToProto(val2PubKey)
	require.NoError(t, err)
	updateAddVal := abci.ValidatorUpdate{ProTxHash: val2ProTxHash, PubKey: &fvp, Power: val1VotingPower}
	valsetUpdate := &abci.ValidatorSetUpdate{
		ValidatorUpdates:   []abci.ValidatorUpdate{updateAddVal},
		ThresholdPublicKey: thresholdPublicKey,
		QuorumHash:         quorumHash,
	}
	changes, err = updatedState.NewStateChangeset(ctx, &abci.ResponsePrepareProposal{ValidatorSetUpdate: valsetUpdate})
	assert.NoError(t, err)

	su, err = sm.PrepareStateUpdates(ctx, block.Header, updatedState, changes)
	require.NoError(t, err)
	updatedState2, err := updatedState.Update(ctx, blockID, &block.Header, su...)
	assert.NoError(t, err)

	require.Equal(t, len(updatedState2.Validators.Validators), 2)

	// val1 will still be proposer as val2 just got added:
	assert.Equal(t, val1ProTxHash, updatedState.Validators.Proposer.ProTxHash)
	assert.Equal(t, updatedState2.Validators.Proposer.ProTxHash, updatedState2.Validators.Proposer.ProTxHash)
	assert.Equal(t, updatedState.Validators.Proposer.ProTxHash, val1ProTxHash)
	assert.Equal(t, updatedState2.Validators.Proposer.ProTxHash, val1ProTxHash)

	_, updatedVal1 := updatedState2.Validators.GetByProTxHash(val1ProTxHash)
	_, oldVal1 := updatedState.Validators.GetByProTxHash(val1ProTxHash)
	_, updatedVal2 := updatedState2.Validators.GetByProTxHash(val2ProTxHash)

	// 1. Add
	val2VotingPower := val1VotingPower
	totalPower = val1VotingPower + val2VotingPower           // 20
	v2PrioWhenAddedVal2 := -(totalPower + (totalPower >> 3)) // -22
	// 2. Scale - noop
	// 3. Center
	avgSum := big.NewInt(0).Add(big.NewInt(v2PrioWhenAddedVal2), big.NewInt(oldVal1.ProposerPriority))
	avg := avgSum.Div(avgSum, big.NewInt(2))                   // -11
	expectedVal2Prio := v2PrioWhenAddedVal2 - avg.Int64()      // -11
	expectedVal1Prio := oldVal1.ProposerPriority - avg.Int64() // 11
	// 4. Increment
	expectedVal2Prio += val2VotingPower // -11 + 10 = -1
	expectedVal1Prio += val1VotingPower // 11 + 10 == 21
	expectedVal1Prio -= totalPower      // 1, val1 proposer

	assert.EqualValues(t, expectedVal1Prio, updatedVal1.ProposerPriority)
	assert.EqualValues(
		t,
		expectedVal2Prio,
		updatedVal2.ProposerPriority,
		"unexpected proposer priority for validator: %v",
		updatedVal2,
	)

	changes, err = updatedState2.NewStateChangeset(ctx, &abci.ResponsePrepareProposal{ValidatorSetUpdate: valsetUpdate})
	assert.NoError(t, err)
	su, err = sm.PrepareStateUpdates(ctx, block.Header, updatedState2, changes)
	require.NoError(t, err)
	updatedState3, err := updatedState2.Update(ctx, blockID, &block.Header, su...)
	assert.NoError(t, err)

	assert.Equal(t, updatedState3.Validators.Proposer.ProTxHash, updatedState3.Validators.Proposer.ProTxHash)

	// assert.Equal(t, updatedState3.Validators, updatedState2.Validators)
	_, updatedVal1 = updatedState3.Validators.GetByProTxHash(val1ProTxHash)
	_, updatedVal2 = updatedState3.Validators.GetByProTxHash(val2ProTxHash)

	// val1 will still be proposer:
	assert.Equal(t, val1ProTxHash, updatedState3.Validators.Proposer.ProTxHash)

	// check if expected proposer prio is matched:
	// Increment
	expectedVal2Prio2 := expectedVal2Prio + val2VotingPower // -1 + 10 = 9
	expectedVal1Prio2 := expectedVal1Prio + val1VotingPower // 1 + 10 == 11
	expectedVal1Prio2 -= totalPower                         // -9, val1 proposer

	assert.EqualValues(
		t,
		expectedVal1Prio2,
		updatedVal1.ProposerPriority,
		"unexpected proposer priority for validator: %v",
		updatedVal2,
	)
	assert.EqualValues(
		t,
		expectedVal2Prio2,
		updatedVal2.ProposerPriority,
		"unexpected proposer priority for validator: %v",
		updatedVal2,
	)

	// no changes in voting power and both validators have same voting power
	// -> proposers should alternate:
	oldState := updatedState3
	changes, err = oldState.NewStateChangeset(ctx, nil)
	assert.NoError(t, err)
	su, err = sm.PrepareStateUpdates(ctx, block.Header, oldState, changes)
	require.NoError(t, err)
	oldState, err = oldState.Update(ctx, blockID, &block.Header, su...)
	assert.NoError(t, err)
	expectedVal1Prio2 = 13
	expectedVal2Prio2 = -12
	expectedVal1Prio = -87
	expectedVal2Prio = 88

	for i := 0; i < 1000; i++ {
		// no validator updates:
		changes, err = oldState.NewStateChangeset(ctx, &abci.ResponsePrepareProposal{})
		require.NoError(t, err)

		su, err = sm.PrepareStateUpdates(ctx, block.Header, oldState, changes)
		require.NoError(t, err)
		updatedState, err := oldState.Update(ctx, blockID, &block.Header, su...)
		assert.NoError(t, err)
		// alternate (and cyclic priorities):
		assert.NotEqual(
			t,
			updatedState.Validators.Proposer.ProTxHash,
			oldState.Validators.Proposer.ProTxHash,
			"iter: %v",
			i,
		)
		assert.Equal(t, oldState.LastValidators.Proposer.ProTxHash, updatedState.Validators.Proposer.ProTxHash, "iter: %v", i)

		_, updatedVal1 = updatedState.Validators.GetByProTxHash(val1ProTxHash)
		assert.NotNil(t, updatedVal1)
		_, updatedVal2 = updatedState.Validators.GetByProTxHash(val2ProTxHash)
		assert.NotNil(t, updatedVal2)

		if i%2 == 0 {
			assert.Equal(t, updatedState.Validators.Proposer.ProTxHash, val1ProTxHash)
			assert.Equal(t, expectedVal1Prio, updatedVal1.ProposerPriority) // -19
			assert.Equal(t, expectedVal2Prio, updatedVal2.ProposerPriority) // 0
		} else {
			assert.Equal(t, updatedState.Validators.Proposer.ProTxHash, val2ProTxHash)
			assert.Equal(t, expectedVal1Prio2, updatedVal1.ProposerPriority) // -9
			assert.Equal(t, expectedVal2Prio2, updatedVal2.ProposerPriority) // -10
		}
		// update for next iteration:
		oldState = updatedState
	}
}

func TestFourAddFourMinusOneGenesisValidators(t *testing.T) {
	tearDown, _, state := setupTestCase(t)
	defer tearDown(t)

	originalValidatorSet, _ := types.RandValidatorSet(4)
	// reset state validators to above validator
	state.Validators = originalValidatorSet

	// Any node pro tx hash should do
	firstProTxHash, _ := state.Validators.GetByIndex(0)
	ctx := dash.ContextWithProTxHash(context.Background(), firstProTxHash)

	execute := blockExecutorFunc(ctx, t)

	// All operations will be on same quorum hash
	quorumHash := crypto.RandQuorumHash()
	quorumHashOpt := abci.WithQuorumHash(quorumHash)

	// update state a few times with no validator updates
	// asserts that the single validator's ProposerPrio stays the same
	oldState := state
	for i := 0; i < 10; i++ {
		// no updates:
		changes, err := oldState.NewStateChangeset(ctx, nil)
		assert.NoError(t, err)
		updatedState := execute(oldState, oldState, changes)
		// no changes in voting power (ProposerPrio += VotingPower == Voting in 1st round; than shiftByAvg == 0,
		// than -Total == -Voting)
		// -> no change in ProposerPrio (stays zero):
		assert.EqualValues(t, oldState.Validators.GetProTxHashesOrdered(), updatedState.Validators.GetProTxHashesOrdered())
		oldState = updatedState
	}

	addedProTxHashes := crypto.RandProTxHashes(4)
	proTxHashes := append(originalValidatorSet.GetProTxHashes(), addedProTxHashes...)
	abciValidatorUpdates0 := types.ValidatorUpdatesRegenerateOnProTxHashes(proTxHashes)
	ucState, err := state.NewStateChangeset(ctx, &abci.ResponsePrepareProposal{ValidatorSetUpdate: &abciValidatorUpdates0})
	assert.NoError(t, err)
	updatedState := execute(state, state, ucState)

	lastState := updatedState
	for i := 0; i < 200; i++ {
		ucState, err = lastState.NewStateChangeset(ctx, &abci.ResponsePrepareProposal{ValidatorSetUpdate: &abciValidatorUpdates0})
		assert.NoError(t, err)
		lastState = execute(lastState, lastState, ucState)
	}
	// set state to last state of above iteration
	state = lastState

	// set oldState to state before above iteration
	oldState = updatedState

	// we will keep the same quorum hash as to be able to add validators

	// add 10 validators with the same voting power as the one added directly after genesis:

	for i := 0; i < 5; i++ {
		ld := llmq.MustGenerate(append(proTxHashes, crypto.RandProTxHash()))
		abciValidatorSetUpdate, err := abci.LLMQToValidatorSetProto(*ld, quorumHashOpt)
		require.NoError(t, err)

		ucState, err := state.NewStateChangeset(ctx, &abci.ResponsePrepareProposal{ValidatorSetUpdate: abciValidatorSetUpdate})
		assert.NoError(t, err)
		state = execute(oldState, state, ucState)
		assertLLMQDataWithValidatorSet(t, ld, state.Validators)
		proTxHashes = ld.ProTxHashes
	}

	ld := llmq.MustGenerate(append(proTxHashes, crypto.RandProTxHashes(5)...))
	abciValidatorSetUpdate, err := abci.LLMQToValidatorSetProto(*ld, quorumHashOpt)
	require.NoError(t, err)

	ucState, err = state.NewStateChangeset(ctx, &abci.ResponsePrepareProposal{ValidatorSetUpdate: abciValidatorSetUpdate})
	require.NoError(t, err)
	state = execute(oldState, state, ucState)
	assertLLMQDataWithValidatorSet(t, ld, state.Validators)

	abciValidatorSetUpdate.ValidatorUpdates[0] = abci.ValidatorUpdate{ProTxHash: ld.ProTxHashes[0]}
	ucState, err = state.NewStateChangeset(ctx, &abci.ResponsePrepareProposal{ValidatorSetUpdate: abciValidatorSetUpdate})
	require.NoError(t, err)
	updatedState = execute(oldState, state, ucState)

	// only the first added val (not the genesis val) should be left
	ld.ProTxHashes = ld.ProTxHashes[1:]
	assertLLMQDataWithValidatorSet(t, ld, updatedState.Validators)

	abciValidatorSetUpdate.ValidatorUpdates = []abci.ValidatorUpdate{
		{ProTxHash: ld.ProTxHashes[0]},
		{ProTxHash: ld.ProTxHashes[1]},
	}
	ucState, err = updatedState.NewStateChangeset(ctx, &abci.ResponsePrepareProposal{ValidatorSetUpdate: abciValidatorSetUpdate})
	require.NoError(t, err)
	updatedState = execute(state, updatedState, ucState)

	// the second and third should be left
	ld.ProTxHashes = ld.ProTxHashes[2:]
	assertLLMQDataWithValidatorSet(t, ld, updatedState.Validators)
	changes, err := updatedState.NewStateChangeset(ctx, nil)
	require.NoError(t, err)
	updatedState = execute(updatedState, updatedState, changes)
	// store proposers here to see if we see them again in the same order:
	numVals := len(updatedState.Validators.Validators)
	proposers := make([]*types.Validator, numVals)
	for i := 0; i < 100; i++ {
		changes, err = updatedState.NewStateChangeset(ctx, nil)
		assert.NoError(t, err)
		updatedState = execute(state, updatedState, changes)
		if i > numVals { // expect proposers to cycle through after the first iteration (of numVals blocks):
			if proposers[i%numVals] == nil {
				proposers[i%numVals] = updatedState.Validators.Proposer
			} else {
				assert.Equal(t, proposers[i%numVals], updatedState.Validators.Proposer)
			}
		}
	}
}

func TestStoreLoadValidatorsIncrementsProposerPriority(t *testing.T) {
	const valSetSize = 2
	tearDown, stateDB, state := setupTestCase(t)
	t.Cleanup(func() { tearDown(t) })
	stateStore := sm.NewStore(stateDB)
	state.Validators, _ = types.RandValidatorSet(valSetSize)
	err := stateStore.Save(state)
	require.NoError(t, err)

	state2 := state.Copy()
	state2.LastBlockHeight++
	state2.Validators = state.Validators.CopyIncrementProposerPriority(1)
	state2.LastHeightValidatorsChanged = state2.LastBlockHeight + 1
	err = stateStore.Save(state2)
	require.NoError(t, err)

	nextHeight := state.LastBlockHeight + 1

	v0, err := stateStore.LoadValidators(nextHeight)
	assert.NoError(t, err)
	acc0 := v0.Validators[0].ProposerPriority

	v1, err := stateStore.LoadValidators(nextHeight + 1)
	assert.NoError(t, err)
	acc1 := v1.Validators[0].ProposerPriority

	assert.NotEqual(t, acc1, acc0, "expected ProposerPriority value to change between heights")
}

// TestValidatorChangesSaveLoad tests saving and loading a validator set with
// changes.
func TestManyValidatorChangesSaveLoad(t *testing.T) {
	const valSetSize = 7

	// ====== GENESIS STATE, height 1 ====== //

	tearDown, stateDB, state := setupTestCase(t)
	defer tearDown(t)
	stateStore := sm.NewStore(stateDB)
	require.Equal(t, int64(0), state.LastBlockHeight)
	state.Validators, _ = types.RandValidatorSet(valSetSize)
	err := stateStore.Save(state)
	require.NoError(t, err)

	// ====== HEIGHT 2 ====== //

	// We receive new validator set, which will be used at height 3

	// First, we create proposal...
	firstNodeProTxHash, val0 := state.Validators.GetByIndex(0)
	ctx := dash.ContextWithProTxHash(context.Background(), firstNodeProTxHash)
	proTxHash := val0.ProTxHash // this is not really old, as it stays the same
	oldPubkey := val0.PubKey

	// Swap the first validator with a new one (validator set size stays the same).
	header, _, blockID, responses := makeHeaderPartsResponsesValKeysRegenerate(t, state, true, 0)
	currentHeight := header.Height + 1
	assert.Equal(t, int64(2), currentHeight)

<<<<<<< HEAD
	// retrieve pubKey to use in assertions below
	var newPubkey crypto.PubKey
	for _, valUpdate := range responses.ProcessProposal.ValidatorSetUpdate.ValidatorUpdates {
		if proTxHash.Equal(valUpdate.ProTxHash) {
			newPubkey, err = cryptoenc.PubKeyFromProto(*valUpdate.PubKey)
			require.NoError(t, err)
		}
	}

	// Prepare state to generate height 2
	changes, err := state.NewStateChangeset(ctx, responses.ProcessProposal)
	require.NoError(t, err)
	su, err := sm.PrepareStateUpdates(ctx, header, state, changes)
	require.NoError(t, err)

	state, err = state.Update(ctx, blockID, &header, su...)
=======
	// Save state etc.
	var validatorUpdates []*types.Validator
	validatorUpdates, thresholdPublicKeyUpdate, quorumHash, err :=
		types.PB2TM.ValidatorUpdatesFromValidatorSet(responses.ValidatorSetUpdate)
	require.NoError(t, err)
	rs, err := abci.MarshalTxResults(responses.TxResults)
	require.NoError(t, err)
	h := merkle.HashFromByteSlices(rs)
	state, err = state.Update(firstNodeProTxHash, blockID, &header, h, responses.ConsensusParamUpdates, validatorUpdates,
		thresholdPublicKeyUpdate, quorumHash)
>>>>>>> 5a2320f1
	require.NoError(t, err)
	assert.Equal(t, currentHeight-1, state.LastBlockHeight)

	err = stateStore.Save(state)
	require.NoError(t, err)

	// Load height, it should be the oldpubkey.
	v0, err := stateStore.LoadValidators(currentHeight - 1)
	assert.NoError(t, err)
	assert.Equal(t, valSetSize, v0.Size())
	index, val := v0.GetByProTxHash(proTxHash)
	assert.NotNil(t, val)
	assert.Equal(t, val.PubKey, oldPubkey, "the public key should match the old public key")
	if index < 0 {
		t.Fatal("expected to find old validator")
	}

	// Load nextheight+1, it should be the new pubkey.
	v1, err := stateStore.LoadValidators(currentHeight)
	require.NoError(t, err)
	assert.Equal(t, valSetSize, v1.Size())
	index, val = v1.GetByProTxHash(proTxHash)
	assert.NotNil(t, val)
	assert.NotEqual(t, val.PubKey, oldPubkey, "regenerated public key expected")
	assert.Equal(t, val.PubKey, newPubkey, "the public key should match the regenerated public key")
	if index < 0 {
		t.Fatal("expected to find same validator by new address")
	}
}

func TestStateMakeBlock(t *testing.T) {
	tearDown, _, state := setupTestCase(t)
	defer tearDown(t)

	proposerProTxHash := state.Validators.GetProposer().ProTxHash
	stateVersion := state.Version.Consensus
	var height int64 = 2
	state.LastBlockHeight = height - 1
	block, err := statefactory.MakeBlock(state, height, new(types.Commit), 0)
	require.NoError(t, err)

	// test we set some fields
	assert.Equal(t, stateVersion, block.Version)
	assert.Equal(t, proposerProTxHash, block.ProposerProTxHash)
}

// TestConsensusParamsChangesSaveLoad tests saving and loading consensus params
// with changes.
func TestConsensusParamsChangesSaveLoad(t *testing.T) {
	tearDown, stateDB, state := setupTestCase(t)
	defer tearDown(t)

	stateStore := sm.NewStore(stateDB)

	// Change vals at these heights.
	changeHeights := []int64{1, 2, 4, 5, 10, 15, 16, 17, 20}
	N := len(changeHeights)

	// Build the params history by running updateState
	// with the right params set for each height.
	highestHeight := changeHeights[N-1] + 5
	changeIndex := 0

	// Each valset is just one validator.
	// create list of them.
	params := make([]types.ConsensusParams, N+1)
	params[0] = state.ConsensusParams
	for i := 1; i < N+1; i++ {
		params[i] = *types.DefaultConsensusParams()
		params[i].Block.MaxBytes += int64(i)
	}

	cp := params[changeIndex]
	for height := int64(1); height < highestHeight; height++ {
		// When we get to a change height, use the next params.
		if changeIndex < len(changeHeights) && height == changeHeights[changeIndex] {
			changeIndex++
			cp = params[changeIndex]
		}
<<<<<<< HEAD

		header, _, blockID, responses := makeHeaderPartsResponsesParams(t, state, &cp, 0)

		// Any node pro tx hash should do
		firstNodeProTxHash, _ := state.Validators.GetByIndex(0)
		ctx := dash.ContextWithProTxHash(context.Background(), firstNodeProTxHash)

		changes, err := state.NewStateChangeset(ctx, responses.ProcessProposal)
		require.NoError(t, err)
		su, err := sm.PrepareStateUpdates(ctx, header, state, changes)
		require.NoError(t, err)
		state, err = state.Update(ctx, blockID, &header, su...)
=======
		header, _, blockID, fpResp := makeHeaderPartsResponsesParams(t, state, &cp)
		validatorUpdates, thresholdPublicKeyUpdate, quorumHash, err = types.PB2TM.ValidatorUpdatesFromValidatorSet(fpResp.ValidatorSetUpdate)
		require.NoError(t, err)
		rs, err := abci.MarshalTxResults(fpResp.TxResults)
		require.NoError(t, err)
		h := merkle.HashFromByteSlices(rs)

		// Any node pro tx hash should do
		firstNodeProTxHash, _ := state.Validators.GetByIndex(0)
		state, err = state.Update(firstNodeProTxHash, blockID, &header, h, fpResp.ConsensusParamUpdates, validatorUpdates, thresholdPublicKeyUpdate, quorumHash)
>>>>>>> 5a2320f1

		require.NoError(t, err)
		err = stateStore.Save(state)
		require.NoError(t, err)
	}

	// Make all the test cases by using the same params until after the change.
	testCases := make([]paramsChangeTestCase, highestHeight)
	changeIndex = 0
	cp = params[changeIndex]
	for i := int64(1); i < highestHeight+1; i++ {
		// We get to the height after a change height use the next pubkey (note
		// our counter starts at 0 this time).
		if changeIndex < len(changeHeights) && i == changeHeights[changeIndex]+1 {
			changeIndex++
			cp = params[changeIndex]
		}
		testCases[i-1] = paramsChangeTestCase{i, cp}
	}

	for _, testCase := range testCases {
		p, err := stateStore.LoadConsensusParams(testCase.height)

		assert.NoError(t, err, fmt.Sprintf("expected no err at height %d", testCase.height))
		assert.EqualValues(t, testCase.params, p, fmt.Sprintf(`unexpected consensus params at
                height %d`, testCase.height))
	}
}

func TestStateProto(t *testing.T) {
	tearDown, _, state := setupTestCase(t)
	defer tearDown(t)

	tc := []struct {
		testName string
		state    *sm.State
		expPass1 bool
		expPass2 bool
	}{
		{"empty state", &sm.State{}, true, false},
		{"nil failure state", nil, false, false},
		{"success state", &state, true, true},
	}

	for _, tt := range tc {
		tt := tt
		pbs, err := tt.state.ToProto()
		if !tt.expPass1 {
			assert.Error(t, err)
		} else {
			assert.NoError(t, err, tt.testName)
		}

		smt, err := sm.FromProto(pbs)
		if tt.expPass2 {
			require.NoError(t, err, tt.testName)
			require.Equal(t, tt.state, smt, tt.testName)
		} else {
			require.Error(t, err, tt.testName)
		}
	}
}

func TestState_StateID(t *testing.T) {
	vset, _ := types.RandValidatorSet(1)

	state := sm.State{
		LastBlockHeight: 2,
		Validators:      vset,
	}

	want := tmbytes.HexBytes(tmrand.Bytes(32))
	changes, err := state.NewStateChangeset(context.TODO(), &abci.ResponsePrepareProposal{AppHash: want.Copy()})
	require.NoError(t, err)

	stateID := changes.StateID()
	assert.Equal(t, int64(3), stateID.Height)
	assert.EqualValues(t, want, stateID.AppHash)

	err = stateID.ValidateBasic()
	assert.NoError(t, err, "StateID validation failed")
}

func blockExecutorFunc(ctx context.Context, t *testing.T) func(prevState, state sm.State, ucState sm.CurrentRoundState) sm.State {
	return func(prevState, state sm.State, ucState sm.CurrentRoundState) sm.State {
		t.Helper()
<<<<<<< HEAD

		block, err := statefactory.MakeBlock(prevState, prevState.LastBlockHeight+1, new(types.Commit), 0)
		require.NoError(t, err)
		blockID, err := block.BlockID()
		require.NoError(t, err)
		su, err := sm.PrepareStateUpdates(ctx, block.Header, state, ucState)
		require.NoError(t, err)

		state, err = state.Update(ctx, blockID, &block.Header, su...)
=======
		fpResp := &abci.ResponseFinalizeBlock{ValidatorSetUpdate: vsu}
		validatorUpdates, thresholdPubKey, quorumHash, err :=
			types.PB2TM.ValidatorUpdatesFromValidatorSet(fpResp.ValidatorSetUpdate)
		require.NoError(t, err)
		block, err := statefactory.MakeBlock(prevState, prevState.LastBlockHeight+1, new(types.Commit), nil, 0)
		require.NoError(t, err)
		blockID, err := block.BlockID()
		require.NoError(t, err)
		rs, err := abci.MarshalTxResults(fpResp.TxResults)
		require.NoError(t, err)
		h := merkle.HashFromByteSlices(rs)
		state, err = state.Update(firstProTxHash, blockID, &block.Header, h, fpResp.ConsensusParamUpdates,
			validatorUpdates, thresholdPubKey, quorumHash)
>>>>>>> 5a2320f1
		require.NoError(t, err)
		return state
	}
}

func assertLLMQDataWithValidatorSet(t *testing.T, ld *llmq.Data, valSet *types.ValidatorSet) {
	t.Helper()
	require.Equal(t, len(ld.ProTxHashes), len(valSet.Validators), "valset and proTxHash len mismatch")
	m := make(map[string]struct{})
	for _, proTxHash := range ld.ProTxHashes {
		m[proTxHash.String()] = struct{}{}
	}
	for _, val := range valSet.Validators {
		_, ok := m[val.ProTxHash.String()]
		require.True(t, ok)
	}
	require.Equal(t, ld.ThresholdPubKey, valSet.ThresholdPublicKey)
}<|MERGE_RESOLUTION|>--- conflicted
+++ resolved
@@ -117,7 +117,6 @@
 	require.NoError(t, err)
 
 	dtxs := make([]*abci.ExecTxResult, 2)
-<<<<<<< HEAD
 	abciResponses.ProcessProposal = &abci.ResponseProcessProposal{
 		Status:    abci.ResponseProcessProposal_ACCEPT,
 		TxResults: dtxs,
@@ -125,23 +124,12 @@
 
 	abciResponses.ProcessProposal.TxResults[0] = &abci.ExecTxResult{Data: []byte("foo"), Events: nil}
 	abciResponses.ProcessProposal.TxResults[1] = &abci.ExecTxResult{Data: []byte("bar"), Log: "ok", Events: nil}
-=======
-	finalizeBlockResponses := new(abci.ResponseFinalizeBlock)
-	finalizeBlockResponses.TxResults = dtxs
-
-	finalizeBlockResponses.TxResults[0] = &abci.ExecTxResult{Data: []byte("foo"), Events: nil}
-	finalizeBlockResponses.TxResults[1] = &abci.ExecTxResult{Data: []byte("bar"), Log: "ok", Events: nil}
->>>>>>> 5a2320f1
 	pubKey := bls12381.GenPrivKey().PubKey()
 	abciPubKey, err := cryptoenc.PubKeyToProto(pubKey)
 	require.NoError(t, err)
 
 	vu := types.TM2PB.NewValidatorUpdate(pubKey, 100, crypto.RandProTxHash(), types.RandValidatorAddress().String())
-<<<<<<< HEAD
 	abciResponses.ProcessProposal.ValidatorSetUpdate = &abci.ValidatorSetUpdate{
-=======
-	finalizeBlockResponses.ValidatorSetUpdate = &abci.ValidatorSetUpdate{
->>>>>>> 5a2320f1
 		ValidatorUpdates:   []abci.ValidatorUpdate{vu},
 		ThresholdPublicKey: abciPubKey,
 	}
@@ -219,17 +207,12 @@
 	// Add all cases.
 	for i, tc := range cases {
 		h := int64(i + 1) // last block height, one below what we save
-<<<<<<< HEAD
 		responses := &tmstate.ABCIResponses{
 			ProcessProposal: &abci.ResponseProcessProposal{
 				TxResults: tc.added,
+				AppHash:   []byte("a_hash"),
 				Status:    abci.ResponseProcessProposal_ACCEPT,
 			},
-=======
-		responses := &abci.ResponseFinalizeBlock{
-			TxResults: tc.added,
-			AppHash:   []byte("a_hash"),
->>>>>>> 5a2320f1
 		}
 		err := stateStore.SaveFinalizeBlockResponses(h, responses)
 		require.NoError(t, err)
@@ -244,11 +227,7 @@
 			e, err := abci.MarshalTxResults(tc.expected)
 			require.NoError(t, err)
 			he := merkle.HashFromByteSlices(e)
-<<<<<<< HEAD
 			rs, err := abci.MarshalTxResults(res.ProcessProposal.TxResults)
-=======
-			rs, err := abci.MarshalTxResults(res.TxResults)
->>>>>>> 5a2320f1
 			hrs := merkle.HashFromByteSlices(rs)
 			require.NoError(t, err)
 			assert.Equal(t, he, hrs, "%d", i)
@@ -319,7 +298,6 @@
 			changeIndex++
 			regenerate = true
 		}
-<<<<<<< HEAD
 		header, _, blockID, responses := makeHeaderPartsResponsesValKeysRegenerate(t, state, regenerate, 0)
 		assert.EqualValues(t, height, header.Height)
 		if regenerate {
@@ -335,17 +313,6 @@
 		require.NoError(t, err)
 		state, err = state.Update(ctx, blockID, &header, su...)
 
-=======
-		header, _, blockID, responses := makeHeaderPartsResponsesValPowerChange(t, state, types.DefaultDashVotingPower)
-		validatorUpdates, thresholdPubKey, quorumHash, err := types.PB2TM.ValidatorUpdatesFromValidatorSet(responses.ValidatorSetUpdate)
-		require.NoError(t, err)
-		rs, err := abci.MarshalTxResults(responses.TxResults)
-		require.NoError(t, err)
-		// Any node pro tx hash should do
-		firstNodeProTxHash, _ := state.Validators.GetByIndex(0)
-		h := merkle.HashFromByteSlices(rs)
-		state, err = state.Update(firstNodeProTxHash, blockID, &header, h, responses.ConsensusParamUpdates, validatorUpdates, thresholdPubKey, quorumHash)
->>>>>>> 5a2320f1
 		require.NoError(t, err)
 		validator := state.Validators.Validators[0]
 		keys[height+1] = validator.PubKey
@@ -998,7 +965,6 @@
 	currentHeight := header.Height + 1
 	assert.Equal(t, int64(2), currentHeight)
 
-<<<<<<< HEAD
 	// retrieve pubKey to use in assertions below
 	var newPubkey crypto.PubKey
 	for _, valUpdate := range responses.ProcessProposal.ValidatorSetUpdate.ValidatorUpdates {
@@ -1015,18 +981,6 @@
 	require.NoError(t, err)
 
 	state, err = state.Update(ctx, blockID, &header, su...)
-=======
-	// Save state etc.
-	var validatorUpdates []*types.Validator
-	validatorUpdates, thresholdPublicKeyUpdate, quorumHash, err :=
-		types.PB2TM.ValidatorUpdatesFromValidatorSet(responses.ValidatorSetUpdate)
-	require.NoError(t, err)
-	rs, err := abci.MarshalTxResults(responses.TxResults)
-	require.NoError(t, err)
-	h := merkle.HashFromByteSlices(rs)
-	state, err = state.Update(firstNodeProTxHash, blockID, &header, h, responses.ConsensusParamUpdates, validatorUpdates,
-		thresholdPublicKeyUpdate, quorumHash)
->>>>>>> 5a2320f1
 	require.NoError(t, err)
 	assert.Equal(t, currentHeight-1, state.LastBlockHeight)
 
@@ -1106,7 +1060,6 @@
 			changeIndex++
 			cp = params[changeIndex]
 		}
-<<<<<<< HEAD
 
 		header, _, blockID, responses := makeHeaderPartsResponsesParams(t, state, &cp, 0)
 
@@ -1119,18 +1072,6 @@
 		su, err := sm.PrepareStateUpdates(ctx, header, state, changes)
 		require.NoError(t, err)
 		state, err = state.Update(ctx, blockID, &header, su...)
-=======
-		header, _, blockID, fpResp := makeHeaderPartsResponsesParams(t, state, &cp)
-		validatorUpdates, thresholdPublicKeyUpdate, quorumHash, err = types.PB2TM.ValidatorUpdatesFromValidatorSet(fpResp.ValidatorSetUpdate)
-		require.NoError(t, err)
-		rs, err := abci.MarshalTxResults(fpResp.TxResults)
-		require.NoError(t, err)
-		h := merkle.HashFromByteSlices(rs)
-
-		// Any node pro tx hash should do
-		firstNodeProTxHash, _ := state.Validators.GetByIndex(0)
-		state, err = state.Update(firstNodeProTxHash, blockID, &header, h, fpResp.ConsensusParamUpdates, validatorUpdates, thresholdPublicKeyUpdate, quorumHash)
->>>>>>> 5a2320f1
 
 		require.NoError(t, err)
 		err = stateStore.Save(state)
@@ -1217,7 +1158,6 @@
 func blockExecutorFunc(ctx context.Context, t *testing.T) func(prevState, state sm.State, ucState sm.CurrentRoundState) sm.State {
 	return func(prevState, state sm.State, ucState sm.CurrentRoundState) sm.State {
 		t.Helper()
-<<<<<<< HEAD
 
 		block, err := statefactory.MakeBlock(prevState, prevState.LastBlockHeight+1, new(types.Commit), 0)
 		require.NoError(t, err)
@@ -1227,21 +1167,6 @@
 		require.NoError(t, err)
 
 		state, err = state.Update(ctx, blockID, &block.Header, su...)
-=======
-		fpResp := &abci.ResponseFinalizeBlock{ValidatorSetUpdate: vsu}
-		validatorUpdates, thresholdPubKey, quorumHash, err :=
-			types.PB2TM.ValidatorUpdatesFromValidatorSet(fpResp.ValidatorSetUpdate)
-		require.NoError(t, err)
-		block, err := statefactory.MakeBlock(prevState, prevState.LastBlockHeight+1, new(types.Commit), nil, 0)
-		require.NoError(t, err)
-		blockID, err := block.BlockID()
-		require.NoError(t, err)
-		rs, err := abci.MarshalTxResults(fpResp.TxResults)
-		require.NoError(t, err)
-		h := merkle.HashFromByteSlices(rs)
-		state, err = state.Update(firstProTxHash, blockID, &block.Header, h, fpResp.ConsensusParamUpdates,
-			validatorUpdates, thresholdPubKey, quorumHash)
->>>>>>> 5a2320f1
 		require.NoError(t, err)
 		return state
 	}
