--- conflicted
+++ resolved
@@ -208,15 +208,12 @@
 		}
 	}
 	itxs := txrSet.IncludedTxs()
-<<<<<<< HEAD
 
 	if err := validateExecTxResults(rpp.TxResults, itxs); err != nil {
 		return nil, CurrentRoundState{}, fmt.Errorf("invalid tx results: %w", err)
 	}
-=======
-	// TODO: validate rpp.TxResults
+
 	block.SetTxs(itxs)
->>>>>>> 3e4ea856
 
 	rp, err := RoundParamsFromPrepareProposal(rpp)
 	if err != nil {
