package state

import (
	"bytes"
	"context"
	"errors"
	"fmt"
	"time"

	abciclient "github.com/tendermint/tendermint/abci/client"
	abci "github.com/tendermint/tendermint/abci/types"
	"github.com/tendermint/tendermint/crypto"
	"github.com/tendermint/tendermint/internal/eventbus"
	"github.com/tendermint/tendermint/internal/mempool"
	"github.com/tendermint/tendermint/libs/log"
	tmstate "github.com/tendermint/tendermint/proto/tendermint/state"
	"github.com/tendermint/tendermint/types"
)

//-----------------------------------------------------------------------------
// BlockExecutor handles block execution and state updates.
// It exposes ApplyBlock(), which validates & executes the block, updates state w/ ABCI responses,
// then commits and updates the mempool atomically, then saves state.

// BlockExecutor provides the context and accessories for properly executing a block.
type BlockExecutor struct {
	// save state, validators, consensus params, abci responses here
	store Store

	// use blockstore for the pruning functions.
	blockStore BlockStore

	// execute the app against this
	appClient abciclient.Client

	// events
	eventPublisher types.BlockEventPublisher

	// manage the mempool lock during commit
	// and update both with block results after commit.
	mempool mempool.Mempool
	evpool  EvidencePool

	logger  log.Logger
	metrics *Metrics

	appHashSize int

	// cache the verification results over a single height
	cache map[string]struct{}
}

// BlockExecWithLogger is an option function to set a logger to BlockExecutor
func BlockExecWithLogger(logger log.Logger) func(e *BlockExecutor) {
	return func(e *BlockExecutor) {
		e.logger = logger
	}
}

// BockExecWithMetrics is an option function to set a metrics to BlockExecutor
func BockExecWithMetrics(metrics *Metrics) func(e *BlockExecutor) {
	return func(e *BlockExecutor) {
		e.metrics = metrics
	}
}

// BlockExecWithAppHashSize is an option function to set an app-hash size to BlockExecutor
func BlockExecWithAppHashSize(size int) func(e *BlockExecutor) {
	return func(e *BlockExecutor) {
		e.appHashSize = size
	}
}

// BlockExecWithAppClient sets application client to BlockExecutor
func BlockExecWithAppClient(appClient abciclient.Client) func(e *BlockExecutor) {
	return func(e *BlockExecutor) {
		e.appClient = appClient
	}
}

// NewBlockExecutor returns a new BlockExecutor with the passed-in EventBus.
func NewBlockExecutor(
	stateStore Store,
	appClient abciclient.Client,
	pool mempool.Mempool,
	evpool EvidencePool,
	blockStore BlockStore,
	eventBus *eventbus.EventBus,
	opts ...func(e *BlockExecutor),
) *BlockExecutor {
	blockExec := &BlockExecutor{
		eventPublisher: eventBus,
		store:          stateStore,
		appClient:      appClient,
		mempool:        pool,
		evpool:         evpool,
		blockStore:     blockStore,
		cache:          make(map[string]struct{}),
		logger:         log.NewNopLogger(),
		metrics:        NopMetrics(),
		appHashSize:    crypto.DefaultAppHashSize,
	}
	for _, opt := range opts {
		opt(blockExec)
	}
	return blockExec
}

// Copy returns a new instance of BlockExecutor and applies option functions
func (blockExec *BlockExecutor) Copy(opts ...func(e *BlockExecutor)) *BlockExecutor {
	copied := &BlockExecutor{
		eventPublisher: blockExec.eventPublisher,
		store:          blockExec.store,
		appClient:      blockExec.appClient,
		mempool:        blockExec.mempool,
		evpool:         blockExec.evpool,
		blockStore:     blockExec.blockStore,
		cache:          blockExec.cache,
		logger:         blockExec.logger,
		metrics:        blockExec.metrics,
		appHashSize:    blockExec.appHashSize,
	}
	for _, opt := range opts {
		opt(copied)
	}
	return copied
}

func (blockExec *BlockExecutor) Store() Store {
	return blockExec.store
}

// CreateProposalBlock calls state.MakeBlock with evidence from the evpool
// and txs from the mempool. The max bytes must be big enough to fit the commit.
// Up to 1/10th of the block space is allocated for maximum sized evidence.
// The rest is given to txs, up to the max gas.
//
// Contract: application will not return more bytes than are sent over the wire.
func (blockExec *BlockExecutor) CreateProposalBlock(
	ctx context.Context,
	height int64,
	round int32,
	state State,
	lastCommit *types.Commit,
	proposerProTxHash []byte,
	proposedAppVersion uint64,
) (*types.Block, CurrentRoundState, error) {
	maxBytes := state.ConsensusParams.Block.MaxBytes
	maxGas := state.ConsensusParams.Block.MaxGas

	evidence, evSize := blockExec.evpool.PendingEvidence(state.ConsensusParams.Evidence.MaxBytes)

	// Fetch a limited amount of valid txs
	maxDataBytes := types.MaxDataBytes(maxBytes, crypto.BLS12381, evSize, state.Validators.Size())

	// Pass proposed app version only if it's higher than current network app version
	if proposedAppVersion <= state.Version.Consensus.App {
		proposedAppVersion = 0
	}

	txs := blockExec.mempool.ReapMaxBytesMaxGas(maxDataBytes, maxGas)
	block := state.MakeBlock(height, txs, lastCommit, evidence, proposerProTxHash, proposedAppVersion)

	localLastCommit := buildLastCommitInfo(block, state.InitialHeight)
	version := block.Version.ToProto()
	rpp, err := blockExec.appClient.PrepareProposal(
		ctx,
		&abci.RequestPrepareProposal{
			MaxTxBytes:         maxDataBytes,
			Txs:                block.Txs.ToSliceOfBytes(),
			LocalLastCommit:    abci.ExtendedCommitInfo(localLastCommit),
			Misbehavior:        block.Evidence.ToABCI(),
			Height:             block.Height,
			Round:              round,
			Time:               block.Time,
			NextValidatorsHash: block.NextValidatorsHash,

			// Dash's fields
			CoreChainLockedHeight: state.LastCoreChainLockedBlockHeight,
			ProposerProTxHash:     block.ProposerProTxHash,
			ProposedAppVersion:    block.ProposedAppVersion,
			Version:               &version,
		},
	)
	if err != nil {
		// The App MUST ensure that only valid (and hence 'processable') transactions
		// enter the mempool. Hence, at this point, we can't have any non-processable
		// transaction causing an error.
		//
		// Also, the App can simply skip any transaction that could cause any kind of trouble.
		// Either way, we cannot recover in a meaningful way, unless we skip proposing
		// this block, repair what caused the error and try again. Hence, we return an
		// error for now (the production code calling this function is expected to panic).
		return nil, CurrentRoundState{}, err
	}

	if err := rpp.Validate(); err != nil {
		return nil, CurrentRoundState{}, fmt.Errorf("PrepareProposal responded with invalid response: %w", err)
	}

	txrSet := types.NewTxRecordSet(rpp.TxRecords)

	if err := txrSet.Validate(maxDataBytes, block.Txs); err != nil {
		return nil, CurrentRoundState{}, err
	}

	for _, rtx := range txrSet.RemovedTxs() {
		if err := blockExec.mempool.RemoveTxByKey(rtx.Key()); err != nil {
			blockExec.logger.Debug("error removing transaction from the mempool", "error", err, "tx hash", rtx.Hash())
		}
	}
	itxs := txrSet.IncludedTxs()

	if err := validateExecTxResults(rpp.TxResults, itxs); err != nil {
		return nil, CurrentRoundState{}, fmt.Errorf("invalid tx results: %w", err)
	}

	block.SetTxs(itxs)

	rp, err := RoundParamsFromPrepareProposal(rpp, round)
	if err != nil {
		return nil, CurrentRoundState{}, err
	}
	// update some round state data
	stateChanges, err := state.NewStateChangeset(ctx, rp)
	if err != nil {
		return nil, CurrentRoundState{}, err
	}
	err = stateChanges.UpdateBlock(block)
	if err != nil {
		return nil, CurrentRoundState{}, err
	}

	return block, stateChanges, nil
}

// ProcessProposal sends the proposal to ABCI App and verifies the response
func (blockExec *BlockExecutor) ProcessProposal(
	ctx context.Context,
	block *types.Block,
	round int32,
	state State,
	verify bool,
) (CurrentRoundState, error) {
	version := block.Version.ToProto()
	resp, err := blockExec.appClient.ProcessProposal(ctx, &abci.RequestProcessProposal{
		Hash:               block.Header.Hash(),
		Height:             block.Header.Height,
		Round:              round,
		Time:               block.Header.Time,
		Txs:                block.Data.Txs.ToSliceOfBytes(),
		ProposedLastCommit: buildLastCommitInfo(block, state.InitialHeight),
		Misbehavior:        block.Evidence.ToABCI(),
		NextValidatorsHash: block.NextValidatorsHash,

		// Dash's fields
		ProposerProTxHash:     block.ProposerProTxHash,
		CoreChainLockedHeight: state.LastCoreChainLockedBlockHeight,
		CoreChainLockUpdate:   block.CoreChainLock.ToProto(),
		ProposedAppVersion:    block.ProposedAppVersion,
		Version:               &version,
	})
	if err != nil {
		return CurrentRoundState{}, err
	}
	if resp.IsStatusUnknown() {
		return CurrentRoundState{}, fmt.Errorf("ProcessProposal responded with status %s", resp.Status.String())
	}
	if err := resp.Validate(); err != nil {
		return CurrentRoundState{}, fmt.Errorf("ProcessProposal responded with invalid response: %w", err)
	}
	if !resp.IsAccepted() {
		return CurrentRoundState{}, ErrBlockRejected
	}
	if err := validateExecTxResults(resp.TxResults, block.Data.Txs); err != nil {
		return CurrentRoundState{}, fmt.Errorf("invalid tx results: %w", err)
	}

	rp := RoundParamsFromProcessProposal(resp, block.CoreChainLock, round)

	// update some round state data
	stateChanges, err := state.NewStateChangeset(ctx, rp)
	if err != nil {
		return stateChanges, err
	}
	// we force the abci app to return only 32 byte app hashes (set to 20 temporarily)
	if resp.AppHash != nil && len(resp.AppHash) != blockExec.appHashSize {
		blockExec.logger.Error(
			"Client returned invalid app hash size", "bytesLength", len(resp.AppHash),
		)
		return stateChanges, errors.New("invalid App Hash size")
	}

	if verify {
		// Here we check if the ProcessProposal response matches
		// block received from proposer, eg. if `uncommittedState`
		// fields are the same as `block` fields
		err = blockExec.ValidateBlockWithRoundState(ctx, state, stateChanges, block)
		if err != nil {
			return stateChanges, ErrInvalidBlock{err}
		}
	}

	return stateChanges, nil
}

// ValidateBlock validates the given block against the given state.
// If the block is invalid, it returns an error.
// Validation does not mutate state, but does require historical information from the stateDB,
// ie. to verify evidence from a validator at an old height.
func (blockExec *BlockExecutor) ValidateBlock(ctx context.Context, state State, block *types.Block) error {
	hash := block.Hash()
	if _, ok := blockExec.cache[hash.String()]; ok {
		return nil
	}

	err := validateBlock(state, block)
	if err != nil {
		return err
	}

	err = blockExec.evpool.CheckEvidence(ctx, block.Evidence)
	if err != nil {
		return err
	}

	blockExec.cache[hash.String()] = struct{}{}
	return nil
}

func (blockExec *BlockExecutor) ValidateBlockWithRoundState(
	ctx context.Context,
	state State,
	uncommittedState CurrentRoundState,
	block *types.Block,
) error {
	err := blockExec.ValidateBlock(ctx, state, block)
	if err != nil {
		return err
	}

	// Validate app info
	if uncommittedState.AppHash != nil && !bytes.Equal(block.AppHash, uncommittedState.AppHash) {
		return fmt.Errorf("wrong Block.Header.AppHash. Expected %X, got %X",
			uncommittedState.AppHash,
			block.AppHash,
		)
	}
	if uncommittedState.ResultsHash != nil && !bytes.Equal(block.ResultsHash, uncommittedState.ResultsHash) {
		return fmt.Errorf("wrong Block.Header.ResultsHash.  Expected %X, got %X",
			uncommittedState.ResultsHash,
			block.ResultsHash,
		)
	}

	if block.Height > state.InitialHeight {
		if err := state.LastValidators.VerifyCommit(
			state.ChainID, state.LastBlockID, state.LastStateID, block.Height-1, block.LastCommit); err != nil {
			return fmt.Errorf("error validating block: %w", err)
		}
	}
	if !bytes.Equal(block.NextValidatorsHash, uncommittedState.NextValidators.Hash()) {
		return fmt.Errorf("wrong Block.Header.NextValidatorsHash. Expected %X, got %v",
			uncommittedState.NextValidators.Hash(),
			block.NextValidatorsHash,
		)
	}

	return validateCoreChainLock(block, state)
}

// ValidateBlockChainLock validates the given block chain lock against the given state.
// If the block is invalid, it returns an error.
// Validation does not mutate state, but does require historical information from the stateDB,
// ie. to verify evidence from a validator at an old height.
func (blockExec *BlockExecutor) ValidateBlockChainLock(ctx context.Context, state State, block *types.Block) error {
	return validateBlockChainLock(ctx, blockExec.appClient, state, block)
}

// ValidateBlockTime validates the given block time against the given state.
// If the block is invalid, it returns an error.
// Validation does not mutate state, but does require historical information from the stateDB,
// ie. to verify evidence from a validator at an old height.
func (blockExec *BlockExecutor) ValidateBlockTime(
	allowedTimeWindow time.Duration,
	state State,
	block *types.Block,
) error {
	return validateBlockTime(allowedTimeWindow, state, block)
}

// FinalizeBlock validates the block against the state, fires the relevant events,
// calls FinalizeBlock ABCI endpoint, and saves the new state and responses.
// It returns the new state.
//
// It takes a blockID to avoid recomputing the parts hash.
//
// CONTRACT: The block was already delivered to the ABCI app using either PrepareProposal or ProcessProposal.
// See also ApplyBlock() to deliver proposal and finalize it in one step.

func (blockExec *BlockExecutor) FinalizeBlock(
	ctx context.Context,
	state State,
	uncommittedState CurrentRoundState,
	blockID types.BlockID,
	block *types.Block,
	commit *types.Commit,
) (State, error) {
	round := uncommittedState.Round
	// validate the block if we haven't already
	if err := blockExec.ValidateBlockWithRoundState(ctx, state, uncommittedState, block); err != nil {
		return state, ErrInvalidBlock{err}
	}
	startTime := time.Now().UnixNano()
<<<<<<< HEAD
	fbResp, err := execBlockWithoutState(ctx, blockExec.appClient, block, commit, blockExec.logger)
=======
	fbResp, err := execBlockWithoutState(ctx, blockExec.appClient, block, round, blockExec.logger, -1)
>>>>>>> bfb5c44d
	if err != nil {
		return state, ErrInvalidBlock{err}
	}
	endTime := time.Now().UnixNano()
	blockExec.metrics.BlockProcessingTime.Observe(float64(endTime-startTime) / 1000000)
	if err != nil {
		return state, ErrProxyAppConn(err)
	}

	// Save the results before we commit.
	// We need to save Prepare/ProcessProposal AND FinalizeBlock responses, as we don't have details like validators
	// in FinalizeResponse.
	abciResponses := tmstate.ABCIResponses{
		ProcessProposal: uncommittedState.Params.ToProcessProposal(),
		FinalizeBlock:   fbResp,
	}
	if err := blockExec.store.SaveABCIResponses(block.Height, abciResponses); err != nil {
		return state, err
	}

	state, err = state.Update(blockID, &block.Header, &uncommittedState)
	if err != nil {
		return state, fmt.Errorf("commit failed for application: %w", err)
	}

	// Lock mempool, commit app state, update mempoool.
	err = blockExec.flushMempool(ctx, state, block, uncommittedState.TxResults)
	if err != nil {
		return state, fmt.Errorf("commit failed for application: %w", err)
	}

	// Update evpool with the latest state.
	blockExec.evpool.Update(ctx, state, block.Evidence)

	if err := blockExec.store.Save(state); err != nil {
		return state, err
	}

	// Prune old heights, if requested by ABCI app
	blockExec.pruneBlocks(fbResp.RetainHeight)

	// reset the verification cache
	blockExec.cache = make(map[string]struct{})

	// Events are fired after everything else.
	// NOTE: if we crash between Commit and Save, events wont be fired during replay
	es := NewFullEventSet(block, blockID, uncommittedState, fbResp, state.Validators)
	err = es.Publish(blockExec.eventPublisher)
	if err != nil {
		blockExec.logger.Error("failed publishing event", "err", err)
	}

	return state, nil
}

// ApplyBlock validates the block against the state, executes it against the app using ProcessProposal ABCI request,
// fires the relevant events, finalizes with FinalizeBlock, and saves the new state and responses.
// It returns the new state.
// It's the only function that needs to be called
// from outside this package to process and commit an entire block.
// It takes a blockID to avoid recomputing the parts hash.
func (blockExec *BlockExecutor) ApplyBlock(
	ctx context.Context,
	round int32,
	state State,
	blockID types.BlockID,
	block *types.Block,
	commit *types.Commit,
) (State, error) {
	uncommittedState, err := blockExec.ProcessProposal(ctx, block, round, state, true)
	if err != nil {
		return state, err
	}
	return blockExec.FinalizeBlock(ctx, state, uncommittedState, blockID, block, commit)
}

func (blockExec *BlockExecutor) ExtendVote(ctx context.Context, vote *types.Vote) ([]*abci.ExtendVoteExtension, error) {
	resp, err := blockExec.appClient.ExtendVote(ctx, &abci.RequestExtendVote{
		Hash:   vote.BlockID.Hash,
		Height: vote.Height,
		Round:  vote.Round,
	})
	if err != nil {
		panic(fmt.Errorf("ExtendVote call failed: %w", err))
	}
	return resp.VoteExtensions, nil
}

func (blockExec *BlockExecutor) VerifyVoteExtension(ctx context.Context, vote *types.Vote) error {
	var extensions []*abci.ExtendVoteExtension
	if vote.VoteExtensions != nil {
		extensions = vote.VoteExtensions.ToExtendProto()
	}

	resp, err := blockExec.appClient.VerifyVoteExtension(ctx, &abci.RequestVerifyVoteExtension{
		Hash:               vote.BlockID.Hash,
		Height:             vote.Height,
		Round:              vote.Round,
		ValidatorProTxHash: vote.ValidatorProTxHash,
		VoteExtensions:     extensions,
	})
	if err != nil {
		panic(fmt.Errorf("VerifyVoteExtension call failed: %w", err))
	}

	if !resp.IsOK() {
		return errors.New("invalid vote extension")
	}

	return nil
}

// flushMempool locks the mempool, runs the ABCI flushMempool message, and updates the
// mempool.
// It returns the result of calling abci.flushMempool (the AppHash) and the height to retain (if any).
// The Mempool must be locked during commit and update because state is
// typically reset on flushMempool and old txs must be replayed against committed
// state before new txs are run in the mempool, lest they be invalid.
func (blockExec *BlockExecutor) flushMempool(
	ctx context.Context,
	state State,
	block *types.Block,
	txResults []*abci.ExecTxResult,
) error {
	blockExec.mempool.Lock()
	defer blockExec.mempool.Unlock()

	// while mempool is Locked, flush to ensure all async requests have completed
	// in the ABCI app before flushMempool.
	err := blockExec.mempool.FlushAppConn(ctx)
	if err != nil {
		blockExec.logger.Error("client error during mempool.FlushAppConn", "err", err)
		return err
	}

	blockExec.logger.Info(
		"committed state",
		"height", block.Height,
		"core_height", block.CoreChainLockedHeight,
		"num_txs", len(block.Txs),
		"block_app_hash", fmt.Sprintf("%X", block.AppHash),
	)

	// Update mempool.
	err = blockExec.mempool.Update(
		ctx,
		block.Height,
		block.Txs,
		txResults,
		TxPreCheckForState(state),
		TxPostCheckForState(state),
		state.ConsensusParams.ABCI.RecheckTx,
	)

	return err
}

func buildLastCommitInfo(block *types.Block, initialHeight int64) abci.CommitInfo {
	if block.Height == initialHeight {
		// there is no last commit for the initial height.
		// return an empty value.
		return abci.CommitInfo{}
	}
	return abci.CommitInfo{
		Round:                   block.LastCommit.Round,
		QuorumHash:              block.LastCommit.QuorumHash,
		BlockSignature:          block.LastCommit.ThresholdBlockSignature,
		StateSignature:          block.LastCommit.ThresholdStateSignature,
		ThresholdVoteExtensions: types.ThresholdExtensionSignToProto(block.LastCommit.ThresholdVoteExtensions),
	}
}

// Update returns a copy of state with the fields set using the arguments passed in.
func (state State) Update(
	blockID types.BlockID,
	header *types.Header,
	candidateState *CurrentRoundState,
) (State, error) {

	nextVersion := state.Version

	// NOTE: the AppHash and the VoteExtension has not been populated.
	// It will be filled on state.Save.
	newState := State{
		Version:                          nextVersion,
		ChainID:                          state.ChainID,
		InitialHeight:                    state.InitialHeight,
		LastBlockHeight:                  header.Height,
		LastBlockID:                      blockID,
		LastStateID:                      types.StateID{Height: header.Height, AppHash: header.AppHash},
		LastBlockTime:                    header.Time,
		LastCoreChainLockedBlockHeight:   state.LastCoreChainLockedBlockHeight,
		Validators:                       state.Validators.Copy(),
		LastValidators:                   state.Validators.Copy(),
		LastHeightValidatorsChanged:      state.LastHeightValidatorsChanged,
		ConsensusParams:                  state.ConsensusParams,
		LastHeightConsensusParamsChanged: state.LastHeightConsensusParamsChanged,
		LastResultsHash:                  nil,
		LastAppHash:                      nil,
	}
	err := candidateState.UpdateState(&newState)
	if err != nil {
		return State{}, err
	}
	return newState, nil
}

// SetAppHashSize ...
func (blockExec *BlockExecutor) SetAppHashSize(size int) {
	blockExec.appHashSize = size
}

func execBlock(
	ctx context.Context,
	appConn abciclient.Client,
	block *types.Block,
<<<<<<< HEAD
	commit *types.Commit,
=======
	round int32,
>>>>>>> bfb5c44d
	logger log.Logger,
) (*abci.ResponseFinalizeBlock, error) {
	version := block.Header.Version.ToProto()

	blockHash := block.Hash()
	txs := block.Txs.ToSliceOfBytes()
	evidence := block.Evidence.ToABCI()

	responseFinalizeBlock, err := appConn.FinalizeBlock(
		ctx,
		&abci.RequestFinalizeBlock{
<<<<<<< HEAD
			Hash:        blockHash,
			Height:      block.Height,
			Time:        block.Time,
			Txs:         txs,
			Commit:      commit.ToCommitInfo(),
			Misbehavior: evidence,
=======
			Hash:              blockHash,
			Height:            block.Height,
			Round:             round,
			Time:              block.Time,
			Txs:               txs,
			DecidedLastCommit: lastCommit,
			Misbehavior:       evidence,
>>>>>>> bfb5c44d

			// Dash's fields
			CoreChainLockedHeight: block.CoreChainLockedHeight,
			ProposerProTxHash:     block.ProposerProTxHash,
			ProposedAppVersion:    block.ProposedAppVersion,
			Version:               &version,
			AppHash:               block.AppHash.Copy(),
		},
	)
	if err != nil {
		logger.Error("executing block", "err", err)
		return responseFinalizeBlock, err
	}
	logger.Info("executed block", "height", block.Height)

	return responseFinalizeBlock, nil
}

// ----------------------------------------------------------------------------------------------------
// Execute block without state. TODO: eliminate
// ExecReplayedCommitBlock executes and commits a block on the proxyApp without validating or mutating the state.
// It returns the application root hash (apphash - result of abci.flushMempool).
//
// CONTRACT: Block should already be delivered to the app with PrepareProposal or ProcessProposal
func ExecReplayedCommitBlock(
	ctx context.Context,
	appConn abciclient.Client,
	block *types.Block,
<<<<<<< HEAD
	commit *types.Commit,
=======
	round int32,
>>>>>>> bfb5c44d
	logger log.Logger,
) (*abci.ResponseFinalizeBlock, error) {
<<<<<<< HEAD
	fbResp, err := execBlockWithoutState(ctx, appConn, block, commit, logger)
=======
	fbResp, err := execBlockWithoutState(ctx, appConn, block, round, logger, initialHeight)
>>>>>>> bfb5c44d
	if err != nil {
		return nil, err
	}

	return fbResp, nil
}

func execBlockWithoutState(
	ctx context.Context,
	appConn abciclient.Client,
	block *types.Block,
<<<<<<< HEAD
	commit *types.Commit,
=======
	round int32,
>>>>>>> bfb5c44d
	logger log.Logger,
) (*abci.ResponseFinalizeBlock, error) {
<<<<<<< HEAD
	respFinalizeBlock, err := execBlock(ctx, appConn, block, commit, logger)
=======
	respFinalizeBlock, err := execBlock(ctx, appConn, block, round, logger, initialHeight)
>>>>>>> bfb5c44d
	if err != nil {
		logger.Error("executing block", "err", err)
		return respFinalizeBlock, err
	}

	return respFinalizeBlock, nil
}

func (blockExec *BlockExecutor) pruneBlocks(retainHeight int64) {
	if retainHeight <= 0 {
		return
	}
	base := blockExec.blockStore.Base()
	if retainHeight <= base {
		return
	}
	pruned, err := blockExec.blockStore.PruneBlocks(retainHeight)
	if err != nil {
		blockExec.logger.Error("failed to prune blocks", "retain_height", retainHeight, "err", err)
		return
	}
	err = blockExec.Store().PruneStates(retainHeight)
	if err != nil {
		blockExec.logger.Error("failed to prune state store", "retain_height", retainHeight, "err", err)
		return
	}
	blockExec.logger.Debug("pruned blocks", "pruned", pruned, "retain_height", retainHeight)
}

func validatePubKey(pk crypto.PubKey) error {
	v, ok := pk.(crypto.Validator)
	if !ok {
		return nil
	}
	if err := v.Validate(); err != nil {
		return err
	}
	return nil
}

// validateExecTxResults ensures that tx results are correct.
func validateExecTxResults(txResults []*abci.ExecTxResult, acceptedTxs []types.Tx) error {
	if len(txResults) != len(acceptedTxs) {
		return fmt.Errorf("got %d tx results when there are %d accepted transactions", len(txResults), len(acceptedTxs))
	}
	return nil
}<|MERGE_RESOLUTION|>--- conflicted
+++ resolved
@@ -406,17 +406,12 @@
 	block *types.Block,
 	commit *types.Commit,
 ) (State, error) {
-	round := uncommittedState.Round
 	// validate the block if we haven't already
 	if err := blockExec.ValidateBlockWithRoundState(ctx, state, uncommittedState, block); err != nil {
 		return state, ErrInvalidBlock{err}
 	}
 	startTime := time.Now().UnixNano()
-<<<<<<< HEAD
 	fbResp, err := execBlockWithoutState(ctx, blockExec.appClient, block, commit, blockExec.logger)
-=======
-	fbResp, err := execBlockWithoutState(ctx, blockExec.appClient, block, round, blockExec.logger, -1)
->>>>>>> bfb5c44d
 	if err != nil {
 		return state, ErrInvalidBlock{err}
 	}
@@ -480,13 +475,12 @@
 // It takes a blockID to avoid recomputing the parts hash.
 func (blockExec *BlockExecutor) ApplyBlock(
 	ctx context.Context,
-	round int32,
 	state State,
 	blockID types.BlockID,
 	block *types.Block,
 	commit *types.Commit,
 ) (State, error) {
-	uncommittedState, err := blockExec.ProcessProposal(ctx, block, round, state, true)
+	uncommittedState, err := blockExec.ProcessProposal(ctx, block, commit.Round, state, true)
 	if err != nil {
 		return state, err
 	}
@@ -633,11 +627,7 @@
 	ctx context.Context,
 	appConn abciclient.Client,
 	block *types.Block,
-<<<<<<< HEAD
 	commit *types.Commit,
-=======
-	round int32,
->>>>>>> bfb5c44d
 	logger log.Logger,
 ) (*abci.ResponseFinalizeBlock, error) {
 	version := block.Header.Version.ToProto()
@@ -649,22 +639,13 @@
 	responseFinalizeBlock, err := appConn.FinalizeBlock(
 		ctx,
 		&abci.RequestFinalizeBlock{
-<<<<<<< HEAD
 			Hash:        blockHash,
 			Height:      block.Height,
+			Round:       commit.Round,
 			Time:        block.Time,
 			Txs:         txs,
 			Commit:      commit.ToCommitInfo(),
 			Misbehavior: evidence,
-=======
-			Hash:              blockHash,
-			Height:            block.Height,
-			Round:             round,
-			Time:              block.Time,
-			Txs:               txs,
-			DecidedLastCommit: lastCommit,
-			Misbehavior:       evidence,
->>>>>>> bfb5c44d
 
 			// Dash's fields
 			CoreChainLockedHeight: block.CoreChainLockedHeight,
@@ -693,18 +674,10 @@
 	ctx context.Context,
 	appConn abciclient.Client,
 	block *types.Block,
-<<<<<<< HEAD
 	commit *types.Commit,
-=======
-	round int32,
->>>>>>> bfb5c44d
 	logger log.Logger,
 ) (*abci.ResponseFinalizeBlock, error) {
-<<<<<<< HEAD
 	fbResp, err := execBlockWithoutState(ctx, appConn, block, commit, logger)
-=======
-	fbResp, err := execBlockWithoutState(ctx, appConn, block, round, logger, initialHeight)
->>>>>>> bfb5c44d
 	if err != nil {
 		return nil, err
 	}
@@ -716,18 +689,10 @@
 	ctx context.Context,
 	appConn abciclient.Client,
 	block *types.Block,
-<<<<<<< HEAD
 	commit *types.Commit,
-=======
-	round int32,
->>>>>>> bfb5c44d
 	logger log.Logger,
 ) (*abci.ResponseFinalizeBlock, error) {
-<<<<<<< HEAD
 	respFinalizeBlock, err := execBlock(ctx, appConn, block, commit, logger)
-=======
-	respFinalizeBlock, err := execBlock(ctx, appConn, block, round, logger, initialHeight)
->>>>>>> bfb5c44d
 	if err != nil {
 		logger.Error("executing block", "err", err)
 		return respFinalizeBlock, err
