--- conflicted
+++ resolved
@@ -293,11 +293,7 @@
 
 	// Update the state with the block and responses.
 	state, err = updateState(
-<<<<<<< HEAD
-		state, nodeProTxHash, blockID, &block.Header,
-=======
 		state, proTxHash, blockID, &block.Header,
->>>>>>> 1dd7819e
 		abciResponses, validators, thresholdPublicKey, quorumHash,
 	)
 	if err != nil {
