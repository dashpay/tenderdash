package state_test

import (
	"context"
	"errors"
	"strings"
	"testing"
	"time"

	"github.com/stretchr/testify/assert"
	"github.com/stretchr/testify/mock"
	"github.com/stretchr/testify/require"
	dbm "github.com/tendermint/tm-db"

	abciclient "github.com/tendermint/tendermint/abci/client"
	abci "github.com/tendermint/tendermint/abci/types"
	"github.com/tendermint/tendermint/crypto"
	"github.com/tendermint/tendermint/internal/eventbus"
	mpmocks "github.com/tendermint/tendermint/internal/mempool/mocks"
	"github.com/tendermint/tendermint/internal/proxy"
	sm "github.com/tendermint/tendermint/internal/state"
	"github.com/tendermint/tendermint/internal/state/mocks"
	statefactory "github.com/tendermint/tendermint/internal/state/test/factory"
	"github.com/tendermint/tendermint/internal/store"
	testfactory "github.com/tendermint/tendermint/internal/test/factory"
	"github.com/tendermint/tendermint/libs/log"
	tmrand "github.com/tendermint/tendermint/libs/rand"
	tmproto "github.com/tendermint/tendermint/proto/tendermint/types"
	"github.com/tendermint/tendermint/types"
)

const validationTestsStopHeight int64 = 10

func TestValidateBlockHeader(t *testing.T) {
	ctx, cancel := context.WithCancel(context.Background())
	defer cancel()
	logger := log.NewNopLogger()
	proxyApp := proxy.New(abciclient.NewLocalClient(logger, &testApp{}), logger, proxy.NopMetrics())
	require.NoError(t, proxyApp.Start(ctx))

	eventBus := eventbus.NewDefault(logger)
	require.NoError(t, eventBus.Start(ctx))

	state, stateDB, privVals := makeState(t, 3, 1)
	stateStore := sm.NewStore(stateDB)
	nodeProTxHash := state.Validators.Validators[0].ProTxHash
	nextChainLock := &types.CoreChainLock{
		CoreBlockHeight: 100,
		CoreBlockHash:   tmrand.Bytes(32),
		Signature:       tmrand.Bytes(96),
	}
	mp := &mpmocks.Mempool{}
	mp.On("Lock").Return()
	mp.On("Unlock").Return()
	mp.On("FlushAppConn", mock.Anything).Return(nil)
	mp.On("Update",
		mock.Anything,
		mock.Anything,
		mock.Anything,
		mock.Anything,
		mock.Anything,
		mock.Anything,
		mock.Anything).Return(nil)

	blockStore := store.NewBlockStore(dbm.NewMemDB())
	blockExec := sm.NewBlockExecutor(
		stateStore,
		logger,
		proxyApp,
		mp,
		sm.EmptyEvidencePool{},
		blockStore,
		eventBus,
		sm.NopMetrics(),
	)
<<<<<<< HEAD
	blockExec.SetNextCoreChainLock(nextChainLock)
	lastCommit := types.NewCommit(0, 0, types.BlockID{}, types.StateID{}, nil)
=======
	lastCommit := &types.Commit{}
	var lastExtCommit *types.ExtendedCommit
>>>>>>> d433ebe6

	// some bad values
	wrongHash := crypto.Checksum([]byte("this hash is wrong"))
	wrongVersion1 := state.Version.Consensus
	wrongVersion1.Block += 2
	wrongVersion2 := state.Version.Consensus
	wrongVersion2.App += 2

	// Manipulation of any header field causes failure.
	testCases := []struct {
		name          string
		malleateBlock func(block *types.Block)
	}{
		{"Version wrong1", func(block *types.Block) { block.Version = wrongVersion1 }},
		{"Version wrong2", func(block *types.Block) { block.Version = wrongVersion2 }},
		{"ChainID wrong", func(block *types.Block) { block.ChainID = "not-the-real-one" }},
		{"Height wrong", func(block *types.Block) { block.Height += 10 }},
		{"Core Height does not match chain lock", func(block *types.Block) {
			block.CoreChainLockedHeight -= 10
		}},
		{"Time wrong", func(block *types.Block) { block.Time = block.Time.Add(-time.Second * 1) }},

		{
			"LastBlockID wrong",
			func(block *types.Block) { block.LastBlockID.PartSetHeader.Total += 10 },
		},
		{"LastCommitHash wrong", func(block *types.Block) { block.LastCommitHash = wrongHash }},
		{"DataHash wrong", func(block *types.Block) { block.DataHash = wrongHash }},

		{"ValidatorsHash wrong", func(block *types.Block) { block.ValidatorsHash = wrongHash }},
		{
			"NextValidatorsHash wrong",
			func(block *types.Block) { block.NextValidatorsHash = wrongHash },
		},
		{"ConsensusHash wrong", func(block *types.Block) { block.ConsensusHash = wrongHash }},
		{"AppHash wrong", func(block *types.Block) { block.AppHash = wrongHash }},
		{"LastResultsHash wrong", func(block *types.Block) { block.LastResultsHash = wrongHash }},

		{"EvidenceHash wrong", func(block *types.Block) { block.EvidenceHash = wrongHash }},
<<<<<<< HEAD
		{
			"Proposer wrong",
			func(block *types.Block) { block.ProposerProTxHash = crypto.RandProTxHash() },
		},
		{
			"Proposer invalid",
			func(block *types.Block) { block.ProposerProTxHash = []byte("wrong size") },
		},
		// Set appVersion to 2 allow "invalid proposed app version" case
		{
			"Proposed app version is invalid",
			func(block *types.Block) { block.ProposedAppVersion = 1; state.Version.Consensus.App = 2 },
		},
=======
		{"Proposer wrong", func(block *types.Block) { block.ProposerAddress = ed25519.GenPrivKey().PubKey().Address() }},
		{"Proposer invalid", func(block *types.Block) { block.ProposerAddress = []byte("wrong size") }},

		{"first LastCommit contains signatures", func(block *types.Block) {
			block.LastCommit = &types.Commit{Signatures: []types.CommitSig{types.NewCommitSigAbsent()}}
			block.LastCommitHash = block.LastCommit.Hash()
		}},
>>>>>>> d433ebe6
	}

	// Set appVersion to 2 allow "invalid proposed app version" case

	// Build up state for multiple heights
	for height := int64(1); height < validationTestsStopHeight; height++ {
		proposerProTxHash := state.Validators.GetProposer().ProTxHash
		/*
			Invalid blocks don't pass
		*/
		for _, tc := range testCases {
			block, err := statefactory.MakeBlock(state, height, lastCommit, nextChainLock, 0)
			require.NoError(t, err)
			tc.malleateBlock(block)
			err = blockExec.ValidateBlock(ctx, state, block)
			t.Logf("%s: %v", tc.name, err)
			require.Error(t, err, tc.name)
		}

		/*
			A good block passes
		*/
<<<<<<< HEAD
		state, _, lastCommit = makeAndCommitGoodBlock(ctx, t,
			state, nodeProTxHash, height, lastCommit, proposerProTxHash, blockExec, privVals, nil, 3)
=======
		state, _, lastExtCommit = makeAndCommitGoodBlock(ctx, t,
			state, height, lastCommit, state.Validators.GetProposer().Address, blockExec, privVals, nil)
		lastCommit = lastExtCommit.ToCommit()
>>>>>>> d433ebe6
	}

	nextHeight := validationTestsStopHeight
	block, err := statefactory.MakeBlock(state, nextHeight, lastCommit, nextChainLock, 0)
	require.NoError(t, err)
	state.InitialHeight = nextHeight + 1
	err = blockExec.ValidateBlock(ctx, state, block)
	require.Error(t, err, "expected an error when state is ahead of block")
	assert.Contains(t, err.Error(), "lower than initial height")
}

func TestValidateBlockCommit(t *testing.T) {
	ctx, cancel := context.WithCancel(context.Background())
	defer cancel()

	logger := log.NewNopLogger()
	proxyApp := proxy.New(abciclient.NewLocalClient(logger, &testApp{}), logger, proxy.NopMetrics())
	require.NoError(t, proxyApp.Start(ctx))

	eventBus := eventbus.NewDefault(logger)
	require.NoError(t, eventBus.Start(ctx))

	state, stateDB, privVals := makeState(t, 1, 1)
	nodeProTxHash := state.Validators.Validators[0].ProTxHash
	stateStore := sm.NewStore(stateDB)
	nextChainLock := &types.CoreChainLock{
		CoreBlockHeight: 100,
		CoreBlockHash:   tmrand.Bytes(32),
		Signature:       tmrand.Bytes(96),
	}

	mp := &mpmocks.Mempool{}
	mp.On("Lock").Return()
	mp.On("Unlock").Return()
	mp.On("FlushAppConn", mock.Anything).Return(nil)
	mp.On("Update",
		mock.Anything,
		mock.Anything,
		mock.Anything,
		mock.Anything,
		mock.Anything,
		mock.Anything,
		mock.Anything).Return(nil)

	blockStore := store.NewBlockStore(dbm.NewMemDB())
	blockExec := sm.NewBlockExecutor(
		stateStore,
		logger,
		proxyApp,
		mp,
		sm.EmptyEvidencePool{},
		blockStore,
		eventBus,
		sm.NopMetrics(),
	)
<<<<<<< HEAD
	blockExec.SetNextCoreChainLock(nextChainLock)
	lastCommit := types.NewCommit(0, 0, types.BlockID{}, types.StateID{}, nil)
	wrongVoteMessageSignedCommit := types.NewCommit(1, 0, types.BlockID{}, types.StateID{}, nil)
	badPrivValQuorumHash := crypto.RandQuorumHash()
	badPrivVal := types.NewMockPVForQuorum(badPrivValQuorumHash)
=======
	lastCommit := &types.Commit{}
	var lastExtCommit *types.ExtendedCommit
	wrongSigsCommit := &types.Commit{Height: 1}
	badPrivVal := types.NewMockPV()
>>>>>>> d433ebe6

	for height := int64(1); height < validationTestsStopHeight; height++ {
		stateID := state.StateID()
		proTxHash := state.Validators.GetProposer().ProTxHash
		if height > 1 {
			/*
				#2589: ensure state.LastValidators.VerifyCommit fails here
			*/
			// should be height-1 instead of height
			wrongHeightVote, err := testfactory.MakeVote(ctx,
				privVals[proTxHash.String()],
				state.Validators,
				chainID,
				1,
				height,
				0,
				2,
				state.LastBlockID,
				stateID,
			)
			require.NoError(t, err)
<<<<<<< HEAD
			thresholdSigns, err := types.NewSignsRecoverer([]*types.Vote{wrongHeightVote}).Recover()
			require.NoError(t, err)
			wrongHeightCommit := types.NewCommit(
				wrongHeightVote.Height,
				wrongHeightVote.Round,
				state.LastBlockID,
				stateID,
				&types.CommitSigns{
					QuorumSigns: *thresholdSigns,
					QuorumHash:  state.Validators.QuorumHash,
				},
			)
			block, err := statefactory.MakeBlock(state, height, wrongHeightCommit, nextChainLock, 0)
			require.NoError(t, err)
=======
			wrongHeightCommit := &types.Commit{
				Height:     wrongHeightVote.Height,
				Round:      wrongHeightVote.Round,
				BlockID:    state.LastBlockID,
				Signatures: []types.CommitSig{wrongHeightVote.CommitSig()},
			}
			block := statefactory.MakeBlock(state, height, wrongHeightCommit)
>>>>>>> d433ebe6
			err = blockExec.ValidateBlock(ctx, state, block)
			var wantErr types.ErrInvalidCommitHeight
			require.True(t, errors.As(err, &wantErr), "expected ErrInvalidCommitHeight at height %d but got: %v", height, err)

			/*
				Test that the threshold block signatures are good
			*/
			block, err = statefactory.MakeBlock(state, height, wrongVoteMessageSignedCommit, nextChainLock, 0)
			require.NoError(t, err)
			err = blockExec.ValidateBlock(ctx, state, block)
			require.True(
				t,
				strings.HasPrefix(
					err.Error(),
					"error validating block: invalid commit signatures for quorum",
				),
				"expected error on block threshold signature at height %d, but got: %v",
				height,
				err,
			)
		}

		/*
			A good block passes
		*/
		var blockID types.BlockID
<<<<<<< HEAD
		state, blockID, lastCommit = makeAndCommitGoodBlock(ctx, t,
=======
		state, blockID, lastExtCommit = makeAndCommitGoodBlock(
			ctx,
			t,
>>>>>>> d433ebe6
			state,
			nodeProTxHash,
			height,
			lastCommit,
			proTxHash,
			blockExec,
			privVals,
			nil,
			0,
		)
		lastCommit = lastExtCommit.ToCommit()

		/*
			wrongSigsCommit is fine except for the extra bad precommit
		*/

		proTxHashString := proTxHash.String()
		goodVote, err := testfactory.MakeVote(ctx,
			privVals[proTxHashString],
			state.Validators,
			chainID,
			1,
			height,
			0,
			2,
			blockID,
			stateID,
		)
		require.NoError(t, err, "height %d", height)

		bpvProTxHash, err := badPrivVal.GetProTxHash(ctx)
		require.NoError(t, err)

		badVote := &types.Vote{
			ValidatorProTxHash: bpvProTxHash,
			ValidatorIndex:     0,
			Height:             height,
			Round:              0,
			Type:               tmproto.PrecommitType,
			BlockID:            blockID,
		}

		g := goodVote.ToProto()
		b := badVote.ToProto()

		err = badPrivVal.SignVote(ctx, chainID,
			state.Validators.QuorumType,
			badPrivValQuorumHash,
			g,
			stateID,
			nil,
		)
		require.NoError(t, err, "height %d", height)
		err = badPrivVal.SignVote(ctx,
			chainID,
			state.Validators.QuorumType,
			badPrivValQuorumHash,
			b,
			stateID,
			nil,
		)
		require.NoError(t, err, "height %d", height)

		goodVote.BlockSignature, badVote.BlockSignature = g.BlockSignature, b.BlockSignature
		goodVote.StateSignature, badVote.StateSignature = g.StateSignature, b.StateSignature
		goodVote.VoteExtensions = types.VoteExtensionsFromProto(g.VoteExtensions)
		badVote.VoteExtensions = types.VoteExtensionsFromProto(b.VoteExtensions)

<<<<<<< HEAD
		thresholdSigns, err := types.NewSignsRecoverer([]*types.Vote{badVote}).Recover()
		require.NoError(t, err)
		quorumSigns := &types.CommitSigns{
			QuorumSigns: *thresholdSigns,
			QuorumHash:  state.Validators.QuorumHash,
		}
		wrongVoteMessageSignedCommit = types.NewCommit(goodVote.Height, goodVote.Round,
			blockID, stateID, quorumSigns)
=======
		wrongSigsCommit = &types.Commit{
			Height:     goodVote.Height,
			Round:      goodVote.Round,
			BlockID:    blockID,
			Signatures: []types.CommitSig{goodVote.CommitSig(), badVote.CommitSig()},
		}
>>>>>>> d433ebe6
	}
}

func TestValidateBlockEvidence(t *testing.T) {
	ctx, cancel := context.WithCancel(context.Background())
	defer cancel()

	logger := log.NewNopLogger()
	proxyApp := proxy.New(abciclient.NewLocalClient(logger, &testApp{}), logger, proxy.NopMetrics())
	require.NoError(t, proxyApp.Start(ctx))

	state, stateDB, privVals := makeState(t, 4, 1)
	nodeProTxHash := state.Validators.Validators[0].ProTxHash
	stateStore := sm.NewStore(stateDB)
	blockStore := store.NewBlockStore(dbm.NewMemDB())
	defaultEvidenceTime := time.Date(2019, 1, 1, 0, 0, 0, 0, time.UTC)

	evpool := &mocks.EvidencePool{}
	evpool.On("CheckEvidence", ctx, mock.AnythingOfType("types.EvidenceList")).Return(nil)
	evpool.On("Update", ctx, mock.AnythingOfType("state.State"), mock.AnythingOfType("types.EvidenceList")).Return()
	evpool.On("ABCIEvidence", mock.AnythingOfType("int64"), mock.AnythingOfType("[]types.Evidence")).Return(
		[]abci.Misbehavior{})

	eventBus := eventbus.NewDefault(logger)
	require.NoError(t, eventBus.Start(ctx))
	mp := &mpmocks.Mempool{}
	mp.On("Lock").Return()
	mp.On("Unlock").Return()
	mp.On("FlushAppConn", mock.Anything).Return(nil)
	mp.On("Update",
		mock.Anything,
		mock.Anything,
		mock.Anything,
		mock.Anything,
		mock.Anything,
		mock.Anything,
		mock.Anything).Return(nil)

	state.ConsensusParams.Evidence.MaxBytes = 1000
	blockExec := sm.NewBlockExecutor(
		stateStore,
		log.NewNopLogger(),
		proxyApp,
		mp,
		evpool,
		blockStore,
		eventBus,
		sm.NopMetrics(),
	)
<<<<<<< HEAD
	lastCommit := types.NewCommit(0, 0, types.BlockID{}, types.StateID{}, nil)
=======
	lastCommit := &types.Commit{}
	var lastExtCommit *types.ExtendedCommit
>>>>>>> d433ebe6

	for height := int64(1); height < validationTestsStopHeight; height++ {
		proposerProTxHash := state.Validators.GetProposer().ProTxHash
		maxBytesEvidence := state.ConsensusParams.Evidence.MaxBytes
		if height > 1 {
			/*
				A block with too much evidence fails
			*/
			evidence := make([]types.Evidence, 0)
			var currentBytes int64
			// more bytes than the maximum allowed for evidence
			for currentBytes <= maxBytesEvidence {
				newEv, err := types.NewMockDuplicateVoteEvidenceWithValidator(ctx, height, time.Now(),
					privVals[proposerProTxHash.String()], chainID, state.Validators.QuorumType,
					state.Validators.QuorumHash)
				require.NoError(t, err)
				evidence = append(evidence, newEv)
				currentBytes += int64(len(newEv.Bytes()))
			}
			block := state.MakeBlock(
				height,
				nil,
				testfactory.MakeNTxs(height, 10),
				lastCommit,
				evidence,
				proposerProTxHash,
				0,
			)

			err := blockExec.ValidateBlock(ctx, state, block)
			if assert.Error(t, err) {
				_, ok := err.(*types.ErrEvidenceOverflow)
				require.True(
					t,
					ok,
					"expected error to be of type ErrEvidenceOverflow at height %d but got %v",
					height,
					err,
				)
			}
		}

		/*
			A good block with several pieces of good evidence passes
		*/
		evidence := make([]types.Evidence, 0)
		var currentBytes int64
		// precisely the amount of allowed evidence
		for {
			propProTxHashStr := proposerProTxHash.String()
			newEv, err := types.NewMockDuplicateVoteEvidenceWithValidator(
				ctx,
				height,
				defaultEvidenceTime,
				privVals[propProTxHashStr],
				chainID,
				state.Validators.QuorumType,
				state.Validators.QuorumHash,
			)
			require.NoError(t, err)
			currentBytes += int64(len(newEv.Bytes()))
			if currentBytes >= maxBytesEvidence {
				break
			}
			evidence = append(evidence, newEv)
		}

		state, _, lastExtCommit = makeAndCommitGoodBlock(
			ctx,
			t,
			state,
			nodeProTxHash,
			height,
			lastCommit,
			proposerProTxHash,
			blockExec,
			privVals,
			evidence,
			0,
		)
		lastCommit = lastExtCommit.ToCommit()

	}
}<|MERGE_RESOLUTION|>--- conflicted
+++ resolved
@@ -73,13 +73,8 @@
 		eventBus,
 		sm.NopMetrics(),
 	)
-<<<<<<< HEAD
 	blockExec.SetNextCoreChainLock(nextChainLock)
 	lastCommit := types.NewCommit(0, 0, types.BlockID{}, types.StateID{}, nil)
-=======
-	lastCommit := &types.Commit{}
-	var lastExtCommit *types.ExtendedCommit
->>>>>>> d433ebe6
 
 	// some bad values
 	wrongHash := crypto.Checksum([]byte("this hash is wrong"))
@@ -119,7 +114,6 @@
 		{"LastResultsHash wrong", func(block *types.Block) { block.LastResultsHash = wrongHash }},
 
 		{"EvidenceHash wrong", func(block *types.Block) { block.EvidenceHash = wrongHash }},
-<<<<<<< HEAD
 		{
 			"Proposer wrong",
 			func(block *types.Block) { block.ProposerProTxHash = crypto.RandProTxHash() },
@@ -133,15 +127,6 @@
 			"Proposed app version is invalid",
 			func(block *types.Block) { block.ProposedAppVersion = 1; state.Version.Consensus.App = 2 },
 		},
-=======
-		{"Proposer wrong", func(block *types.Block) { block.ProposerAddress = ed25519.GenPrivKey().PubKey().Address() }},
-		{"Proposer invalid", func(block *types.Block) { block.ProposerAddress = []byte("wrong size") }},
-
-		{"first LastCommit contains signatures", func(block *types.Block) {
-			block.LastCommit = &types.Commit{Signatures: []types.CommitSig{types.NewCommitSigAbsent()}}
-			block.LastCommitHash = block.LastCommit.Hash()
-		}},
->>>>>>> d433ebe6
 	}
 
 	// Set appVersion to 2 allow "invalid proposed app version" case
@@ -164,14 +149,8 @@
 		/*
 			A good block passes
 		*/
-<<<<<<< HEAD
 		state, _, lastCommit = makeAndCommitGoodBlock(ctx, t,
 			state, nodeProTxHash, height, lastCommit, proposerProTxHash, blockExec, privVals, nil, 3)
-=======
-		state, _, lastExtCommit = makeAndCommitGoodBlock(ctx, t,
-			state, height, lastCommit, state.Validators.GetProposer().Address, blockExec, privVals, nil)
-		lastCommit = lastExtCommit.ToCommit()
->>>>>>> d433ebe6
 	}
 
 	nextHeight := validationTestsStopHeight
@@ -227,18 +206,11 @@
 		eventBus,
 		sm.NopMetrics(),
 	)
-<<<<<<< HEAD
 	blockExec.SetNextCoreChainLock(nextChainLock)
 	lastCommit := types.NewCommit(0, 0, types.BlockID{}, types.StateID{}, nil)
 	wrongVoteMessageSignedCommit := types.NewCommit(1, 0, types.BlockID{}, types.StateID{}, nil)
 	badPrivValQuorumHash := crypto.RandQuorumHash()
 	badPrivVal := types.NewMockPVForQuorum(badPrivValQuorumHash)
-=======
-	lastCommit := &types.Commit{}
-	var lastExtCommit *types.ExtendedCommit
-	wrongSigsCommit := &types.Commit{Height: 1}
-	badPrivVal := types.NewMockPV()
->>>>>>> d433ebe6
 
 	for height := int64(1); height < validationTestsStopHeight; height++ {
 		stateID := state.StateID()
@@ -260,7 +232,6 @@
 				stateID,
 			)
 			require.NoError(t, err)
-<<<<<<< HEAD
 			thresholdSigns, err := types.NewSignsRecoverer([]*types.Vote{wrongHeightVote}).Recover()
 			require.NoError(t, err)
 			wrongHeightCommit := types.NewCommit(
@@ -275,15 +246,6 @@
 			)
 			block, err := statefactory.MakeBlock(state, height, wrongHeightCommit, nextChainLock, 0)
 			require.NoError(t, err)
-=======
-			wrongHeightCommit := &types.Commit{
-				Height:     wrongHeightVote.Height,
-				Round:      wrongHeightVote.Round,
-				BlockID:    state.LastBlockID,
-				Signatures: []types.CommitSig{wrongHeightVote.CommitSig()},
-			}
-			block := statefactory.MakeBlock(state, height, wrongHeightCommit)
->>>>>>> d433ebe6
 			err = blockExec.ValidateBlock(ctx, state, block)
 			var wantErr types.ErrInvalidCommitHeight
 			require.True(t, errors.As(err, &wantErr), "expected ErrInvalidCommitHeight at height %d but got: %v", height, err)
@@ -310,13 +272,7 @@
 			A good block passes
 		*/
 		var blockID types.BlockID
-<<<<<<< HEAD
 		state, blockID, lastCommit = makeAndCommitGoodBlock(ctx, t,
-=======
-		state, blockID, lastExtCommit = makeAndCommitGoodBlock(
-			ctx,
-			t,
->>>>>>> d433ebe6
 			state,
 			nodeProTxHash,
 			height,
@@ -327,7 +283,6 @@
 			nil,
 			0,
 		)
-		lastCommit = lastExtCommit.ToCommit()
 
 		/*
 			wrongSigsCommit is fine except for the extra bad precommit
@@ -385,7 +340,6 @@
 		goodVote.VoteExtensions = types.VoteExtensionsFromProto(g.VoteExtensions)
 		badVote.VoteExtensions = types.VoteExtensionsFromProto(b.VoteExtensions)
 
-<<<<<<< HEAD
 		thresholdSigns, err := types.NewSignsRecoverer([]*types.Vote{badVote}).Recover()
 		require.NoError(t, err)
 		quorumSigns := &types.CommitSigns{
@@ -394,14 +348,6 @@
 		}
 		wrongVoteMessageSignedCommit = types.NewCommit(goodVote.Height, goodVote.Round,
 			blockID, stateID, quorumSigns)
-=======
-		wrongSigsCommit = &types.Commit{
-			Height:     goodVote.Height,
-			Round:      goodVote.Round,
-			BlockID:    blockID,
-			Signatures: []types.CommitSig{goodVote.CommitSig(), badVote.CommitSig()},
-		}
->>>>>>> d433ebe6
 	}
 }
 
@@ -451,12 +397,7 @@
 		eventBus,
 		sm.NopMetrics(),
 	)
-<<<<<<< HEAD
 	lastCommit := types.NewCommit(0, 0, types.BlockID{}, types.StateID{}, nil)
-=======
-	lastCommit := &types.Commit{}
-	var lastExtCommit *types.ExtendedCommit
->>>>>>> d433ebe6
 
 	for height := int64(1); height < validationTestsStopHeight; height++ {
 		proposerProTxHash := state.Validators.GetProposer().ProTxHash
