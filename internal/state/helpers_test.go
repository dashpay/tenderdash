--- conflicted
+++ resolved
@@ -37,12 +37,8 @@
 	blockExec *sm.BlockExecutor,
 	privVals map[string]types.PrivValidator,
 	evidence []types.Evidence,
-<<<<<<< HEAD
 	proposedAppVersion uint64,
 ) (sm.State, types.BlockID, *types.Commit) {
-=======
-) (sm.State, types.BlockID, *types.ExtendedCommit) {
->>>>>>> d433ebe6
 	t.Helper()
 
 	// A good block passes
@@ -88,18 +84,13 @@
 	stateID types.StateID,
 	vals *types.ValidatorSet,
 	privVals map[string]types.PrivValidator,
-) (*types.ExtendedCommit, []*types.Vote) {
-	t.Helper()
-<<<<<<< HEAD
-=======
-	sigs := make([]types.ExtendedCommitSig, vals.Size())
->>>>>>> d433ebe6
+) (*types.Commit, []*types.Vote) {
+	t.Helper()
 	votes := make([]*types.Vote, vals.Size())
 	for i := 0; i < vals.Size(); i++ {
 		_, val := vals.GetByIndex(int32(i))
 		vote, err := factory.MakeVote(ctx, privVals[val.ProTxHash.String()], vals, chainID, int32(i), height, 0, 2, blockID, stateID)
 		require.NoError(t, err)
-<<<<<<< HEAD
 		votes[i] = vote
 	}
 	thresholdSigns, err := types.NewSignsRecoverer(votes).Recover()
@@ -113,17 +104,6 @@
 			QuorumHash:  vals.QuorumHash,
 		},
 	), votes
-=======
-		sigs[i] = vote.ExtendedCommitSig()
-		votes[i] = vote
-	}
-
-	return &types.ExtendedCommit{
-		Height:             height,
-		BlockID:            blockID,
-		ExtendedSignatures: sigs,
-	}, votes
->>>>>>> d433ebe6
 }
 
 func makeState(t *testing.T, nVals, height int) (sm.State, dbm.DB, map[string]types.PrivValidator) {
@@ -154,63 +134,19 @@
 		require.NoError(t, stateStore.Save(s))
 	}
 
-<<<<<<< HEAD
 	return s, stateDB, privValsByProTxHash
-=======
-	return s, stateDB, privVals
-}
-
-func genValSet(size int) *types.ValidatorSet {
-	vals := make([]*types.Validator, size)
-	for i := 0; i < size; i++ {
-		vals[i] = types.NewValidator(ed25519.GenPrivKey().PubKey(), 10)
-	}
-	return types.NewValidatorSet(vals)
-}
-
-func makeHeaderPartsResponsesValPubKeyChange(
-	t *testing.T,
-	state sm.State,
-	pubkey crypto.PubKey,
-) (types.Header, types.BlockID, *abci.ResponseFinalizeBlock) {
-
-	block := sf.MakeBlock(state, state.LastBlockHeight+1, new(types.Commit))
-	finalizeBlockResponses := &abci.ResponseFinalizeBlock{}
-	// If the pubkey is new, remove the old and add the new.
-	_, val := state.NextValidators.GetByIndex(0)
-	if !bytes.Equal(pubkey.Bytes(), val.PubKey.Bytes()) {
-		vPbPk, err := encoding.PubKeyToProto(val.PubKey)
-		require.NoError(t, err)
-		pbPk, err := encoding.PubKeyToProto(pubkey)
-		require.NoError(t, err)
-
-		finalizeBlockResponses.ValidatorUpdates = []abci.ValidatorUpdate{
-			{PubKey: vPbPk, Power: 0},
-			{PubKey: pbPk, Power: 10},
-		}
-	}
-
-	return block.Header, types.BlockID{Hash: block.Hash(), PartSetHeader: types.PartSetHeader{}}, finalizeBlockResponses
->>>>>>> d433ebe6
 }
 
 func makeHeaderPartsResponsesValPowerChange(
 	t *testing.T,
 	state sm.State,
 	power int64,
-<<<<<<< HEAD
-) (types.Header, *types.CoreChainLock, types.BlockID, *tmstate.ABCIResponses) {
+) (types.Header, *types.CoreChainLock, types.BlockID, *abci.ResponseFinalizeBlock) {
 	t.Helper()
 
 	block, err := sf.MakeBlock(state, state.LastBlockHeight+1, new(types.Commit), nil, 0)
 	require.NoError(t, err)
-=======
-) (types.Header, types.BlockID, *abci.ResponseFinalizeBlock) {
-	t.Helper()
-
-	block := sf.MakeBlock(state, state.LastBlockHeight+1, new(types.Commit))
 	finalizeBlockResponses := &abci.ResponseFinalizeBlock{}
->>>>>>> d433ebe6
 
 	// If the pubkey is new, remove the old and add the new.
 	_, val := state.NextValidators.GetByIndex(0)
@@ -220,8 +156,7 @@
 		thresholdPubKey, err := encoding.PubKeyToProto(state.NextValidators.ThresholdPublicKey)
 		require.NoError(t, err)
 
-<<<<<<< HEAD
-		abciResponses.FinalizeBlock = &abci.ResponseFinalizeBlock{
+		finalizeBlockResponses = &abci.ResponseFinalizeBlock{
 			ValidatorSetUpdate: &abci.ValidatorSetUpdate{
 				ValidatorUpdates: []abci.ValidatorUpdate{
 					{PubKey: &vPbPk, Power: power},
@@ -232,58 +167,21 @@
 		}
 	}
 
-	return block.Header, block.CoreChainLock, types.BlockID{Hash: block.Hash(), PartSetHeader: types.PartSetHeader{}}, abciResponses
-}
-
-func makeHeaderPartsResponsesValKeysRegenerate(t *testing.T, state sm.State, regenerate bool) (types.Header, *types.CoreChainLock, types.BlockID, *tmstate.ABCIResponses) {
-	block, err := sf.MakeBlock(state, state.LastBlockHeight+1, new(types.Commit), nil, 0)
-	if err != nil {
-		t.Error(err)
-	}
-	abciResponses := &tmstate.ABCIResponses{
-		FinalizeBlock: &abci.ResponseFinalizeBlock{ValidatorSetUpdate: nil},
-	}
-	if regenerate == true {
-		proTxHashes := state.Validators.GetProTxHashes()
-		valUpdates := types.ValidatorUpdatesRegenerateOnProTxHashes(proTxHashes)
-		abciResponses.FinalizeBlock = &abci.ResponseFinalizeBlock{
-			ValidatorSetUpdate: &valUpdates,
-		}
-	}
-	return block.Header, block.CoreChainLock, types.BlockID{Hash: block.Hash(), PartSetHeader: types.PartSetHeader{}}, abciResponses
-=======
-		finalizeBlockResponses.ValidatorUpdates = []abci.ValidatorUpdate{
-			{PubKey: vPbPk, Power: power},
-		}
-	}
-
-	return block.Header, types.BlockID{Hash: block.Hash(), PartSetHeader: types.PartSetHeader{}}, finalizeBlockResponses
->>>>>>> d433ebe6
+	return block.Header, block.CoreChainLock, types.BlockID{Hash: block.Hash(), PartSetHeader: types.PartSetHeader{}}, finalizeBlockResponses
 }
 
 func makeHeaderPartsResponsesParams(
 	t *testing.T,
 	state sm.State,
 	params *types.ConsensusParams,
-<<<<<<< HEAD
-) (types.Header, *types.CoreChainLock, types.BlockID, *tmstate.ABCIResponses) {
-=======
-) (types.Header, types.BlockID, *abci.ResponseFinalizeBlock) {
->>>>>>> d433ebe6
+) (types.Header, *types.CoreChainLock, types.BlockID, *abci.ResponseFinalizeBlock) {
 	t.Helper()
 
 	block, err := sf.MakeBlock(state, state.LastBlockHeight+1, new(types.Commit), nil, 0)
 	require.NoError(t, err)
 	pbParams := params.ToProto()
-<<<<<<< HEAD
-	abciResponses := &tmstate.ABCIResponses{
-		FinalizeBlock: &abci.ResponseFinalizeBlock{ConsensusParamUpdates: &pbParams},
-	}
-	return block.Header, block.CoreChainLock, types.BlockID{Hash: block.Hash(), PartSetHeader: types.PartSetHeader{}}, abciResponses
-=======
 	finalizeBlockResponses := &abci.ResponseFinalizeBlock{ConsensusParamUpdates: &pbParams}
-	return block.Header, types.BlockID{Hash: block.Hash(), PartSetHeader: types.PartSetHeader{}}, finalizeBlockResponses
->>>>>>> d433ebe6
+	return block.Header, block.CoreChainLock, types.BlockID{Hash: block.Hash(), PartSetHeader: types.PartSetHeader{}}, finalizeBlockResponses
 }
 
 func randomGenesisDoc() *types.GenesisDoc {
@@ -347,14 +245,8 @@
 type testApp struct {
 	abci.BaseApplication
 
-<<<<<<< HEAD
-	ByzantineValidators []abci.Misbehavior
-	ValidatorSetUpdate  *abci.ValidatorSetUpdate
-=======
-	CommitVotes      []abci.VoteInfo
-	Misbehavior      []abci.Misbehavior
-	ValidatorUpdates []abci.ValidatorUpdate
->>>>>>> d433ebe6
+	Misbehavior        []abci.Misbehavior
+	ValidatorSetUpdate *abci.ValidatorSetUpdate
 }
 
 var _ abci.Application = (*testApp)(nil)
@@ -364,12 +256,7 @@
 }
 
 func (app *testApp) FinalizeBlock(_ context.Context, req *abci.RequestFinalizeBlock) (*abci.ResponseFinalizeBlock, error) {
-<<<<<<< HEAD
-	app.ByzantineValidators = req.ByzantineValidators
-=======
-	app.CommitVotes = req.DecidedLastCommit.Votes
-	app.Misbehavior = req.Misbehavior
->>>>>>> d433ebe6
+	app.Misbehavior = req.ByzantineValidators
 
 	resTxs := make([]*abci.ExecTxResult, len(req.Txs))
 	for i, tx := range req.Txs {
