--- conflicted
+++ resolved
@@ -92,34 +92,6 @@
 			q:       query.MustCompile(`block.height = 5`),
 			results: []int64{5},
 		},
-<<<<<<< HEAD
-		"begin_event.key1 = 'value1'": {
-			q:       query.MustCompile(`begin_event.key1 = 'value1'`),
-			results: []int64{},
-		},
-		"begin_event.proposer = 'FCAA001'": {
-			q:       query.MustCompile(`begin_event.proposer = 'FCAA001'`),
-			results: []int64{1, 2, 3, 4, 5, 6, 7, 8, 9, 10, 11},
-		},
-		"end_event.foo <= 5": {
-			q:       query.MustCompile(`end_event.foo <= 5`),
-			results: []int64{2, 4},
-		},
-		"end_event.foo >= 100": {
-			q:       query.MustCompile(`end_event.foo >= 100`),
-			results: []int64{1},
-		},
-		"block.height > 2 AND end_event.foo <= 8": {
-			q:       query.MustCompile(`block.height > 2 AND end_event.foo <= 8`),
-			results: []int64{4, 6, 8},
-		},
-		"begin_event.proposer CONTAINS 'FFFFFFF'": {
-			q:       query.MustCompile(`begin_event.proposer CONTAINS 'FFFFFFF'`),
-			results: []int64{},
-		},
-		"begin_event.proposer CONTAINS 'FCAA001'": {
-			q:       query.MustCompile(`begin_event.proposer CONTAINS 'FCAA001'`),
-=======
 		"finalize_event.key1 = 'value1'": {
 			q:       query.MustCompile(`finalize_event1.key1 = 'value1'`),
 			results: []int64{},
@@ -146,7 +118,6 @@
 		},
 		"finalize_event.proposer CONTAINS 'FCAA001'": {
 			q:       query.MustCompile(`finalize_event1.proposer CONTAINS 'FCAA001'`),
->>>>>>> 6c40ad39
 			results: []int64{1, 2, 3, 4, 5, 6, 7, 8, 9, 10, 11},
 		},
 	}
