package factory

import (
<<<<<<< HEAD
	"encoding/binary"
	"fmt"

	"github.com/tendermint/tendermint/crypto"
=======
	"context"
	"testing"
	"time"

	"github.com/stretchr/testify/require"

>>>>>>> 6c40ad39
	sm "github.com/tendermint/tendermint/internal/state"
	"github.com/tendermint/tendermint/internal/test/factory"
	"github.com/tendermint/tendermint/types"
)

<<<<<<< HEAD
func MakeBlocks(n int, state *sm.State, privVal types.PrivValidator) ([]*types.Block, error) {
	blocks := make([]*types.Block, 0)
=======
func MakeBlocks(ctx context.Context, t *testing.T, n int, state *sm.State, privVal types.PrivValidator) []*types.Block {
	t.Helper()

	blocks := make([]*types.Block, n)
>>>>>>> 6c40ad39

	var (
		prevBlock     *types.Block
		prevBlockMeta *types.BlockMeta
	)

	appHeight := byte(0x01)
	for i := 0; i < n; i++ {
		height := int64(i + 1)

<<<<<<< HEAD
		block, parts, err := makeBlockAndPartSet(*state, prevBlock, prevBlockMeta, privVal, height)
		if err != nil {
			return nil, fmt.Errorf("error making blocks %v", err)
		}
		blocks = append(blocks, block)
=======
		block, parts := makeBlockAndPartSet(ctx, t, *state, prevBlock, prevBlockMeta, privVal, height)

		blocks[i] = block
>>>>>>> 6c40ad39

		prevBlock = block
		prevBlockMeta = types.NewBlockMeta(block, parts)

		// update state
		state.LastStateID = state.StateID()
		state.AppHash = make([]byte, crypto.DefaultAppHashSize)
		binary.BigEndian.PutUint64(state.AppHash, uint64(height))
		appHeight++
		state.LastBlockHeight = height
	}

	return blocks, nil
}

<<<<<<< HEAD
func MakeBlock(state sm.State, height int64, c *types.Commit, coreChainLock *types.CoreChainLock, proposedAppVersion uint64) (*types.Block, error) {

	if state.LastBlockHeight != (height - 1) {
		return nil, fmt.Errorf("requested height %d should be 1 more than last block height %d",
			height, state.LastBlockHeight)
	}

	block, _ := state.MakeBlock(
		height,
		coreChainLock,
		factory.MakeTenTxs(state.LastBlockHeight),
=======
func MakeBlock(state sm.State, height int64, c *types.Commit) *types.Block {
	return state.MakeBlock(
		height,
		factory.MakeNTxs(state.LastBlockHeight, 10),
>>>>>>> 6c40ad39
		c,
		nil,
		state.Validators.GetProposer().ProTxHash,
		proposedAppVersion,
	)
<<<<<<< HEAD
	return block, nil
}

func makeBlockAndPartSet(state sm.State, lastBlock *types.Block, lastBlockMeta *types.BlockMeta,
	privVal types.PrivValidator, height int64) (*types.Block, *types.PartSet, error) {

	lastCommit := types.NewCommit(height-1, 0, types.BlockID{}, state.StateID(), state.LastValidators.QuorumHash,
		nil, nil)
	if height > state.InitialHeight {
		vote, err := factory.MakeVote(
=======
}

func makeBlockAndPartSet(
	ctx context.Context,
	t *testing.T,
	state sm.State,
	lastBlock *types.Block,
	lastBlockMeta *types.BlockMeta,
	privVal types.PrivValidator,
	height int64,
) (*types.Block, *types.PartSet) {
	t.Helper()

	lastCommit := types.NewCommit(height-1, 0, types.BlockID{}, nil)
	if height > 1 {
		vote, err := factory.MakeVote(
			ctx,
>>>>>>> 6c40ad39
			privVal,
			state.Validators,
			lastBlock.Header.ChainID,
			1, lastBlock.Header.Height, 0, 2,
			lastBlockMeta.BlockID,
<<<<<<< HEAD
			state.LastStateID,
		)
		if err != nil {
			return nil, nil, fmt.Errorf("error when creating vote at height %d: %s", height, err)
		}
=======
			time.Now())
		require.NoError(t, err)
>>>>>>> 6c40ad39
		lastCommit = types.NewCommit(vote.Height, vote.Round,
			lastBlockMeta.BlockID, state.StateID(), state.LastValidators.QuorumHash, vote.BlockSignature, vote.StateSignature)
	}
<<<<<<< HEAD
	block, partSet := state.MakeBlock(height, nil, []types.Tx{}, lastCommit, nil, state.Validators.GetProposer().ProTxHash, 0)
	return block, partSet, nil
=======

	block := state.MakeBlock(height, []types.Tx{}, lastCommit, nil, state.Validators.GetProposer().Address)
	partSet, err := block.MakePartSet(types.BlockPartSizeBytes)
	require.NoError(t, err)

	return block, partSet
>>>>>>> 6c40ad39
}<|MERGE_RESOLUTION|>--- conflicted
+++ resolved
@@ -1,33 +1,25 @@
 package factory
 
 import (
-<<<<<<< HEAD
+	"context"
 	"encoding/binary"
 	"fmt"
 
-	"github.com/tendermint/tendermint/crypto"
-=======
-	"context"
 	"testing"
 	"time"
 
 	"github.com/stretchr/testify/require"
 
->>>>>>> 6c40ad39
+	"github.com/tendermint/tendermint/crypto"
 	sm "github.com/tendermint/tendermint/internal/state"
 	"github.com/tendermint/tendermint/internal/test/factory"
 	"github.com/tendermint/tendermint/types"
 )
 
-<<<<<<< HEAD
-func MakeBlocks(n int, state *sm.State, privVal types.PrivValidator) ([]*types.Block, error) {
-	blocks := make([]*types.Block, 0)
-=======
 func MakeBlocks(ctx context.Context, t *testing.T, n int, state *sm.State, privVal types.PrivValidator) []*types.Block {
 	t.Helper()
 
 	blocks := make([]*types.Block, n)
->>>>>>> 6c40ad39
 
 	var (
 		prevBlock     *types.Block
@@ -38,17 +30,8 @@
 	for i := 0; i < n; i++ {
 		height := int64(i + 1)
 
-<<<<<<< HEAD
-		block, parts, err := makeBlockAndPartSet(*state, prevBlock, prevBlockMeta, privVal, height)
-		if err != nil {
-			return nil, fmt.Errorf("error making blocks %v", err)
-		}
+		block, parts := makeBlockAndPartSet(ctx, t, *state, prevBlock, prevBlockMeta, privVal, height)
 		blocks = append(blocks, block)
-=======
-		block, parts := makeBlockAndPartSet(ctx, t, *state, prevBlock, prevBlockMeta, privVal, height)
-
-		blocks[i] = block
->>>>>>> 6c40ad39
 
 		prevBlock = block
 		prevBlockMeta = types.NewBlockMeta(block, parts)
@@ -61,44 +44,24 @@
 		state.LastBlockHeight = height
 	}
 
-	return blocks, nil
+	return blocks
 }
 
-<<<<<<< HEAD
 func MakeBlock(state sm.State, height int64, c *types.Commit, coreChainLock *types.CoreChainLock, proposedAppVersion uint64) (*types.Block, error) {
-
 	if state.LastBlockHeight != (height - 1) {
 		return nil, fmt.Errorf("requested height %d should be 1 more than last block height %d",
 			height, state.LastBlockHeight)
 	}
-
-	block, _ := state.MakeBlock(
+	block, _ :=  state.MakeBlock(
 		height,
 		coreChainLock,
-		factory.MakeTenTxs(state.LastBlockHeight),
-=======
-func MakeBlock(state sm.State, height int64, c *types.Commit) *types.Block {
-	return state.MakeBlock(
-		height,
 		factory.MakeNTxs(state.LastBlockHeight, 10),
->>>>>>> 6c40ad39
 		c,
 		nil,
 		state.Validators.GetProposer().ProTxHash,
 		proposedAppVersion,
 	)
-<<<<<<< HEAD
 	return block, nil
-}
-
-func makeBlockAndPartSet(state sm.State, lastBlock *types.Block, lastBlockMeta *types.BlockMeta,
-	privVal types.PrivValidator, height int64) (*types.Block, *types.PartSet, error) {
-
-	lastCommit := types.NewCommit(height-1, 0, types.BlockID{}, state.StateID(), state.LastValidators.QuorumHash,
-		nil, nil)
-	if height > state.InitialHeight {
-		vote, err := factory.MakeVote(
-=======
 }
 
 func makeBlockAndPartSet(
@@ -116,34 +79,21 @@
 	if height > 1 {
 		vote, err := factory.MakeVote(
 			ctx,
->>>>>>> 6c40ad39
 			privVal,
 			state.Validators,
 			lastBlock.Header.ChainID,
 			1, lastBlock.Header.Height, 0, 2,
 			lastBlockMeta.BlockID,
-<<<<<<< HEAD
 			state.LastStateID,
-		)
-		if err != nil {
-			return nil, nil, fmt.Errorf("error when creating vote at height %d: %s", height, err)
-		}
-=======
 			time.Now())
 		require.NoError(t, err)
->>>>>>> 6c40ad39
 		lastCommit = types.NewCommit(vote.Height, vote.Round,
 			lastBlockMeta.BlockID, state.StateID(), state.LastValidators.QuorumHash, vote.BlockSignature, vote.StateSignature)
 	}
-<<<<<<< HEAD
-	block, partSet := state.MakeBlock(height, nil, []types.Tx{}, lastCommit, nil, state.Validators.GetProposer().ProTxHash, 0)
-	return block, partSet, nil
-=======
 
 	block := state.MakeBlock(height, []types.Tx{}, lastCommit, nil, state.Validators.GetProposer().Address)
 	partSet, err := block.MakePartSet(types.BlockPartSizeBytes)
 	require.NoError(t, err)
 
 	return block, partSet
->>>>>>> 6c40ad39
 }