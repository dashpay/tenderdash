package state

import (
	"bytes"
	"fmt"

	abci "github.com/tendermint/tendermint/abci/types"
<<<<<<< HEAD
	"github.com/tendermint/tendermint/dash"
=======
	"github.com/tendermint/tendermint/crypto"
>>>>>>> 885ee436
	tmbytes "github.com/tendermint/tendermint/libs/bytes"
	tmtypes "github.com/tendermint/tendermint/proto/tendermint/types"
	"github.com/tendermint/tendermint/types"
)

const (
	InitChainSource       = "ResponseInitChain"
	PrepareProposalSource = "ResponsePrepareProposal"
	ProcessProposalSource = "ResponseProcessProposal"
)

// CurrentRoundState ...
type CurrentRoundState struct {
	// Base state for the changes
	Base State

	ProTxHash types.ProTxHash

	// AppHash of current block
	AppHash tmbytes.HexBytes `json:"app_hash"`

	// TxResults for current block
	TxResults []*abci.ExecTxResult `json:"tx_results"`
	// ResultsHash of current block
	ResultsHash []byte `json:"results_hash"`

	CoreChainLock *types.CoreChainLock

	// Items changed in next block

	NextConsensusParams              types.ConsensusParams
	LastHeightConsensusParamsChanged int64

	NextValidators              *types.ValidatorSet
	LastHeightValidatorsChanged int64

	Params RoundParams
}

// NewCurrentRoundState returns a new instance of CurrentRoundState
func NewCurrentRoundState(proTxHash types.ProTxHash, rp RoundParams, baseState State) (CurrentRoundState, error) {
	candidate := CurrentRoundState{
		Base:      baseState,
		ProTxHash: proTxHash,
		AppHash:   rp.AppHash.Copy(),
		Params:    rp,
	}
	err := candidate.populate()
	if err != nil {
		return CurrentRoundState{}, err
	}
	return candidate, nil
}

func (candidate *CurrentRoundState) IsEmpty() bool {
	return candidate.AppHash == nil
}

// UpdateBlock changes block fields to reflect the ones returned in PrepareProposal
func (candidate *CurrentRoundState) UpdateBlock(target *types.Block) error {
	if candidate.Params.Source != PrepareProposalSource {
		return fmt.Errorf("block can be updated only based on '%s' response, got '%s'", ProcessProposalSource, candidate.Params.Source)
	}
	target.AppHash = candidate.AppHash
	target.ResultsHash = candidate.ResultsHash
	target.NextValidatorsHash = candidate.NextValidators.Hash()
	target.CoreChainLock = candidate.CoreChainLock
	if candidate.CoreChainLock != nil {
		target.CoreChainLockedHeight = candidate.CoreChainLock.CoreBlockHeight
	} else {
		target.CoreChainLockedHeight = candidate.Base.LastCoreChainLockedBlockHeight
	}
	return nil
}

// UpdateState updates state when the block is committed. State will contain data needed by next block.
func (candidate *CurrentRoundState) UpdateState(target *State) error {
	target.LastAppHash = candidate.AppHash
	target.LastResultsHash = candidate.ResultsHash
	target.ConsensusParams = candidate.NextConsensusParams
	target.LastHeightConsensusParamsChanged = candidate.LastHeightConsensusParamsChanged
	target.Version.Consensus.App = candidate.NextConsensusParams.Version.AppVersion
	target.Validators = candidate.NextValidators
	target.LastHeightValidatorsChanged = candidate.LastHeightValidatorsChanged
	if candidate.CoreChainLock != nil {
		target.LastCoreChainLockedBlockHeight = candidate.CoreChainLock.CoreBlockHeight
	}
	return nil
}

// UpdateFunc implements UpdateFunc
func (candidate *CurrentRoundState) UpdateFunc(state State) (State, error) {
	err := candidate.UpdateState(&state)
	return state, err
}

<<<<<<< HEAD
func (candidate *CurrentRoundState) populate(ctx context.Context, proposalResponse proto.Message, baseState State) error {
	switch resp := proposalResponse.(type) {
	case *abci.ResponsePrepareProposal:
		candidate.responseType = prepareProposal
		candidate.response = resp.ToResponseProcessProposal()

	case *abci.ResponseProcessProposal:
		if !resp.IsAccepted() {
			return fmt.Errorf("proposal not accepted by abci app: %s", resp.Status)
		}
		candidate.responseType = processProposal
		candidate.response = *resp

	case *abci.ResponseInitChain:
		candidate.responseType = initChain
		candidate.response = abci.ResponseProcessProposal{
			AppHash:               resp.AppHash,
			ConsensusParamUpdates: resp.ConsensusParams,
			CoreChainLockUpdate:   resp.NextCoreChainLockUpdate,
			ValidatorSetUpdate:    &resp.ValidatorSetUpdate,
		}

	case nil: // Assuming no changes
		candidate.response = abci.ResponseProcessProposal{}

	default:
		return fmt.Errorf("unsupported response type %T", resp)
	}

	return candidate.update(
		ctx,
		baseState,
		candidate.response.AppHash,
		candidate.response.TxResults,
		candidate.response.ConsensusParamUpdates,
		candidate.response.ValidatorSetUpdate,
		candidate.response.CoreChainLockUpdate,
		candidate.responseType,
	)
}

func (candidate *CurrentRoundState) update(
	ctx context.Context,
	baseState State,
	appHash tmbytes.HexBytes,
	txResults []*abci.ExecTxResult,
	consensusParamUpdates *tmtypes.ConsensusParams,
	validatorSetUpdate *abci.ValidatorSetUpdate,
	coreChainLockUpdate *tmtypes.CoreChainLock,
	updateSource string,
) error {
	candidate.Base = baseState
	candidate.AppHash = appHash.Copy()

	if err := candidate.populateTxResults(txResults); err != nil {
		return err
	}
	// Consensus params need to be populated before validators
	if err := candidate.populateConsensusParams(consensusParamUpdates); err != nil {
		return err
	}
	if err := candidate.populateValsetUpdates(ctx, validatorSetUpdate, updateSource); err != nil {
		return err
	}
	if err := candidate.populateChainlock(coreChainLockUpdate); err != nil {
		return err
	}

	return nil
=======
func (candidate *CurrentRoundState) StateID() types.StateID {
	var appHash tmbytes.HexBytes
	if len(candidate.AppHash) > 0 {
		appHash = candidate.AppHash.Copy()
	} else {
		appHash = make([]byte, crypto.DefaultAppHashSize)
	}
	return types.StateID{
		Height:  candidate.GetHeight(),
		AppHash: appHash,
	}
>>>>>>> 885ee436
}

// GetHeight returns height of current block
func (candidate *CurrentRoundState) GetHeight() int64 {
	if candidate.Base.LastBlockHeight == 0 {
		return candidate.Base.InitialHeight
	}

	return candidate.Base.LastBlockHeight + 1
}

func (candidate *CurrentRoundState) populate() error {
	populates := []func() error{
		candidate.populateTxResults,
		// Consensus params need to be populated before validators
		candidate.populateConsensusParams,
		candidate.populateValsetUpdates,
		candidate.populateChainlock,
	}
	for _, populate := range populates {
		err := populate()
		if err != nil {
			return err
		}
	}
	return nil
}

func (candidate *CurrentRoundState) populateTxResults() error {
	hash, err := abci.TxResultsHash(candidate.Params.TxResults)
	if err != nil {
		return fmt.Errorf("marshaling TxResults: %w", err)
	}
	candidate.ResultsHash = hash
	candidate.TxResults = candidate.Params.TxResults
	return nil
}

func (candidate *CurrentRoundState) populateChainlock() error {
	chainLock := candidate.Params.CoreChainLock

	lastChainLockHeight := candidate.Base.LastCoreChainLockedBlockHeight
	if chainLock == nil || (chainLock.CoreBlockHeight <= lastChainLockHeight) {
		candidate.CoreChainLock = nil
		return nil
	}
	candidate.CoreChainLock = chainLock
	return nil
}

// populateConsensusParams updates ConsensusParams, Version and LastHeightConsensusParamsChanged
func (candidate *CurrentRoundState) populateConsensusParams() error {
	updates := candidate.Params.ConsensusParamUpdates
	if updates == nil || updates.Equal(&tmtypes.ConsensusParams{}) {
		candidate.NextConsensusParams = candidate.Base.ConsensusParams
		candidate.LastHeightConsensusParamsChanged = candidate.Base.LastHeightConsensusParamsChanged
		return nil
	}

	current := candidate.NextConsensusParams
	if current.IsZero() {
		current = candidate.Base.ConsensusParams
	}

	// NOTE: must not mutate state.ConsensusParams
	nextParams := current.UpdateConsensusParams(updates)
	err := nextParams.ValidateConsensusParams()
	if err != nil {
		return fmt.Errorf("error updating consensus params: %w", err)
	}
	candidate.NextConsensusParams = nextParams

	// Change results from this height but only applies to the next height.
	candidate.LastHeightConsensusParamsChanged = candidate.GetHeight() + 1

	return nil
}

// populateValsetUpdates calculates and populates Validators and LastHeightValidatorsChanged
// CONTRACT: candidate.ConsensusParams were already populated
func (candidate *CurrentRoundState) populateValsetUpdates() error {
	update := candidate.Params.ValidatorSetUpdate
	updateSource := candidate.Params.Source

	base := candidate.Base

	newValSet, err := valsetUpdate(candidate.ProTxHash, update, base.Validators, candidate.NextConsensusParams.Validator)
	if err != nil {
		return fmt.Errorf("validator set updates: %w", err)
	}

	if updateSource != InitChainSource {
		// we take validator sets as they arrive from InitChainSource response
		newValSet.IncrementProposerPriority(1)
	}

	candidate.NextValidators = newValSet

	if updateSource != InitChainSource && update != nil && len(update.ValidatorUpdates) > 0 {
		candidate.LastHeightValidatorsChanged = candidate.GetHeight() + 1
	} else {
		candidate.LastHeightValidatorsChanged = base.LastHeightValidatorsChanged
	}

	return nil
}

// RoundParams contains parameters received from ABCI which are necessary for reaching a consensus
type RoundParams struct {
	AppHash               tmbytes.HexBytes
	TxResults             []*abci.ExecTxResult
	ConsensusParamUpdates *tmtypes.ConsensusParams
	ValidatorSetUpdate    *abci.ValidatorSetUpdate
	CoreChainLock         *types.CoreChainLock
	Source                string
}

// ToProcessProposal reconstructs ResponseProcessProposal structure from a current state of RoundParams
func (rp RoundParams) ToProcessProposal() *abci.ResponseProcessProposal {
	return &abci.ResponseProcessProposal{
		Status:                abci.ResponseProcessProposal_ACCEPT,
		AppHash:               rp.AppHash,
		TxResults:             rp.TxResults,
		ConsensusParamUpdates: rp.ConsensusParamUpdates,
		ValidatorSetUpdate:    rp.ValidatorSetUpdate,
	}
}

// RoundParamsFromPrepareProposal creates RoundParams from ResponsePrepareProposal
func RoundParamsFromPrepareProposal(resp *abci.ResponsePrepareProposal) (RoundParams, error) {
	rp := RoundParams{
		AppHash:               resp.AppHash,
		TxResults:             resp.TxResults,
		ConsensusParamUpdates: resp.ConsensusParamUpdates,
		ValidatorSetUpdate:    resp.ValidatorSetUpdate,
		Source:                PrepareProposalSource,
	}
	ccl, err := types.CoreChainLockFromProto(resp.CoreChainLockUpdate)
	if err != nil {
		return RoundParams{}, fmt.Errorf("core-chain-lock proto couldn't convert into domain entity: %w", err)
	}
	rp.CoreChainLock = ccl
	return rp, nil
}

// RoundParamsFromProcessProposal creates RoundParams from ResponseProcessProposal
func RoundParamsFromProcessProposal(resp *abci.ResponseProcessProposal, coreChainLock *types.CoreChainLock) RoundParams {
	rp := RoundParams{
		AppHash:               resp.AppHash,
		TxResults:             resp.TxResults,
		ConsensusParamUpdates: resp.ConsensusParamUpdates,
		ValidatorSetUpdate:    resp.ValidatorSetUpdate,
		Source:                ProcessProposalSource,
	}
	rp.CoreChainLock = coreChainLock
	return rp
}

// RoundParamsFromInitChain creates RoundParams from ResponseInitChain
func RoundParamsFromInitChain(resp *abci.ResponseInitChain) (RoundParams, error) {
	rp := RoundParams{
		AppHash:               resp.AppHash,
		ConsensusParamUpdates: resp.ConsensusParams,
		ValidatorSetUpdate:    &resp.ValidatorSetUpdate,
		Source:                InitChainSource,
	}
	ccl, err := types.CoreChainLockFromProto(resp.NextCoreChainLockUpdate)
	if err != nil {
		return RoundParams{}, err
	}
	rp.CoreChainLock = ccl
	return rp, nil
}

// valsetUpdate processes validator set updates received from ABCI app.
func valsetUpdate(
	nodeProTxHash types.ProTxHash,
	vu *abci.ValidatorSetUpdate,
	currentVals *types.ValidatorSet,
	params types.ValidatorParams,
) (*types.ValidatorSet, error) {
	err := validateValidatorSetUpdate(vu, params)
	if err != nil {
		return nil, fmt.Errorf("validating validator updates: %w", err)
	}

	validatorUpdates, thresholdPubKey, quorumHash, err := types.PB2TM.ValidatorUpdatesFromValidatorSet(vu)
	if err != nil {
		return nil, fmt.Errorf("converting validator updates to native types: %w", err)
	}
	// Copy the valset so we can apply changes from FinalizeBlock
	// and update s.LastValidators and s.Validators.
	nValSet := currentVals.Copy()
	// Update the validator set with the latest abciResponses.
	if len(validatorUpdates) > 0 {
		if bytes.Equal(nValSet.QuorumHash, quorumHash) {
			err = nValSet.UpdateWithChangeSet(validatorUpdates, thresholdPubKey, quorumHash)
			if err != nil {
				return nil, err
			}
		} else {
			// if we don't have proTxHash, NewValidatorSetWithLocalNodeProTxHash behaves like NewValidatorSet
			nValSet = types.NewValidatorSetWithLocalNodeProTxHash(validatorUpdates, thresholdPubKey,
				currentVals.QuorumType, quorumHash, nodeProTxHash)
		}
	}
	return nValSet, nil
}<|MERGE_RESOLUTION|>--- conflicted
+++ resolved
@@ -5,11 +5,6 @@
 	"fmt"
 
 	abci "github.com/tendermint/tendermint/abci/types"
-<<<<<<< HEAD
-	"github.com/tendermint/tendermint/dash"
-=======
-	"github.com/tendermint/tendermint/crypto"
->>>>>>> 885ee436
 	tmbytes "github.com/tendermint/tendermint/libs/bytes"
 	tmtypes "github.com/tendermint/tendermint/proto/tendermint/types"
 	"github.com/tendermint/tendermint/types"
@@ -104,91 +99,6 @@
 func (candidate *CurrentRoundState) UpdateFunc(state State) (State, error) {
 	err := candidate.UpdateState(&state)
 	return state, err
-}
-
-<<<<<<< HEAD
-func (candidate *CurrentRoundState) populate(ctx context.Context, proposalResponse proto.Message, baseState State) error {
-	switch resp := proposalResponse.(type) {
-	case *abci.ResponsePrepareProposal:
-		candidate.responseType = prepareProposal
-		candidate.response = resp.ToResponseProcessProposal()
-
-	case *abci.ResponseProcessProposal:
-		if !resp.IsAccepted() {
-			return fmt.Errorf("proposal not accepted by abci app: %s", resp.Status)
-		}
-		candidate.responseType = processProposal
-		candidate.response = *resp
-
-	case *abci.ResponseInitChain:
-		candidate.responseType = initChain
-		candidate.response = abci.ResponseProcessProposal{
-			AppHash:               resp.AppHash,
-			ConsensusParamUpdates: resp.ConsensusParams,
-			CoreChainLockUpdate:   resp.NextCoreChainLockUpdate,
-			ValidatorSetUpdate:    &resp.ValidatorSetUpdate,
-		}
-
-	case nil: // Assuming no changes
-		candidate.response = abci.ResponseProcessProposal{}
-
-	default:
-		return fmt.Errorf("unsupported response type %T", resp)
-	}
-
-	return candidate.update(
-		ctx,
-		baseState,
-		candidate.response.AppHash,
-		candidate.response.TxResults,
-		candidate.response.ConsensusParamUpdates,
-		candidate.response.ValidatorSetUpdate,
-		candidate.response.CoreChainLockUpdate,
-		candidate.responseType,
-	)
-}
-
-func (candidate *CurrentRoundState) update(
-	ctx context.Context,
-	baseState State,
-	appHash tmbytes.HexBytes,
-	txResults []*abci.ExecTxResult,
-	consensusParamUpdates *tmtypes.ConsensusParams,
-	validatorSetUpdate *abci.ValidatorSetUpdate,
-	coreChainLockUpdate *tmtypes.CoreChainLock,
-	updateSource string,
-) error {
-	candidate.Base = baseState
-	candidate.AppHash = appHash.Copy()
-
-	if err := candidate.populateTxResults(txResults); err != nil {
-		return err
-	}
-	// Consensus params need to be populated before validators
-	if err := candidate.populateConsensusParams(consensusParamUpdates); err != nil {
-		return err
-	}
-	if err := candidate.populateValsetUpdates(ctx, validatorSetUpdate, updateSource); err != nil {
-		return err
-	}
-	if err := candidate.populateChainlock(coreChainLockUpdate); err != nil {
-		return err
-	}
-
-	return nil
-=======
-func (candidate *CurrentRoundState) StateID() types.StateID {
-	var appHash tmbytes.HexBytes
-	if len(candidate.AppHash) > 0 {
-		appHash = candidate.AppHash.Copy()
-	} else {
-		appHash = make([]byte, crypto.DefaultAppHashSize)
-	}
-	return types.StateID{
-		Height:  candidate.GetHeight(),
-		AppHash: appHash,
-	}
->>>>>>> 885ee436
 }
 
 // GetHeight returns height of current block
