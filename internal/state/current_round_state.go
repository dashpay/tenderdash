--- conflicted
+++ resolved
@@ -82,13 +82,8 @@
 }
 
 // UpdateState updates state when the block is committed. State will contain data needed by next block.
-<<<<<<< HEAD
-func (candidate CurrentRoundState) UpdateState(ctx context.Context, target *State) error {
+func (candidate *CurrentRoundState) UpdateState(target *State) error {
 	target.LastAppHash = candidate.AppHash
-=======
-func (candidate *CurrentRoundState) UpdateState(target *State) error {
-	target.AppHash = candidate.AppHash
->>>>>>> 3e4ea856
 	target.LastResultsHash = candidate.ResultsHash
 	target.ConsensusParams = candidate.NextConsensusParams
 	target.LastHeightConsensusParamsChanged = candidate.LastHeightConsensusParamsChanged
