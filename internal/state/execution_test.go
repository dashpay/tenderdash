--- conflicted
+++ resolved
@@ -246,17 +246,13 @@
 	//
 	//}
 
-<<<<<<< HEAD
-	lastCommit := types.NewCommit(height-1, 0, types.BlockID{}, nil)
-=======
 	coreChainLockUpdate := types.CoreChainLock{
 		CoreBlockHeight: 3000,
 		CoreBlockHash:   make([]byte, 32),
 		Signature:       make([]byte, bls12381.SignatureSize),
 	}
 
-	lastCommit := types.NewCommit(height-1, 0, types.BlockID{}, types.StateID{}, nil)
->>>>>>> ae97290a
+	lastCommit := types.NewCommit(height-1, 0, types.BlockID{}, nil)
 	block1, err := sf.MakeBlock(state, height, lastCommit, 1)
 	require.NoError(t, err)
 	block1.SetCoreChainLock(&coreChainLockUpdate)
@@ -689,13 +685,8 @@
 		eventBus,
 	)
 	proposer := state.Validators.GetByIndex(0)
-<<<<<<< HEAD
 	commit, _ := makeValidCommit(ctx, t, height, types.BlockID{}, state.Validators, privVals)
-	_, _, err = blockExec.CreateProposalBlock(ctx, height, state, commit, proposer.ProTxHash, 0)
-=======
-	commit, _ := makeValidCommit(ctx, t, height, types.BlockID{}, types.StateID{}, state.Validators, privVals)
 	_, _, err = blockExec.CreateProposalBlock(ctx, height, 0, state, commit, proposer.ProTxHash, 0)
->>>>>>> ae97290a
 	require.NoError(t, err)
 }
 
@@ -750,13 +741,8 @@
 		eventBus,
 	)
 	proposer := state.Validators.GetByIndex(0)
-<<<<<<< HEAD
 	commit, _ := makeValidCommit(ctx, t, height, types.BlockID{}, state.Validators, privVals)
-	block, _, err := blockExec.CreateProposalBlock(ctx, height, state, commit, proposer.ProTxHash, 0)
-=======
-	commit, _ := makeValidCommit(ctx, t, height, types.BlockID{}, types.StateID{}, state.Validators, privVals)
 	block, _, err := blockExec.CreateProposalBlock(ctx, height, 0, state, commit, proposer.ProTxHash, 0)
->>>>>>> ae97290a
 	require.ErrorContains(t, err, "new transaction incorrectly marked as removed")
 	require.Nil(t, block)
 
@@ -813,13 +799,8 @@
 		eventBus,
 	)
 	val := state.Validators.GetByIndex(0)
-<<<<<<< HEAD
 	commit, _ := makeValidCommit(ctx, t, height, types.BlockID{}, state.Validators, privVals)
-	block, _, err := blockExec.CreateProposalBlock(ctx, height, state, commit, val.ProTxHash, 0)
-=======
-	commit, _ := makeValidCommit(ctx, t, height, types.BlockID{}, types.StateID{}, state.Validators, privVals)
 	block, _, err := blockExec.CreateProposalBlock(ctx, height, 0, state, commit, val.ProTxHash, 0)
->>>>>>> ae97290a
 	require.NoError(t, err)
 	require.Len(t, block.Data.Txs.ToSliceOfBytes(), len(trs)-2)
 
@@ -879,13 +860,8 @@
 		eventBus,
 	)
 	proposer := state.Validators.GetByIndex(0)
-<<<<<<< HEAD
 	commit, _ := makeValidCommit(ctx, t, height, types.BlockID{}, state.Validators, privVals)
-	block, _, err := blockExec.CreateProposalBlock(ctx, height, state, commit, proposer.ProTxHash, 0)
-=======
-	commit, _ := makeValidCommit(ctx, t, height, types.BlockID{}, types.StateID{}, state.Validators, privVals)
 	block, _, err := blockExec.CreateProposalBlock(ctx, height, 0, state, commit, proposer.ProTxHash, 0)
->>>>>>> ae97290a
 	require.NoError(t, err)
 
 	require.Equal(t, txs[0], block.Data.Txs[0])
@@ -944,13 +920,8 @@
 		eventBus,
 	)
 	proposer := state.Validators.GetByIndex(0)
-<<<<<<< HEAD
 	commit, _ := makeValidCommit(ctx, t, height, types.BlockID{}, state.Validators, privVals)
-	block, _, err := blockExec.CreateProposalBlock(ctx, height, state, commit, proposer.ProTxHash, 0)
-=======
-	commit, _ := makeValidCommit(ctx, t, height, types.BlockID{}, types.StateID{}, state.Validators, privVals)
 	block, _, err := blockExec.CreateProposalBlock(ctx, height, 0, state, commit, proposer.ProTxHash, 0)
->>>>>>> ae97290a
 	require.NoError(t, err)
 	for i, tx := range block.Data.Txs {
 		require.Equal(t, types.Tx(trs[i].Tx), tx)
