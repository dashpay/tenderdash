--- conflicted
+++ resolved
@@ -92,11 +92,7 @@
 	require.NoError(t, err)
 	blockID := types.BlockID{Hash: block.Hash(), PartSetHeader: bps.Header()}
 
-<<<<<<< HEAD
 	state, err = blockExec.ApplyBlock(ctx, state, blockID, block, new(types.Commit))
-=======
-	state, err = blockExec.ApplyBlock(ctx, 0, state, blockID, block)
->>>>>>> bfb5c44d
 	require.NoError(t, err)
 
 	// State for next block
@@ -192,11 +188,7 @@
 
 	blockID := types.BlockID{Hash: block.Hash(), PartSetHeader: bps.Header()}
 
-<<<<<<< HEAD
 	_, err = blockExec.ApplyBlock(ctx, state, blockID, block, new(types.Commit))
-=======
-	_, err = blockExec.ApplyBlock(ctx, 0, state, blockID, block)
->>>>>>> bfb5c44d
 	require.NoError(t, err)
 
 	// TODO check state and mempool
@@ -635,11 +627,7 @@
 	}
 
 	assert.NotPanics(t, func() {
-<<<<<<< HEAD
 		state, err = blockExec.ApplyBlock(ctx, state, blockID, block, new(types.Commit))
-=======
-		state, err = blockExec.ApplyBlock(ctx, 0, state, blockID, block)
->>>>>>> bfb5c44d
 	})
 	assert.NotNil(t, err)
 	assert.NotEmpty(t, state.Validators.Validators)
