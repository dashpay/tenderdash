package state_test

import (
	"bytes"
	"context"
	"errors"
	"fmt"
	"testing"
	"time"

	"github.com/stretchr/testify/assert"
	"github.com/stretchr/testify/mock"
	"github.com/stretchr/testify/require"
	dbm "github.com/tendermint/tm-db"

	abciclient "github.com/tendermint/tendermint/abci/client"
	abciclientmocks "github.com/tendermint/tendermint/abci/client/mocks"
	abci "github.com/tendermint/tendermint/abci/types"
	abcimocks "github.com/tendermint/tendermint/abci/types/mocks"
	"github.com/tendermint/tendermint/crypto"
	"github.com/tendermint/tendermint/crypto/bls12381"
	"github.com/tendermint/tendermint/crypto/encoding"
	"github.com/tendermint/tendermint/internal/eventbus"
	mpmocks "github.com/tendermint/tendermint/internal/mempool/mocks"
	"github.com/tendermint/tendermint/internal/proxy"
	"github.com/tendermint/tendermint/internal/pubsub"
	sm "github.com/tendermint/tendermint/internal/state"
	"github.com/tendermint/tendermint/internal/state/mocks"
	sf "github.com/tendermint/tendermint/internal/state/test/factory"
	"github.com/tendermint/tendermint/internal/store"
	"github.com/tendermint/tendermint/internal/test/factory"
	"github.com/tendermint/tendermint/libs/log"
	"github.com/tendermint/tendermint/types"
)

var (
	chainID             = "execution_chain"
	testPartSize uint32 = 65536
)

func TestApplyBlock(t *testing.T) {
	app := &testApp{}
	logger := log.NewNopLogger()
	cc := abciclient.NewLocalClient(logger, app)
	proxyApp := proxy.New(cc, logger, proxy.NopMetrics())

	ctx, cancel := context.WithCancel(context.Background())
	defer cancel()

	require.NoError(t, proxyApp.Start(ctx))

	eventBus := eventbus.NewDefault(logger)
	require.NoError(t, eventBus.Start(ctx))

	state, stateDB, _ := makeState(t, 1, 1)
	stateStore := sm.NewStore(stateDB)
	// The state is local, so we just take the first proTxHash
	nodeProTxHash := state.Validators.Validators[0].ProTxHash
	app.ValidatorSetUpdate = state.Validators.ABCIEquivalentValidatorUpdates()

	blockStore := store.NewBlockStore(dbm.NewMemDB())
	mp := &mpmocks.Mempool{}
	mp.On("Lock").Return()
	mp.On("Unlock").Return()
	mp.On("FlushAppConn", mock.Anything).Return(nil)
	mp.On("Update",
		mock.Anything,
		mock.Anything,
		mock.Anything,
		mock.Anything,
		mock.Anything,
		mock.Anything,
		mock.Anything).Return(nil)
	blockExec := sm.NewBlockExecutor(
		stateStore,
		logger,
		proxyApp,
		mp,
		sm.EmptyEvidencePool{},
		blockStore,
		eventBus,
		sm.NopMetrics(),
	)

	block, err := sf.MakeBlock(state, 1, new(types.Commit), nil, 0)
	require.NoError(t, err)
	bps, err := block.MakePartSet(testPartSize)
	require.NoError(t, err)
	blockID := types.BlockID{Hash: block.Hash(), PartSetHeader: bps.Header()}

	state, err = blockExec.ApplyBlock(ctx, state, nodeProTxHash, blockID, block)
	require.NoError(t, err)

	// TODO check state and mempool
	assert.EqualValues(t, 1, state.Version.Consensus.App, "App version wasn't updated")
}

<<<<<<< HEAD
// TestFinalizeBlockByzantineValidators ensures we send byzantine validators list.
func TestFinalizeBlockByzantineValidators(t *testing.T) {
=======
// TestFinalizeBlockDecidedLastCommit ensures we correctly send the
// DecidedLastCommit to the application. The test ensures that the
// DecidedLastCommit properly reflects which validators signed the preceding
// block.
func TestFinalizeBlockDecidedLastCommit(t *testing.T) {
	ctx, cancel := context.WithCancel(context.Background())
	defer cancel()

	logger := log.NewNopLogger()
	app := &testApp{}
	cc := abciclient.NewLocalClient(logger, app)
	appClient := proxy.New(cc, logger, proxy.NopMetrics())

	err := appClient.Start(ctx)
	require.NoError(t, err)

	state, stateDB, privVals := makeState(t, 7, 1)
	stateStore := sm.NewStore(stateDB)
	absentSig := types.NewExtendedCommitSigAbsent()

	testCases := []struct {
		name             string
		absentCommitSigs map[int]bool
	}{
		{"none absent", map[int]bool{}},
		{"one absent", map[int]bool{1: true}},
		{"multiple absent", map[int]bool{1: true, 3: true}},
	}

	for _, tc := range testCases {
		t.Run(tc.name, func(t *testing.T) {
			blockStore := store.NewBlockStore(dbm.NewMemDB())
			evpool := &mocks.EvidencePool{}
			evpool.On("PendingEvidence", mock.Anything).Return([]types.Evidence{}, 0)
			evpool.On("Update", ctx, mock.Anything, mock.Anything).Return()
			evpool.On("CheckEvidence", ctx, mock.Anything).Return(nil)
			mp := &mpmocks.Mempool{}
			mp.On("Lock").Return()
			mp.On("Unlock").Return()
			mp.On("FlushAppConn", mock.Anything).Return(nil)
			mp.On("Update",
				mock.Anything,
				mock.Anything,
				mock.Anything,
				mock.Anything,
				mock.Anything,
				mock.Anything,
				mock.Anything).Return(nil)

			eventBus := eventbus.NewDefault(logger)
			require.NoError(t, eventBus.Start(ctx))

			blockExec := sm.NewBlockExecutor(stateStore, log.NewNopLogger(), appClient, mp, evpool, blockStore, eventBus, sm.NopMetrics())
			state, _, lastCommit := makeAndCommitGoodBlock(ctx, t, state, 1, new(types.Commit), state.NextValidators.Validators[0].Address, blockExec, privVals, nil)

			for idx, isAbsent := range tc.absentCommitSigs {
				if isAbsent {
					lastCommit.ExtendedSignatures[idx] = absentSig
				}
			}

			// block for height 2
			block := sf.MakeBlock(state, 2, lastCommit.ToCommit())
			bps, err := block.MakePartSet(testPartSize)
			require.NoError(t, err)
			blockID := types.BlockID{Hash: block.Hash(), PartSetHeader: bps.Header()}
			_, err = blockExec.ApplyBlock(ctx, state, blockID, block)
			require.NoError(t, err)

			// -> app receives a list of validators with a bool indicating if they signed
			for i, v := range app.CommitVotes {
				_, absent := tc.absentCommitSigs[i]
				assert.Equal(t, !absent, v.SignedLastBlock)
			}
		})
	}
}

// TestFinalizeBlockMisbehavior ensures we send misbehavior list.
func TestFinalizeBlockMisbehavior(t *testing.T) {
>>>>>>> d433ebe6
	ctx, cancel := context.WithCancel(context.Background())
	defer cancel()

	app := &testApp{}
	logger := log.NewNopLogger()
	cc := abciclient.NewLocalClient(logger, app)
	proxyApp := proxy.New(cc, logger, proxy.NopMetrics())
	err := proxyApp.Start(ctx)
	require.NoError(t, err)

	state, stateDB, privVals := makeState(t, 1, 1)
	stateStore := sm.NewStore(stateDB)
	nodeProTxHash := state.Validators.Validators[0].ProTxHash
	app.ValidatorSetUpdate = state.Validators.ABCIEquivalentValidatorUpdates()

	defaultEvidenceTime := time.Date(2019, 1, 1, 0, 0, 0, 0, time.UTC)
	privVal := privVals[state.Validators.Validators[0].ProTxHash.String()]

	// we don't need to worry about validating the evidence as long as they pass validate basic
	dve, err := types.NewMockDuplicateVoteEvidenceWithValidator(
		ctx,
		3,
		defaultEvidenceTime,
		privVal,
		state.ChainID,
		state.Validators.QuorumType,
		state.Validators.QuorumHash,
	)
	require.NoError(t, err)
<<<<<<< HEAD
	dve.ValidatorPower = types.DefaultDashVotingPower
=======
	dve.ValidatorPower = 1000
	lcae := &types.LightClientAttackEvidence{
		ConflictingBlock: &types.LightBlock{
			SignedHeader: &types.SignedHeader{
				Header: header,
				Commit: &types.Commit{
					Height:  10,
					BlockID: makeBlockID(header.Hash(), 100, []byte("partshash")),
					Signatures: []types.CommitSig{{
						BlockIDFlag:      types.BlockIDFlagNil,
						ValidatorAddress: crypto.AddressHash([]byte("validator_address")),
						Timestamp:        defaultEvidenceTime,
						Signature:        crypto.CRandBytes(types.MaxSignatureSize)}},
				},
			},
			ValidatorSet: state.Validators,
		},
		CommonHeight:        8,
		ByzantineValidators: []*types.Validator{state.Validators.Validators[0]},
		TotalVotingPower:    12,
		Timestamp:           defaultEvidenceTime,
	}
>>>>>>> d433ebe6

	ev := []types.Evidence{dve}

	abciMb := []abci.Misbehavior{
		{
			Type:             abci.MisbehaviorType_DUPLICATE_VOTE,
			Height:           3,
			Time:             defaultEvidenceTime,
			Validator:        types.TM2PB.Validator(state.Validators.Validators[0]),
			TotalVotingPower: types.DefaultDashVotingPower,
		},
	}

	evpool := &mocks.EvidencePool{}
	evpool.On("PendingEvidence", mock.AnythingOfType("int64")).Return(ev, int64(100))
	evpool.On("Update", ctx, mock.AnythingOfType("state.State"), mock.AnythingOfType("types.EvidenceList")).Return()
	evpool.On("CheckEvidence", ctx, mock.AnythingOfType("types.EvidenceList")).Return(nil)
	mp := &mpmocks.Mempool{}
	mp.On("Lock").Return()
	mp.On("Unlock").Return()
	mp.On("FlushAppConn", mock.Anything).Return(nil)
	mp.On("Update",
		mock.Anything,
		mock.Anything,
		mock.Anything,
		mock.Anything,
		mock.Anything,
		mock.Anything,
		mock.Anything).Return(nil)

	eventBus := eventbus.NewDefault(logger)
	require.NoError(t, eventBus.Start(ctx))

	blockStore := store.NewBlockStore(dbm.NewMemDB())

	blockExec := sm.NewBlockExecutor(stateStore, log.NewNopLogger(), proxyApp, mp, evpool, blockStore, eventBus, sm.NopMetrics())

	block, err := sf.MakeBlock(state, 1, new(types.Commit), nil, 1)
	require.NoError(t, err)
	block.Evidence = ev
	block.Header.EvidenceHash = block.Evidence.Hash()
	bps, err := block.MakePartSet(testPartSize)
	require.NoError(t, err)

	blockID := types.BlockID{Hash: block.Hash(), PartSetHeader: bps.Header()}

	_, err = blockExec.ApplyBlock(ctx, state, nodeProTxHash, blockID, block)
	require.NoError(t, err)

	// TODO check state and mempool
	assert.Equal(t, abciMb, app.Misbehavior)
}

func TestProcessProposal(t *testing.T) {
	const height = 2
	txs := factory.MakeNTxs(height, 10)
	ctx, cancel := context.WithCancel(context.Background())
	defer cancel()

	app := abcimocks.NewApplication(t)
	logger := log.NewNopLogger()
	cc := abciclient.NewLocalClient(logger, app)
	proxyApp := proxy.New(cc, logger, proxy.NopMetrics())
	err := proxyApp.Start(ctx)
	require.NoError(t, err)

	state, stateDB, _ := makeState(t, 1, height)
	stateStore := sm.NewStore(stateDB)
	blockStore := store.NewBlockStore(dbm.NewMemDB())

	eventBus := eventbus.NewDefault(logger)
	require.NoError(t, eventBus.Start(ctx))

	blockExec := sm.NewBlockExecutor(
		stateStore,
		logger,
		proxyApp,
		new(mpmocks.Mempool),
		sm.EmptyEvidencePool{},
		blockStore,
		eventBus,
		sm.NopMetrics(),
	)

	//block0 := sf.MakeBlock(t, state, height-1, new(types.Commit), nil, 0)
	//partSet, err := block0.MakePartSet(types.BlockPartSizeBytes)
	//require.NoError(t, err)
	//blockID := types.BlockID{Hash: block0.Hash(), PartSetHeader: partSet.Header()}
	//stateID := types.RandStateID().WithHeight(height - 1)

	//quorumHash := state.Validators.QuorumHash
	//thBlockSign :=
	//thStateSign
	//voteInfos := []abci.VoteInfo{}
	//for _, privVal := range privVals {
	//	vote, err := factory.MakeVote(ctx, privVal, state.Validators, block0.Header.ChainID, 0, 0, 0, 2, blockID, stateID)
	//	require.NoError(t, err)
	//	proTxHash, err := privVal.GetProTxHash(ctx)
	//	require.NoError(t, err)
	//
	//}

	lastCommit := types.NewCommit(height-1, 0, types.BlockID{}, types.StateID{}, nil)
	block1, err := sf.MakeBlock(state, height, lastCommit, nil, 0)
	require.NoError(t, err)
<<<<<<< HEAD
=======
	blockID := types.BlockID{Hash: block0.Hash(), PartSetHeader: partSet.Header()}
	voteInfos := []abci.VoteInfo{}
	for _, privVal := range privVals {
		vote, err := factory.MakeVote(ctx, privVal, block0.Header.ChainID, 0, 0, 0, 2, blockID, time.Now())
		require.NoError(t, err)
		pk, err := privVal.GetPubKey(ctx)
		require.NoError(t, err)
		addr := pk.Address()
		voteInfos = append(voteInfos,
			abci.VoteInfo{
				SignedLastBlock: true,
				Validator: abci.Validator{
					Address: addr,
					Power:   1000,
				},
			})
		lastCommitSig = append(lastCommitSig, vote.CommitSig())
	}

	block1 := sf.MakeBlock(state, height, &types.Commit{
		Height:     height - 1,
		Signatures: lastCommitSig,
	})
>>>>>>> d433ebe6
	block1.Txs = txs

	expectedRpp := &abci.RequestProcessProposal{
		Txs:         block1.Txs.ToSliceOfBytes(),
		Hash:        block1.Hash(),
		Height:      block1.Header.Height,
		Time:        block1.Header.Time,
		Misbehavior: block1.Evidence.ToABCI(),
		ProposedLastCommit: abci.CommitInfo{
			Round: 0,
			//QuorumHash:
			//BlockSignature:
			//StateSignature:
		},
		NextValidatorsHash: block1.NextValidatorsHash,
		ProposerProTxHash:  block1.ProposerProTxHash,
	}

	app.On("ProcessProposal", mock.Anything, mock.Anything).Return(&abci.ResponseProcessProposal{Status: abci.ResponseProcessProposal_ACCEPT}, nil)
	acceptBlock, err := blockExec.ProcessProposal(ctx, block1, state)
	require.NoError(t, err)
	require.True(t, acceptBlock)
	app.AssertExpectations(t)
	app.AssertCalled(t, "ProcessProposal", ctx, expectedRpp)
}

func TestValidateValidatorUpdates(t *testing.T) {
	pubkey1 := bls12381.GenPrivKey().PubKey()
	pubkey2 := bls12381.GenPrivKey().PubKey()
	pk1, err := encoding.PubKeyToProto(pubkey1)
	assert.NoError(t, err)
	pk2, err := encoding.PubKeyToProto(pubkey2)
	assert.NoError(t, err)

	proTxHash1 := crypto.RandProTxHash()
	proTxHash2 := crypto.RandProTxHash()

	defaultValidatorParams := types.ValidatorParams{
		PubKeyTypes: []string{types.ABCIPubKeyTypeBLS12381},
	}

	addr := types.RandValidatorAddress()

	testCases := []struct {
		name string

		abciUpdates     []abci.ValidatorUpdate
		validatorParams types.ValidatorParams

		shouldErr bool
	}{
		{
			"adding a validator is OK",
			[]abci.ValidatorUpdate{{PubKey: &pk2, Power: 100, ProTxHash: proTxHash2, NodeAddress: addr.String()}},
			defaultValidatorParams,
			false,
		},
		{"adding a validator without address is OK",
			[]abci.ValidatorUpdate{{PubKey: &pk2, Power: 100, ProTxHash: proTxHash2}},
			defaultValidatorParams,
			false,
		},
		{
			"updating a validator is OK",
			[]abci.ValidatorUpdate{{PubKey: &pk1, Power: 100, ProTxHash: proTxHash1, NodeAddress: addr.String()}},
			defaultValidatorParams,
			false,
		},
		{
			"removing a validator is OK",
			[]abci.ValidatorUpdate{{Power: 0, ProTxHash: proTxHash2, NodeAddress: addr.String()}},
			defaultValidatorParams,
			false,
		},
		{
			"adding a validator with negative power results in error",
			[]abci.ValidatorUpdate{{PubKey: &pk2, Power: -100, ProTxHash: proTxHash2, NodeAddress: addr.String()}},
			defaultValidatorParams,
			true,
		},
	}

	for _, tc := range testCases {
		tc := tc
		t.Run(tc.name, func(t *testing.T) {
			err := sm.ValidateValidatorUpdates(tc.abciUpdates, tc.validatorParams)
			if tc.shouldErr {
				assert.Error(t, err)
			} else {
				assert.NoError(t, err)
			}
		})
	}
}

func TestUpdateValidators(t *testing.T) {
	validatorSet, _ := types.RandValidatorSet(4)
	originalProTxHashes := validatorSet.GetProTxHashes()
	addedProTxHashes := crypto.RandProTxHashes(4)
	combinedProTxHashes := append(originalProTxHashes, addedProTxHashes...) // nolint:gocritic
	combinedValidatorSet, _ := types.GenerateValidatorSet(types.NewValSetParam(combinedProTxHashes))
	regeneratedValidatorSet, _ := types.GenerateValidatorSet(types.NewValSetParam(combinedProTxHashes))
	abciRegeneratedValidatorUpdates := regeneratedValidatorSet.ABCIEquivalentValidatorUpdates()
	removedProTxHashes := combinedValidatorSet.GetProTxHashes()[0 : len(combinedProTxHashes)-2] // these are sorted
	removedValidatorSet, _ := types.GenerateValidatorSet(types.NewValSetParam(
		removedProTxHashes,
	)) // size 6
	abciRemovalValidatorUpdates := removedValidatorSet.ABCIEquivalentValidatorUpdates()
	abciRemovalValidatorUpdates.ValidatorUpdates = append(
		abciRemovalValidatorUpdates.ValidatorUpdates,
		abciRegeneratedValidatorUpdates.ValidatorUpdates[6:]...)
	abciRemovalValidatorUpdates.ValidatorUpdates[6].Power = 0
	abciRemovalValidatorUpdates.ValidatorUpdates[7].Power = 0

	pubkeyRemoval := bls12381.GenPrivKey().PubKey()
	pk, err := encoding.PubKeyToProto(pubkeyRemoval)
	require.NoError(t, err)

	testCases := []struct {
		name string

		currentSet               *types.ValidatorSet
		abciUpdates              *abci.ValidatorSetUpdate
		thresholdPublicKeyUpdate crypto.PubKey

		resultingSet *types.ValidatorSet
		shouldErr    bool
	}{
		{
			"adding a validator set is OK",
			validatorSet,
			combinedValidatorSet.ABCIEquivalentValidatorUpdates(),
			combinedValidatorSet.ThresholdPublicKey,
			combinedValidatorSet,
			false,
		},
		{
			"updating a validator set is OK",
			combinedValidatorSet,
			regeneratedValidatorSet.ABCIEquivalentValidatorUpdates(),
			regeneratedValidatorSet.ThresholdPublicKey,
			regeneratedValidatorSet,
			false,
		},
		{
			"removing a validator is OK",
			regeneratedValidatorSet,
			abciRemovalValidatorUpdates,
			removedValidatorSet.ThresholdPublicKey,
			removedValidatorSet,
			false,
		},
		{
			"removing a non-existing validator results in error",
			removedValidatorSet,
			&abci.ValidatorSetUpdate{
				ValidatorUpdates: []abci.ValidatorUpdate{
					{ProTxHash: crypto.RandProTxHash(), Power: 0},
				},
				ThresholdPublicKey: pk,
				QuorumHash:         removedValidatorSet.QuorumHash,
			},
			removedValidatorSet.ThresholdPublicKey,
			removedValidatorSet,
			true,
		},
	}

	for _, tc := range testCases {
		tc := tc
		t.Run(tc.name, func(t *testing.T) {
			updates, _, _, err := types.PB2TM.ValidatorUpdatesFromValidatorSet(tc.abciUpdates)
			assert.NoError(t, err)
			err = tc.currentSet.UpdateWithChangeSet(
				updates,
				tc.thresholdPublicKeyUpdate,
				crypto.RandQuorumHash(),
			)
			if tc.shouldErr {
				assert.Error(t, err)
			} else {
				assert.NoError(t, err)
				require.Equal(t, tc.resultingSet.Size(), tc.currentSet.Size())

				assert.Equal(t, tc.resultingSet.TotalVotingPower(), tc.currentSet.TotalVotingPower())

				assert.Equal(t, tc.resultingSet.Validators[0].ProTxHash, tc.currentSet.Validators[0].ProTxHash)
				if tc.resultingSet.Size() > 1 {
					assert.Equal(t, tc.resultingSet.Validators[1].ProTxHash, tc.currentSet.Validators[1].ProTxHash)
				}
			}
		})
	}
}

// TestFinalizeBlockValidatorUpdates ensures we update validator set and send an event.
func TestFinalizeBlockValidatorUpdates(t *testing.T) {
	ctx, cancel := context.WithCancel(context.Background())
	defer cancel()

	app := &testApp{}
	logger := log.NewNopLogger()
	cc := abciclient.NewLocalClient(logger, app)
	proxyApp := proxy.New(cc, logger, proxy.NopMetrics())
	err := proxyApp.Start(ctx)
	require.NoError(t, err)

	state, stateDB, _ := makeState(t, 1, 1)
	stateStore := sm.NewStore(stateDB)
	blockStore := store.NewBlockStore(dbm.NewMemDB())
	nodeProTxHash := state.Validators.Validators[0].ProTxHash

	mp := &mpmocks.Mempool{}
	mp.On("Lock").Return()
	mp.On("Unlock").Return()
	mp.On("FlushAppConn", mock.Anything).Return(nil)
	mp.On("Update",
		mock.Anything,
		mock.Anything,
		mock.Anything,
		mock.Anything,
		mock.Anything,
		mock.Anything,
		mock.Anything).Return(nil)
	mp.On("ReapMaxBytesMaxGas", mock.Anything, mock.Anything).Return(types.Txs{})

	eventBus := eventbus.NewDefault(logger)
	require.NoError(t, eventBus.Start(ctx))

	blockExec := sm.NewBlockExecutor(
		stateStore,
		logger,
		proxyApp,
		mp,
		sm.EmptyEvidencePool{},
		blockStore,
		eventBus,
		sm.NopMetrics(),
	)

	updatesSub, err := eventBus.SubscribeWithArgs(ctx, pubsub.SubscribeArgs{
		ClientID: "TestFinalizeBlockValidatorUpdates",
		Query:    types.EventQueryValidatorSetUpdates,
	})
	require.NoError(t, err)

	block, err := sf.MakeBlock(state, 1, new(types.Commit), nil, 0)
	require.NoError(t, err)
	bps, err := block.MakePartSet(testPartSize)
	require.NoError(t, err)
	blockID := types.BlockID{Hash: block.Hash(), PartSetHeader: bps.Header()}

	vals := state.Validators
	proTxHashes := vals.GetProTxHashes()

	addProTxHash := crypto.RandProTxHash()

	fmt.Printf("old: %x, new: %x\n", proTxHashes[0], addProTxHash)

	proTxHashes = append(proTxHashes, addProTxHash)
	newVals, _ := types.GenerateValidatorSet(types.NewValSetParam(proTxHashes))
	var pos int
	for i, proTxHash := range newVals.GetProTxHashes() {
		if bytes.Equal(proTxHash.Bytes(), addProTxHash.Bytes()) {
			pos = i
		}
	}

	// Ensure new validators have some node addresses set
	for _, validator := range newVals.Validators {
		if validator.NodeAddress.Zero() {
			validator.NodeAddress = types.RandValidatorAddress()
		}
	}

	app.ValidatorSetUpdate = newVals.ABCIEquivalentValidatorUpdates()

	state, err = blockExec.ApplyBlock(ctx, state, nodeProTxHash, blockID, block)
	require.Nil(t, err)
	// test new validator was added to NextValidators
	if assert.Equal(t, state.Validators.Size()+1, state.NextValidators.Size()) {
		idx, _ := state.NextValidators.GetByProTxHash(addProTxHash)
		if idx < 0 {
			t.Fatalf("can't find proTxHash %v in the set %v", addProTxHash, state.NextValidators)
		}
	}

	// test we threw an event
	ctx, cancel = context.WithTimeout(ctx, 1*time.Second)
	defer cancel()
	msg, err := updatesSub.Next(ctx)
	require.NoError(t, err)
	event, ok := msg.Data().(types.EventDataValidatorSetUpdate)
	require.True(t, ok, "Expected event of type EventDataValidatorSetUpdate, got %T", msg.Data())
	assert.Len(t, event.QuorumHash, crypto.QuorumHashSize)
	if assert.NotEmpty(t, event.ValidatorSetUpdates) {
		assert.Equal(t, addProTxHash, event.ValidatorSetUpdates[pos].ProTxHash)
		assert.EqualValues(
			t,
			types.DefaultDashVotingPower,
			event.ValidatorSetUpdates[pos].VotingPower,
		)
	}
}

// TestFinalizeBlockValidatorUpdatesResultingInEmptySet checks that processing validator updates that
// would result in empty set causes no panic, an error is raised and NextValidators is not updated
func TestFinalizeBlockValidatorUpdatesResultingInEmptySet(t *testing.T) {
	ctx, cancel := context.WithCancel(context.Background())
	defer cancel()

	app := &testApp{}
	logger := log.NewNopLogger()
	cc := abciclient.NewLocalClient(logger, app)
	proxyApp := proxy.New(cc, logger, proxy.NopMetrics())
	err := proxyApp.Start(ctx)
	require.NoError(t, err)

	eventBus := eventbus.NewDefault(logger)
	require.NoError(t, eventBus.Start(ctx))

	state, stateDB, _ := makeState(t, 1, 1)
	nodeProTxHash := state.Validators.Validators[0].ProTxHash
	stateStore := sm.NewStore(stateDB)
	proTxHash := state.Validators.Validators[0].ProTxHash
	blockStore := store.NewBlockStore(dbm.NewMemDB())
	blockExec := sm.NewBlockExecutor(
		stateStore,
		log.NewNopLogger(),
		proxyApp,
		new(mpmocks.Mempool),
		sm.EmptyEvidencePool{},
		blockStore,
		eventBus,
		sm.NopMetrics(),
	)

	block, err := sf.MakeBlock(state, 1, new(types.Commit), nil, 0)
	require.NoError(t, err)
	bps, err := block.MakePartSet(testPartSize)
	require.NoError(t, err)
	blockID := types.BlockID{Hash: block.Hash(), PartSetHeader: bps.Header()}

	publicKey, err := encoding.PubKeyToProto(bls12381.GenPrivKey().PubKey())
	require.NoError(t, err)
	// Remove the only validator
	validatorUpdates := []abci.ValidatorUpdate{
		{ProTxHash: proTxHash, Power: 0},
	}
	// the quorum hash needs to be the same
	// because we are providing an update removing a member from a known quorum, not changing the quorum
	app.ValidatorSetUpdate = &abci.ValidatorSetUpdate{
		ValidatorUpdates:   validatorUpdates,
		ThresholdPublicKey: publicKey,
		QuorumHash:         state.Validators.QuorumHash,
	}

	assert.NotPanics(t, func() { state, err = blockExec.ApplyBlock(ctx, state, nodeProTxHash, blockID, block) })
	assert.NotNil(t, err)
	assert.NotEmpty(t, state.NextValidators.Validators)
}

func TestEmptyPrepareProposal(t *testing.T) {
	const height = 2
	ctx, cancel := context.WithCancel(context.Background())
	defer cancel()

	logger := log.NewNopLogger()

	eventBus := eventbus.NewDefault(logger)
	require.NoError(t, eventBus.Start(ctx))

	app := abcimocks.NewApplication(t)
	app.On("PrepareProposal", mock.Anything, mock.Anything).Return(&abci.ResponsePrepareProposal{}, nil)
	cc := abciclient.NewLocalClient(logger, app)
	proxyApp := proxy.New(cc, logger, proxy.NopMetrics())
	err := proxyApp.Start(ctx)
	require.NoError(t, err)

	state, stateDB, privVals := makeState(t, 1, height)
	stateStore := sm.NewStore(stateDB)
	mp := &mpmocks.Mempool{}
	mp.On("Lock").Return()
	mp.On("Unlock").Return()
	mp.On("FlushAppConn", mock.Anything).Return(nil)
	mp.On("Update",
		mock.Anything,
		mock.Anything,
		mock.Anything,
		mock.Anything,
		mock.Anything,
		mock.Anything,
		mock.Anything).Return(nil)
	mp.On("ReapMaxBytesMaxGas", mock.Anything, mock.Anything).Return(types.Txs{})

	blockExec := sm.NewBlockExecutor(
		stateStore,
		logger,
		proxyApp,
		mp,
		sm.EmptyEvidencePool{},
		nil,
		eventBus,
		sm.NopMetrics(),
	)
<<<<<<< HEAD
	proposerProTxHash, _ := state.Validators.GetByIndex(0)
	commit, _ := makeValidCommit(ctx, t, height, types.BlockID{}, types.StateID{}, state.Validators, privVals)
	_, err = blockExec.CreateProposalBlock(ctx, height, state, commit, proposerProTxHash, 0)
=======
	pa, _ := state.Validators.GetByIndex(0)
	commit, _ := makeValidCommit(ctx, t, height, types.BlockID{}, state.Validators, privVals)
	_, err = blockExec.CreateProposalBlock(ctx, height, state, commit, pa)
>>>>>>> d433ebe6
	require.NoError(t, err)
}

// TestPrepareProposalErrorOnNonExistingRemoved tests that the block creation logic returns
// an error if the ResponsePrepareProposal returned from the application marks
//  a transaction as REMOVED that was not present in the original proposal.
func TestPrepareProposalErrorOnNonExistingRemoved(t *testing.T) {
	const height = 2
	ctx, cancel := context.WithCancel(context.Background())
	defer cancel()

	logger := log.NewNopLogger()
	eventBus := eventbus.NewDefault(logger)
	require.NoError(t, eventBus.Start(ctx))

	state, stateDB, privVals := makeState(t, 1, height)
	stateStore := sm.NewStore(stateDB)

	evpool := &mocks.EvidencePool{}
	evpool.On("PendingEvidence", mock.Anything).Return([]types.Evidence{}, int64(0))

	mp := &mpmocks.Mempool{}
	mp.On("ReapMaxBytesMaxGas", mock.Anything, mock.Anything).Return(types.Txs{})

	app := abcimocks.NewApplication(t)

	// create an invalid ResponsePrepareProposal
	rpp := &abci.ResponsePrepareProposal{
		TxRecords: []*abci.TxRecord{
			{
				Action: abci.TxRecord_REMOVED,
				Tx:     []byte("new tx"),
			},
		},
	}
	app.On("PrepareProposal", mock.Anything, mock.Anything).Return(rpp, nil)

	cc := abciclient.NewLocalClient(logger, app)
	proxyApp := proxy.New(cc, logger, proxy.NopMetrics())
	err := proxyApp.Start(ctx)
	require.NoError(t, err)

	blockExec := sm.NewBlockExecutor(
		stateStore,
		logger,
		proxyApp,
		mp,
		evpool,
		nil,
		eventBus,
		sm.NopMetrics(),
	)
<<<<<<< HEAD
	proposerProTxHash, _ := state.Validators.GetByIndex(0)
	commit, _ := makeValidCommit(ctx, t, height, types.BlockID{}, types.StateID{}, state.Validators, privVals)
	block, err := blockExec.CreateProposalBlock(ctx, height, state, commit, proposerProTxHash, 0)
=======
	pa, _ := state.Validators.GetByIndex(0)
	commit, _ := makeValidCommit(ctx, t, height, types.BlockID{}, state.Validators, privVals)
	block, err := blockExec.CreateProposalBlock(ctx, height, state, commit, pa)
>>>>>>> d433ebe6
	require.ErrorContains(t, err, "new transaction incorrectly marked as removed")
	require.Nil(t, block)

	mp.AssertExpectations(t)
}

// TestPrepareProposalRemoveTxs tests that any transactions marked as REMOVED
// are not included in the block produced by CreateProposalBlock. The test also
// ensures that any transactions removed are also removed from the mempool.
func TestPrepareProposalRemoveTxs(t *testing.T) {
	const height = 2
	ctx, cancel := context.WithCancel(context.Background())
	defer cancel()

	logger := log.NewNopLogger()
	eventBus := eventbus.NewDefault(logger)
	require.NoError(t, eventBus.Start(ctx))

	state, stateDB, privVals := makeState(t, 1, height)
	stateStore := sm.NewStore(stateDB)

	evpool := &mocks.EvidencePool{}
	evpool.On("PendingEvidence", mock.Anything).Return([]types.Evidence{}, int64(0))

	txs := factory.MakeNTxs(height, 10)
	mp := &mpmocks.Mempool{}
	mp.On("ReapMaxBytesMaxGas", mock.Anything, mock.Anything).Return(types.Txs(txs))

	trs := txsToTxRecords(types.Txs(txs))
	trs[0].Action = abci.TxRecord_REMOVED
	trs[1].Action = abci.TxRecord_REMOVED
	mp.On("RemoveTxByKey", mock.Anything).Return(nil).Twice()

	app := abcimocks.NewApplication(t)
	app.On("PrepareProposal", mock.Anything, mock.Anything).Return(&abci.ResponsePrepareProposal{
		TxRecords: trs,
	}, nil)

	cc := abciclient.NewLocalClient(logger, app)
	proxyApp := proxy.New(cc, logger, proxy.NopMetrics())
	err := proxyApp.Start(ctx)
	require.NoError(t, err)

	blockExec := sm.NewBlockExecutor(
		stateStore,
		logger,
		proxyApp,
		mp,
		evpool,
		nil,
		eventBus,
		sm.NopMetrics(),
	)
<<<<<<< HEAD
	proposerProTxHash, _ := state.Validators.GetByIndex(0)
	commit, _ := makeValidCommit(ctx, t, height, types.BlockID{}, types.StateID{}, state.Validators, privVals)
	block, err := blockExec.CreateProposalBlock(ctx, height, state, commit, proposerProTxHash, 0)
=======
	pa, _ := state.Validators.GetByIndex(0)
	commit, _ := makeValidCommit(ctx, t, height, types.BlockID{}, state.Validators, privVals)
	block, err := blockExec.CreateProposalBlock(ctx, height, state, commit, pa)
>>>>>>> d433ebe6
	require.NoError(t, err)
	require.Len(t, block.Data.Txs.ToSliceOfBytes(), len(trs)-2)

	require.Equal(t, -1, block.Data.Txs.Index(types.Tx(trs[0].Tx)))
	require.Equal(t, -1, block.Data.Txs.Index(types.Tx(trs[1].Tx)))

	mp.AssertCalled(t, "RemoveTxByKey", types.Tx(trs[0].Tx).Key())
	mp.AssertCalled(t, "RemoveTxByKey", types.Tx(trs[1].Tx).Key())
	mp.AssertExpectations(t)
}

// TestPrepareProposalAddedTxsIncluded tests that any transactions marked as ADDED
// in the prepare proposal response are included in the block.
func TestPrepareProposalAddedTxsIncluded(t *testing.T) {
	const height = 2
	ctx, cancel := context.WithCancel(context.Background())
	defer cancel()

	logger := log.NewNopLogger()
	eventBus := eventbus.NewDefault(logger)
	require.NoError(t, eventBus.Start(ctx))

	state, stateDB, privVals := makeState(t, 1, height)
	stateStore := sm.NewStore(stateDB)

	evpool := &mocks.EvidencePool{}
	evpool.On("PendingEvidence", mock.Anything).Return([]types.Evidence{}, int64(0))

	txs := factory.MakeNTxs(height, 10)
	mp := &mpmocks.Mempool{}
	mp.On("ReapMaxBytesMaxGas", mock.Anything, mock.Anything).Return(types.Txs(txs[2:]))

	trs := txsToTxRecords(types.Txs(txs))
	trs[0].Action = abci.TxRecord_ADDED
	trs[1].Action = abci.TxRecord_ADDED

	app := abcimocks.NewApplication(t)
	app.On("PrepareProposal", mock.Anything, mock.Anything).Return(&abci.ResponsePrepareProposal{
		TxRecords: trs,
	}, nil)

	cc := abciclient.NewLocalClient(logger, app)
	proxyApp := proxy.New(cc, logger, proxy.NopMetrics())
	err := proxyApp.Start(ctx)
	require.NoError(t, err)

	blockExec := sm.NewBlockExecutor(
		stateStore,
		logger,
		proxyApp,
		mp,
		evpool,
		nil,
		eventBus,
		sm.NopMetrics(),
	)
<<<<<<< HEAD
	proposerProTxHash, _ := state.Validators.GetByIndex(0)
	commit, _ := makeValidCommit(ctx, t, height, types.BlockID{}, types.StateID{}, state.Validators, privVals)
	block, err := blockExec.CreateProposalBlock(ctx, height, state, commit, proposerProTxHash, 0)
=======
	pa, _ := state.Validators.GetByIndex(0)
	commit, _ := makeValidCommit(ctx, t, height, types.BlockID{}, state.Validators, privVals)
	block, err := blockExec.CreateProposalBlock(ctx, height, state, commit, pa)
>>>>>>> d433ebe6
	require.NoError(t, err)

	require.Equal(t, txs[0], block.Data.Txs[0])
	require.Equal(t, txs[1], block.Data.Txs[1])

	mp.AssertExpectations(t)
}

// TestPrepareProposalReorderTxs tests that CreateBlock produces a block with transactions
// in the order matching the order they are returned from PrepareProposal.
func TestPrepareProposalReorderTxs(t *testing.T) {
	const height = 2
	ctx, cancel := context.WithCancel(context.Background())
	defer cancel()

	logger := log.NewNopLogger()
	eventBus := eventbus.NewDefault(logger)
	require.NoError(t, eventBus.Start(ctx))

	state, stateDB, privVals := makeState(t, 1, height)
	stateStore := sm.NewStore(stateDB)

	evpool := &mocks.EvidencePool{}
	evpool.On("PendingEvidence", mock.Anything).Return([]types.Evidence{}, int64(0))

	txs := factory.MakeNTxs(height, 10)
	mp := &mpmocks.Mempool{}
	mp.On("ReapMaxBytesMaxGas", mock.Anything, mock.Anything).Return(types.Txs(txs))

	trs := txsToTxRecords(types.Txs(txs))
	trs = trs[2:]
	trs = append(trs[len(trs)/2:], trs[:len(trs)/2]...)

	app := abcimocks.NewApplication(t)
	app.On("PrepareProposal", mock.Anything, mock.Anything).Return(&abci.ResponsePrepareProposal{
		TxRecords: trs,
	}, nil)

	cc := abciclient.NewLocalClient(logger, app)
	proxyApp := proxy.New(cc, logger, proxy.NopMetrics())
	err := proxyApp.Start(ctx)
	require.NoError(t, err)

	blockExec := sm.NewBlockExecutor(
		stateStore,
		logger,
		proxyApp,
		mp,
		evpool,
		nil,
		eventBus,
		sm.NopMetrics(),
	)
<<<<<<< HEAD
	proposerProTxHash, _ := state.Validators.GetByIndex(0)
	commit, _ := makeValidCommit(ctx, t, height, types.BlockID{}, types.StateID{}, state.Validators, privVals)
	block, err := blockExec.CreateProposalBlock(ctx, height, state, commit, proposerProTxHash, 0)
=======
	pa, _ := state.Validators.GetByIndex(0)
	commit, _ := makeValidCommit(ctx, t, height, types.BlockID{}, state.Validators, privVals)
	block, err := blockExec.CreateProposalBlock(ctx, height, state, commit, pa)
>>>>>>> d433ebe6
	require.NoError(t, err)
	for i, tx := range block.Data.Txs {
		require.Equal(t, types.Tx(trs[i].Tx), tx)
	}

	mp.AssertExpectations(t)

}

// TestPrepareProposalErrorOnTooManyTxs tests that the block creation logic returns
// an error if the ResponsePrepareProposal returned from the application is invalid.
func TestPrepareProposalErrorOnTooManyTxs(t *testing.T) {
	const height = 2
	ctx, cancel := context.WithCancel(context.Background())
	defer cancel()

	logger := log.NewNopLogger()
	eventBus := eventbus.NewDefault(logger)
	require.NoError(t, eventBus.Start(ctx))

	state, stateDB, privVals := makeState(t, 1, height)
	// limit max block size
	state.ConsensusParams.Block.MaxBytes = 60 * 1024
	stateStore := sm.NewStore(stateDB)

	evpool := &mocks.EvidencePool{}
	evpool.On("PendingEvidence", mock.Anything).Return([]types.Evidence{}, int64(0))

	const nValidators = 1
	var bytesPerTx int64 = 3
	maxDataBytes := types.MaxDataBytes(state.ConsensusParams.Block.MaxBytes, crypto.BLS12381, 0, nValidators)
	txs := factory.MakeNTxs(height, maxDataBytes/bytesPerTx+2) // +2 so that tx don't fit
	mp := &mpmocks.Mempool{}
	mp.On("ReapMaxBytesMaxGas", mock.Anything, mock.Anything).Return(types.Txs(txs))

	trs := txsToTxRecords(types.Txs(txs))

	app := abcimocks.NewApplication(t)
	app.On("PrepareProposal", mock.Anything, mock.Anything).Return(&abci.ResponsePrepareProposal{
		TxRecords: trs,
	}, nil)

	cc := abciclient.NewLocalClient(logger, app)
	proxyApp := proxy.New(cc, logger, proxy.NopMetrics())
	err := proxyApp.Start(ctx)
	require.NoError(t, err)

	blockExec := sm.NewBlockExecutor(
		stateStore,
		logger,
		proxyApp,
		mp,
		evpool,
		nil,
		eventBus,
		sm.NopMetrics(),
	)
<<<<<<< HEAD
	proposerProTxHash, _ := state.Validators.GetByIndex(0)
	commit, _ := makeValidCommit(ctx, t, height, types.BlockID{}, types.StateID{}, state.Validators, privVals)

	block, err := blockExec.CreateProposalBlock(ctx, height, state, commit, proposerProTxHash, 0)
=======
	pa, _ := state.Validators.GetByIndex(0)
	commit, _ := makeValidCommit(ctx, t, height, types.BlockID{}, state.Validators, privVals)
	block, err := blockExec.CreateProposalBlock(ctx, height, state, commit, pa)
>>>>>>> d433ebe6
	require.ErrorContains(t, err, "transaction data size exceeds maximum")
	require.Nil(t, block, "")

	mp.AssertExpectations(t)
}

// TestPrepareProposalErrorOnPrepareProposalError tests when the client returns an error
// upon calling PrepareProposal on it.
func TestPrepareProposalErrorOnPrepareProposalError(t *testing.T) {
	const height = 2
	ctx, cancel := context.WithCancel(context.Background())
	defer cancel()

	logger := log.NewNopLogger()
	eventBus := eventbus.NewDefault(logger)
	require.NoError(t, eventBus.Start(ctx))

	state, stateDB, privVals := makeState(t, 1, height)
	stateStore := sm.NewStore(stateDB)

	evpool := &mocks.EvidencePool{}
	evpool.On("PendingEvidence", mock.Anything).Return([]types.Evidence{}, int64(0))

	txs := factory.MakeNTxs(height, 10)
	mp := &mpmocks.Mempool{}
	mp.On("ReapMaxBytesMaxGas", mock.Anything, mock.Anything).Return(types.Txs(txs))

	cm := &abciclientmocks.Client{}
	cm.On("IsRunning").Return(true)
	cm.On("Error").Return(nil)
	cm.On("Start", mock.Anything).Return(nil).Once()
	cm.On("Wait").Return(nil).Once()
	cm.On("PrepareProposal", mock.Anything, mock.Anything).Return(nil, errors.New("an injected error")).Once()

	proxyApp := proxy.New(cm, logger, proxy.NopMetrics())
	err := proxyApp.Start(ctx)
	require.NoError(t, err)

	blockExec := sm.NewBlockExecutor(
		stateStore,
		logger,
		proxyApp,
		mp,
		evpool,
		nil,
		eventBus,
		sm.NopMetrics(),
	)
<<<<<<< HEAD
	proTxHash, _ := state.Validators.GetByIndex(0)
	commit, _ := makeValidCommit(ctx, t, height, types.BlockID{}, types.StateID{}, state.Validators, privVals)

	block, err := blockExec.CreateProposalBlock(ctx, height, state, commit, proTxHash, 0)
=======
	pa, _ := state.Validators.GetByIndex(0)
	commit, _ := makeValidCommit(ctx, t, height, types.BlockID{}, state.Validators, privVals)
	block, err := blockExec.CreateProposalBlock(ctx, height, state, commit, pa)
>>>>>>> d433ebe6
	require.Nil(t, block)
	require.ErrorContains(t, err, "an injected error")

	mp.AssertExpectations(t)
}

<<<<<<< HEAD
=======
// TestCreateProposalBlockPanicOnAbsentVoteExtensions ensures that the CreateProposalBlock
// call correctly panics when the vote extension data is missing from the extended commit
// data that the method receives.
func TestCreateProposalAbsentVoteExtensions(t *testing.T) {
	for _, testCase := range []struct {
		name string

		// The height that is about to be proposed
		height int64

		// The first height during which vote extensions will be required for consensus to proceed.
		extensionEnableHeight int64
		expectPanic           bool
	}{
		{
			name:                  "missing extension data on first required height",
			height:                2,
			extensionEnableHeight: 1,
			expectPanic:           true,
		},
		{
			name:                  "missing extension during before required height",
			height:                2,
			extensionEnableHeight: 2,
			expectPanic:           false,
		},
		{
			name:                  "missing extension data and not required",
			height:                2,
			extensionEnableHeight: 0,
			expectPanic:           false,
		},
		{
			name:                  "missing extension data and required in two heights",
			height:                2,
			extensionEnableHeight: 3,
			expectPanic:           false,
		},
	} {
		t.Run(testCase.name, func(t *testing.T) {
			ctx, cancel := context.WithCancel(context.Background())
			defer cancel()

			logger := log.NewNopLogger()

			eventBus := eventbus.NewDefault(logger)
			require.NoError(t, eventBus.Start(ctx))

			app := abcimocks.NewApplication(t)
			if !testCase.expectPanic {
				app.On("PrepareProposal", mock.Anything, mock.Anything).Return(&abci.ResponsePrepareProposal{}, nil)
			}
			cc := abciclient.NewLocalClient(logger, app)
			proxyApp := proxy.New(cc, logger, proxy.NopMetrics())
			err := proxyApp.Start(ctx)
			require.NoError(t, err)

			state, stateDB, privVals := makeState(t, 1, int(testCase.height-1))
			stateStore := sm.NewStore(stateDB)
			state.ConsensusParams.ABCI.VoteExtensionsEnableHeight = testCase.extensionEnableHeight
			mp := &mpmocks.Mempool{}
			mp.On("Lock").Return()
			mp.On("Unlock").Return()
			mp.On("FlushAppConn", mock.Anything).Return(nil)
			mp.On("Update",
				mock.Anything,
				mock.Anything,
				mock.Anything,
				mock.Anything,
				mock.Anything,
				mock.Anything).Return(nil)
			mp.On("ReapMaxBytesMaxGas", mock.Anything, mock.Anything).Return(types.Txs{})

			blockExec := sm.NewBlockExecutor(
				stateStore,
				logger,
				proxyApp,
				mp,
				sm.EmptyEvidencePool{},
				nil,
				eventBus,
				sm.NopMetrics(),
			)
			block := sf.MakeBlock(state, testCase.height, new(types.Commit))
			bps, err := block.MakePartSet(testPartSize)
			require.NoError(t, err)
			blockID := types.BlockID{Hash: block.Hash(), PartSetHeader: bps.Header()}
			pa, _ := state.Validators.GetByIndex(0)
			lastCommit, _ := makeValidCommit(ctx, t, testCase.height-1, blockID, state.Validators, privVals)
			stripSignatures(lastCommit)
			if testCase.expectPanic {
				require.Panics(t, func() {
					blockExec.CreateProposalBlock(ctx, testCase.height, state, lastCommit, pa) //nolint:errcheck
				})
			} else {
				_, err = blockExec.CreateProposalBlock(ctx, testCase.height, state, lastCommit, pa)
				require.NoError(t, err)
			}
		})
	}
}

func stripSignatures(ec *types.ExtendedCommit) {
	for i, commitSig := range ec.ExtendedSignatures {
		commitSig.Extension = nil
		commitSig.ExtensionSignature = nil
		ec.ExtendedSignatures[i] = commitSig
	}
}

func makeBlockID(hash []byte, partSetSize uint32, partSetHash []byte) types.BlockID {
	var (
		h   = make([]byte, crypto.HashSize)
		psH = make([]byte, crypto.HashSize)
	)
	copy(h, hash)
	copy(psH, partSetHash)
	return types.BlockID{
		Hash: h,
		PartSetHeader: types.PartSetHeader{
			Total: partSetSize,
			Hash:  psH,
		},
	}
}

>>>>>>> d433ebe6
func txsToTxRecords(txs []types.Tx) []*abci.TxRecord {
	trs := make([]*abci.TxRecord, len(txs))
	for i, tx := range txs {
		trs[i] = &abci.TxRecord{
			Action: abci.TxRecord_UNMODIFIED,
			Tx:     tx,
		}
	}
	return trs
}<|MERGE_RESOLUTION|>--- conflicted
+++ resolved
@@ -95,91 +95,8 @@
 	assert.EqualValues(t, 1, state.Version.Consensus.App, "App version wasn't updated")
 }
 
-<<<<<<< HEAD
 // TestFinalizeBlockByzantineValidators ensures we send byzantine validators list.
 func TestFinalizeBlockByzantineValidators(t *testing.T) {
-=======
-// TestFinalizeBlockDecidedLastCommit ensures we correctly send the
-// DecidedLastCommit to the application. The test ensures that the
-// DecidedLastCommit properly reflects which validators signed the preceding
-// block.
-func TestFinalizeBlockDecidedLastCommit(t *testing.T) {
-	ctx, cancel := context.WithCancel(context.Background())
-	defer cancel()
-
-	logger := log.NewNopLogger()
-	app := &testApp{}
-	cc := abciclient.NewLocalClient(logger, app)
-	appClient := proxy.New(cc, logger, proxy.NopMetrics())
-
-	err := appClient.Start(ctx)
-	require.NoError(t, err)
-
-	state, stateDB, privVals := makeState(t, 7, 1)
-	stateStore := sm.NewStore(stateDB)
-	absentSig := types.NewExtendedCommitSigAbsent()
-
-	testCases := []struct {
-		name             string
-		absentCommitSigs map[int]bool
-	}{
-		{"none absent", map[int]bool{}},
-		{"one absent", map[int]bool{1: true}},
-		{"multiple absent", map[int]bool{1: true, 3: true}},
-	}
-
-	for _, tc := range testCases {
-		t.Run(tc.name, func(t *testing.T) {
-			blockStore := store.NewBlockStore(dbm.NewMemDB())
-			evpool := &mocks.EvidencePool{}
-			evpool.On("PendingEvidence", mock.Anything).Return([]types.Evidence{}, 0)
-			evpool.On("Update", ctx, mock.Anything, mock.Anything).Return()
-			evpool.On("CheckEvidence", ctx, mock.Anything).Return(nil)
-			mp := &mpmocks.Mempool{}
-			mp.On("Lock").Return()
-			mp.On("Unlock").Return()
-			mp.On("FlushAppConn", mock.Anything).Return(nil)
-			mp.On("Update",
-				mock.Anything,
-				mock.Anything,
-				mock.Anything,
-				mock.Anything,
-				mock.Anything,
-				mock.Anything,
-				mock.Anything).Return(nil)
-
-			eventBus := eventbus.NewDefault(logger)
-			require.NoError(t, eventBus.Start(ctx))
-
-			blockExec := sm.NewBlockExecutor(stateStore, log.NewNopLogger(), appClient, mp, evpool, blockStore, eventBus, sm.NopMetrics())
-			state, _, lastCommit := makeAndCommitGoodBlock(ctx, t, state, 1, new(types.Commit), state.NextValidators.Validators[0].Address, blockExec, privVals, nil)
-
-			for idx, isAbsent := range tc.absentCommitSigs {
-				if isAbsent {
-					lastCommit.ExtendedSignatures[idx] = absentSig
-				}
-			}
-
-			// block for height 2
-			block := sf.MakeBlock(state, 2, lastCommit.ToCommit())
-			bps, err := block.MakePartSet(testPartSize)
-			require.NoError(t, err)
-			blockID := types.BlockID{Hash: block.Hash(), PartSetHeader: bps.Header()}
-			_, err = blockExec.ApplyBlock(ctx, state, blockID, block)
-			require.NoError(t, err)
-
-			// -> app receives a list of validators with a bool indicating if they signed
-			for i, v := range app.CommitVotes {
-				_, absent := tc.absentCommitSigs[i]
-				assert.Equal(t, !absent, v.SignedLastBlock)
-			}
-		})
-	}
-}
-
-// TestFinalizeBlockMisbehavior ensures we send misbehavior list.
-func TestFinalizeBlockMisbehavior(t *testing.T) {
->>>>>>> d433ebe6
 	ctx, cancel := context.WithCancel(context.Background())
 	defer cancel()
 
@@ -209,32 +126,7 @@
 		state.Validators.QuorumHash,
 	)
 	require.NoError(t, err)
-<<<<<<< HEAD
 	dve.ValidatorPower = types.DefaultDashVotingPower
-=======
-	dve.ValidatorPower = 1000
-	lcae := &types.LightClientAttackEvidence{
-		ConflictingBlock: &types.LightBlock{
-			SignedHeader: &types.SignedHeader{
-				Header: header,
-				Commit: &types.Commit{
-					Height:  10,
-					BlockID: makeBlockID(header.Hash(), 100, []byte("partshash")),
-					Signatures: []types.CommitSig{{
-						BlockIDFlag:      types.BlockIDFlagNil,
-						ValidatorAddress: crypto.AddressHash([]byte("validator_address")),
-						Timestamp:        defaultEvidenceTime,
-						Signature:        crypto.CRandBytes(types.MaxSignatureSize)}},
-				},
-			},
-			ValidatorSet: state.Validators,
-		},
-		CommonHeight:        8,
-		ByzantineValidators: []*types.Validator{state.Validators.Validators[0]},
-		TotalVotingPower:    12,
-		Timestamp:           defaultEvidenceTime,
-	}
->>>>>>> d433ebe6
 
 	ev := []types.Evidence{dve}
 
@@ -340,32 +232,6 @@
 	lastCommit := types.NewCommit(height-1, 0, types.BlockID{}, types.StateID{}, nil)
 	block1, err := sf.MakeBlock(state, height, lastCommit, nil, 0)
 	require.NoError(t, err)
-<<<<<<< HEAD
-=======
-	blockID := types.BlockID{Hash: block0.Hash(), PartSetHeader: partSet.Header()}
-	voteInfos := []abci.VoteInfo{}
-	for _, privVal := range privVals {
-		vote, err := factory.MakeVote(ctx, privVal, block0.Header.ChainID, 0, 0, 0, 2, blockID, time.Now())
-		require.NoError(t, err)
-		pk, err := privVal.GetPubKey(ctx)
-		require.NoError(t, err)
-		addr := pk.Address()
-		voteInfos = append(voteInfos,
-			abci.VoteInfo{
-				SignedLastBlock: true,
-				Validator: abci.Validator{
-					Address: addr,
-					Power:   1000,
-				},
-			})
-		lastCommitSig = append(lastCommitSig, vote.CommitSig())
-	}
-
-	block1 := sf.MakeBlock(state, height, &types.Commit{
-		Height:     height - 1,
-		Signatures: lastCommitSig,
-	})
->>>>>>> d433ebe6
 	block1.Txs = txs
 
 	expectedRpp := &abci.RequestProcessProposal{
@@ -771,15 +637,9 @@
 		eventBus,
 		sm.NopMetrics(),
 	)
-<<<<<<< HEAD
 	proposerProTxHash, _ := state.Validators.GetByIndex(0)
 	commit, _ := makeValidCommit(ctx, t, height, types.BlockID{}, types.StateID{}, state.Validators, privVals)
 	_, err = blockExec.CreateProposalBlock(ctx, height, state, commit, proposerProTxHash, 0)
-=======
-	pa, _ := state.Validators.GetByIndex(0)
-	commit, _ := makeValidCommit(ctx, t, height, types.BlockID{}, state.Validators, privVals)
-	_, err = blockExec.CreateProposalBlock(ctx, height, state, commit, pa)
->>>>>>> d433ebe6
 	require.NoError(t, err)
 }
 
@@ -832,15 +692,9 @@
 		eventBus,
 		sm.NopMetrics(),
 	)
-<<<<<<< HEAD
 	proposerProTxHash, _ := state.Validators.GetByIndex(0)
 	commit, _ := makeValidCommit(ctx, t, height, types.BlockID{}, types.StateID{}, state.Validators, privVals)
 	block, err := blockExec.CreateProposalBlock(ctx, height, state, commit, proposerProTxHash, 0)
-=======
-	pa, _ := state.Validators.GetByIndex(0)
-	commit, _ := makeValidCommit(ctx, t, height, types.BlockID{}, state.Validators, privVals)
-	block, err := blockExec.CreateProposalBlock(ctx, height, state, commit, pa)
->>>>>>> d433ebe6
 	require.ErrorContains(t, err, "new transaction incorrectly marked as removed")
 	require.Nil(t, block)
 
@@ -894,15 +748,9 @@
 		eventBus,
 		sm.NopMetrics(),
 	)
-<<<<<<< HEAD
-	proposerProTxHash, _ := state.Validators.GetByIndex(0)
-	commit, _ := makeValidCommit(ctx, t, height, types.BlockID{}, types.StateID{}, state.Validators, privVals)
-	block, err := blockExec.CreateProposalBlock(ctx, height, state, commit, proposerProTxHash, 0)
-=======
 	pa, _ := state.Validators.GetByIndex(0)
-	commit, _ := makeValidCommit(ctx, t, height, types.BlockID{}, state.Validators, privVals)
-	block, err := blockExec.CreateProposalBlock(ctx, height, state, commit, pa)
->>>>>>> d433ebe6
+	commit, votes := makeValidCommit(ctx, t, height, types.BlockID{}, state.Validators, privVals)
+	block, err := blockExec.CreateProposalBlock(ctx, height, state, commit, pa, votes)
 	require.NoError(t, err)
 	require.Len(t, block.Data.Txs.ToSliceOfBytes(), len(trs)-2)
 
@@ -959,15 +807,9 @@
 		eventBus,
 		sm.NopMetrics(),
 	)
-<<<<<<< HEAD
 	proposerProTxHash, _ := state.Validators.GetByIndex(0)
 	commit, _ := makeValidCommit(ctx, t, height, types.BlockID{}, types.StateID{}, state.Validators, privVals)
 	block, err := blockExec.CreateProposalBlock(ctx, height, state, commit, proposerProTxHash, 0)
-=======
-	pa, _ := state.Validators.GetByIndex(0)
-	commit, _ := makeValidCommit(ctx, t, height, types.BlockID{}, state.Validators, privVals)
-	block, err := blockExec.CreateProposalBlock(ctx, height, state, commit, pa)
->>>>>>> d433ebe6
 	require.NoError(t, err)
 
 	require.Equal(t, txs[0], block.Data.Txs[0])
@@ -1021,15 +863,9 @@
 		eventBus,
 		sm.NopMetrics(),
 	)
-<<<<<<< HEAD
 	proposerProTxHash, _ := state.Validators.GetByIndex(0)
 	commit, _ := makeValidCommit(ctx, t, height, types.BlockID{}, types.StateID{}, state.Validators, privVals)
 	block, err := blockExec.CreateProposalBlock(ctx, height, state, commit, proposerProTxHash, 0)
-=======
-	pa, _ := state.Validators.GetByIndex(0)
-	commit, _ := makeValidCommit(ctx, t, height, types.BlockID{}, state.Validators, privVals)
-	block, err := blockExec.CreateProposalBlock(ctx, height, state, commit, pa)
->>>>>>> d433ebe6
 	require.NoError(t, err)
 	for i, tx := range block.Data.Txs {
 		require.Equal(t, types.Tx(trs[i].Tx), tx)
@@ -1087,16 +923,9 @@
 		eventBus,
 		sm.NopMetrics(),
 	)
-<<<<<<< HEAD
 	proposerProTxHash, _ := state.Validators.GetByIndex(0)
 	commit, _ := makeValidCommit(ctx, t, height, types.BlockID{}, types.StateID{}, state.Validators, privVals)
-
 	block, err := blockExec.CreateProposalBlock(ctx, height, state, commit, proposerProTxHash, 0)
-=======
-	pa, _ := state.Validators.GetByIndex(0)
-	commit, _ := makeValidCommit(ctx, t, height, types.BlockID{}, state.Validators, privVals)
-	block, err := blockExec.CreateProposalBlock(ctx, height, state, commit, pa)
->>>>>>> d433ebe6
 	require.ErrorContains(t, err, "transaction data size exceeds maximum")
 	require.Nil(t, block, "")
 
@@ -1145,151 +974,16 @@
 		eventBus,
 		sm.NopMetrics(),
 	)
-<<<<<<< HEAD
 	proTxHash, _ := state.Validators.GetByIndex(0)
 	commit, _ := makeValidCommit(ctx, t, height, types.BlockID{}, types.StateID{}, state.Validators, privVals)
 
 	block, err := blockExec.CreateProposalBlock(ctx, height, state, commit, proTxHash, 0)
-=======
-	pa, _ := state.Validators.GetByIndex(0)
-	commit, _ := makeValidCommit(ctx, t, height, types.BlockID{}, state.Validators, privVals)
-	block, err := blockExec.CreateProposalBlock(ctx, height, state, commit, pa)
->>>>>>> d433ebe6
 	require.Nil(t, block)
 	require.ErrorContains(t, err, "an injected error")
 
 	mp.AssertExpectations(t)
 }
 
-<<<<<<< HEAD
-=======
-// TestCreateProposalBlockPanicOnAbsentVoteExtensions ensures that the CreateProposalBlock
-// call correctly panics when the vote extension data is missing from the extended commit
-// data that the method receives.
-func TestCreateProposalAbsentVoteExtensions(t *testing.T) {
-	for _, testCase := range []struct {
-		name string
-
-		// The height that is about to be proposed
-		height int64
-
-		// The first height during which vote extensions will be required for consensus to proceed.
-		extensionEnableHeight int64
-		expectPanic           bool
-	}{
-		{
-			name:                  "missing extension data on first required height",
-			height:                2,
-			extensionEnableHeight: 1,
-			expectPanic:           true,
-		},
-		{
-			name:                  "missing extension during before required height",
-			height:                2,
-			extensionEnableHeight: 2,
-			expectPanic:           false,
-		},
-		{
-			name:                  "missing extension data and not required",
-			height:                2,
-			extensionEnableHeight: 0,
-			expectPanic:           false,
-		},
-		{
-			name:                  "missing extension data and required in two heights",
-			height:                2,
-			extensionEnableHeight: 3,
-			expectPanic:           false,
-		},
-	} {
-		t.Run(testCase.name, func(t *testing.T) {
-			ctx, cancel := context.WithCancel(context.Background())
-			defer cancel()
-
-			logger := log.NewNopLogger()
-
-			eventBus := eventbus.NewDefault(logger)
-			require.NoError(t, eventBus.Start(ctx))
-
-			app := abcimocks.NewApplication(t)
-			if !testCase.expectPanic {
-				app.On("PrepareProposal", mock.Anything, mock.Anything).Return(&abci.ResponsePrepareProposal{}, nil)
-			}
-			cc := abciclient.NewLocalClient(logger, app)
-			proxyApp := proxy.New(cc, logger, proxy.NopMetrics())
-			err := proxyApp.Start(ctx)
-			require.NoError(t, err)
-
-			state, stateDB, privVals := makeState(t, 1, int(testCase.height-1))
-			stateStore := sm.NewStore(stateDB)
-			state.ConsensusParams.ABCI.VoteExtensionsEnableHeight = testCase.extensionEnableHeight
-			mp := &mpmocks.Mempool{}
-			mp.On("Lock").Return()
-			mp.On("Unlock").Return()
-			mp.On("FlushAppConn", mock.Anything).Return(nil)
-			mp.On("Update",
-				mock.Anything,
-				mock.Anything,
-				mock.Anything,
-				mock.Anything,
-				mock.Anything,
-				mock.Anything).Return(nil)
-			mp.On("ReapMaxBytesMaxGas", mock.Anything, mock.Anything).Return(types.Txs{})
-
-			blockExec := sm.NewBlockExecutor(
-				stateStore,
-				logger,
-				proxyApp,
-				mp,
-				sm.EmptyEvidencePool{},
-				nil,
-				eventBus,
-				sm.NopMetrics(),
-			)
-			block := sf.MakeBlock(state, testCase.height, new(types.Commit))
-			bps, err := block.MakePartSet(testPartSize)
-			require.NoError(t, err)
-			blockID := types.BlockID{Hash: block.Hash(), PartSetHeader: bps.Header()}
-			pa, _ := state.Validators.GetByIndex(0)
-			lastCommit, _ := makeValidCommit(ctx, t, testCase.height-1, blockID, state.Validators, privVals)
-			stripSignatures(lastCommit)
-			if testCase.expectPanic {
-				require.Panics(t, func() {
-					blockExec.CreateProposalBlock(ctx, testCase.height, state, lastCommit, pa) //nolint:errcheck
-				})
-			} else {
-				_, err = blockExec.CreateProposalBlock(ctx, testCase.height, state, lastCommit, pa)
-				require.NoError(t, err)
-			}
-		})
-	}
-}
-
-func stripSignatures(ec *types.ExtendedCommit) {
-	for i, commitSig := range ec.ExtendedSignatures {
-		commitSig.Extension = nil
-		commitSig.ExtensionSignature = nil
-		ec.ExtendedSignatures[i] = commitSig
-	}
-}
-
-func makeBlockID(hash []byte, partSetSize uint32, partSetHash []byte) types.BlockID {
-	var (
-		h   = make([]byte, crypto.HashSize)
-		psH = make([]byte, crypto.HashSize)
-	)
-	copy(h, hash)
-	copy(psH, partSetHash)
-	return types.BlockID{
-		Hash: h,
-		PartSetHeader: types.PartSetHeader{
-			Total: partSetSize,
-			Hash:  psH,
-		},
-	}
-}
-
->>>>>>> d433ebe6
 func txsToTxRecords(txs []types.Tx) []*abci.TxRecord {
 	trs := make([]*abci.TxRecord, len(txs))
 	for i, tx := range txs {
