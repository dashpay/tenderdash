package state_test

import (
	"bytes"
	"context"
	"errors"
	"fmt"
	"testing"
	"time"

	"github.com/stretchr/testify/assert"
	"github.com/stretchr/testify/mock"
	"github.com/stretchr/testify/require"
	dbm "github.com/tendermint/tm-db"

	abciclient "github.com/tendermint/tendermint/abci/client"
	abciclientmocks "github.com/tendermint/tendermint/abci/client/mocks"
	abci "github.com/tendermint/tendermint/abci/types"
	abcimocks "github.com/tendermint/tendermint/abci/types/mocks"
	"github.com/tendermint/tendermint/crypto"
	"github.com/tendermint/tendermint/crypto/bls12381"
	"github.com/tendermint/tendermint/crypto/encoding"
	"github.com/tendermint/tendermint/dash"
	"github.com/tendermint/tendermint/internal/eventbus"
	mpmocks "github.com/tendermint/tendermint/internal/mempool/mocks"
	"github.com/tendermint/tendermint/internal/proxy"
	"github.com/tendermint/tendermint/internal/pubsub"
	sm "github.com/tendermint/tendermint/internal/state"
	"github.com/tendermint/tendermint/internal/state/mocks"
	sf "github.com/tendermint/tendermint/internal/state/test/factory"
	"github.com/tendermint/tendermint/internal/store"
	"github.com/tendermint/tendermint/internal/test/factory"
	"github.com/tendermint/tendermint/libs/log"
	"github.com/tendermint/tendermint/types"
)

var (
	testPartSize uint32 = 65536
)

func TestApplyBlock(t *testing.T) {
	app := &testApp{}
	logger := log.NewNopLogger()
	cc := abciclient.NewLocalClient(logger, app)
	proxyApp := proxy.New(cc, logger, proxy.NopMetrics())

	ctx, cancel := context.WithCancel(context.Background())
	defer cancel()

	require.NoError(t, proxyApp.Start(ctx))

	eventBus := eventbus.NewDefault(logger)
	require.NoError(t, eventBus.Start(ctx))

	state, stateDB, _ := makeState(t, 1, 1)
	stateStore := sm.NewStore(stateDB)
	// The state is local, so we just take the first proTxHash
	nodeProTxHash := state.Validators.Validators[0].ProTxHash
	ctx = dash.ContextWithProTxHash(ctx, nodeProTxHash)

	app.ValidatorSetUpdate = state.Validators.ABCIEquivalentValidatorUpdates()

	blockStore := store.NewBlockStore(dbm.NewMemDB())
	mp := &mpmocks.Mempool{}
	mp.On("Lock").Return()
	mp.On("Unlock").Return()
	mp.On("FlushAppConn", mock.Anything).Return(nil)
	mp.On("Update",
		mock.Anything,
		mock.Anything,
		mock.Anything,
		mock.Anything,
		mock.Anything,
		mock.Anything,
		mock.Anything).Return(nil)
	blockExec := sm.NewBlockExecutor(
		stateStore,
		logger,
		proxyApp,
		mp,
		sm.EmptyEvidencePool{},
		blockStore,
		eventBus,
		sm.NopMetrics(),
	)

	// Consensus params, version and validators shall be applied in next block.
	consensusParamsBefore := state.ConsensusParams
	validatorsBefore := state.Validators.Hash()

	block, err := sf.MakeBlock(state, 1, new(types.Commit), 1)
	require.NoError(t, err)
	bps, err := block.MakePartSet(testPartSize)
	require.NoError(t, err)
	blockID := types.BlockID{Hash: block.Hash(), PartSetHeader: bps.Header()}

	state, err = blockExec.ApplyBlock(ctx, state, blockID, block)
	require.NoError(t, err)

	// State for next block
	// nextState, err := state.NewStateChangeset(ctx, nil)
	// require.NoError(t, err)
	assert.EqualValues(t, 0, block.Version.App, "App version should not change in current block")
	assert.EqualValues(t, 1, block.ProposedAppVersion, "Block should propose new version")

	assert.Equal(t, consensusParamsBefore.HashConsensusParams(), block.ConsensusHash, "consensus params should change in next block")
	assert.Equal(t, validatorsBefore, block.ValidatorsHash, "validators should change from the next block")

	// TODO check state and mempool
	assert.EqualValues(t, 1, state.Version.Consensus.App, "App version wasn't updated")
}

// TestFinalizeBlockByzantineValidators ensures we send byzantine validators list.
func TestFinalizeBlockByzantineValidators(t *testing.T) {
	ctx, cancel := context.WithCancel(context.Background())
	defer cancel()

	app := &testApp{}
	logger := log.NewNopLogger()
	cc := abciclient.NewLocalClient(logger, app)
	proxyApp := proxy.New(cc, logger, proxy.NopMetrics())
	err := proxyApp.Start(ctx)
	require.NoError(t, err)

	state, stateDB, privVals := makeState(t, 1, 1)
	stateStore := sm.NewStore(stateDB)
	nodeProTxHash := state.Validators.Validators[0].ProTxHash
	ctx = dash.ContextWithProTxHash(ctx, nodeProTxHash)
	app.ValidatorSetUpdate = state.Validators.ABCIEquivalentValidatorUpdates()

	defaultEvidenceTime := time.Date(2019, 1, 1, 0, 0, 0, 0, time.UTC)
	privVal := privVals[state.Validators.Validators[0].ProTxHash.String()]

	// we don't need to worry about validating the evidence as long as they pass validate basic
	dve, err := types.NewMockDuplicateVoteEvidenceWithValidator(
		ctx,
		3,
		defaultEvidenceTime,
		privVal,
		state.ChainID,
		state.Validators.QuorumType,
		state.Validators.QuorumHash,
	)
	require.NoError(t, err)
	dve.ValidatorPower = types.DefaultDashVotingPower

	ev := []types.Evidence{dve}

	abciMb := []abci.Misbehavior{
		{
			Type:             abci.MisbehaviorType_DUPLICATE_VOTE,
			Height:           3,
			Time:             defaultEvidenceTime,
			Validator:        types.TM2PB.Validator(state.Validators.Validators[0]),
			TotalVotingPower: types.DefaultDashVotingPower,
		},
	}

	evpool := &mocks.EvidencePool{}
	evpool.On("PendingEvidence", mock.AnythingOfType("int64")).Return(ev, int64(100))
	evpool.On("Update", ctx, mock.AnythingOfType("state.State"), mock.AnythingOfType("types.EvidenceList")).Return()
	evpool.On("CheckEvidence", ctx, mock.AnythingOfType("types.EvidenceList")).Return(nil)
	mp := &mpmocks.Mempool{}
	mp.On("Lock").Return()
	mp.On("Unlock").Return()
	mp.On("FlushAppConn", mock.Anything).Return(nil)
	mp.On("Update",
		mock.Anything,
		mock.Anything,
		mock.Anything,
		mock.Anything,
		mock.Anything,
		mock.Anything,
		mock.Anything).Return(nil)

	eventBus := eventbus.NewDefault(logger)
	require.NoError(t, eventBus.Start(ctx))

	blockStore := store.NewBlockStore(dbm.NewMemDB())

	blockExec := sm.NewBlockExecutor(stateStore, log.NewNopLogger(), proxyApp, mp, evpool, blockStore, eventBus, sm.NopMetrics())

	block, err := sf.MakeBlock(state, 1, new(types.Commit), 1)
	block.SetDashParams(0, nil, block.ProposedAppVersion, nil)
	require.NoError(t, err)
	block.Evidence = ev
	block.Header.EvidenceHash = block.Evidence.Hash()
	bps, err := block.MakePartSet(testPartSize)
	require.NoError(t, err)

	blockID := types.BlockID{Hash: block.Hash(), PartSetHeader: bps.Header()}

	_, err = blockExec.ApplyBlock(ctx, state, blockID, block)
	require.NoError(t, err)

	// TODO check state and mempool
	assert.Equal(t, abciMb, app.Misbehavior)
}

func TestProcessProposal(t *testing.T) {
	const height = 1
	txs := factory.MakeNTxs(height, 10)
	ctx, cancel := context.WithCancel(context.Background())
	defer cancel()

	app := abcimocks.NewApplication(t)
	logger := log.NewNopLogger()
	cc := abciclient.NewLocalClient(logger, app)
	proxyApp := proxy.New(cc, logger, proxy.NopMetrics())
	err := proxyApp.Start(ctx)
	require.NoError(t, err)

	state, stateDB, _ := makeState(t, 1, height)
	stateStore := sm.NewStore(stateDB)
	blockStore := store.NewBlockStore(dbm.NewMemDB())

	eventBus := eventbus.NewDefault(logger)
	require.NoError(t, eventBus.Start(ctx))

	blockExec := sm.NewBlockExecutor(
		stateStore,
		logger,
		proxyApp,
		new(mpmocks.Mempool),
		sm.EmptyEvidencePool{},
		blockStore,
		eventBus,
		sm.NopMetrics(),
	)

	//block0 := sf.MakeBlock(t, state, height-1, new(types.Commit), nil, 0)
	//partSet, err := block0.MakePartSet(types.BlockPartSizeBytes)
	//require.NoError(t, err)
	//blockID := types.BlockID{Hash: block0.Hash(), PartSetHeader: partSet.Header()}
	//stateID := types.RandStateID().WithHeight(height - 1)

	//quorumHash := state.Validators.QuorumHash
	//thBlockSign :=
	//thStateSign
	//voteInfos := []abci.VoteInfo{}
	//for _, privVal := range privVals {
	//	vote, err := factory.MakeVote(ctx, privVal, state.Validators, block0.Header.ChainID, 0, 0, 0, 2, blockID, stateID)
	//	require.NoError(t, err)
	//	proTxHash, err := privVal.GetProTxHash(ctx)
	//	require.NoError(t, err)
	//
	//}

	lastCommit := types.NewCommit(height-1, 0, types.BlockID{}, types.StateID{}, nil)
	block1, err := sf.MakeBlock(state, height, lastCommit, 1)
	require.NoError(t, err)
	block1.Txs = txs
	txResults := factory.ExecTxResults(txs)
	block1.ResultsHash, err = abci.TxResultsHash(txResults)
	require.NoError(t, err)

	version := block1.Version.ToProto()

	expectedRpp := &abci.RequestProcessProposal{
		Txs:         block1.Txs.ToSliceOfBytes(),
		Hash:        block1.Hash(),
		Height:      block1.Header.Height,
		Time:        block1.Header.Time,
		Misbehavior: block1.Evidence.ToABCI(),
		ProposedLastCommit: abci.CommitInfo{
			Round: 0,
			//QuorumHash:
			//BlockSignature:
			//StateSignature:
		},
		NextValidatorsHash: block1.NextValidatorsHash,
		ProposerProTxHash:  block1.ProposerProTxHash,
		Version:            &version,
		ProposedAppVersion: 1,
	}

	app.On("ProcessProposal", mock.Anything, mock.Anything).Return(&abci.ResponseProcessProposal{
		AppHash:   block1.AppHash,
		TxResults: txResults,
		Status:    abci.ResponseProcessProposal_ACCEPT,
	}, nil)
	uncommittedState, err := blockExec.ProcessProposal(ctx, block1, state, true)
	require.NoError(t, err)
	assert.NotZero(t, uncommittedState)
	app.AssertExpectations(t)
	app.AssertCalled(t, "ProcessProposal", ctx, expectedRpp)
}

func TestValidateValidatorUpdates(t *testing.T) {
	pubkey1 := bls12381.GenPrivKey().PubKey()
	pubkey2 := bls12381.GenPrivKey().PubKey()
	pk1, err := encoding.PubKeyToProto(pubkey1)
	assert.NoError(t, err)
	pk2, err := encoding.PubKeyToProto(pubkey2)
	assert.NoError(t, err)

	proTxHash1 := crypto.RandProTxHash()
	proTxHash2 := crypto.RandProTxHash()

	defaultValidatorParams := types.ValidatorParams{
		PubKeyTypes: []string{types.ABCIPubKeyTypeBLS12381},
	}

	addr := types.RandValidatorAddress()

	testCases := []struct {
		name string

		abciUpdates     []abci.ValidatorUpdate
		validatorParams types.ValidatorParams

		shouldErr bool
	}{
		{
			"adding a validator is OK",
			[]abci.ValidatorUpdate{{PubKey: &pk2, Power: 100, ProTxHash: proTxHash2, NodeAddress: addr.String()}},
			defaultValidatorParams,
			false,
		},
		{"adding a validator without address is OK",
			[]abci.ValidatorUpdate{{PubKey: &pk2, Power: 100, ProTxHash: proTxHash2}},
			defaultValidatorParams,
			false,
		},
		{
			"updating a validator is OK",
			[]abci.ValidatorUpdate{{PubKey: &pk1, Power: 100, ProTxHash: proTxHash1, NodeAddress: addr.String()}},
			defaultValidatorParams,
			false,
		},
		{
			"removing a validator is OK",
			[]abci.ValidatorUpdate{{Power: 0, ProTxHash: proTxHash2, NodeAddress: addr.String()}},
			defaultValidatorParams,
			false,
		},
		{
			"adding a validator with negative power results in error",
			[]abci.ValidatorUpdate{{PubKey: &pk2, Power: -100, ProTxHash: proTxHash2, NodeAddress: addr.String()}},
			defaultValidatorParams,
			true,
		},
	}

	for _, tc := range testCases {
		tc := tc
		t.Run(tc.name, func(t *testing.T) {
			err := sm.ValidateValidatorUpdates(tc.abciUpdates, tc.validatorParams)
			if tc.shouldErr {
				assert.Error(t, err)
			} else {
				assert.NoError(t, err)
			}
		})
	}
}

func TestUpdateValidators(t *testing.T) {
	validatorSet, _ := types.RandValidatorSet(4)
	originalProTxHashes := validatorSet.GetProTxHashes()
	addedProTxHashes := crypto.RandProTxHashes(4)
	combinedProTxHashes := append(originalProTxHashes, addedProTxHashes...) // nolint:gocritic
	combinedValidatorSet, _ := types.GenerateValidatorSet(types.NewValSetParam(combinedProTxHashes))
	regeneratedValidatorSet, _ := types.GenerateValidatorSet(types.NewValSetParam(combinedProTxHashes))
	abciRegeneratedValidatorUpdates := regeneratedValidatorSet.ABCIEquivalentValidatorUpdates()
	removedProTxHashes := combinedValidatorSet.GetProTxHashes()[0 : len(combinedProTxHashes)-2] // these are sorted
	removedValidatorSet, _ := types.GenerateValidatorSet(types.NewValSetParam(
		removedProTxHashes,
	)) // size 6
	abciRemovalValidatorUpdates := removedValidatorSet.ABCIEquivalentValidatorUpdates()
	abciRemovalValidatorUpdates.ValidatorUpdates = append(
		abciRemovalValidatorUpdates.ValidatorUpdates,
		abciRegeneratedValidatorUpdates.ValidatorUpdates[6:]...)
	abciRemovalValidatorUpdates.ValidatorUpdates[6].Power = 0
	abciRemovalValidatorUpdates.ValidatorUpdates[7].Power = 0

	pubkeyRemoval := bls12381.GenPrivKey().PubKey()
	pk, err := encoding.PubKeyToProto(pubkeyRemoval)
	require.NoError(t, err)

	testCases := []struct {
		name string

		currentSet               *types.ValidatorSet
		abciUpdates              *abci.ValidatorSetUpdate
		thresholdPublicKeyUpdate crypto.PubKey

		resultingSet *types.ValidatorSet
		shouldErr    bool
	}{
		{
			"adding a validator set is OK",
			validatorSet,
			combinedValidatorSet.ABCIEquivalentValidatorUpdates(),
			combinedValidatorSet.ThresholdPublicKey,
			combinedValidatorSet,
			false,
		},
		{
			"updating a validator set is OK",
			combinedValidatorSet,
			regeneratedValidatorSet.ABCIEquivalentValidatorUpdates(),
			regeneratedValidatorSet.ThresholdPublicKey,
			regeneratedValidatorSet,
			false,
		},
		{
			"removing a validator is OK",
			regeneratedValidatorSet,
			abciRemovalValidatorUpdates,
			removedValidatorSet.ThresholdPublicKey,
			removedValidatorSet,
			false,
		},
		{
			"removing a non-existing validator results in error",
			removedValidatorSet,
			&abci.ValidatorSetUpdate{
				ValidatorUpdates: []abci.ValidatorUpdate{
					{ProTxHash: crypto.RandProTxHash(), Power: 0},
				},
				ThresholdPublicKey: pk,
				QuorumHash:         removedValidatorSet.QuorumHash,
			},
			removedValidatorSet.ThresholdPublicKey,
			removedValidatorSet,
			true,
		},
	}

	for _, tc := range testCases {
		tc := tc
		t.Run(tc.name, func(t *testing.T) {
			updates, _, _, err := types.PB2TM.ValidatorUpdatesFromValidatorSet(tc.abciUpdates)
			assert.NoError(t, err)
			err = tc.currentSet.UpdateWithChangeSet(
				updates,
				tc.thresholdPublicKeyUpdate,
				crypto.RandQuorumHash(),
			)
			if tc.shouldErr {
				assert.Error(t, err)
			} else {
				assert.NoError(t, err)
				require.Equal(t, tc.resultingSet.Size(), tc.currentSet.Size())

				assert.Equal(t, tc.resultingSet.TotalVotingPower(), tc.currentSet.TotalVotingPower())

				assert.Equal(t, tc.resultingSet.Validators[0].ProTxHash, tc.currentSet.Validators[0].ProTxHash)
				if tc.resultingSet.Size() > 1 {
					assert.Equal(t, tc.resultingSet.Validators[1].ProTxHash, tc.currentSet.Validators[1].ProTxHash)
				}
			}
		})
	}
}

// TestFinalizeBlockValidatorUpdates ensures we update validator set and send an event.
func TestFinalizeBlockValidatorUpdates(t *testing.T) {
	ctx, cancel := context.WithCancel(context.Background())
	defer cancel()

	app := &testApp{}
	logger := log.NewNopLogger()
	cc := abciclient.NewLocalClient(logger, app)
	proxyApp := proxy.New(cc, logger, proxy.NopMetrics())
	err := proxyApp.Start(ctx)
	require.NoError(t, err)

	state, stateDB, _ := makeState(t, 1, 1)
	stateStore := sm.NewStore(stateDB)
	blockStore := store.NewBlockStore(dbm.NewMemDB())
	nodeProTxHash := state.Validators.Validators[0].ProTxHash
	ctx = dash.ContextWithProTxHash(ctx, nodeProTxHash)

	mp := &mpmocks.Mempool{}
	mp.On("Lock").Return()
	mp.On("Unlock").Return()
	mp.On("FlushAppConn", mock.Anything).Return(nil)
	mp.On("Update",
		mock.Anything,
		mock.Anything,
		mock.Anything,
		mock.Anything,
		mock.Anything,
		mock.Anything,
		mock.Anything).Return(nil)
	mp.On("ReapMaxBytesMaxGas", mock.Anything, mock.Anything).Return(types.Txs{})

	eventBus := eventbus.NewDefault(logger)
	require.NoError(t, eventBus.Start(ctx))

	blockExec := sm.NewBlockExecutor(
		stateStore,
		logger,
		proxyApp,
		mp,
		sm.EmptyEvidencePool{},
		blockStore,
		eventBus,
		sm.NopMetrics(),
	)

	updatesSub, err := eventBus.SubscribeWithArgs(ctx, pubsub.SubscribeArgs{
		ClientID: "TestFinalizeBlockValidatorUpdates",
		Query:    types.EventQueryValidatorSetUpdates,
	})
	require.NoError(t, err)

	vals := state.Validators
	proTxHashes := vals.GetProTxHashes()

	addProTxHash := crypto.RandProTxHash()

	fmt.Printf("old: %x, new: %x\n", proTxHashes[0], addProTxHash)

	proTxHashes = append(proTxHashes, addProTxHash)
	newVals, _ := types.GenerateValidatorSet(types.NewValSetParam(proTxHashes))
	var pos int
	for i, proTxHash := range newVals.GetProTxHashes() {
		if bytes.Equal(proTxHash.Bytes(), addProTxHash.Bytes()) {
			pos = i
		}
	}

	// Ensure new validators have some node addresses set
	for _, validator := range newVals.Validators {
		if validator.NodeAddress.Zero() {
			validator.NodeAddress = types.RandValidatorAddress()
		}
	}

	app.ValidatorSetUpdate = newVals.ABCIEquivalentValidatorUpdates()

	// state, err = blockExec.ApplyBlock(ctx, state, blockID, block)

	block, uncommittedState, err := blockExec.CreateProposalBlock(
		ctx,
		1,
		state,
		types.NewCommit(state.LastBlockHeight, 0, state.LastBlockID, state.LastStateID, nil),
		proTxHashes[0],
		1,
	)
	require.NoError(t, err)
	blockID, err := block.BlockID()
	require.NoError(t, err)
	state, err = blockExec.FinalizeBlock(ctx, state, uncommittedState, blockID, block)
	require.NoError(t, err)

	require.Nil(t, err)
	// test new validator was added to NextValidators
	if assert.Equal(t, state.LastValidators.Size()+1, state.Validators.Size()) {
		idx, _ := state.Validators.GetByProTxHash(addProTxHash)
		if idx < 0 {
			t.Fatalf("can't find proTxHash %v in the set %v", addProTxHash, state.Validators)
		}
	}

	// test we threw an event
	ctx, cancel = context.WithTimeout(ctx, 1*time.Second)
	defer cancel()
	msg, err := updatesSub.Next(ctx)
	require.NoError(t, err)
	event, ok := msg.Data().(types.EventDataValidatorSetUpdate)
	require.True(t, ok, "Expected event of type EventDataValidatorSetUpdate, got %T", msg.Data())
	assert.Len(t, event.QuorumHash, crypto.QuorumHashSize)
	if assert.NotEmpty(t, event.ValidatorSetUpdates) {
		assert.Equal(t, addProTxHash, event.ValidatorSetUpdates[pos].ProTxHash)
		assert.EqualValues(
			t,
			types.DefaultDashVotingPower,
			event.ValidatorSetUpdates[pos].VotingPower,
		)
	}
}

// TestFinalizeBlockValidatorUpdatesResultingInEmptySet checks that processing validator updates that
// would result in empty set causes no panic, an error is raised and NextValidators is not updated
func TestFinalizeBlockValidatorUpdatesResultingInEmptySet(t *testing.T) {
	ctx, cancel := context.WithCancel(context.Background())
	defer cancel()

	app := &testApp{}
	logger := log.NewNopLogger()
	cc := abciclient.NewLocalClient(logger, app)
	proxyApp := proxy.New(cc, logger, proxy.NopMetrics())
	err := proxyApp.Start(ctx)
	require.NoError(t, err)

	eventBus := eventbus.NewDefault(logger)
	require.NoError(t, eventBus.Start(ctx))

	state, stateDB, _ := makeState(t, 1, 1)
	nodeProTxHash := state.Validators.Validators[0].ProTxHash
	ctx = dash.ContextWithProTxHash(ctx, nodeProTxHash)
	stateStore := sm.NewStore(stateDB)
	proTxHash := state.Validators.Validators[0].ProTxHash
	blockStore := store.NewBlockStore(dbm.NewMemDB())
	blockExec := sm.NewBlockExecutor(
		stateStore,
		log.NewNopLogger(),
		proxyApp,
		new(mpmocks.Mempool),
		sm.EmptyEvidencePool{},
		blockStore,
		eventBus,
		sm.NopMetrics(),
	)

	block, err := sf.MakeBlock(state, 1, new(types.Commit), 1)
	require.NoError(t, err)
	bps, err := block.MakePartSet(testPartSize)
	require.NoError(t, err)
	blockID := types.BlockID{Hash: block.Hash(), PartSetHeader: bps.Header()}

	publicKey, err := encoding.PubKeyToProto(bls12381.GenPrivKey().PubKey())
	require.NoError(t, err)
	// Remove the only validator
	validatorUpdates := []abci.ValidatorUpdate{
		{ProTxHash: proTxHash, Power: 0},
	}
	// the quorum hash needs to be the same
	// because we are providing an update removing a member from a known quorum, not changing the quorum
	app.ValidatorSetUpdate = &abci.ValidatorSetUpdate{
		ValidatorUpdates:   validatorUpdates,
		ThresholdPublicKey: publicKey,
		QuorumHash:         state.Validators.QuorumHash,
	}

	assert.NotPanics(t, func() {
		state, err = blockExec.ApplyBlock(ctx, state, blockID, block)
	})
	assert.NotNil(t, err)
	assert.NotEmpty(t, state.Validators.Validators)
}

func TestEmptyPrepareProposal(t *testing.T) {
	const height = 2
	ctx, cancel := context.WithCancel(context.Background())
	defer cancel()

	logger := log.NewNopLogger()

	eventBus := eventbus.NewDefault(logger)
	require.NoError(t, eventBus.Start(ctx))

	app := abcimocks.NewApplication(t)
	app.On("PrepareProposal", mock.Anything, mock.Anything).Return(&abci.ResponsePrepareProposal{
		AppHash: make([]byte, crypto.DefaultAppHashSize),
	}, nil)
	cc := abciclient.NewLocalClient(logger, app)
	proxyApp := proxy.New(cc, logger, proxy.NopMetrics())
	err := proxyApp.Start(ctx)
	require.NoError(t, err)

	state, stateDB, privVals := makeState(t, 1, height)
	stateStore := sm.NewStore(stateDB)
	mp := &mpmocks.Mempool{}
	mp.On("Lock").Return()
	mp.On("Unlock").Return()
	mp.On("FlushAppConn", mock.Anything).Return(nil)
	mp.On("Update",
		mock.Anything,
		mock.Anything,
		mock.Anything,
		mock.Anything,
		mock.Anything,
		mock.Anything,
		mock.Anything).Return(nil)
	mp.On("ReapMaxBytesMaxGas", mock.Anything, mock.Anything).Return(types.Txs{})

	blockExec := sm.NewBlockExecutor(
		stateStore,
		logger,
		proxyApp,
		mp,
		sm.EmptyEvidencePool{},
		nil,
		eventBus,
		sm.NopMetrics(),
	)
	proposerProTxHash, _ := state.Validators.GetByIndex(0)
	commit, _ := makeValidCommit(ctx, t, height, types.BlockID{}, types.StateID{}, state.Validators, privVals)
	_, _, err = blockExec.CreateProposalBlock(ctx, height, state, commit, proposerProTxHash, 0)
	require.NoError(t, err)
}

// TestPrepareProposalErrorOnNonExistingRemoved tests that the block creation logic returns
// an error if the ResponsePrepareProposal returned from the application marks
//  a transaction as REMOVED that was not present in the original proposal.
func TestPrepareProposalErrorOnNonExistingRemoved(t *testing.T) {
	const height = 2
	ctx, cancel := context.WithCancel(context.Background())
	defer cancel()

	logger := log.NewNopLogger()
	eventBus := eventbus.NewDefault(logger)
	require.NoError(t, eventBus.Start(ctx))

	state, stateDB, privVals := makeState(t, 1, height)
	stateStore := sm.NewStore(stateDB)

	evpool := &mocks.EvidencePool{}
	evpool.On("PendingEvidence", mock.Anything).Return([]types.Evidence{}, int64(0))

	mp := &mpmocks.Mempool{}
	mp.On("ReapMaxBytesMaxGas", mock.Anything, mock.Anything).Return(types.Txs{})

	app := abcimocks.NewApplication(t)

	// create an invalid ResponsePrepareProposal
	rpp := &abci.ResponsePrepareProposal{
		TxRecords: []*abci.TxRecord{
			{
				Action: abci.TxRecord_REMOVED,
				Tx:     []byte("new tx"),
			},
		},
		TxResults: []*abci.ExecTxResult{{}},
		AppHash:   make([]byte, crypto.DefaultAppHashSize),
	}
	app.On("PrepareProposal", mock.Anything, mock.Anything).Return(rpp, nil)

	cc := abciclient.NewLocalClient(logger, app)
	proxyApp := proxy.New(cc, logger, proxy.NopMetrics())
	err := proxyApp.Start(ctx)
	require.NoError(t, err)

	blockExec := sm.NewBlockExecutor(
		stateStore,
		logger,
		proxyApp,
		mp,
		evpool,
		nil,
		eventBus,
		sm.NopMetrics(),
	)
	proposerProTxHash, _ := state.Validators.GetByIndex(0)
	commit, _ := makeValidCommit(ctx, t, height, types.BlockID{}, types.StateID{}, state.Validators, privVals)
	block, _, err := blockExec.CreateProposalBlock(ctx, height, state, commit, proposerProTxHash, 0)
	require.ErrorContains(t, err, "new transaction incorrectly marked as removed")
	require.Nil(t, block)

	mp.AssertExpectations(t)
}

// TestPrepareProposalRemoveTxs tests that any transactions marked as REMOVED
// are not included in the block produced by CreateProposalBlock. The test also
// ensures that any transactions removed are also removed from the mempool.
func TestPrepareProposalRemoveTxs(t *testing.T) {
	const height = 2
	ctx, cancel := context.WithCancel(context.Background())
	defer cancel()

	logger := log.NewNopLogger()
	eventBus := eventbus.NewDefault(logger)
	require.NoError(t, eventBus.Start(ctx))

	state, stateDB, privVals := makeState(t, 1, height)
	stateStore := sm.NewStore(stateDB)

	evpool := &mocks.EvidencePool{}
	evpool.On("PendingEvidence", mock.Anything).Return([]types.Evidence{}, int64(0))

	txs := factory.MakeNTxs(height, 10)
	txResults := factory.ExecTxResults(txs)
	mp := &mpmocks.Mempool{}
	mp.On("ReapMaxBytesMaxGas", mock.Anything, mock.Anything).Return(txs)

	trs := txsToTxRecords(txs)
	trs[0].Action = abci.TxRecord_REMOVED
	trs[1].Action = abci.TxRecord_REMOVED
	mp.On("RemoveTxByKey", mock.Anything).Return(nil).Twice()

	app := abcimocks.NewApplication(t)
	app.On("PrepareProposal", mock.Anything, mock.Anything).Return(&abci.ResponsePrepareProposal{
		TxRecords: trs,
		TxResults: txResults,
		AppHash:   make([]byte, crypto.DefaultAppHashSize),
	}, nil)

	cc := abciclient.NewLocalClient(logger, app)
	proxyApp := proxy.New(cc, logger, proxy.NopMetrics())
	err := proxyApp.Start(ctx)
	require.NoError(t, err)

	blockExec := sm.NewBlockExecutor(
		stateStore,
		logger,
		proxyApp,
		mp,
		evpool,
		nil,
		eventBus,
		sm.NopMetrics(),
	)
	proTxHash, _ := state.Validators.GetByIndex(0)
	commit, _ := makeValidCommit(ctx, t, height, types.BlockID{}, types.StateID{}, state.Validators, privVals)
<<<<<<< HEAD
	block, _, err := blockExec.CreateProposalBlock(ctx, height, state, commit, proposerProTxHash, 0)
=======
	block, err := blockExec.CreateProposalBlock(ctx, height, state, commit, proTxHash, 0)
>>>>>>> 5a2320f1
	require.NoError(t, err)
	require.Len(t, block.Data.Txs.ToSliceOfBytes(), len(trs)-2)

	require.Equal(t, -1, block.Data.Txs.Index(types.Tx(trs[0].Tx)))
	require.Equal(t, -1, block.Data.Txs.Index(types.Tx(trs[1].Tx)))

	mp.AssertCalled(t, "RemoveTxByKey", types.Tx(trs[0].Tx).Key())
	mp.AssertCalled(t, "RemoveTxByKey", types.Tx(trs[1].Tx).Key())
	mp.AssertExpectations(t)
}

// TestPrepareProposalAddedTxsIncluded tests that any transactions marked as ADDED
// in the prepare proposal response are included in the block.
func TestPrepareProposalAddedTxsIncluded(t *testing.T) {
	const height = 2
	ctx, cancel := context.WithCancel(context.Background())
	defer cancel()

	logger := log.NewNopLogger()
	eventBus := eventbus.NewDefault(logger)
	require.NoError(t, eventBus.Start(ctx))

	state, stateDB, privVals := makeState(t, 1, height)
	stateStore := sm.NewStore(stateDB)

	evpool := &mocks.EvidencePool{}
	evpool.On("PendingEvidence", mock.Anything).Return([]types.Evidence{}, int64(0))

	txs := factory.MakeNTxs(height, 10)
	mp := &mpmocks.Mempool{}
	mp.On("ReapMaxBytesMaxGas", mock.Anything, mock.Anything).Return(txs[2:])

	trs := txsToTxRecords(txs)
	trs[0].Action = abci.TxRecord_ADDED
	trs[1].Action = abci.TxRecord_ADDED

	txres := factory.ExecTxResults(txs)

	app := abcimocks.NewApplication(t)
	app.On("PrepareProposal", mock.Anything, mock.Anything).Return(&abci.ResponsePrepareProposal{
		AppHash:   make([]byte, crypto.DefaultAppHashSize),
		TxRecords: trs,
		TxResults: txres,
	}, nil)

	cc := abciclient.NewLocalClient(logger, app)
	proxyApp := proxy.New(cc, logger, proxy.NopMetrics())
	err := proxyApp.Start(ctx)
	require.NoError(t, err)

	blockExec := sm.NewBlockExecutor(
		stateStore,
		logger,
		proxyApp,
		mp,
		evpool,
		nil,
		eventBus,
		sm.NopMetrics(),
	)
	proposerProTxHash, _ := state.Validators.GetByIndex(0)
	commit, _ := makeValidCommit(ctx, t, height, types.BlockID{}, types.StateID{}, state.Validators, privVals)
	block, _, err := blockExec.CreateProposalBlock(ctx, height, state, commit, proposerProTxHash, 0)
	require.NoError(t, err)

	require.Equal(t, txs[0], block.Data.Txs[0])
	require.Equal(t, txs[1], block.Data.Txs[1])

	mp.AssertExpectations(t)
}

// TestPrepareProposalReorderTxs tests that CreateBlock produces a block with transactions
// in the order matching the order they are returned from PrepareProposal.
func TestPrepareProposalReorderTxs(t *testing.T) {
	const height = 2
	ctx, cancel := context.WithCancel(context.Background())
	defer cancel()

	logger := log.NewNopLogger()
	eventBus := eventbus.NewDefault(logger)
	require.NoError(t, eventBus.Start(ctx))

	state, stateDB, privVals := makeState(t, 1, height)
	stateStore := sm.NewStore(stateDB)

	evpool := &mocks.EvidencePool{}
	evpool.On("PendingEvidence", mock.Anything).Return([]types.Evidence{}, int64(0))

	txs := factory.MakeNTxs(height, 10)
	mp := &mpmocks.Mempool{}
	mp.On("ReapMaxBytesMaxGas", mock.Anything, mock.Anything).Return(txs)

	trs := txsToTxRecords(txs)
	trs = trs[2:]
	trs = append(trs[len(trs)/2:], trs[:len(trs)/2]...)

	txresults := factory.ExecTxResults(txs)
	txresults = txresults[2:]
	txresults = append(txresults[len(txresults)/2:], txresults[:len(txresults)/2]...)

	app := abcimocks.NewApplication(t)
	app.On("PrepareProposal", mock.Anything, mock.Anything).Return(&abci.ResponsePrepareProposal{
		AppHash:   make([]byte, crypto.DefaultAppHashSize),
		TxRecords: trs,
		TxResults: txresults,
	}, nil)

	cc := abciclient.NewLocalClient(logger, app)
	proxyApp := proxy.New(cc, logger, proxy.NopMetrics())
	err := proxyApp.Start(ctx)
	require.NoError(t, err)

	blockExec := sm.NewBlockExecutor(
		stateStore,
		logger,
		proxyApp,
		mp,
		evpool,
		nil,
		eventBus,
		sm.NopMetrics(),
	)
	proposerProTxHash, _ := state.Validators.GetByIndex(0)
	commit, _ := makeValidCommit(ctx, t, height, types.BlockID{}, types.StateID{}, state.Validators, privVals)
	block, _, err := blockExec.CreateProposalBlock(ctx, height, state, commit, proposerProTxHash, 0)
	require.NoError(t, err)
	for i, tx := range block.Data.Txs {
		require.Equal(t, types.Tx(trs[i].Tx), tx)
	}

	mp.AssertExpectations(t)

}

// TestPrepareProposalErrorOnTooManyTxs tests that the block creation logic returns
// an error if the ResponsePrepareProposal returned from the application is invalid.
func TestPrepareProposalErrorOnTooManyTxs(t *testing.T) {
	const height = 2
	ctx, cancel := context.WithCancel(context.Background())
	defer cancel()

	logger := log.NewNopLogger()
	eventBus := eventbus.NewDefault(logger)
	require.NoError(t, eventBus.Start(ctx))

	state, stateDB, privVals := makeState(t, 1, height)
	// limit max block size
	state.ConsensusParams.Block.MaxBytes = 60 * 1024
	stateStore := sm.NewStore(stateDB)

	evpool := &mocks.EvidencePool{}
	evpool.On("PendingEvidence", mock.Anything).Return([]types.Evidence{}, int64(0))

	const nValidators = 1
	var bytesPerTx int64 = 3
	maxDataBytes := types.MaxDataBytes(state.ConsensusParams.Block.MaxBytes, crypto.BLS12381, 0, nValidators)
	txs := factory.MakeNTxs(height, maxDataBytes/bytesPerTx+2) // +2 so that tx don't fit
	mp := &mpmocks.Mempool{}
	mp.On("ReapMaxBytesMaxGas", mock.Anything, mock.Anything).Return(txs)

	trs := txsToTxRecords(txs)

	app := abcimocks.NewApplication(t)
	app.On("PrepareProposal", mock.Anything, mock.Anything).Return(&abci.ResponsePrepareProposal{
		TxRecords: trs,
		TxResults: factory.ExecTxResults(txs),
		AppHash:   make([]byte, crypto.DefaultAppHashSize),
	}, nil)

	cc := abciclient.NewLocalClient(logger, app)
	proxyApp := proxy.New(cc, logger, proxy.NopMetrics())
	err := proxyApp.Start(ctx)
	require.NoError(t, err)

	blockExec := sm.NewBlockExecutor(
		stateStore,
		logger,
		proxyApp,
		mp,
		evpool,
		nil,
		eventBus,
		sm.NopMetrics(),
	)
	proposerProTxHash, _ := state.Validators.GetByIndex(0)
	commit, _ := makeValidCommit(ctx, t, height, types.BlockID{}, types.StateID{}, state.Validators, privVals)
<<<<<<< HEAD

	block, _, err := blockExec.CreateProposalBlock(ctx, height, state, commit, proposerProTxHash, 0)
=======
	block, err := blockExec.CreateProposalBlock(ctx, height, state, commit, proposerProTxHash, 0)
>>>>>>> 5a2320f1
	require.ErrorContains(t, err, "transaction data size exceeds maximum")
	require.Nil(t, block, "")

	mp.AssertExpectations(t)
}

// TestPrepareProposalErrorOnPrepareProposalError tests when the client returns an error
// upon calling PrepareProposal on it.
func TestPrepareProposalErrorOnPrepareProposalError(t *testing.T) {
	const height = 2
	ctx, cancel := context.WithCancel(context.Background())
	defer cancel()

	logger := log.NewNopLogger()
	eventBus := eventbus.NewDefault(logger)
	require.NoError(t, eventBus.Start(ctx))

	state, stateDB, privVals := makeState(t, 1, height)
	stateStore := sm.NewStore(stateDB)

	evpool := &mocks.EvidencePool{}
	evpool.On("PendingEvidence", mock.Anything).Return([]types.Evidence{}, int64(0))

	txs := factory.MakeNTxs(height, 10)
	mp := &mpmocks.Mempool{}
	mp.On("ReapMaxBytesMaxGas", mock.Anything, mock.Anything).Return(txs)

	cm := &abciclientmocks.Client{}
	cm.On("IsRunning").Return(true)
	cm.On("Error").Return(nil)
	cm.On("Start", mock.Anything).Return(nil).Once()
	cm.On("Wait").Return(nil).Once()
	cm.On("PrepareProposal", mock.Anything, mock.Anything).Return(nil, errors.New("an injected error")).Once()

	proxyApp := proxy.New(cm, logger, proxy.NopMetrics())
	err := proxyApp.Start(ctx)
	require.NoError(t, err)

	blockExec := sm.NewBlockExecutor(
		stateStore,
		logger,
		proxyApp,
		mp,
		evpool,
		nil,
		eventBus,
		sm.NopMetrics(),
	)
	proTxHash, _ := state.Validators.GetByIndex(0)
	commit, _ := makeValidCommit(ctx, t, height, types.BlockID{}, types.StateID{}, state.Validators, privVals)

	block, _, err := blockExec.CreateProposalBlock(ctx, height, state, commit, proTxHash, 0)
	require.Nil(t, block)
	require.ErrorContains(t, err, "an injected error")

	mp.AssertExpectations(t)
}

func txsToTxRecords(txs []types.Tx) []*abci.TxRecord {
	trs := make([]*abci.TxRecord, len(txs))
	for i, tx := range txs {
		trs[i] = &abci.TxRecord{
			Action: abci.TxRecord_UNMODIFIED,
			Tx:     tx,
		}
	}
	return trs
}<|MERGE_RESOLUTION|>--- conflicted
+++ resolved
@@ -798,11 +798,7 @@
 	)
 	proTxHash, _ := state.Validators.GetByIndex(0)
 	commit, _ := makeValidCommit(ctx, t, height, types.BlockID{}, types.StateID{}, state.Validators, privVals)
-<<<<<<< HEAD
-	block, _, err := blockExec.CreateProposalBlock(ctx, height, state, commit, proposerProTxHash, 0)
-=======
-	block, err := blockExec.CreateProposalBlock(ctx, height, state, commit, proTxHash, 0)
->>>>>>> 5a2320f1
+	block, _, err := blockExec.CreateProposalBlock(ctx, height, state, commit, proTxHash, 0)
 	require.NoError(t, err)
 	require.Len(t, block.Data.Txs.ToSliceOfBytes(), len(trs)-2)
 
@@ -989,12 +985,8 @@
 	)
 	proposerProTxHash, _ := state.Validators.GetByIndex(0)
 	commit, _ := makeValidCommit(ctx, t, height, types.BlockID{}, types.StateID{}, state.Validators, privVals)
-<<<<<<< HEAD
 
 	block, _, err := blockExec.CreateProposalBlock(ctx, height, state, commit, proposerProTxHash, 0)
-=======
-	block, err := blockExec.CreateProposalBlock(ctx, height, state, commit, proposerProTxHash, 0)
->>>>>>> 5a2320f1
 	require.ErrorContains(t, err, "transaction data size exceeds maximum")
 	require.Nil(t, block, "")
 
