package state

import (
	"bytes"
	"errors"
	"fmt"

	abci "github.com/tendermint/tendermint/abci/types"
	"github.com/tendermint/tendermint/crypto"
	cryptoenc "github.com/tendermint/tendermint/crypto/encoding"

	"github.com/tendermint/tendermint/types"
)

//-----------------------------------------------------
// Validate block

func validateBlock(state State, block *types.Block) error {
	// Validate internal consistency.
	if err := block.ValidateBasic(); err != nil {
		return err
	}

	if block.CoreChainLock != nil {
		if err := block.CoreChainLock.ValidateBasic(); err != nil {
			return err
		}
	}

	// Validate basic info.
	if block.Version.App != state.Version.Consensus.App ||
		block.Version.Block != state.Version.Consensus.Block {
		return fmt.Errorf("wrong Block.Header.Version. Expected %v, got %v",
			state.Version.Consensus,
			block.Version,
		)
	}
	if block.ChainID != state.ChainID {
		return fmt.Errorf("wrong Block.Header.ChainID. Expected %v, got %v",
			state.ChainID,
			block.ChainID,
		)
	}
	if state.LastBlockHeight == 0 && block.Height != state.InitialHeight {
		return fmt.Errorf("wrong Block.Header.Height. Expected %v for initial block, got %v",
			block.Height, state.InitialHeight)
	}
	if state.LastBlockHeight > 0 && block.Height != state.LastBlockHeight+1 {
		return fmt.Errorf("wrong Block.Header.Height. Expected %v, got %v",
			state.LastBlockHeight+1,
			block.Height,
		)
	}

	// Validate proposed app version
	if block.Header.ProposedAppVersion > 0 && block.Header.ProposedAppVersion <= state.Version.Consensus.App {
		return fmt.Errorf("wrong block.Header.ProposedAppVersion must be higher than %v, is %d",
			state.Version.Consensus.App,
			block.Header.ProposedAppVersion,
		)
	}

	// Validate prev block info.
	if !block.LastBlockID.Equals(state.LastBlockID) {
		return fmt.Errorf("wrong Block.Header.LastBlockID.  Expected %v, got %v",
			state.LastBlockID,
			block.LastBlockID,
		)
	}

	// Validate app info
	hashCP := state.ConsensusParams.HashConsensusParams()
	if !bytes.Equal(block.ConsensusHash, hashCP) {
		return fmt.Errorf("wrong Block.Header.ConsensusHash.  Expected %X, got %v",
			hashCP,
			block.ConsensusHash,
		)
	}
	if !bytes.Equal(block.ValidatorsHash, state.Validators.Hash()) {
		return fmt.Errorf("wrong Block.Header.ValidatorsHash.  Expected %X, got %v",
			state.Validators.Hash(),
			block.ValidatorsHash,
		)
	}

	// Validate block LastPrecommits.
	if block.Height == state.InitialHeight {
		if len(block.LastCommit.ThresholdBlockSignature) != 0 {
			return errors.New("initial block can't have ThresholdBlockSignature set")
		}
	} else {
		// fmt.Printf("validating against state with lastBlockId %s lastStateId %s\n", state.LastBlockID.String(),
		//  state.LastStateID.String())
		// LastPrecommits.Signatures length is checked in VerifyCommit.
		if err := state.LastValidators.VerifyCommit(
			state.ChainID, state.LastBlockID, block.Height-1, block.LastCommit); err != nil {
			return fmt.Errorf("error validating block: %w", err)
		}
	}

	// NOTE: We can't actually verify it's the right proposer because we don't
	// know what round the block was first proposed. So just check that it's
	// a legit pro_tx_hash and a known validator.
	if len(block.ProposerProTxHash) != crypto.DefaultHashSize {
		return fmt.Errorf("expected ProposerProTxHash size %d, got %d",
			crypto.DefaultHashSize,
			len(block.ProposerProTxHash),
		)
	}
	if !state.Validators.HasProTxHash(block.ProposerProTxHash) {
		return fmt.Errorf("block.Header.ProposerProTxHash %X is not a validator",
			block.ProposerProTxHash,
		)
	}

	// Validate block Time is after previous block
	switch {
	case block.Height > state.InitialHeight:
		if !block.Time.After(state.LastBlockTime) {
			return fmt.Errorf("block time %v not greater than last block time %v",
				block.Time,
				state.LastBlockTime,
			)
		}

	case block.Height == state.InitialHeight:
		genesisTime := state.LastBlockTime
		if block.Time.Before(genesisTime) {
			return fmt.Errorf("block time %v is before genesis time %v",
				block.Time,
				genesisTime,
			)
		}

	default:
		return fmt.Errorf("block height %v lower than initial height %v",
			block.Height, state.InitialHeight)
	}

	// Check evidence doesn't exceed the limit amount of bytes.
	if max, got := state.ConsensusParams.Evidence.MaxBytes, block.Evidence.ByteSize(); got > max {
		return types.NewErrEvidenceOverflow(max, got)
	}

	return nil
}

<<<<<<< HEAD
// ValidateBlockTime validates the given block time against the given state.
// If the block is invalid, it returns an error.
// Validation does not mutate state, but does require historical information from the stateDB,
// ie. to verify evidence from a validator at an old height.
func ValidateBlockTime(allowedTimeWindow time.Duration, state State, block *types.Block) error {
	if block.Height == state.InitialHeight {
		if block.Time.Before(state.LastBlockTime) {
			return fmt.Errorf("block time %v is before last-block-time %v",
				block.Time, state.LastBlockTime)
		}
	} else {
		// Validate block Time is within a range of current time
		after := tmtime.Now().Add(allowedTimeWindow)
		before := tmtime.Now().Add(-allowedTimeWindow)
		if block.Time.After(after) || block.Time.Before(before) {
			return fmt.Errorf("block time %v is out of window [%v, %v]",
				block.Time, before, after)
		}
	}
	return nil
}

// ValidateBlockChainLock validates the given block chain lock against the given state.
// If the block is invalid, it returns an error.
// Validation does not mutate state, but does require historical information from the stateDB,
// ie. to verify evidence from a validator at an old height.
func ValidateBlockChainLock(state State, block *types.Block) error {
=======
func validateBlockChainLock(ctx context.Context, client abci.Application, state State, block *types.Block) error {
>>>>>>> eac9e89a
	if block.CoreChainLock != nil {
		// If there is a new Chain Lock we need to make sure the height in the header is the same as the chain lock
		if block.Header.CoreChainLockedHeight != block.CoreChainLock.CoreBlockHeight {
			return fmt.Errorf("wrong Block.Header.CoreChainLockedHeight. CoreChainLock CoreBlockHeight %d, got %d",
				block.CoreChainLock.CoreBlockHeight,
				block.Header.CoreChainLockedHeight,
			)
		}

		// We also need to make sure that the new height is superior to the old height
		if block.Header.CoreChainLockedHeight <= state.LastCoreChainLockedBlockHeight {
			return fmt.Errorf("wrong Block.Header.CoreChainLockedHeight. Previous CoreChainLockedHeight %d, got %d",
				state.LastCoreChainLockedBlockHeight,
				block.Header.CoreChainLockedHeight,
			)
		}

		// If there is no new Chain Lock we need to make sure the height has stayed the same
	} else if block.Header.CoreChainLockedHeight != state.LastCoreChainLockedBlockHeight {
		return fmt.Errorf("wrong Block.Header.CoreChainLockedHeight when no new Chain Lock. "+
			"Previous CoreChainLockedHeight %d, got %d",
			state.LastCoreChainLockedBlockHeight, block.Header.CoreChainLockedHeight)
	}

	return nil
}

func validateCoreChainLock(block *types.Block, state State) error {
	if block.CoreChainLock == nil {
		// If there is no new Chain Lock we need to make sure the height has stayed the same
		if block.Header.CoreChainLockedHeight != state.LastCoreChainLockedBlockHeight {
			return fmt.Errorf("wrong Block.Header.CoreChainLockedHeight when no new Chain Lock. "+
				"Previous CoreChainLockedHeight %d, got %d",
				state.LastCoreChainLockedBlockHeight, block.Header.CoreChainLockedHeight)
		}
		return nil
	}
	// If there is a new Chain Lock we need to make sure the height in the header is the same as the chain lock
	if block.Header.CoreChainLockedHeight != block.CoreChainLock.CoreBlockHeight {
		return fmt.Errorf("wrong Block.Header.CoreChainLockedHeight. CoreChainLock CoreBlockHeight %d, got %d",
			block.CoreChainLock.CoreBlockHeight,
			block.Header.CoreChainLockedHeight,
		)
	}
	// We also need to make sure that the new height is superior to the old height
	if block.Header.CoreChainLockedHeight <= state.LastCoreChainLockedBlockHeight {
		return fmt.Errorf("wrong Block.Header.CoreChainLockedHeight. Previous CoreChainLockedHeight %d, got %d",
			state.LastCoreChainLockedBlockHeight,
			block.Header.CoreChainLockedHeight,
		)
	}
	return nil
}

func validateValidatorSetUpdate(
	abciValidatorSetUpdate *abci.ValidatorSetUpdate,
	params types.ValidatorParams,
) error {
	// if there was no update return no error
	if abciValidatorSetUpdate == nil {
		return nil
	}
	if len(abciValidatorSetUpdate.ValidatorUpdates) != 0 &&
		abciValidatorSetUpdate.ThresholdPublicKey.Sum == nil {
		return fmt.Errorf("received validator updates without a threshold public key")
	}
	return validateValidatorUpdates(abciValidatorSetUpdate.ValidatorUpdates, params)
}

func validateValidatorUpdates(abciUpdates []abci.ValidatorUpdate, params types.ValidatorParams) error {
	for _, valUpdate := range abciUpdates {
		if valUpdate.GetPower() < 0 {
			return fmt.Errorf("voting power can't be negative %v", valUpdate)
		} else if valUpdate.GetPower() == 0 {
			// continue, since this is deleting the validator, and thus there is no
			// pubkey to check
			continue
		}

		// Check if validator's pubkey matches an ABCI type in the consensus params
		if valUpdate.PubKey != nil {
			pk, err := cryptoenc.PubKeyFromProto(*valUpdate.PubKey)
			if err != nil {
				return err
			}
			if !params.IsValidPubkeyType(pk.Type()) {
				return fmt.Errorf(
					"validator %v is using pubkey %s, which is unsupported for consensus",
					valUpdate,
					pk.Type(),
				)
			}
			if err := validatePubKey(pk); err != nil {
				return fmt.Errorf("public key in validator %X is invalid: %w", valUpdate.ProTxHash, err)
			}
		}

		if valUpdate.ProTxHash == nil {
			return fmt.Errorf(
				"validator %v does not have a protxhash, which is needed for consensus",
				valUpdate,
			)
		}

		if len(valUpdate.ProTxHash) != crypto.ProTxHashSize {
			return fmt.Errorf(
				"validator %v is using protxhash %s, which is not the required length",
				valUpdate,
				valUpdate.ProTxHash,
			)
		}

		if valUpdate.NodeAddress != "" {
			_, err := types.ParseValidatorAddress(valUpdate.NodeAddress)
			if err != nil {
				return fmt.Errorf("cannot parse validator address %s: %w", valUpdate.NodeAddress, err)
			}
		}
	}
	return nil
}<|MERGE_RESOLUTION|>--- conflicted
+++ resolved
@@ -145,37 +145,11 @@
 	return nil
 }
 
-<<<<<<< HEAD
-// ValidateBlockTime validates the given block time against the given state.
-// If the block is invalid, it returns an error.
-// Validation does not mutate state, but does require historical information from the stateDB,
-// ie. to verify evidence from a validator at an old height.
-func ValidateBlockTime(allowedTimeWindow time.Duration, state State, block *types.Block) error {
-	if block.Height == state.InitialHeight {
-		if block.Time.Before(state.LastBlockTime) {
-			return fmt.Errorf("block time %v is before last-block-time %v",
-				block.Time, state.LastBlockTime)
-		}
-	} else {
-		// Validate block Time is within a range of current time
-		after := tmtime.Now().Add(allowedTimeWindow)
-		before := tmtime.Now().Add(-allowedTimeWindow)
-		if block.Time.After(after) || block.Time.Before(before) {
-			return fmt.Errorf("block time %v is out of window [%v, %v]",
-				block.Time, before, after)
-		}
-	}
-	return nil
-}
-
 // ValidateBlockChainLock validates the given block chain lock against the given state.
 // If the block is invalid, it returns an error.
 // Validation does not mutate state, but does require historical information from the stateDB,
 // ie. to verify evidence from a validator at an old height.
 func ValidateBlockChainLock(state State, block *types.Block) error {
-=======
-func validateBlockChainLock(ctx context.Context, client abci.Application, state State, block *types.Block) error {
->>>>>>> eac9e89a
 	if block.CoreChainLock != nil {
 		// If there is a new Chain Lock we need to make sure the height in the header is the same as the chain lock
 		if block.Header.CoreChainLockedHeight != block.CoreChainLock.CoreBlockHeight {
