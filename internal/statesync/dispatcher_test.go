--- conflicted
+++ resolved
@@ -43,11 +43,7 @@
 
 	chans, ch := testChannel(100)
 
-<<<<<<< HEAD
-	d := NewDispatcher(ch, log.NewNopLogger())
-=======
 	d := NewDispatcher(ch, log.NewTestingLogger(t))
->>>>>>> d1c87c84
 	go handleRequests(ctx, t, d, chans.Out)
 
 	peers := createPeerSet(numPeers)
@@ -79,11 +75,7 @@
 
 	chans, ch := testChannel(100)
 
-<<<<<<< HEAD
-	d := NewDispatcher(ch, log.NewNopLogger())
-=======
 	d := NewDispatcher(ch, log.NewTestingLogger(t))
->>>>>>> d1c87c84
 
 	peer := factory.NodeID(t, "a")
 
@@ -107,11 +99,7 @@
 	defer cancel()
 
 	_, ch := testChannel(100)
-<<<<<<< HEAD
-	d := NewDispatcher(ch, log.NewNopLogger())
-=======
 	d := NewDispatcher(ch, log.NewTestingLogger(t))
->>>>>>> d1c87c84
 	peer := factory.NodeID(t, "a")
 
 	ctx, cancelFunc := context.WithTimeout(ctx, 10*time.Millisecond)
@@ -134,11 +122,7 @@
 
 	chans, ch := testChannel(100)
 
-<<<<<<< HEAD
-	d := NewDispatcher(ch, log.NewNopLogger())
-=======
 	d := NewDispatcher(ch, log.NewTestingLogger(t))
->>>>>>> d1c87c84
 	go handleRequests(ctx, t, d, chans.Out)
 
 	peers := createPeerSet(5)
