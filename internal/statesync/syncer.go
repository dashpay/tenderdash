package statesync

import (
	"bytes"
	"context"
	"errors"
	"fmt"
	"time"

	sync "github.com/sasha-s/go-deadlock"

	abciclient "github.com/tendermint/tendermint/abci/client"
	abci "github.com/tendermint/tendermint/abci/types"
	"github.com/tendermint/tendermint/internal/p2p"
	"github.com/tendermint/tendermint/internal/proxy"
	sm "github.com/tendermint/tendermint/internal/state"
	tmbytes "github.com/tendermint/tendermint/libs/bytes"
	"github.com/tendermint/tendermint/libs/log"
	"github.com/tendermint/tendermint/light"
	ssproto "github.com/tendermint/tendermint/proto/tendermint/statesync"
	"github.com/tendermint/tendermint/types"
)

const (
	// chunkTimeout is the timeout while waiting for the next chunk from the chunk queue.
	chunkTimeout = 2 * time.Minute

	// minimumDiscoveryTime is the lowest allowable time for a
	// SyncAny discovery time.
	minimumDiscoveryTime = 5 * time.Second

	dequeueChunkIDTimeoutDefault = 2 * time.Second
)

var (
	// errAbort is returned by Sync() when snapshot restoration is aborted.
	errAbort = errors.New("state sync aborted")
	// errRetrySnapshot is returned by Sync() when the snapshot should be retried.
	errRetrySnapshot = errors.New("retry snapshot")
	// errRejectSnapshot is returned by Sync() when the snapshot is rejected.
	errRejectSnapshot = errors.New("snapshot was rejected")
	// errRejectFormat is returned by Sync() when the snapshot format is rejected.
	errRejectFormat = errors.New("snapshot format was rejected")
	// errRejectSender is returned by Sync() when the snapshot sender is rejected.
	errRejectSender = errors.New("snapshot sender was rejected")
	// errVerifyFailed is returned by Sync() when app hash or last height
	// verification fails.
	errVerifyFailed = errors.New("verification with app failed")
	// errTimeout is returned by Sync() when we've waited too long to receive a chunk.
	errTimeout = errors.New("timed out waiting for chunk")
	// errNoSnapshots is returned by SyncAny() if no snapshots are found and discovery is disabled.
	errNoSnapshots            = errors.New("no suitable snapshots found")
	errStatesyncNotInProgress = errors.New("no state sync in progress")
)

// syncer runs a state sync against an ABCI app. Use either SyncAny() to automatically attempt to
// sync all snapshots in the pool (pausing to discover new ones), or Sync() to sync a specific
// snapshot. Snapshots and chunks are fed via AddSnapshot() and AddChunk() as appropriate.
type syncer struct {
	logger        log.Logger
	stateProvider StateProvider
	conn          abciclient.Client
	snapshots     *snapshotPool
	snapshotCh    p2p.Channel
	chunkCh       p2p.Channel
	tempDir       string
	fetchers      int
	retryTimeout  time.Duration

	dequeueChunkIDTimeout time.Duration

	mtx        sync.RWMutex
	chunkQueue *chunkQueue
	metrics    *Metrics

	avgChunkTime             int64
	lastSyncedSnapshotHeight int64
	processingSnapshot       *snapshot
}

// AddChunk adds a chunk to the chunk queue, if any. It returns false if the chunk has already
// been added to the queue, or an error if there's no sync in progress.
func (s *syncer) AddChunk(chunk *chunk) (bool, error) {
	s.mtx.RLock()
	defer s.mtx.RUnlock()
	if s.chunkQueue == nil {
		return false, errStatesyncNotInProgress
	}
	keyVals := []any{
		"height", chunk.Height,
		"version", chunk.Version,
		"chunk", chunk.ID,
	}
	added, err := s.chunkQueue.Add(chunk)
	if err != nil {
		if errors.Is(err, errNilSnapshot) {
			s.logger.Error("Can't add a chunk because of a snapshot is nil", keyVals...)
			return false, nil
		}
		return false, err
	}
	if added {
		s.logger.Debug("Added chunk to queue", keyVals...)
	} else {
		s.logger.Debug("Ignoring duplicate chunk in requestQueue", keyVals...)
	}
	return added, nil
}

// AddSnapshot adds a snapshot to the snapshot pool. It returns true if a new, previously unseen
// snapshot was accepted and added.
func (s *syncer) AddSnapshot(peerID types.NodeID, snapshot *snapshot) (bool, error) {
	added, err := s.snapshots.Add(peerID, snapshot)
	if err != nil {
		return false, err
	}
	if added {
		s.metrics.TotalSnapshots.Add(1)
		s.logger.Info("Discovered new snapshot",
			"height", snapshot.Height,
			"format", snapshot.Version,
			"hash", snapshot.Hash.ShortString())
	}
	return added, nil
}

// AddPeer adds a peer to the pool. For now we just keep it simple and send a
// single request to discover snapshots, later we may want to do retries and stuff.
func (s *syncer) AddPeer(ctx context.Context, peerID types.NodeID) error {
	s.logger.Debug("Requesting snapshots from peer", "peer", peerID)

	return s.snapshotCh.Send(ctx, p2p.Envelope{
		To:      peerID,
		Message: &ssproto.SnapshotsRequest{},
	})
}

// RemovePeer removes a peer from the pool.
func (s *syncer) RemovePeer(peerID types.NodeID) {
	s.logger.Debug("Removing peer from sync", "peer", peerID)
	s.snapshots.RemovePeer(peerID)
}

// SyncAny tries to sync any of the snapshots in the snapshot pool, waiting to discover further
// snapshots if none were found and discoveryTime > 0. It returns the latest state and block commit
// which the caller must use to bootstrap the node.
func (s *syncer) SyncAny(
	ctx context.Context,
	discoveryTime time.Duration,
	requestSnapshots func() error,
) (sm.State, *types.Commit, error) {
	if discoveryTime != 0 && discoveryTime < minimumDiscoveryTime {
		discoveryTime = minimumDiscoveryTime
	}

	timer := time.NewTimer(discoveryTime)
	defer timer.Stop()

	if discoveryTime > 0 {
		if err := requestSnapshots(); err != nil {
			return sm.State{}, nil, err
		}
		s.logger.Info("discovering snapshots",
			"interval", discoveryTime)
		select {
		case <-ctx.Done():
			return sm.State{}, nil, ctx.Err()
		case <-timer.C:
		}
	}

	// The app may ask us to retry a snapshot restoration, in which case we need to reuse
	// the snapshot and chunk queue from the previous loop iteration.
	var (
		snapshot *snapshot
		queue    *chunkQueue
		err      error
		iters    int
	)

	for {
		iters++
		// If not nil, we're going to retry restoration of the same snapshot.
		if snapshot == nil {
			snapshot = s.snapshots.Best()
			queue = nil
		}
		if snapshot == nil {
			if discoveryTime == 0 {
				return sm.State{}, nil, errNoSnapshots
			}
			s.logger.Info("discovering snapshots",
				"iterations", iters,
				"interval", discoveryTime)
			timer.Reset(discoveryTime)
			select {
			case <-ctx.Done():
				return sm.State{}, nil, ctx.Err()
			case <-timer.C:
				continue
			}
		}
		if queue == nil {
			queue, err = newChunkQueue(snapshot, s.tempDir, s.fetchers)
			if err != nil {
				return sm.State{}, nil, fmt.Errorf("failed to create chunk queue: %w", err)
			}
			defer queue.Close() // in case we forget to close it elsewhere
		}

		queue.Enqueue(snapshot.Hash)
		s.processingSnapshot = snapshot

		newState, commit, err := s.Sync(ctx, snapshot, queue)
		switch {
		case err == nil:
			s.metrics.SnapshotHeight.Set(float64(snapshot.Height))
			s.lastSyncedSnapshotHeight = int64(snapshot.Height)
			return newState, commit, nil

		case errors.Is(err, errAbort):
			return sm.State{}, nil, err

		case errors.Is(err, errRetrySnapshot):
			queue.RetryAll()
			s.logger.Info("Retrying snapshot",
				"height", snapshot.Height,
				"format", snapshot.Version,
				"hash", snapshot.Hash)
			continue

		case errors.Is(err, errTimeout):
			s.snapshots.Reject(snapshot)
			s.logger.Error("Timed out waiting for snapshot chunks, rejected snapshot",
				"height", snapshot.Height,
				"format", snapshot.Version,
				"hash", snapshot.Hash)

		case errors.Is(err, errRejectSnapshot):
			s.snapshots.Reject(snapshot)
			s.logger.Info("Snapshot rejected",
				"height", snapshot.Height,
				"format", snapshot.Version,
				"hash", snapshot.Hash)

		case errors.Is(err, errRejectFormat):
			s.snapshots.RejectVersion(snapshot.Version)
			s.logger.Info("Snapshot format rejected", "format", snapshot.Version)

		case errors.Is(err, errRejectSender):
			s.logger.Info("Snapshot senders rejected",
				"height", snapshot.Height,
				"format", snapshot.Version,
				"hash", snapshot.Hash)
			for _, peer := range s.snapshots.GetPeers(snapshot) {
				s.snapshots.RejectPeer(peer)
				s.logger.Info("Snapshot sender rejected", "peer", peer)
			}

		default:
			return sm.State{}, nil, fmt.Errorf("snapshot restoration failed: %w", err)
		}

		// Discard snapshot and chunks for next iteration
		err = queue.Close()
		if err != nil {
			s.logger.Error("Failed to clean up chunk queue", "err", err)
		}
		snapshot = nil
		queue = nil
		s.processingSnapshot = nil
	}
}

// Sync executes a sync for a specific snapshot, returning the latest state and block commit which
// the caller must use to bootstrap the node.
func (s *syncer) Sync(ctx context.Context, snapshot *snapshot, queue *chunkQueue) (sm.State, *types.Commit, error) {
	s.mtx.Lock()
	if s.chunkQueue != nil {
		s.mtx.Unlock()
		return sm.State{}, nil, errors.New("a state sync is already in progress")
	}
	s.chunkQueue = queue
	s.mtx.Unlock()
	defer func() {
		s.mtx.Lock()
		s.chunkQueue = nil
		s.mtx.Unlock()
	}()

	hctx, hcancel := context.WithTimeout(ctx, 30*time.Second)
	defer hcancel()

	// Fetch the app hash corresponding to the snapshot
	appHash, err := s.getStateProvider().AppHash(hctx, snapshot.Height)
	if err != nil {
		// check if the main context was triggered
		if ctx.Err() != nil {
			return sm.State{}, nil, ctx.Err()
		}
		// catch the case where all the light client providers have been exhausted
		if err == light.ErrNoWitnesses {
			return sm.State{}, nil,
				fmt.Errorf("failed to get app hash at height %d. No witnesses remaining", snapshot.Height)
		}
		s.logger.Info("failed to get and verify tendermint state. Dropping snapshot and trying again",
			"error", err,
			"height", snapshot.Height)
		return sm.State{}, nil, errRejectSnapshot
	}
	snapshot.trustedAppHash = appHash

	// Offer snapshot to ABCI app.
	err = s.offerSnapshot(ctx, snapshot)
	if err != nil {
		s.logger.Error("Snapshot wasn't accepted",
			"height", snapshot.Height,
			"format", snapshot.Version,
			"hash", snapshot.Hash,
			"error", err)
		return sm.State{}, nil, err
	}

	// Spawn chunk fetchers. They will terminate when the chunk queue is closed or context canceled.
	fetchCtx, cancel := context.WithCancel(ctx)
	defer cancel()
	fetchStartTime := time.Now()

	// TODO: this approach of creating will be deprecated in favor of new design
	// This epic https://dashpay.atlassian.net/browse/TD-161 contains all the tasks for refactoring
	for i := 0; i < s.fetchers; i++ {
		go s.fetchChunks(fetchCtx, snapshot, queue)
	}

	pctx, pcancel := context.WithTimeout(ctx, 1*time.Minute)
	defer pcancel()

	// Optimistically build new state, so we don't discover any light client failures at the end.
	state, err := s.getStateProvider().State(pctx, snapshot.Height)
	if err != nil {
		// check if the main context was triggered
		if ctx.Err() != nil {
			return sm.State{}, nil, ctx.Err()
		}
		if err == light.ErrNoWitnesses {
			return sm.State{}, nil,
				fmt.Errorf("failed to get tendermint state at height %d. No witnesses remaining", snapshot.Height)
		}
		s.logger.Info("failed to get and verify tendermint state. Dropping snapshot and trying again",
			"err", err, "height", snapshot.Height)
		return sm.State{}, nil, errRejectSnapshot
	}
	commit, err := s.getStateProvider().Commit(pctx, snapshot.Height)
	if err != nil {
		// check if the provider context exceeded the 10 second deadline
		if ctx.Err() != nil {
			return sm.State{}, nil, ctx.Err()
		}
		if err == light.ErrNoWitnesses {
			return sm.State{}, nil,
				fmt.Errorf("failed to get commit at height %d. No witnesses remaining", snapshot.Height)
		}
		s.logger.Info("failed to get and verify commit. Dropping snapshot and trying again",
			"err", err, "height", snapshot.Height)
		return sm.State{}, nil, errRejectSnapshot
	}

	// Restore snapshot
	err = s.applyChunks(ctx, queue, fetchStartTime)
	if err != nil {
		return sm.State{}, nil, err
	}

	// Verify app and app version
	if err := s.verifyApp(ctx, snapshot, state.Version.Consensus.App); err != nil {
		return sm.State{}, nil, err
	}

	// Done! 🎉
	s.logger.Info("Snapshot restored",
		"height", snapshot.Height,
		"version", snapshot.Version,
		"hash", snapshot.Hash)

	return state, commit, nil
}

// offerSnapshot offers a snapshot to the app. It returns various errors depending on the app's
// response, or nil if the snapshot was accepted.
<<<<<<< HEAD
func (s *syncer) offerSnapshot(ctx context.Context, snapshot *snapshot) error { //nolint:dupl
	s.logger.Info("Offering snapshot to ABCI app", "height", snapshot.Height,
		"format", snapshot.Format, "hash", snapshot.Hash)
=======
func (s *syncer) offerSnapshot(ctx context.Context, snapshot *snapshot) error {
	s.logger.Info("Offering snapshot to ABCI app",
		"height", snapshot.Height,
		"version", snapshot.Version,
		"hash", snapshot.Hash)
>>>>>>> fe76d289
	resp, err := s.conn.OfferSnapshot(ctx, &abci.RequestOfferSnapshot{
		Snapshot: &abci.Snapshot{
			Height:   snapshot.Height,
			Version:  snapshot.Version,
			Hash:     snapshot.Hash,
			Metadata: snapshot.Metadata,
		},
		AppHash: snapshot.trustedAppHash,
	})
	if err != nil {
		return fmt.Errorf("failed to offer snapshot: %w", err)
	}
	switch resp.Result {
	case abci.ResponseOfferSnapshot_ACCEPT:
		s.logger.Info("Snapshot accepted, restoring",
			"height", snapshot.Height,
			"format", snapshot.Version,
			"hash", snapshot.Hash)
		return nil
	case abci.ResponseOfferSnapshot_ABORT:
		return errAbort
	case abci.ResponseOfferSnapshot_REJECT:
		return errRejectSnapshot
	case abci.ResponseOfferSnapshot_REJECT_FORMAT:
		return errRejectFormat
	case abci.ResponseOfferSnapshot_REJECT_SENDER:
		return errRejectSender
	default:
		return fmt.Errorf("unknown ResponseOfferSnapshot result %v", resp.Result)
	}
}

// applyChunks applies chunks to the app. It returns various errors depending on the app's
// response, or nil once the snapshot is fully restored.
func (s *syncer) applyChunks(ctx context.Context, queue *chunkQueue, start time.Time) error {
	for {
		chunk, err := queue.Next()
		if err != nil {
			return fmt.Errorf("failed to fetch chunk: %w", err)
		}

		resp, err := s.conn.ApplySnapshotChunk(ctx, &abci.RequestApplySnapshotChunk{
			ChunkId: chunk.ID,
			Chunk:   chunk.Chunk,
			Sender:  string(chunk.Sender),
		})
		if err != nil {
			return fmt.Errorf("failed to apply chunkID %x: %w", chunk.ID, err)
		}
		s.logger.Info("applied snapshot chunk to ABCI app",
			"height", chunk.Height,
			"version", chunk.Version,
			"chunkID", chunk.ID.String())

		// Discard and refetch any chunks as requested by the app
		for _, chunkID := range resp.RefetchChunks {
			err := queue.Discard(chunkID)
			if err != nil {
				return fmt.Errorf("failed to discard chunkID %x: %w", chunkID, err)
			}
			queue.Enqueue(chunkID)
		}

		// Reject any senders as requested by the app
		for _, sender := range resp.RejectSenders {
			if sender != "" {
				peerID := types.NodeID(sender)
				s.snapshots.RejectPeer(peerID)

				if err := queue.DiscardSender(peerID); err != nil {
					return fmt.Errorf("failed to reject sender: %w", err)
				}
			}
		}

		s.logger.Debug("snapshot chunk applied",
			"result", resp.Result.String(),
			"chunkID", chunk.ID.String())

		switch resp.Result {
		case abci.ResponseApplySnapshotChunk_ACCEPT:
			queue.Enqueue(resp.NextChunks...)
			s.acceptChunk(queue, start)
		case abci.ResponseApplySnapshotChunk_COMPLETE_SNAPSHOT:
			s.acceptChunk(queue, start)
			return nil
		case abci.ResponseApplySnapshotChunk_ABORT:
			return errAbort
		case abci.ResponseApplySnapshotChunk_RETRY:
			queue.Retry(chunk.ID)
		case abci.ResponseApplySnapshotChunk_RETRY_SNAPSHOT:
			return errRetrySnapshot
		case abci.ResponseApplySnapshotChunk_REJECT_SNAPSHOT:
			return errRejectSnapshot
		default:
			return fmt.Errorf("unknown ResponseApplySnapshotChunk result %v", resp.Result)
		}
	}
}

func (s *syncer) acceptChunk(queue *chunkQueue, start time.Time) {
	s.metrics.SnapshotChunk.Add(1)
	s.avgChunkTime = time.Since(start).Nanoseconds() / int64(queue.DoneChunksCount())
	s.metrics.ChunkProcessAvgTime.Set(float64(s.avgChunkTime))
}

// fetchChunks requests chunks from peers, receiving allocations from the chunk queue. Chunks
// will be received from the reactor via syncer.AddChunks() to queue.Add().
func (s *syncer) fetchChunks(ctx context.Context, snapshot *snapshot, queue *chunkQueue) {
	ticker := time.NewTicker(s.retryTimeout)
	defer ticker.Stop()
	dequeueChunkIDTimeout := s.dequeueChunkIDTimeout
	if dequeueChunkIDTimeout == 0 {
		dequeueChunkIDTimeout = dequeueChunkIDTimeoutDefault
	}
	for {
		if queue.IsRequestQueueEmpty() {
			select {
			case <-ctx.Done():
				return
			case <-time.After(dequeueChunkIDTimeout):
				continue
			}
		}
		ID, err := queue.Dequeue()
		if errors.Is(err, errQueueEmpty) {
			continue
		}
		s.logger.Info("Fetching snapshot chunk",
			"height", snapshot.Height,
			"version", snapshot.Version,
			"chunk", ID)
		ticker.Reset(s.retryTimeout)
		if err := s.requestChunk(ctx, snapshot, ID); err != nil {
			return
		}
		select {
		case <-queue.WaitFor(ID):
			// do nothing
		case <-ticker.C:
			s.chunkQueue.Enqueue(ID)
		case <-ctx.Done():
			return
		}
	}
}

// requestChunk requests a chunk from a peer.
//
// returns nil if there are no peers for the given snapshot or the
// request is successfully made and an error if the request cannot be
// completed
func (s *syncer) requestChunk(ctx context.Context, snapshot *snapshot, chunkID tmbytes.HexBytes) error {
	peer := s.snapshots.GetPeer(snapshot)
	if peer == "" {
		s.logger.Error("No valid peers found for snapshot",
			"height", snapshot.Height,
			"version", snapshot.Version,
			"hash", snapshot.Hash)
		return nil
	}

	s.logger.Debug("Requesting snapshot chunk",
		"height", snapshot.Height,
		"version", snapshot.Version,
		"chunkID", chunkID.String(),
		"peer", peer)

	msg := p2p.Envelope{
		To: peer,
		Message: &ssproto.ChunkRequest{
			Height:  snapshot.Height,
			Version: snapshot.Version,
			ChunkId: chunkID,
		},
	}

	return s.chunkCh.Send(ctx, msg)
}

// verifyApp verifies the sync, checking the app hash, last block height and app version
func (s *syncer) verifyApp(ctx context.Context, snapshot *snapshot, appVersion uint64) error {
	resp, err := s.conn.Info(ctx, &proxy.RequestInfo)
	if err != nil {
		return fmt.Errorf("failed to query ABCI app for appHash: %w", err)
	}

	// sanity check that the app version in the block matches the application's own record
	// of its version
	if resp.AppVersion != appVersion {
		// An error here most likely means that the app hasn't implemented state sync
		// or the Info call correctly
		return fmt.Errorf("app version mismatch. Expected: %d, got: %d",
			appVersion, resp.AppVersion)
	}

	if !bytes.Equal(snapshot.trustedAppHash, resp.LastBlockAppHash) {
		s.logger.Error("appHash verification failed",
			"expected", snapshot.trustedAppHash,
			"actual", tmbytes.HexBytes(resp.LastBlockAppHash))
		return errVerifyFailed
	}

	if uint64(resp.LastBlockHeight) != snapshot.Height {
		s.logger.Error(
			"ABCI app reported unexpected last block height",
			"expected", snapshot.Height,
			"actual", resp.LastBlockHeight,
		)
		return errVerifyFailed
	}

	s.logger.Info("Verified ABCI app", "height", snapshot.Height, "appHash", snapshot.trustedAppHash)
	return nil
}

func (s *syncer) getStateProvider() StateProvider {
	s.mtx.RLock()
	defer s.mtx.RUnlock()
	return s.stateProvider
}

func (s *syncer) SetStateProvider(sp StateProvider) {
	s.mtx.Lock()
	defer s.mtx.Unlock()
	s.stateProvider = sp
}<|MERGE_RESOLUTION|>--- conflicted
+++ resolved
@@ -387,17 +387,11 @@
 
 // offerSnapshot offers a snapshot to the app. It returns various errors depending on the app's
 // response, or nil if the snapshot was accepted.
-<<<<<<< HEAD
-func (s *syncer) offerSnapshot(ctx context.Context, snapshot *snapshot) error { //nolint:dupl
-	s.logger.Info("Offering snapshot to ABCI app", "height", snapshot.Height,
-		"format", snapshot.Format, "hash", snapshot.Hash)
-=======
 func (s *syncer) offerSnapshot(ctx context.Context, snapshot *snapshot) error {
 	s.logger.Info("Offering snapshot to ABCI app",
 		"height", snapshot.Height,
 		"version", snapshot.Version,
 		"hash", snapshot.Hash)
->>>>>>> fe76d289
 	resp, err := s.conn.OfferSnapshot(ctx, &abci.RequestOfferSnapshot{
 		Snapshot: &abci.Snapshot{
 			Height:   snapshot.Height,
