package core

import (
	"context"
	"fmt"
	"testing"

	"github.com/stretchr/testify/assert"
	"github.com/stretchr/testify/require"

	dbm "github.com/tendermint/tm-db"

	abci "github.com/tendermint/tendermint/abci/types"
	sm "github.com/tendermint/tendermint/internal/state"
	"github.com/tendermint/tendermint/internal/state/mocks"
	"github.com/tendermint/tendermint/rpc/coretypes"
)

func TestBlockchainInfo(t *testing.T) {
	cases := []struct {
		min, max     int64
		base, height int64
		limit        int64
		resultLength int64
		wantErr      bool
	}{

		// min > max
		{0, 0, 0, 0, 10, 0, true},  // min set to 1
		{0, 1, 0, 0, 10, 0, true},  // max set to height (0)
		{0, 0, 0, 1, 10, 1, false}, // max set to height (1)
		{2, 0, 0, 1, 10, 0, true},  // max set to height (1)
		{2, 1, 0, 5, 10, 0, true},

		// negative
		{1, 10, 0, 14, 10, 10, false}, // control
		{-1, 10, 0, 14, 10, 0, true},
		{1, -10, 0, 14, 10, 0, true},
		{-9223372036854775808, -9223372036854775788, 0, 100, 20, 0, true},

		// check base
		{1, 1, 1, 1, 1, 1, false},
		{2, 5, 3, 5, 5, 3, false},

		// check limit and height
		{1, 1, 0, 1, 10, 1, false},
		{1, 1, 0, 5, 10, 1, false},
		{2, 2, 0, 5, 10, 1, false},
		{1, 2, 0, 5, 10, 2, false},
		{1, 5, 0, 1, 10, 1, false},
		{1, 5, 0, 10, 10, 5, false},
		{1, 15, 0, 10, 10, 10, false},
		{1, 15, 0, 15, 10, 10, false},
		{1, 15, 0, 15, 20, 15, false},
		{1, 20, 0, 15, 20, 15, false},
		{1, 20, 0, 20, 20, 20, false},
	}

	for i, c := range cases {
		caseString := fmt.Sprintf("test %d failed", i)
		min, max, err := filterMinMax(c.base, c.height, c.min, c.max, c.limit)
		if c.wantErr {
			require.Error(t, err, caseString)
		} else {
			require.NoError(t, err, caseString)
			require.Equal(t, 1+max-min, c.resultLength, caseString)
		}
	}
}

func TestBlockResults(t *testing.T) {
	results := &abci.ResponseFinalizeBlock{
		TxResults: []*abci.ExecTxResult{
			{Code: 0, Data: []byte{0x01}, Log: "ok", GasUsed: 10},
			{Code: 0, Data: []byte{0x02}, Log: "ok", GasUsed: 5},
			{Code: 1, Log: "not ok", GasUsed: 0},
		},
	}

	env := &Environment{}
	env.StateStore = sm.NewStore(dbm.NewMemDB())
	err := env.StateStore.SaveFinalizeBlockResponses(100, results)
	require.NoError(t, err)
	mockstore := &mocks.BlockStore{}
	mockstore.On("Height").Return(int64(100))
	mockstore.On("Base").Return(int64(1))
	env.BlockStore = mockstore

	testCases := []struct {
		height  int64
		wantErr bool
		wantRes *coretypes.ResultBlockResults
	}{
		{-1, true, nil},
		{0, true, nil},
		{101, true, nil},
		{100, false, &coretypes.ResultBlockResults{
			Height:                100,
			TxsResults:            results.TxResults,
			TotalGasUsed:          15,
<<<<<<< HEAD
			FinalizeBlockEvents:   results.FinalizeBlock.Events,
			ValidatorSetUpdate:    results.FinalizeBlock.ValidatorSetUpdate,
			ConsensusParamUpdates: consensusParamsPtrFromProtoPtr(results.FinalizeBlock.ConsensusParamUpdates),
=======
			FinalizeBlockEvents:   results.Events,
			ValidatorUpdates:      results.ValidatorUpdates,
			ConsensusParamUpdates: results.ConsensusParamUpdates,
>>>>>>> d433ebe6
		}},
	}

	ctx := context.Background()
	for _, tc := range testCases {
		res, err := env.BlockResults(ctx, &coretypes.RequestBlockInfo{
			Height: (*coretypes.Int64)(&tc.height),
		})
		if tc.wantErr {
			assert.Error(t, err)
		} else {
			assert.NoError(t, err)
			assert.Equal(t, tc.wantRes, res)
		}
	}
}<|MERGE_RESOLUTION|>--- conflicted
+++ resolved
@@ -98,15 +98,9 @@
 			Height:                100,
 			TxsResults:            results.TxResults,
 			TotalGasUsed:          15,
-<<<<<<< HEAD
-			FinalizeBlockEvents:   results.FinalizeBlock.Events,
-			ValidatorSetUpdate:    results.FinalizeBlock.ValidatorSetUpdate,
-			ConsensusParamUpdates: consensusParamsPtrFromProtoPtr(results.FinalizeBlock.ConsensusParamUpdates),
-=======
 			FinalizeBlockEvents:   results.Events,
-			ValidatorUpdates:      results.ValidatorUpdates,
-			ConsensusParamUpdates: results.ConsensusParamUpdates,
->>>>>>> d433ebe6
+			ValidatorSetUpdate:    results.ValidatorSetUpdate,
+			ConsensusParamUpdates: consensusParamsPtrFromProtoPtr(results.ConsensusParamUpdates),
 		}},
 	}
 
