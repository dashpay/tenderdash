package core

import (
	"context"
	"fmt"
	"testing"

	"github.com/stretchr/testify/assert"
	"github.com/stretchr/testify/require"

	dbm "github.com/tendermint/tm-db"

	abci "github.com/tendermint/tendermint/abci/types"
	sm "github.com/tendermint/tendermint/internal/state"
	"github.com/tendermint/tendermint/internal/state/mocks"
	tmstate "github.com/tendermint/tendermint/proto/tendermint/state"
	"github.com/tendermint/tendermint/rpc/coretypes"
<<<<<<< HEAD
	rpctypes "github.com/tendermint/tendermint/rpc/jsonrpc/types"
=======
>>>>>>> 6c40ad39
)

func TestBlockchainInfo(t *testing.T) {
	cases := []struct {
		min, max     int64
		base, height int64
		limit        int64
		resultLength int64
		wantErr      bool
	}{

		// min > max
		{0, 0, 0, 0, 10, 0, true},  // min set to 1
		{0, 1, 0, 0, 10, 0, true},  // max set to height (0)
		{0, 0, 0, 1, 10, 1, false}, // max set to height (1)
		{2, 0, 0, 1, 10, 0, true},  // max set to height (1)
		{2, 1, 0, 5, 10, 0, true},

		// negative
		{1, 10, 0, 14, 10, 10, false}, // control
		{-1, 10, 0, 14, 10, 0, true},
		{1, -10, 0, 14, 10, 0, true},
		{-9223372036854775808, -9223372036854775788, 0, 100, 20, 0, true},

		// check base
		{1, 1, 1, 1, 1, 1, false},
		{2, 5, 3, 5, 5, 3, false},

		// check limit and height
		{1, 1, 0, 1, 10, 1, false},
		{1, 1, 0, 5, 10, 1, false},
		{2, 2, 0, 5, 10, 1, false},
		{1, 2, 0, 5, 10, 2, false},
		{1, 5, 0, 1, 10, 1, false},
		{1, 5, 0, 10, 10, 5, false},
		{1, 15, 0, 10, 10, 10, false},
		{1, 15, 0, 15, 10, 10, false},
		{1, 15, 0, 15, 20, 15, false},
		{1, 20, 0, 15, 20, 15, false},
		{1, 20, 0, 20, 20, 20, false},
	}

	for i, c := range cases {
		caseString := fmt.Sprintf("test %d failed", i)
		min, max, err := filterMinMax(c.base, c.height, c.min, c.max, c.limit)
		if c.wantErr {
			require.Error(t, err, caseString)
		} else {
			require.NoError(t, err, caseString)
			require.Equal(t, 1+max-min, c.resultLength, caseString)
		}
	}
}

func TestBlockResults(t *testing.T) {
	results := &tmstate.ABCIResponses{
		FinalizeBlock: &abci.ResponseFinalizeBlock{
			TxResults: []*abci.ExecTxResult{
				{Code: 0, Data: []byte{0x01}, Log: "ok", GasUsed: 10},
				{Code: 0, Data: []byte{0x02}, Log: "ok", GasUsed: 5},
				{Code: 1, Log: "not ok", GasUsed: 0},
			},
		},
	}

	env := &Environment{}
	env.StateStore = sm.NewStore(dbm.NewMemDB())
	err := env.StateStore.SaveABCIResponses(100, results)
	require.NoError(t, err)
	mockstore := &mocks.BlockStore{}
	mockstore.On("Height").Return(int64(100))
	mockstore.On("Base").Return(int64(1))
	env.BlockStore = mockstore

	testCases := []struct {
		height  int64
		wantErr bool
		wantRes *coretypes.ResultBlockResults
	}{
		{-1, true, nil},
		{0, true, nil},
		{101, true, nil},
		{100, false, &coretypes.ResultBlockResults{
			Height:                100,
			TxsResults:            results.FinalizeBlock.TxResults,
			TotalGasUsed:          15,
<<<<<<< HEAD
			BeginBlockEvents:      results.BeginBlock.Events,
			EndBlockEvents:        results.EndBlock.Events,
			ValidatorSetUpdate:    results.EndBlock.ValidatorSetUpdate,
			ConsensusParamUpdates: consensusParamsPtrFromProtoPtr(results.EndBlock.ConsensusParamUpdates),
=======
			FinalizeBlockEvents:   results.FinalizeBlock.Events,
			ValidatorUpdates:      results.FinalizeBlock.ValidatorUpdates,
			ConsensusParamUpdates: results.FinalizeBlock.ConsensusParamUpdates,
>>>>>>> 6c40ad39
		}},
	}

	ctx := context.Background()
	for _, tc := range testCases {
		res, err := env.BlockResults(ctx, &coretypes.RequestBlockInfo{
			Height: (*coretypes.Int64)(&tc.height),
		})
		if tc.wantErr {
			assert.Error(t, err)
		} else {
			assert.NoError(t, err)
			assert.Equal(t, tc.wantRes, res)
		}
	}
}<|MERGE_RESOLUTION|>--- conflicted
+++ resolved
@@ -15,10 +15,6 @@
 	"github.com/tendermint/tendermint/internal/state/mocks"
 	tmstate "github.com/tendermint/tendermint/proto/tendermint/state"
 	"github.com/tendermint/tendermint/rpc/coretypes"
-<<<<<<< HEAD
-	rpctypes "github.com/tendermint/tendermint/rpc/jsonrpc/types"
-=======
->>>>>>> 6c40ad39
 )
 
 func TestBlockchainInfo(t *testing.T) {
@@ -105,16 +101,9 @@
 			Height:                100,
 			TxsResults:            results.FinalizeBlock.TxResults,
 			TotalGasUsed:          15,
-<<<<<<< HEAD
-			BeginBlockEvents:      results.BeginBlock.Events,
-			EndBlockEvents:        results.EndBlock.Events,
-			ValidatorSetUpdate:    results.EndBlock.ValidatorSetUpdate,
-			ConsensusParamUpdates: consensusParamsPtrFromProtoPtr(results.EndBlock.ConsensusParamUpdates),
-=======
 			FinalizeBlockEvents:   results.FinalizeBlock.Events,
-			ValidatorUpdates:      results.FinalizeBlock.ValidatorUpdates,
-			ConsensusParamUpdates: results.FinalizeBlock.ConsensusParamUpdates,
->>>>>>> 6c40ad39
+			ValidatorSetUpdate:    results.FinalizeBlock.ValidatorSetUpdate,
+			ConsensusParamUpdates: consensusParamsPtrFromProtoPtr(results.FinalizeBlock.ConsensusParamUpdates),
 		}},
 	}
 
