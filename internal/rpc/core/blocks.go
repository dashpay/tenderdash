--- conflicted
+++ resolved
@@ -194,29 +194,17 @@
 	}
 
 	var totalGasUsed int64
-<<<<<<< HEAD
 	for _, res := range results.ProcessProposal.GetTxResults() {
-=======
-	for _, res := range results.GetTxResults() {
->>>>>>> 5a2320f1
 		totalGasUsed += res.GetGasUsed()
 	}
 
 	return &coretypes.ResultBlockResults{
 		Height:                height,
-<<<<<<< HEAD
 		TxsResults:            results.ProcessProposal.TxResults,
 		TotalGasUsed:          totalGasUsed,
 		FinalizeBlockEvents:   results.FinalizeBlock.Events,
 		ValidatorSetUpdate:    results.ProcessProposal.ValidatorSetUpdate,
 		ConsensusParamUpdates: consensusParamsPtrFromProtoPtr(results.ProcessProposal.ConsensusParamUpdates),
-=======
-		TxsResults:            results.TxResults,
-		TotalGasUsed:          totalGasUsed,
-		FinalizeBlockEvents:   results.Events,
-		ValidatorSetUpdate:    results.ValidatorSetUpdate,
-		ConsensusParamUpdates: consensusParamsPtrFromProtoPtr(results.ConsensusParamUpdates),
->>>>>>> 5a2320f1
 	}, nil
 }
 
