package core

import (
	"context"
	"fmt"
	"sort"

	tmquery "github.com/tendermint/tendermint/internal/pubsub/query"
	"github.com/tendermint/tendermint/internal/state/indexer"
	tmmath "github.com/tendermint/tendermint/libs/math"
	tmproto "github.com/tendermint/tendermint/proto/tendermint/types"
	"github.com/tendermint/tendermint/rpc/coretypes"
	"github.com/tendermint/tendermint/types"
)

// BlockchainInfo gets block headers for minHeight <= height <= maxHeight.
//
// If maxHeight does not yet exist, blocks up to the current height will be
// returned. If minHeight does not exist (due to pruning), earliest existing
// height will be used.
//
// At most 20 items will be returned. Block headers are returned in descending
// order (highest first).
//
// More: https://docs.tendermint.com/master/rpc/#/Info/blockchain
func (env *Environment) BlockchainInfo(ctx context.Context, req *coretypes.RequestBlockchainInfo) (*coretypes.ResultBlockchainInfo, error) {
	const limit = 20
	minHeight, maxHeight, err := filterMinMax(
		env.BlockStore.Base(),
		env.BlockStore.Height(),
		int64(req.MinHeight),
		int64(req.MaxHeight),
		limit,
	)
	if err != nil {
		return nil, err
	}
	env.Logger.Debug("BlockchainInfo", "maxHeight", maxHeight, "minHeight", minHeight)

	blockMetas := make([]*types.BlockMeta, 0, maxHeight-minHeight+1)
	for height := maxHeight; height >= minHeight; height-- {
		blockMeta := env.BlockStore.LoadBlockMeta(height)
		if blockMeta != nil {
			blockMetas = append(blockMetas, blockMeta)
		}
	}

	return &coretypes.ResultBlockchainInfo{
		LastHeight: env.BlockStore.Height(),
		BlockMetas: blockMetas,
	}, nil
}

// error if either min or max are negative or min > max
// if 0, use blockstore base for min, latest block height for max
// enforce limit.
func filterMinMax(base, height, min, max, limit int64) (int64, int64, error) {
	// filter negatives
	if min < 0 || max < 0 {
		return min, max, coretypes.ErrZeroOrNegativeHeight
	}

	// adjust for default values
	if min == 0 {
		min = 1
	}
	if max == 0 {
		max = height
	}

	// limit max to the height
	max = tmmath.MinInt64(height, max)

	// limit min to the base
	min = tmmath.MaxInt64(base, min)

	// limit min to within `limit` of max
	// so the total number of blocks returned will be `limit`
	min = tmmath.MaxInt64(min, max-limit+1)

	if min > max {
		return min, max, fmt.Errorf("%w: min height %d can't be greater than max height %d",
			coretypes.ErrInvalidRequest, min, max)
	}
	return min, max, nil
}

// Block gets block at a given height.
// If no height is provided, it will fetch the latest block.
// More: https://docs.tendermint.com/master/rpc/#/Info/block
func (env *Environment) Block(ctx context.Context, req *coretypes.RequestBlockInfo) (*coretypes.ResultBlock, error) {
	height, err := env.getHeight(env.BlockStore.Height(), (*int64)(req.Height))
	if err != nil {
		return nil, err
	}

	blockMeta := env.BlockStore.LoadBlockMeta(height)
	if blockMeta == nil {
		return &coretypes.ResultBlock{BlockID: types.BlockID{}, Block: nil}, nil
	}

	block := env.BlockStore.LoadBlock(height)
	return &coretypes.ResultBlock{BlockID: blockMeta.BlockID, Block: block}, nil
}

// BlockByHash gets block by hash.
// More: https://docs.tendermint.com/master/rpc/#/Info/block_by_hash
func (env *Environment) BlockByHash(ctx context.Context, req *coretypes.RequestBlockByHash) (*coretypes.ResultBlock, error) {
	block := env.BlockStore.LoadBlockByHash(req.Hash)
	if block == nil {
		return &coretypes.ResultBlock{BlockID: types.BlockID{}, Block: nil}, nil
	}
	// If block is not nil, then blockMeta can't be nil.
	blockMeta := env.BlockStore.LoadBlockMeta(block.Height)
	return &coretypes.ResultBlock{BlockID: blockMeta.BlockID, Block: block}, nil
}

// Header gets block header at a given height.
// If no height is provided, it will fetch the latest header.
// More: https://docs.tendermint.com/master/rpc/#/Info/header
func (env *Environment) Header(ctx context.Context, req *coretypes.RequestBlockInfo) (*coretypes.ResultHeader, error) {
	height, err := env.getHeight(env.BlockStore.Height(), (*int64)(req.Height))
	if err != nil {
		return nil, err
	}

	blockMeta := env.BlockStore.LoadBlockMeta(height)
	if blockMeta == nil {
		return &coretypes.ResultHeader{}, nil
	}

	return &coretypes.ResultHeader{Header: &blockMeta.Header}, nil
}

// HeaderByHash gets header by hash.
// More: https://docs.tendermint.com/master/rpc/#/Info/header_by_hash
func (env *Environment) HeaderByHash(ctx context.Context, req *coretypes.RequestBlockByHash) (*coretypes.ResultHeader, error) {
	blockMeta := env.BlockStore.LoadBlockMetaByHash(req.Hash)
	if blockMeta == nil {
		return &coretypes.ResultHeader{}, nil
	}

	return &coretypes.ResultHeader{Header: &blockMeta.Header}, nil
}

// Commit gets block commit at a given height.
// If no height is provided, it will fetch the commit for the latest block.
// More: https://docs.tendermint.com/master/rpc/#/Info/commit
func (env *Environment) Commit(ctx context.Context, req *coretypes.RequestBlockInfo) (*coretypes.ResultCommit, error) {
	height, err := env.getHeight(env.BlockStore.Height(), (*int64)(req.Height))
	if err != nil {
		return nil, err
	}

	blockMeta := env.BlockStore.LoadBlockMeta(height)
	if blockMeta == nil {
		return nil, nil
	}
	header := blockMeta.Header

	// If the next block has not been committed yet,
	// use a non-canonical commit
	if height == env.BlockStore.Height() {
		commit := env.BlockStore.LoadSeenCommit()
		// NOTE: we can't yet ensure atomicity of operations in asserting
		// whether this is the latest height and retrieving the seen commit
		if commit != nil && commit.Height == height {
			return coretypes.NewResultCommit(&header, commit, false), nil
		}
	}

	// Return the canonical commit (comes from the block at height+1)
	commit := env.BlockStore.LoadBlockCommit(height)
	if commit == nil {
		return nil, nil
	}
	return coretypes.NewResultCommit(&header, commit, true), nil
}

// BlockResults gets ABCIResults at a given height.
// If no height is provided, it will fetch results for the latest block.
//
// Results are for the height of the block containing the txs.
// More: https://docs.tendermint.com/master/rpc/#/Info/block_results
func (env *Environment) BlockResults(ctx context.Context, req *coretypes.RequestBlockInfo) (*coretypes.ResultBlockResults, error) {
	height, err := env.getHeight(env.BlockStore.Height(), (*int64)(req.Height))
	if err != nil {
		return nil, err
	}

	results, err := env.StateStore.LoadFinalizeBlockResponses(height)
	if err != nil {
		return nil, err
	}

	var totalGasUsed int64
	for _, res := range results.GetTxResults() {
		totalGasUsed += res.GetGasUsed()
	}

	return &coretypes.ResultBlockResults{
		Height:                height,
		TxsResults:            results.TxResults,
		TotalGasUsed:          totalGasUsed,
<<<<<<< HEAD
		FinalizeBlockEvents:   results.FinalizeBlock.Events,
		ValidatorSetUpdate:    results.FinalizeBlock.ValidatorSetUpdate,
		ConsensusParamUpdates: consensusParamsPtrFromProtoPtr(results.FinalizeBlock.ConsensusParamUpdates),
=======
		FinalizeBlockEvents:   results.Events,
		ValidatorUpdates:      results.ValidatorUpdates,
		ConsensusParamUpdates: results.ConsensusParamUpdates,
>>>>>>> d433ebe6
	}, nil
}

// BlockSearch searches for a paginated set of blocks matching the provided query.
func (env *Environment) BlockSearch(ctx context.Context, req *coretypes.RequestBlockSearch) (*coretypes.ResultBlockSearch, error) {
	if !indexer.KVSinkEnabled(env.EventSinks) {
		return nil, fmt.Errorf("block searching is disabled due to no kvEventSink")
	}

	q, err := tmquery.New(req.Query)
	if err != nil {
		return nil, err
	}

	var kvsink indexer.EventSink
	for _, sink := range env.EventSinks {
		if sink.Type() == indexer.KV {
			kvsink = sink
		}
	}

	results, err := kvsink.SearchBlockEvents(ctx, q)
	if err != nil {
		return nil, err
	}

	// sort results (must be done before pagination)
	switch req.OrderBy {
	case "desc", "":
		sort.Slice(results, func(i, j int) bool { return results[i] > results[j] })

	case "asc":
		sort.Slice(results, func(i, j int) bool { return results[i] < results[j] })

	default:
		return nil, fmt.Errorf("expected order_by to be either `asc` or `desc` or empty: %w", coretypes.ErrInvalidRequest)
	}

	// paginate results
	totalCount := len(results)
	perPage := env.validatePerPage(req.PerPage.IntPtr())

	page, err := validatePage(req.Page.IntPtr(), perPage, totalCount)
	if err != nil {
		return nil, err
	}

	skipCount := validateSkipCount(page, perPage)
	pageSize := tmmath.MinInt(perPage, totalCount-skipCount)

	apiResults := make([]*coretypes.ResultBlock, 0, pageSize)
	for i := skipCount; i < skipCount+pageSize; i++ {
		block := env.BlockStore.LoadBlock(results[i])
		if block != nil {
			blockMeta := env.BlockStore.LoadBlockMeta(block.Height)
			if blockMeta != nil {
				apiResults = append(apiResults, &coretypes.ResultBlock{
					Block:   block,
					BlockID: blockMeta.BlockID,
				})
			}
		}
	}

	return &coretypes.ResultBlockSearch{Blocks: apiResults, TotalCount: totalCount}, nil
}

func consensusParamsPtrFromProtoPtr(paramsProto *tmproto.ConsensusParams) *types.ConsensusParams {
	if paramsProto == nil {
		return nil
	}
	params := types.ConsensusParamsFromProto(*paramsProto)
	return &params
}<|MERGE_RESOLUTION|>--- conflicted
+++ resolved
@@ -202,15 +202,9 @@
 		Height:                height,
 		TxsResults:            results.TxResults,
 		TotalGasUsed:          totalGasUsed,
-<<<<<<< HEAD
-		FinalizeBlockEvents:   results.FinalizeBlock.Events,
-		ValidatorSetUpdate:    results.FinalizeBlock.ValidatorSetUpdate,
-		ConsensusParamUpdates: consensusParamsPtrFromProtoPtr(results.FinalizeBlock.ConsensusParamUpdates),
-=======
 		FinalizeBlockEvents:   results.Events,
-		ValidatorUpdates:      results.ValidatorUpdates,
-		ConsensusParamUpdates: results.ConsensusParamUpdates,
->>>>>>> d433ebe6
+		ValidatorSetUpdate:    results.ValidatorSetUpdate,
+		ConsensusParamUpdates: consensusParamsPtrFromProtoPtr(results.ConsensusParamUpdates),
 	}, nil
 }
 
