--- conflicted
+++ resolved
@@ -49,7 +49,6 @@
 		return nil, err
 	}
 
-<<<<<<< HEAD
 	select {
 	case <-ctx.Done():
 		return nil, fmt.Errorf("broadcast confirmation not received: %w", ctx.Err())
@@ -60,23 +59,10 @@
 			Log:          r.Log,
 			Codespace:    r.Codespace,
 			MempoolError: r.MempoolError,
+			Info:         r.Info,
 			Hash:         req.Tx.Hash(),
 		}, nil
 	}
-=======
-	res := <-resCh
-	r := res.GetCheckTx()
-
-	return &coretypes.ResultBroadcastTx{
-		Code:         r.Code,
-		Data:         r.Data,
-		Log:          r.Log,
-		Codespace:    r.Codespace,
-		MempoolError: r.MempoolError,
-		Info:         r.Info,
-		Hash:         tx.Hash(),
-	}, nil
->>>>>>> 33e0249d
 }
 
 // BroadcastTxCommit returns with the responses from CheckTx and DeliverTx.
