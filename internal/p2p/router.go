package p2p

import (
	"context"
	"errors"
	"fmt"
	"io"
	"net"
	"reflect"
	"runtime"
	"time"

	sync "github.com/sasha-s/go-deadlock"

	"github.com/gogo/protobuf/proto"

	"github.com/dashpay/tenderdash/crypto"
	tmstrings "github.com/dashpay/tenderdash/internal/libs/strings"
	"github.com/dashpay/tenderdash/libs/log"
	"github.com/dashpay/tenderdash/libs/service"
	"github.com/dashpay/tenderdash/proto/tendermint/p2p"
	"github.com/dashpay/tenderdash/types"
)

const queueBufferDefault = 32

// RouterOptions specifies options for a Router.
type RouterOptions struct {
	// ResolveTimeout is the timeout for resolving NodeAddress URLs.
	// 0 means no timeout.
	ResolveTimeout time.Duration

	// DialTimeout is the timeout for dialing a peer. 0 means no timeout.
	DialTimeout time.Duration

	// HandshakeTimeout is the timeout for handshaking with a peer. 0 means
	// no timeout.
	HandshakeTimeout time.Duration

	// QueueType must be, "priority", or "fifo". Defaults to
	// "fifo".
	QueueType string

	// MaxIncomingConnectionAttempts rate limits the number of incoming connection
	// attempts per IP address. Defaults to 100.
	MaxIncomingConnectionAttempts uint

	// IncomingConnectionWindow describes how often an IP address
	// can attempt to create a new connection. Defaults to 10
	// milliseconds, and cannot be less than 1 millisecond.
	IncomingConnectionWindow time.Duration

	// FilterPeerByIP is used by the router to inject filtering
	// behavior for new incoming connections. The router passes
	// the remote IP of the incoming connection the port number as
	// arguments. Functions should return an error to reject the
	// peer.
	FilterPeerByIP func(context.Context, net.IP, uint16) error

	// FilterPeerByID is used by the router to inject filtering
	// behavior for new incoming connections. The router passes
	// the NodeID of the node before completing the connection,
	// but this occurs after the handshake is complete. Filter by
	// IP address to filter before the handshake. Functions should
	// return an error to reject the peer.
	FilterPeerByID func(context.Context, types.NodeID) error

	// NumConcrruentDials controls how many parallel go routines
	// are used to dial peers. This defaults to the value of
	// runtime.NumCPU.
	NumConcurrentDials func() int
}

const (
	queueTypeFifo           = "fifo"
	queueTypePriority       = "priority"
	queueTypeSimplePriority = "simple-priority"
)

// Validate validates router options.
func (o *RouterOptions) Validate() error {
	switch o.QueueType {
	case "":
		o.QueueType = queueTypeFifo
	case queueTypeFifo, queueTypePriority, queueTypeSimplePriority:
		// pass
	default:
		return fmt.Errorf("queue type %q is not supported", o.QueueType)
	}

	switch {
	case o.IncomingConnectionWindow == 0:
		o.IncomingConnectionWindow = 100 * time.Millisecond
	case o.IncomingConnectionWindow < time.Millisecond:
		return fmt.Errorf("incomming connection window must be grater than 1m [%s]",
			o.IncomingConnectionWindow)
	}

	if o.MaxIncomingConnectionAttempts == 0 {
		o.MaxIncomingConnectionAttempts = 100
	}

	return nil
}

// Router manages peer connections and routes messages between peers and reactor
// channels. It takes a PeerManager for peer lifecycle management (e.g. which
// peers to dial and when) and a set of Transports for connecting and
// communicating with peers.
//
// On startup, three main goroutines are spawned to maintain peer connections:
//
//	dialPeers(): in a loop, calls PeerManager.DialNext() to get the next peer
//	address to dial and spawns a goroutine that dials the peer, handshakes
//	with it, and begins to route messages if successful.
//
//	acceptPeers(): in a loop, waits for an inbound connection via
//	Transport.Accept() and spawns a goroutine that handshakes with it and
//	begins to route messages if successful.
//
//	evictPeers(): in a loop, calls PeerManager.EvictNext() to get the next
//	peer to evict, and disconnects it by closing its message queue.
//
// When a peer is connected, an outbound peer message queue is registered in
// peerQueues, and routePeer() is called to spawn off two additional goroutines:
//
//	sendPeer(): waits for an outbound message from the peerQueues queue,
//	marshals it, and passes it to the peer transport which delivers it.
//
//	receivePeer(): waits for an inbound message from the peer transport,
//	unmarshals it, and passes it to the appropriate inbound channel queue
//	in channelQueues.
//
// When a reactor opens a channel via OpenChannel, an inbound channel message
// queue is registered in channelQueues, and a channel goroutine is spawned:
//
//	routeChannel(): waits for an outbound message from the channel, looks
//	up the recipient peer's outbound message queue in peerQueues, and submits
//	the message to it.
//
// All channel sends in the router are blocking. It is the responsibility of the
// queue interface in peerQueues and channelQueues to prioritize and drop
// messages as appropriate during contention to prevent stalls and ensure good
// quality of service.
type Router struct {
	*service.BaseService
	logger log.Logger

	metrics *Metrics
	lc      *metricsLabelCache

	options     RouterOptions
	privKey     crypto.PrivKey
	peerManager *PeerManager
	chDescs     map[ChannelID]*ChannelDescriptor
	transport   Transport
	endpoint    *Endpoint
	connTracker connectionTracker

	peerMtx    sync.RWMutex
	peerQueues map[types.NodeID]queue // outbound messages per peer for all channels
	// the channels that the peer queue has open
	peerChannels     map[types.NodeID]ChannelIDSet
	queueFactory     func(int) queue
	nodeInfoProducer func() *types.NodeInfo

	// FIXME: We don't strictly need to use a mutex for this if we seal the
	// channels on router start. This depends on whether we want to allow
	// dynamic channels in the future.
	channelMtx    sync.RWMutex
	channelQueues map[ChannelID]queue // inbound messages from all peers to a single channel
}

// NewRouter creates a new Router. The given Transports must already be
// listening on appropriate interfaces, and will be closed by the Router when it
// stops.
func NewRouter(
	logger log.Logger,
	metrics *Metrics,
	privKey crypto.PrivKey,
	peerManager *PeerManager,
	nodeInfoProducer func() *types.NodeInfo,
	transport Transport,
	endpoint *Endpoint,
	options RouterOptions,
) (*Router, error) {

	if err := options.Validate(); err != nil {
		return nil, err
	}

	router := &Router{
		logger:           logger,
		metrics:          metrics,
		lc:               newMetricsLabelCache(),
		privKey:          privKey,
		nodeInfoProducer: nodeInfoProducer,
		connTracker: newConnTracker(
			options.MaxIncomingConnectionAttempts,
			options.IncomingConnectionWindow,
		),
		chDescs:       make(map[ChannelID]*ChannelDescriptor, 0),
		transport:     transport,
		endpoint:      endpoint,
		peerManager:   peerManager,
		options:       options,
		channelQueues: map[ChannelID]queue{},
		peerQueues:    map[types.NodeID]queue{},
		peerChannels:  make(map[types.NodeID]ChannelIDSet),
	}

	router.BaseService = service.NewBaseService(logger, "router", router)

	return router, nil
}

func (r *Router) createQueueFactory(ctx context.Context) (func(int) queue, error) {
	switch r.options.QueueType {
	case queueTypeFifo:
		return newFIFOQueue, nil

	case queueTypePriority:
		return func(size int) queue {
			if size%2 != 0 {
				size++
			}

			q := newPQScheduler(r.logger, r.metrics, r.lc, r.chDescs, uint(size)/2, uint(size)/2, defaultCapacity)
			q.start(ctx)
			return q
		}, nil

	case queueTypeSimplePriority:
		return func(size int) queue { return newSimplePriorityQueue(ctx, size) }, nil

	default:
		return nil, fmt.Errorf("cannot construct queue of type %q", r.options.QueueType)
	}
}

// ChannelCreator allows routers to construct their own channels,
// either by receiving a reference to Router.OpenChannel or using some
// kind shim for testing purposes.
type ChannelCreator func(context.Context, *ChannelDescriptor) (Channel, error)

// OpenChannel opens a new channel for the given message type. The caller must
// close the channel when done, before stopping the Router. messageType is the
// type of message passed through the channel (used for unmarshaling), which can
// implement Wrapper to automatically (un)wrap multiple message types in a
// wrapper message. The caller may provide a size to make the channel buffered,
// which internally makes the inbound, outbound, and error channel buffered.
func (r *Router) OpenChannel(ctx context.Context, chDesc *ChannelDescriptor) (Channel, error) {
	r.channelMtx.Lock()
	defer r.channelMtx.Unlock()

	id := chDesc.ID
	if _, ok := r.channelQueues[id]; ok {
		return nil, fmt.Errorf("channel %v already exists", id)
	}
	r.chDescs[id] = chDesc

	queue := r.queueFactory(chDesc.RecvBufferCapacity)
	outCh := make(chan Envelope, chDesc.RecvBufferCapacity)
	errCh := make(chan PeerError, chDesc.RecvBufferCapacity)
	channel := NewChannel(chDesc.ID, chDesc.Name, queue.dequeue(), outCh, errCh)
	if chDesc.SendRateLimit > 0 || chDesc.RecvRateLimit > 0 {
		channel = NewThrottledChannel(channel,
			chDesc.SendRateLimit, chDesc.SendRateBurst,
			chDesc.RecvRateLimit, chDesc.RecvRateBurst, chDesc.RecvRateShouldErr,
			r.logger)
	}

	r.channelQueues[id] = queue

	// add the channel to the nodeInfo if it's not already there.
	r.nodeInfoProducer().AddChannel(uint16(chDesc.ID))

	r.transport.AddChannelDescriptors([]*ChannelDescriptor{chDesc})

	go func() {
		defer func() {
			r.channelMtx.Lock()
			delete(r.channelQueues, id)
			r.channelMtx.Unlock()
			queue.close()
		}()

		r.routeChannel(ctx, chDesc.ID, outCh, errCh)
	}()

	return channel, nil
}

// routeChannel receives outbound channel messages and routes them to the
// appropriate peer. It also receives peer errors and reports them to the peer
// manager. It returns when either the outbound channel or error channel is
// closed, or the Router is stopped. wrapper is an optional message wrapper
// for messages, see Wrapper for details.
func (r *Router) routeChannel(
	ctx context.Context,
	chID ChannelID,
	outCh <-chan Envelope,
	errCh <-chan PeerError,
) {
	for {
		select {
		case envelope := <-outCh:
			if envelope.IsZero() {
				continue
			}
			// Mark the envelope with the channel ID to allow sendPeer() to pass
			// it on to Transport.SendMessage().
			envelope.ChannelID = chID

			// collect peer queues to pass the message via
			var queues []queue
			if envelope.Broadcast {
				r.peerMtx.RLock()

				queues = make([]queue, 0, len(r.peerQueues))
				for nodeID, q := range r.peerQueues {
					peerChs := r.peerChannels[nodeID]

					// check whether the peer is receiving on that channel
					if _, ok := peerChs[chID]; ok {
						queues = append(queues, q)
					}
				}

				r.peerMtx.RUnlock()
			} else {
				r.peerMtx.RLock()

				q, ok := r.peerQueues[envelope.To]
				contains := false
				if ok {
					peerChs := r.peerChannels[envelope.To]

					// check whether the peer is receiving on that channel
					_, contains = peerChs[chID]
				}
				r.peerMtx.RUnlock()

				if !ok {
					r.logger.Debug("dropping message for unconnected peer", "peer", envelope.To, "channel", chID)
					continue
				}

				if !contains {
					// reactor tried to send a message across a channel that the
					// peer doesn't have available. This is a known issue due to
					// how peer subscriptions work:
					// https://github.com/tendermint/tendermint/issues/6598
					continue
				}

				queues = []queue{q}
			}

			// send message to peers
			for _, q := range queues {
				start := time.Now().UTC()

				select {
				case q.enqueue() <- envelope:
					r.metrics.RouterPeerQueueSend.Observe(time.Since(start).Seconds())

				case <-q.closed():
					r.logger.Debug("dropping message on closed channel", "peer", envelope.To, "channel", chID)

				case <-ctx.Done():
					return
				}
			}

		case peerError := <-errCh:
			maxPeerCapacity := r.peerManager.HasMaxPeerCapacity()
			r.logger.Error("peer error",
				"peer", peerError.NodeID,
				"err", peerError.Err,
				"disconnecting", peerError.Fatal || maxPeerCapacity,
			)

			if peerError.Fatal || maxPeerCapacity {
				// if the error is fatal or all peer
				// slots are in use, we can error
				// (disconnect) from the peer.
				r.peerManager.Errored(peerError.NodeID, peerError.Err)
			} else {
				// this just decrements the peer
				// score.
				r.peerManager.processPeerEvent(ctx, PeerUpdate{
					NodeID: peerError.NodeID,
					Status: PeerStatusBad,
				})
			}

		case <-ctx.Done():
			return
		}
	}
}

func (r *Router) numConcurrentDials() int {
	if r.options.NumConcurrentDials == nil {
		return runtime.NumCPU() * 32
	}

	return r.options.NumConcurrentDials()
}

func (r *Router) filterPeersIP(ctx context.Context, ip net.IP, port uint16) error {
	if r.options.FilterPeerByIP == nil {
		return nil
	}

	return r.options.FilterPeerByIP(ctx, ip, port)
}

func (r *Router) filterPeersID(ctx context.Context, id types.NodeID) error {
	if r.options.FilterPeerByID == nil {
		return nil
	}

	return r.options.FilterPeerByID(ctx, id)
}

// acceptPeers accepts inbound connections from peers on the given transport,
// and spawns goroutines that route messages to/from them.
func (r *Router) acceptPeers(ctx context.Context, transport Transport) {
	for {
		conn, err := transport.Accept(ctx)
		switch {
		case errors.Is(err, context.Canceled), errors.Is(err, context.DeadlineExceeded):
			r.logger.Debug("stopping accept routine", "transport", transport, "err", "context canceled")
			return
		case errors.Is(err, io.EOF):
			r.logger.Debug("stopping accept routine", "transport", transport, "err", "EOF")
			return
		case err != nil:
			// in this case we got an error from the net.Listener.
			r.logger.Error("failed to accept connection", "transport", transport, "err", err)
			continue
		}

		incomingIP := conn.RemoteEndpoint().IP
		if err := r.connTracker.AddConn(incomingIP); err != nil {
			closeErr := conn.Close()
			r.logger.Debug("rate limiting incoming peer",
				"err", err,
				"ip", tmstrings.LazyStringer(incomingIP),
				"close_err", closeErr,
			)

			continue
		}

		// Spawn a goroutine for the handshake, to avoid head-of-line blocking.
		go r.openConnection(ctx, conn)

	}
}

func (r *Router) openConnection(ctx context.Context, conn Connection) {
	defer conn.Close()
	defer r.connTracker.RemoveConn(conn.RemoteEndpoint().IP)

	re := conn.RemoteEndpoint()
	incomingIP := re.IP

	if err := r.filterPeersIP(ctx, incomingIP, re.Port); err != nil {
		r.logger.Debug("peer filtered by IP", "ip", incomingIP.String(), "err", err)
		return
	}

	// FIXME: The peer manager may reject the peer during Accepted()
	// after we've handshaked with the peer (to find out which peer it
	// is). However, because the handshake has no ack, the remote peer
	// will think the handshake was successful and start sending us
	// messages.
	//
	// This can cause problems in tests, where a disconnection can cause
	// the local node to immediately redial, while the remote node may
	// not have completed the disconnection yet and therefore reject the
	// reconnection attempt (since it thinks we're still connected from
	// before).
	//
	// The Router should do the handshake and have a final ack/fail
	// message to make sure both ends have accepted the connection, such
	// that it can be coordinated with the peer manager.
	peerInfo, err := r.handshakePeer(ctx, conn, "")
	switch {
	case errors.Is(err, context.Canceled):
		return
	case err != nil:
		r.logger.Error("peer handshake failed", "endpoint", conn, "err", err)
		return
	}
	if err := r.filterPeersID(ctx, peerInfo.NodeID); err != nil {
		r.logger.Debug("peer filtered by node ID", "node", peerInfo.NodeID, "err", err)
		return
	}

	err = r.peerManager.Accepted(peerInfo.NodeID, SetProTxHashToPeerInfo(peerInfo.ProTxHash))
	if err != nil {
		r.logger.Error("failed to accept connection",
			"op", "incoming/accepted", "peer", peerInfo.NodeID, "err", err)
		return
	}

	r.routePeer(ctx, peerInfo.NodeID, conn, toChannelIDs(peerInfo.Channels.ToSlice()))
}

// dialPeers maintains outbound connections to peers by dialing them.
func (r *Router) dialPeers(ctx context.Context) {
	addresses := make(chan NodeAddress)
	wg := &sync.WaitGroup{}

	// Start a limited number of goroutines to dial peers in
	// parallel. the goal is to avoid starting an unbounded number
	// of goroutines thereby spamming the network, but also being
	// able to add peers at a reasonable pace, though the number
	// is somewhat arbitrary. The action is further throttled by a
	// sleep after sending to the addresses channel.
	for i := 0; i < r.numConcurrentDials(); i++ {
		wg.Add(1)
		go func() {
			defer wg.Done()

			for {
				select {
				case <-ctx.Done():
					return
				case address := <-addresses:
					r.connectPeer(ctx, address)
				}
			}
		}()
	}

LOOP:
	for {
		address, err := r.peerManager.DialNext(ctx)
		switch {
		case errors.Is(err, context.Canceled):
			break LOOP
		case address == NodeAddress{}:
			continue LOOP
		}

		select {
		case addresses <- address:
			continue LOOP
		case <-ctx.Done():
			close(addresses)
			break LOOP
		}
	}

	wg.Wait()
}

func (r *Router) connectPeer(ctx context.Context, address NodeAddress) {
	conn, err := r.dialPeer(ctx, address)
	switch {
	case errors.Is(err, context.Canceled):
		return
	case err != nil:
		r.logger.Debug("failed to dial peer", "peer", address, "err", err)
		if err = r.peerManager.DialFailed(ctx, address); err != nil {
			r.logger.Error("failed to report dial failure", "peer", address, "err", err)
		}
		return
	}

	peerInfo, err := r.handshakePeer(ctx, conn, address.NodeID)
	switch {
	case errors.Is(err, context.Canceled):
		conn.Close()
		return
	case err != nil:
		r.logger.Error("failed to handshake with peer", "peer", address, "err", err)
		if err = r.peerManager.DialFailed(ctx, address); err != nil {
			r.logger.Error("failed to report dial failure", "peer", address, "err", err)
		}
		conn.Close()
		return
	}

	err = r.peerManager.Dialed(address, SetProTxHashToPeerInfo(peerInfo.ProTxHash))
	if err != nil {
		r.logger.Error("failed to dial peer", "op", "outgoing/dialing", "peer", address.NodeID, "err", err)
		r.peerManager.dialWaker.Wake()
		conn.Close()
		return
	}

	// routePeer (also) calls connection close
	go r.routePeer(ctx, address.NodeID, conn, toChannelIDs(peerInfo.Channels.ToSlice()))
}

func (r *Router) getOrMakeQueue(peerID types.NodeID, channels ChannelIDSet) queue {
	r.peerMtx.Lock()
	defer r.peerMtx.Unlock()

	if peerQueue, ok := r.peerQueues[peerID]; ok {
		return peerQueue
	}

	peerQueue := r.queueFactory(queueBufferDefault)
	r.peerQueues[peerID] = peerQueue
	r.peerChannels[peerID] = channels
	return peerQueue
}

// dialPeer connects to a peer by dialing it.
func (r *Router) dialPeer(ctx context.Context, address NodeAddress) (Connection, error) {
	resolveCtx := ctx
	if r.options.ResolveTimeout > 0 {
		var cancel context.CancelFunc
		resolveCtx, cancel = context.WithTimeout(resolveCtx, r.options.ResolveTimeout)
		defer cancel()
	}

	r.logger.Debug("resolving peer address", "peer", address)
	endpoints, err := address.Resolve(resolveCtx)
	switch {
	case err != nil:
		return nil, fmt.Errorf("failed to resolve address %q: %w", address, err)
	case len(endpoints) == 0:
		return nil, fmt.Errorf("address %q did not resolve to any endpoints", address)
	}

	for _, endpoint := range endpoints {
		dialCtx := ctx
		if r.options.DialTimeout > 0 {
			var cancel context.CancelFunc
			dialCtx, cancel = context.WithTimeout(dialCtx, r.options.DialTimeout)
			defer cancel()
		}

		// FIXME: When we dial and handshake the peer, we should pass it
		// appropriate address(es) it can use to dial us back. It can't use our
		// remote endpoint, since TCP uses different port numbers for outbound
		// connections than it does for inbound. Also, we may need to vary this
		// by the peer's endpoint, since e.g. a peer on 192.168.0.0 can reach us
		// on a private address on this endpoint, but a peer on the public
		// Internet can't and needs a different public address.
		conn, err := r.transport.Dial(dialCtx, endpoint)
		if err != nil {
			r.logger.Debug("failed to dial endpoint", "peer", address.NodeID, "endpoint", endpoint, "err", err)
		} else {
			r.logger.Debug("dialed peer", "peer", address.NodeID, "endpoint", endpoint)
			return conn, nil
		}
	}

	return nil, errors.New("all endpoints failed")
}

// handshakePeer handshakes with a peer, validating the peer's information. If
// expectID is given, we check that the peer's info matches it.
func (r *Router) handshakePeer(
	ctx context.Context,
	conn Connection,
	expectID types.NodeID,
) (types.NodeInfo, error) {

	nodeInfo := r.nodeInfoProducer()
	peerInfo, peerKey, err := conn.Handshake(ctx, r.options.HandshakeTimeout, *nodeInfo, r.privKey)
	if err != nil {
		return peerInfo, err
	}
	if err = peerInfo.Validate(); err != nil {
		return peerInfo, fmt.Errorf("invalid handshake NodeInfo: %w", err)
	}

	if types.NodeIDFromPubKey(peerKey) != peerInfo.NodeID {
		return peerInfo, fmt.Errorf("peer's public key did not match its node ID %q (expected %q)",
			peerInfo.NodeID, types.NodeIDFromPubKey(peerKey))
	}
	if expectID != "" && expectID != peerInfo.NodeID {
		return peerInfo, fmt.Errorf("expected to connect with peer %q, got %q",
			expectID, peerInfo.NodeID)
	}

	if err := nodeInfo.CompatibleWith(peerInfo); err != nil {
		if err := r.peerManager.Inactivate(peerInfo.NodeID); err != nil {
			return peerInfo, fmt.Errorf("problem inactivating peer %q: %w", peerInfo.ID(), err)
		}

		return peerInfo, ErrRejected{
			err:            err,
			id:             peerInfo.ID(),
			isIncompatible: true,
		}
	}
	return peerInfo, nil
}

// routePeer routes inbound and outbound messages between a peer and the reactor
// channels. It will close the given connection and send queue when done, or if
// they are closed elsewhere it will cause this method to shut down and return.
func (r *Router) routePeer(ctx context.Context, peerID types.NodeID, conn Connection, channels ChannelIDSet) {
	r.metrics.PeersConnected.Add(1)
	r.peerManager.Ready(ctx, peerID, channels)

	// we use context to manage the lifecycle of the peer
	// note that original ctx will be used in cleanup
	ioCtx, cancel := context.WithCancel(ctx)
	defer cancel()

	sendQueue := r.getOrMakeQueue(peerID, channels)
	defer func() {
		r.logger.Debug("routePeer cleanup: terminated peer", "peer", peerID)
		r.peerMtx.Lock()
		delete(r.peerQueues, peerID)
		delete(r.peerChannels, peerID)
		r.peerMtx.Unlock()
		r.logger.Debug("routePeer cleanup: deleted peer queues", "peer", peerID)

		_ = conn.Close()
		sendQueue.close()
		r.logger.Debug("routePeer cleanup: closed send queue", "peer", peerID)

		r.peerManager.Disconnected(ctx, peerID)
		r.logger.Debug("routePeer cleanup: peer marked as disconnected", "peer", peerID)
		r.metrics.PeersConnected.Add(-1)
	}()

	r.logger.Info("peer connected", "peer", peerID, "endpoint", conn)

	errCh := make(chan error, 2)
	wg := sync.WaitGroup{}
	wg.Add(2)

	go func() {
		select {
		case errCh <- r.receivePeer(ioCtx, peerID, conn):
		case <-ioCtx.Done():
		}
		wg.Done()
	}()

	go func() {
		select {
		case errCh <- r.sendPeer(ioCtx, peerID, conn, sendQueue):
		case <-ioCtx.Done():
		}
		wg.Done()
	}()

	// wait for error from first goroutine

	var (
		err    error
		ctxErr error
	)

	select {
	case err = <-errCh:
		r.logger.Debug("routePeer: received error from subroutine 1", "peer", peerID, "err", err)
	case <-ioCtx.Done():
		r.logger.Debug("routePeer: ctx done", "peer", peerID)
		ctxErr = ioCtx.Err()
	}

	// goroutine 1 has finished, so we can cancel the context and close everything
	cancel()
	_ = conn.Close()
	sendQueue.close()

	r.logger.Debug("routePeer: closed conn and send queue, waiting for all goroutines to finish", "peer", peerID, "err", err)
	wg.Wait()
	r.logger.Debug("routePeer: all goroutines finished", "peer", peerID, "err", err)

	// Drain the error channel; these should typically not be interesting
FOR:
<<<<<<< HEAD
	for i := 0; ; i++ {
=======
	for {
>>>>>>> cc6bfde7
		select {
		case e := <-errCh:
			r.logger.Debug("routePeer: received error when draining errCh", "peer", peerID, "err", e)
			// if we received non-context error, we should return it
			if err == nil && !errors.Is(e, context.Canceled) && !errors.Is(e, context.DeadlineExceeded) {
				err = e
			}
		default:
			break FOR
		}
	}
	close(errCh)

	// if the context was canceled, and no other error received on errCh
	if err == nil {
		err = ctxErr
	}

	switch err {
	case nil, io.EOF:
		r.logger.Info("peer disconnected", "peer", peerID, "endpoint", conn)
	default:
		r.logger.Error("peer failure", "peer", peerID, "endpoint", conn, "err", err)
	}
}

// receivePeer receives inbound messages from a peer, deserializes them and
// passes them on to the appropriate channel.
func (r *Router) receivePeer(ctx context.Context, peerID types.NodeID, conn Connection) error {
<<<<<<< HEAD
	// default timeout; by default, we set it to ~ 10 years so that it will practically never fire
	const DefaultTimeout = 24 * 30 * 12 * 10 * time.Hour
	timeout := time.NewTimer(DefaultTimeout)
=======
	timeout := time.NewTimer(0)
>>>>>>> cc6bfde7
	defer timeout.Stop()

	for {
		chID, bz, err := conn.ReceiveMessage(ctx)
		if err != nil {
			return err
		}

		r.channelMtx.RLock()
		queue, queueOk := r.channelQueues[chID]
		chDesc, chDescOk := r.chDescs[chID]
		r.channelMtx.RUnlock()

		if !queueOk || !chDescOk {
			r.logger.Debug("dropping message for unknown channel",
				"peer", peerID, "channel", chID,
				"queue", queueOk, "chDesc", chDescOk)
			continue
		}

		var protoEnvelope p2p.Envelope
		if err := proto.Unmarshal(bz, &protoEnvelope); err != nil {
			r.logger.Error("message decoding failed, dropping message", "peer", peerID, "err", err)
			continue
		}
		envelope, err := EnvelopeFromProto(protoEnvelope)
		if err != nil {
			r.logger.Error("message decoding failed, dropping message", "peer", peerID, "err", err)
			continue
		}
		envelope.From = peerID
		envelope.ChannelID = chID

<<<<<<< HEAD
=======
		// stop previous timeout counter and drain the timeout channel
>>>>>>> cc6bfde7
		timeout.Stop()
		select {
		case <-timeout.C:
		default:
		}

		if chDesc.EnqueueTimeout > 0 {
			timeout.Reset(chDesc.EnqueueTimeout)
<<<<<<< HEAD
		} else {
			timeout.Reset(DefaultTimeout)
		}
=======
		}
		start := time.Now().UTC()
>>>>>>> cc6bfde7

		select {
		case queue.enqueue() <- envelope:
			r.metrics.PeerReceiveBytesTotal.With(
				"chID", fmt.Sprint(chID),
				"peer_id", string(peerID),
				"message_type", r.lc.ValueToMetricLabel(envelope.Message)).Add(float64(proto.Size(&protoEnvelope)))
			r.metrics.RouterChannelQueueSend.Observe(time.Since(start).Seconds())
			// r.logger.Debug("received message", "peer", peerID, "msg", msg)

		case <-queue.closed():
			r.logger.Debug("channel closed, dropping message", "peer", peerID, "channel", chID)

		case <-timeout.C:
<<<<<<< HEAD
			// TODO change to Trace
=======
>>>>>>> cc6bfde7
			r.logger.Debug("dropping message from peer due to enqueue timeout",
				"peer", peerID,
				"channel", chID,
				"channel_name", chDesc.Name,
				"timeout", chDesc.EnqueueTimeout.String(),
				"type", reflect.TypeOf((envelope.Message)).Name(),
<<<<<<< HEAD
=======
				"took", time.Since(start).String(),
>>>>>>> cc6bfde7
			)

		case <-ctx.Done():
			r.logger.Debug("receivePeer: ctx is done", "peer", peerID, "channel", chID)
			return nil
		}
	}
}

// sendPeer sends queued messages to a peer.
func (r *Router) sendPeer(ctx context.Context, peerID types.NodeID, conn Connection, peerQueue queue) error {
	for {
		start := time.Now().UTC()

		select {
		case envelope := <-peerQueue.dequeue():
			r.metrics.RouterPeerQueueRecv.Observe(time.Since(start).Seconds())
			if envelope.Message == nil {
				r.logger.Error("dropping nil message", "peer", peerID)
				continue
			}

			protoEnvelope, err := envelope.ToProto()
			if err != nil {
				r.logger.Error("failed to marshal message", "peer", peerID, "err", err)
				continue
			}
			bz, err := proto.Marshal(protoEnvelope)
			if err != nil {
				r.logger.Error("failed to marshal message", "peer", peerID, "err", err)
				continue
			}

			if err = conn.SendMessage(ctx, envelope.ChannelID, bz); err != nil {
				return err
			}

			// r.logger.Debug("sent message", "peer", envelope.To, "message", envelope.Message)

		case <-peerQueue.closed():
			return nil

		case <-ctx.Done():
			return nil
		}
	}
}

// evictPeers evicts connected peers as requested by the peer manager.
func (r *Router) evictPeers(ctx context.Context) {
	for {
		peerID, err := r.peerManager.EvictNext(ctx)

		switch {
		case errors.Is(err, context.Canceled):
			return
		case err != nil:
			r.logger.Error("failed to find next peer to evict", "err", err)
			return
		}

		r.logger.Info("evicting peer", "peer", peerID)

		r.peerMtx.RLock()
		queue, ok := r.peerQueues[peerID]
		r.peerMtx.RUnlock()

		r.metrics.PeersEvicted.Add(1)

		if ok {
			queue.close()
		}
	}
}

func (r *Router) setupQueueFactory(ctx context.Context) error {
	qf, err := r.createQueueFactory(ctx)
	if err != nil {
		return err
	}

	r.queueFactory = qf
	return nil
}

// OnStart implements service.Service.
func (r *Router) OnStart(ctx context.Context) error {
	if err := r.setupQueueFactory(ctx); err != nil {
		return err
	}

	if err := r.transport.Listen(r.endpoint); err != nil {
		return err
	}

	go r.dialPeers(ctx)
	go r.evictPeers(ctx)
	go r.acceptPeers(ctx, r.transport)

	return nil
}

// OnStop implements service.Service.
//
// All channels must be closed by OpenChannel() callers before stopping the
// router, to prevent blocked channel sends in reactors. Channels are not closed
// here, since that would cause any reactor senders to panic, so it is the
// sender's responsibility.
func (r *Router) OnStop() {
	// Close transport listeners (unblocks Accept calls).
	if err := r.transport.Close(); err != nil {
		r.logger.Error("failed to close transport", "err", err)
	}

	// Collect all remaining queues, and wait for them to close.
	queues := []queue{}

	r.channelMtx.RLock()
	for _, q := range r.channelQueues {
		queues = append(queues, q)
	}
	r.channelMtx.RUnlock()

	r.peerMtx.RLock()
	for _, q := range r.peerQueues {
		queues = append(queues, q)
	}
	r.peerMtx.RUnlock()

	for _, q := range queues {
		q.close()
		<-q.closed()
	}
}

type ChannelIDSet map[ChannelID]struct{}

func (cs ChannelIDSet) Contains(id ChannelID) bool {
	_, ok := cs[id]
	return ok
}

func toChannelIDs(ids []uint16) ChannelIDSet {
	c := make(map[ChannelID]struct{}, len(ids))
	for _, b := range ids {
		c[ChannelID(b)] = struct{}{}
	}
	return c
}<|MERGE_RESOLUTION|>--- conflicted
+++ resolved
@@ -776,11 +776,7 @@
 
 	// Drain the error channel; these should typically not be interesting
 FOR:
-<<<<<<< HEAD
-	for i := 0; ; i++ {
-=======
 	for {
->>>>>>> cc6bfde7
 		select {
 		case e := <-errCh:
 			r.logger.Debug("routePeer: received error when draining errCh", "peer", peerID, "err", e)
@@ -810,13 +806,7 @@
 // receivePeer receives inbound messages from a peer, deserializes them and
 // passes them on to the appropriate channel.
 func (r *Router) receivePeer(ctx context.Context, peerID types.NodeID, conn Connection) error {
-<<<<<<< HEAD
-	// default timeout; by default, we set it to ~ 10 years so that it will practically never fire
-	const DefaultTimeout = 24 * 30 * 12 * 10 * time.Hour
-	timeout := time.NewTimer(DefaultTimeout)
-=======
 	timeout := time.NewTimer(0)
->>>>>>> cc6bfde7
 	defer timeout.Stop()
 
 	for {
@@ -850,10 +840,7 @@
 		envelope.From = peerID
 		envelope.ChannelID = chID
 
-<<<<<<< HEAD
-=======
 		// stop previous timeout counter and drain the timeout channel
->>>>>>> cc6bfde7
 		timeout.Stop()
 		select {
 		case <-timeout.C:
@@ -862,14 +849,8 @@
 
 		if chDesc.EnqueueTimeout > 0 {
 			timeout.Reset(chDesc.EnqueueTimeout)
-<<<<<<< HEAD
-		} else {
-			timeout.Reset(DefaultTimeout)
-		}
-=======
 		}
 		start := time.Now().UTC()
->>>>>>> cc6bfde7
 
 		select {
 		case queue.enqueue() <- envelope:
@@ -884,20 +865,13 @@
 			r.logger.Debug("channel closed, dropping message", "peer", peerID, "channel", chID)
 
 		case <-timeout.C:
-<<<<<<< HEAD
-			// TODO change to Trace
-=======
->>>>>>> cc6bfde7
 			r.logger.Debug("dropping message from peer due to enqueue timeout",
 				"peer", peerID,
 				"channel", chID,
 				"channel_name", chDesc.Name,
 				"timeout", chDesc.EnqueueTimeout.String(),
 				"type", reflect.TypeOf((envelope.Message)).Name(),
-<<<<<<< HEAD
-=======
 				"took", time.Since(start).String(),
->>>>>>> cc6bfde7
 			)
 
 		case <-ctx.Done():
