package p2p

import (
	"context"
	"errors"
	"fmt"
	"math"
	"math/rand"
	"sort"
	"time"

	"github.com/gogo/protobuf/proto"
	"github.com/google/orderedcode"
<<<<<<< HEAD
=======
	"github.com/rs/zerolog"
>>>>>>> ecd519dd
	sync "github.com/sasha-s/go-deadlock"
	dbm "github.com/tendermint/tm-db"

	tmsync "github.com/tendermint/tendermint/internal/libs/sync"
	"github.com/tendermint/tendermint/libs/log"
	p2pproto "github.com/tendermint/tendermint/proto/tendermint/p2p"
	"github.com/tendermint/tendermint/types"
)

const (
	// retryNever is returned by retryDelay() when retries are disabled.
	retryNever time.Duration = math.MaxInt64
	// broadcastSubscriptionChannelCapacity defines how many messages can be buffered for each subscriber
	broadcastSubscriptionChannelCapacity = 3
	// broadcastTimeout defines how long we will wait when broadcast channel is full
	broadcastTimeout time.Duration = 60 * time.Second
)

// PeerStatus is a peer status.
//
// The peer manager has many more internal states for a peer (e.g. dialing,
// connected, evicting, and so on), which are tracked separately. PeerStatus is
// for external use outside of the peer manager.
type PeerStatus string

const (
	PeerStatusUp   PeerStatus = "up"   // connected and ready
	PeerStatusDown PeerStatus = "down" // disconnected
	PeerStatusGood PeerStatus = "good" // peer observed as good
	PeerStatusBad  PeerStatus = "bad"  // peer observed as bad
)

type peerConnectionDirection int

const (
	peerConnectionNone peerConnectionDirection = iota
	peerConnectionIncoming
	peerConnectionOutgoing
)

// PeerScore is a numeric score assigned to a peer (higher is better).
type PeerScore int16

const (
	PeerScorePersistent       PeerScore = math.MaxInt16 // persistent peers
	MaxPeerScoreNotPersistent PeerScore = PeerScorePersistent - 1
)

// PeerUpdate is a peer update event sent via PeerUpdates.
type PeerUpdate struct {
	NodeID   types.NodeID
	Status   PeerStatus
	Channels ChannelIDSet
	// ProTxHash is accessible only for validator
	ProTxHash types.ProTxHash
}

// SetProTxHash copies `proTxHash` into `PeerUpdate.ProTxHash`
func (pu *PeerUpdate) SetProTxHash(proTxHash types.ProTxHash) {
	pu.ProTxHash = proTxHash.Copy()
}

// PeerUpdates is a peer update subscription with notifications about peer
// events (currently just status changes).
type PeerUpdates struct {
	routerUpdatesCh  chan PeerUpdate
	reactorUpdatesCh chan PeerUpdate
	// subscriberName is a label used for debugging
	subscriberName string
}

// NewPeerUpdates creates a new PeerUpdates subscription. It is primarily for
// internal use, callers should typically use PeerManager.Subscribe(). The
// subscriber must call Close() when done.
func NewPeerUpdates(updatesCh chan PeerUpdate, routerUpdatesBufSize int, subscriberName string) *PeerUpdates {
	return &PeerUpdates{
		reactorUpdatesCh: updatesCh,
		routerUpdatesCh:  make(chan PeerUpdate, routerUpdatesBufSize),
		subscriberName:   subscriberName,
	}
}

// Updates returns a channel for consuming peer updates.
func (pu *PeerUpdates) Updates() <-chan PeerUpdate {
	return pu.reactorUpdatesCh
}

// SendUpdate pushes information about a peer into the routing layer,
// presumably from a peer.
func (pu *PeerUpdates) SendUpdate(ctx context.Context, update PeerUpdate) {
	select {
	case <-ctx.Done():
	case pu.routerUpdatesCh <- update:
	}
}

// PeerManagerOptions specifies options for a PeerManager.
type PeerManagerOptions struct {
	// PersistentPeers are peers that we want to maintain persistent connections
	// to. These will be scored higher than other peers, and if
	// MaxConnectedUpgrade is non-zero any lower-scored peers will be evicted if
	// necessary to make room for these.
	PersistentPeers []types.NodeID

	// MaxPeers is the maximum number of peers to track information about, i.e.
	// store in the peer store. When exceeded, the lowest-scored unconnected peers
	// will be deleted. 0 means no limit.
	MaxPeers uint16

	// MaxConnected is the maximum number of connected peers (inbound and
	// outbound). 0 means no limit.
	MaxConnected uint16

	// MaxOutgoingConnections specifies how many outgoing
	// connections a node will maintain. It must be lower than MaxConnected. If it is
	// 0, then all connections can be outgoing. Once this limit is
	// reached, the node will not dial peers, allowing the
	// remaining peer connections to be used by incoming connections.
	MaxOutgoingConnections uint16

	// MaxConnectedUpgrade is the maximum number of additional connections to
	// use for probing any better-scored peers to upgrade to when all connection
	// slots are full. 0 disables peer upgrading.
	//
	// For example, if we are already connected to MaxConnected peers, but we
	// know or learn about better-scored peers (e.g. configured persistent
	// peers) that we are not connected too, then we can probe these peers by
	// using up to MaxConnectedUpgrade connections, and once connected evict the
	// lowest-scored connected peers. This also works for inbound connections,
	// i.e. if a higher-scored peer attempts to connect to us, we can accept
	// the connection and evict a lower-scored peer.
	MaxConnectedUpgrade uint16

	// MaxIncomingConnectionTime limits maximum duration after which incoming peer will be evicted.
	// Defaults to 0 which disables this mechanism.
	// Used on seed nodes to evict peers and make space for others.
	MaxIncomingConnectionTime time.Duration

	// MinRetryTime is the minimum time to wait between retries. Retry times
	// double for each retry, up to MaxRetryTime. 0 disables retries.
	MinRetryTime time.Duration

	// MaxRetryTime is the maximum time to wait between retries. 0 means
	// no maximum, in which case the retry time will keep doubling.
	MaxRetryTime time.Duration

	// MaxRetryTimePersistent is the maximum time to wait between retries for
	// peers listed in PersistentPeers. 0 uses MaxRetryTime instead.
	MaxRetryTimePersistent time.Duration

	// RetryTimeJitter is the upper bound of a random interval added to
	// retry times, to avoid thundering herds. 0 disables jitter.
	RetryTimeJitter time.Duration

	// DisconnectCooldownPeriod is the amount of time after we
	// disconnect from a peer before we'll consider dialing a new peer
	DisconnectCooldownPeriod time.Duration

	// PeerScores sets fixed scores for specific peers. It is mainly used
	// for testing. A score of 0 is ignored.
	PeerScores map[types.NodeID]PeerScore

	// PrivatePeerIDs defines a set of NodeID objects which the PEX reactor will
	// consider private and never gossip.
	PrivatePeers map[types.NodeID]struct{}

	// SelfAddress is the address that will be advertised to peers for them to dial back to us.
	// If Hostname and Port are unset, Advertise() will include no self-announcement
	SelfAddress NodeAddress

	// persistentPeers provides fast PersistentPeers lookups. It is built
	// by optimize().
	persistentPeers map[types.NodeID]bool

	// Peer Metrics
	Metrics *Metrics
}

// Validate validates the options.
func (o *PeerManagerOptions) Validate() error {
	for _, id := range o.PersistentPeers {
		if err := id.Validate(); err != nil {
			return fmt.Errorf("invalid PersistentPeer ID %q: %w", id, err)
		}
	}

	for id := range o.PrivatePeers {
		if err := id.Validate(); err != nil {
			return fmt.Errorf("invalid private peer ID %q: %w", id, err)
		}
	}

	if o.MaxConnected > 0 && len(o.PersistentPeers) > int(o.MaxConnected) {
		return fmt.Errorf("number of persistent peers %v can't exceed MaxConnected %v",
			len(o.PersistentPeers), o.MaxConnected)
	}

	if o.MaxPeers > 0 {
		if o.MaxConnected == 0 || o.MaxConnected+o.MaxConnectedUpgrade > o.MaxPeers {
			return fmt.Errorf("MaxConnected %v and MaxConnectedUpgrade %v can't exceed MaxPeers %v",
				o.MaxConnected, o.MaxConnectedUpgrade, o.MaxPeers)
		}
	}

	if o.MaxRetryTime > 0 {
		if o.MinRetryTime == 0 {
			return errors.New("can't set MaxRetryTime without MinRetryTime")
		}
		if o.MinRetryTime > o.MaxRetryTime {
			return fmt.Errorf("MinRetryTime %v is greater than MaxRetryTime %v",
				o.MinRetryTime, o.MaxRetryTime)
		}
	}

	if o.MaxRetryTimePersistent > 0 {
		if o.MinRetryTime == 0 {
			return errors.New("can't set MaxRetryTimePersistent without MinRetryTime")
		}
		if o.MinRetryTime > o.MaxRetryTimePersistent {
			return fmt.Errorf("MinRetryTime %v is greater than MaxRetryTimePersistent %v",
				o.MinRetryTime, o.MaxRetryTimePersistent)
		}
	}

	if o.MaxOutgoingConnections > 0 && o.MaxConnected < o.MaxOutgoingConnections {
		return errors.New("cannot set MaxOutgoingConnections to a value larger than MaxConnected")
	}

	return nil
}

// isPersistent checks if a peer is in PersistentPeers. It will panic
// if called before optimize().
func (o *PeerManagerOptions) isPersistent(id types.NodeID) bool {
	if o.persistentPeers == nil {
		panic("isPersistent() called before optimize()")
	}
	return o.persistentPeers[id]
}

// optimize optimizes operations by pregenerating lookup structures. It's a
// separate method instead of memoizing during calls to avoid dealing with
// concurrency and mutex overhead.
func (o *PeerManagerOptions) optimize() {
	o.persistentPeers = make(map[types.NodeID]bool, len(o.PersistentPeers))
	for _, p := range o.PersistentPeers {
		o.persistentPeers[p] = true
	}
}

// PeerManager manages peer lifecycle information, using a peerStore for
// underlying storage. Its primary purpose is to determine which peer to connect
// to next (including retry timers), make sure a peer only has a single active
// connection (either inbound or outbound), and evict peers to make room for
// higher-scored peers. It does not manage actual connections (this is handled
// by the Router), only the peer lifecycle state.
//
// For an outbound connection, the flow is as follows:
//   - DialNext: return a peer address to dial, mark peer as dialing.
//   - DialFailed: report a dial failure, unmark as dialing.
//   - Dialed: report a dial success, unmark as dialing and mark as connected
//     (errors if already connected, e.g. by Accepted).
//   - Ready: report routing is ready, mark as ready and broadcast PeerStatusUp.
//   - Disconnected: report peer disconnect, unmark as connected and broadcasts
//     PeerStatusDown.
//
// For an inbound connection, the flow is as follows:
//   - Accepted: report inbound connection success, mark as connected (errors if
//     already connected, e.g. by Dialed).
//   - Ready: report routing is ready, mark as ready and broadcast PeerStatusUp.
//   - Disconnected: report peer disconnect, unmark as connected and broadcasts
//     PeerStatusDown.
//
// When evicting peers, either because peers are explicitly scheduled for
// eviction or we are connected to too many peers, the flow is as follows:
//   - EvictNext: if marked evict and connected, unmark evict and mark evicting.
//     If beyond MaxConnected, pick lowest-scored peer and mark evicting.
//   - Disconnected: unmark connected, evicting, evict, and broadcast a
//     PeerStatusDown peer update.
//
// If all connection slots are full (at MaxConnections), we can use up to
// MaxConnectionsUpgrade additional connections to probe any higher-scored
// unconnected peers, and if we reach them (or they reach us) we allow the
// connection and evict a lower-scored peer. We mark the lower-scored peer as
// upgrading[from]=to to make sure no other higher-scored peers can claim the
// same one for an upgrade. The flow is as follows:
//   - Accepted: if upgrade is possible, mark connected and add lower-scored to evict.
//   - DialNext: if upgrade is possible, mark upgrading[from]=to and dialing.
//   - DialFailed: unmark upgrading[from]=to and dialing.
//   - Dialed: unmark upgrading[from]=to and dialing, mark as connected, add
//     lower-scored to evict.
//   - EvictNext: pick peer from evict, mark as evicting.
//   - Disconnected: unmark connected, upgrading[from]=to, evict, evicting.
type PeerManager struct {
	logger     log.Logger
	selfID     types.NodeID
	options    PeerManagerOptions
	metrics    *Metrics
	rand       *rand.Rand
	dialWaker  *tmsync.Waker // wakes up DialNext() on relevant peer changes
	evictWaker *tmsync.Waker // wakes up EvictNext() on relevant peer changes
	logger     log.Logger

	mtx           sync.Mutex
	store         *peerStore
	subscriptions map[*PeerUpdates]*PeerUpdates            // keyed by struct identity (address)
	dialing       map[types.NodeID]bool                    // peers being dialed (DialNext → Dialed/DialFail)
	upgrading     map[types.NodeID]types.NodeID            // peers claimed for upgrade (DialNext → Dialed/DialFail)
	connected     map[types.NodeID]peerConnectionDirection // connected peers (Dialed/Accepted → Disconnected)
	ready         map[types.NodeID]bool                    // ready peers (Ready → Disconnected)
	evict         map[types.NodeID]bool                    // peers scheduled for eviction (Connected → EvictNext)
	evicting      map[types.NodeID]bool                    // peers being evicted (EvictNext → Disconnected)
}

// NewPeerManager creates a new peer manager.
func NewPeerManager(ctx context.Context, selfID types.NodeID, peerDB dbm.DB, options PeerManagerOptions) (*PeerManager, error) {
	if selfID == "" {
		return nil, errors.New("self ID not given")
	}
	if err := options.Validate(); err != nil {
		return nil, err
	}

	options.optimize()

	store, err := newPeerStore(peerDB)
	if err != nil {
		return nil, err
	}

	peerManager := &PeerManager{
		logger:     log.NewNopLogger(),
		selfID:     selfID,
		options:    options,
		rand:       rand.New(rand.NewSource(time.Now().UnixNano())), //nolint:gosec
		dialWaker:  tmsync.NewWaker(),
		evictWaker: tmsync.NewWaker(),
		logger:     log.NewNopLogger(),
		metrics:    NopMetrics(),

		store:         store,
		dialing:       map[types.NodeID]bool{},
		upgrading:     map[types.NodeID]types.NodeID{},
		connected:     map[types.NodeID]peerConnectionDirection{},
		ready:         map[types.NodeID]bool{},
		evict:         map[types.NodeID]bool{},
		evicting:      map[types.NodeID]bool{},
		subscriptions: map[*PeerUpdates]*PeerUpdates{},
	}

	if options.Metrics != nil {
		peerManager.metrics = options.Metrics
	}

	if err = peerManager.configurePeers(); err != nil {
		return nil, err
	}
	if err = peerManager.prunePeers(); err != nil {
		return nil, err
	}

	return peerManager, nil
}

<<<<<<< HEAD
=======
// SetLogger sets a logger for the PeerManager
>>>>>>> ecd519dd
func (m *PeerManager) SetLogger(logger log.Logger) {
	m.logger = logger
}

<<<<<<< HEAD
=======
// Close closes peer manager and frees up all resources
func (m *PeerManager) Close() error {
	m.evictWaker.Close()
	m.dialWaker.Close()
	return nil
}

>>>>>>> ecd519dd
// configurePeers configures peers in the peer store with ephemeral runtime
// configuration, e.g. PersistentPeers. It also removes ourself, if we're in the
// peer store. The caller must hold the mutex lock.
func (m *PeerManager) configurePeers() error {
	if err := m.store.Delete(m.selfID); err != nil {
		return err
	}

	configure := map[types.NodeID]bool{}
	for _, id := range m.options.PersistentPeers {
		configure[id] = true
	}
	for id := range m.options.PeerScores {
		configure[id] = true
	}
	for id := range configure {
		if peer, ok := m.store.Get(id); ok {
			if err := m.store.Set(m.configurePeer(peer)); err != nil {
				return err
			}
		}
	}

	m.metrics.PeersStored.Add(float64(m.store.Size()))

	return nil
}

// configurePeer configures a peer with ephemeral runtime configuration.
func (m *PeerManager) configurePeer(peer peerInfo) peerInfo {
	peer.Persistent = m.options.isPersistent(peer.ID)
	peer.FixedScore = m.options.PeerScores[peer.ID]
	return peer
}

// newPeerInfo creates a peerInfo for a new peer.
func (m *PeerManager) newPeerInfo(id types.NodeID) peerInfo {
	peerInfo := peerInfo{
		ID:          id,
		AddressInfo: map[NodeAddress]*peerAddressInfo{},
	}
	return m.configurePeer(peerInfo)
}

// prunePeers removes low-scored peers from the peer store if it contains more
// than MaxPeers peers. The caller must hold the mutex lock.
func (m *PeerManager) prunePeers() error {
	if m.options.MaxPeers == 0 || m.store.Size() <= int(m.options.MaxPeers) {
		return nil
	}

	ranked := m.store.Ranked()
	for i := len(ranked) - 1; i >= 0; i-- {
		peerID := ranked[i].ID

		switch {
		case m.store.Size() <= int(m.options.MaxPeers):
			return nil
		case m.dialing[peerID]:
		case m.isConnected(peerID):
		default:
			if err := m.store.Delete(peerID); err != nil {
				return err
			}
			m.metrics.PeersStored.Add(-1)
		}
	}
	return nil
}

func (m *PeerManager) isConnected(peerID types.NodeID) bool {
	_, ok := m.connected[peerID]
	return ok
}

type connectionStats struct {
	incoming uint16
	outgoing uint16
}

func (m *PeerManager) getConnectedInfo() connectionStats {
	out := connectionStats{}
	for _, direction := range m.connected {
		switch direction {
		case peerConnectionIncoming:
			out.incoming++
		case peerConnectionOutgoing:
			out.outgoing++
		}
	}
	return out
}

// Add adds a peer to the manager, given as an address. If the peer already
// exists, the address is added to it if it isn't already present. This will push
// low scoring peers out of the address book if it exceeds the maximum size.
func (m *PeerManager) Add(address NodeAddress) (bool, error) {
	if err := address.Validate(); err != nil {
		return false, err
	}
	if address.NodeID == m.selfID {
		return false, fmt.Errorf("can't add self (%v) to peer store", m.selfID)
	}

	m.mtx.Lock()
	defer m.mtx.Unlock()

	peer, ok := m.store.Get(address.NodeID)
	if !ok {
		peer = m.newPeerInfo(address.NodeID)
	}
	_, ok = peer.AddressInfo[address]
	// if we already have the peer address, there's no need to continue
	if ok {
		return false, nil
	}
	if peer.Inactive {
		return false, nil
	}

	// else add the new address
	peer.AddressInfo[address] = &peerAddressInfo{Address: address}
	if err := m.store.Set(peer); err != nil {
		return false, err
	}

	m.metrics.PeersStored.Add(1)
	if err := m.prunePeers(); err != nil {
		return true, err
	}
	m.dialWaker.Wake()
	return true, nil
}

// PeerRatio returns the ratio of peer addresses stored to the maximum size.
func (m *PeerManager) PeerRatio() float64 {
	m.mtx.Lock()
	defer m.mtx.Unlock()

	if m.options.MaxPeers == 0 {
		return 0
	}

	return float64(m.store.Size()) / float64(m.options.MaxPeers)
}

func (m *PeerManager) HasMaxPeerCapacity() bool {
	m.mtx.Lock()
	defer m.mtx.Unlock()

	return len(m.connected) >= int(m.options.MaxConnected)
}

func (m *PeerManager) HasDialedMaxPeers() bool {
	m.mtx.Lock()
	defer m.mtx.Unlock()

	stats := m.getConnectedInfo()

	return stats.outgoing >= m.options.MaxOutgoingConnections
}

// DialNext finds an appropriate peer address to dial, and marks it as dialing.
// If no peer is found, or all connection slots are full, it blocks until one
// becomes available. The caller must call Dialed() or DialFailed() for the
// returned peer.
func (m *PeerManager) DialNext(ctx context.Context) (NodeAddress, error) {
	for counter := uint32(0); ; counter++ {
		if address := m.TryDialNext(); (address != NodeAddress{}) {
			return address, nil
		}

		// If we have zero peers connected, we need to schedule a retry.
		// This can happen, for example, when some retry delay is not fulfilled
		if m.numDialingOrConnected() == 0 {
			m.scheduleDial(ctx, m.retryDelay(counter+1, false))
		}

		select {
		case <-m.dialWaker.Sleep():
			continue
		case <-ctx.Done():
			return NodeAddress{}, ctx.Err()
		}
	}
}

// TryDialNext is equivalent to DialNext(), but immediately returns an empty
// address if no peers or connection slots are available.
func (m *PeerManager) TryDialNext() NodeAddress {
	m.mtx.Lock()
	defer m.mtx.Unlock()

	// We allow dialing MaxConnected+MaxConnectedUpgrade peers. Including
	// MaxConnectedUpgrade allows us to probe additional peers that have a
	// higher score than any other peers, and if successful evict it.
	if m.options.MaxConnected > 0 && len(m.connected)+len(m.dialing) >= int(m.options.MaxConnected)+int(m.options.MaxConnectedUpgrade) {
		m.logger.Trace("max connected reached, skipping dial attempt")
		return NodeAddress{}
	}

	cinfo := m.getConnectedInfo()
	if m.options.MaxOutgoingConnections > 0 && cinfo.outgoing >= m.options.MaxOutgoingConnections {
		m.logger.Trace("max outgoing connections reached, skipping dial attempt")
		return NodeAddress{}
	}

	for _, peer := range m.store.Ranked() {
		if m.dialing[peer.ID] || m.isConnected(peer.ID) {
			m.logger.Trace("peer dialing or connected, skipping", "peer", peer)
			continue
		}

		if !peer.LastDisconnected.IsZero() && time.Since(peer.LastDisconnected) < m.options.DisconnectCooldownPeriod {
			m.logger.Trace("peer within disconnect cooldown period, skipping", "peer", peer, "cooldown_period", m.options.DisconnectCooldownPeriod)
			continue
		}

		for _, addressInfo := range peer.AddressInfo {
			delay := m.retryDelay(addressInfo.DialFailures, peer.Persistent)
			if time.Since(addressInfo.LastDialFailure) < delay {
				m.logger.Trace("not dialing peer due to retry delay", "peer", peer, "delay", delay, "last_failure", addressInfo.LastDialFailure)
				continue
			}

			if id, ok := m.store.Resolve(addressInfo.Address); ok && (m.isConnected(id) || m.dialing[id]) {
				m.logger.Trace("peer address already dialing", "peer", peer, "address", addressInfo.Address.String())
				continue
			}

			// We now have an eligible address to dial. If we're full but have
			// upgrade capacity (as checked above), we find a lower-scored peer
			// we can replace and mark it as upgrading so noone else claims it.
			//
			// If we don't find one, there is no point in trying additional
			// peers, since they will all have the same or lower score than this
			// peer (since they're ordered by score via peerStore.Ranked).
			if m.options.MaxConnected > 0 && len(m.connected) >= int(m.options.MaxConnected) {
				upgradeFromPeer := m.findUpgradeCandidate(peer.ID, peer.Score())
				m.logger.Trace("max connected reached, checking upgrade candidate",
					"peer", peer,
					"max_connected", m.options.MaxConnected,
					"connected", len(m.connected),
					"upgrade_candidate", upgradeFromPeer,
				)
				if upgradeFromPeer == "" {
					return NodeAddress{}
				}
				m.upgrading[upgradeFromPeer] = peer.ID
			}

			m.dialing[peer.ID] = true
			return addressInfo.Address
		}
	}
	return NodeAddress{}
}

// DialFailed reports a failed dial attempt. This will make the peer available
// for dialing again when appropriate (possibly after a retry timeout).
func (m *PeerManager) DialFailed(ctx context.Context, address NodeAddress) error {
	m.mtx.Lock()
	defer m.mtx.Unlock()
	m.metrics.PeersConnectedFailure.Add(1)

	delete(m.dialing, address.NodeID)
	for from, to := range m.upgrading {
		if to == address.NodeID {
			delete(m.upgrading, from) // Unmark failed upgrade attempt.
		}
	}

	peer, ok := m.store.Get(address.NodeID)
	if !ok { // Peer may have been removed while dialing, ignore.
		return nil
	}
	addressInfo, ok := peer.AddressInfo[address]
	if !ok {
		return nil // Assume the address has been removed, ignore.
	}

	addressInfo.LastDialFailure = time.Now().UTC()
	addressInfo.DialFailures++

	if err := m.store.Set(peer); err != nil {
		return err
	}

	delay := m.retryDelay(addressInfo.DialFailures, peer.Persistent)
	m.scheduleDial(ctx, delay)

	return nil
}

// scheduleDial will dial peers after some delay
func (m *PeerManager) scheduleDial(ctx context.Context, delay time.Duration) {
	if delay > 0 && delay != retryNever {
		m.dialWaker.WakeAfter(delay)
	} else {
		m.dialWaker.Wake()
	}
}

// Dialed marks a peer as successfully dialed. Any further connections will be
// rejected, and once disconnected the peer may be dialed again.
func (m *PeerManager) Dialed(address NodeAddress, peerOpts ...func(*peerInfo)) error {
	m.mtx.Lock()
	defer m.mtx.Unlock()

	m.metrics.PeersConnectedSuccess.Add(1)

	delete(m.dialing, address.NodeID)

	var upgradeFromPeer types.NodeID
	for from, to := range m.upgrading {
		if to == address.NodeID {
			delete(m.upgrading, from)
			upgradeFromPeer = from
			// Don't break, just in case this peer was marked as upgrading for
			// multiple lower-scored peers (shouldn't really happen).
		}
	}
	if address.NodeID == m.selfID {
		return fmt.Errorf("rejecting connection to self (%v)", address.NodeID)
	}
	if m.isConnected(address.NodeID) {
		return fmt.Errorf("peer %v is already connected", address.NodeID)
	}
	if m.options.MaxConnected > 0 && len(m.connected) >= int(m.options.MaxConnected) {
		if upgradeFromPeer == "" || len(m.connected) >= int(m.options.MaxConnected)+int(m.options.MaxConnectedUpgrade) {
			return fmt.Errorf("already connected to maximum number of peers")
		}
	}

	peer, ok := m.store.Get(address.NodeID)
	if !ok {
		return fmt.Errorf("peer %q was removed while dialing", address.NodeID)
	}
	now := time.Now().UTC()
	if peer.Inactive {
		m.metrics.PeersInactivated.Add(-1)
	}
	peer.Inactive = false

	peer.LastConnected = now
	for _, opt := range peerOpts {
		opt(&peer)
	}
	if addressInfo, ok := peer.AddressInfo[address]; ok {
		addressInfo.DialFailures = 0
		addressInfo.LastDialSuccess = now
		// If not found, assume address has been removed.
	}

	if err := m.store.Set(peer); err != nil {
		return err
	}

	if upgradeFromPeer != "" && m.options.MaxConnected > 0 && len(m.connected) >= int(m.options.MaxConnected) {
		// Look for an even lower-scored peer that may have appeared since we
		// started the upgrade.
		if p, ok := m.store.Get(upgradeFromPeer); ok {
			if u := m.findUpgradeCandidate(p.ID, p.Score()); u != "" {
				upgradeFromPeer = u
			}
		}
		m.evict[upgradeFromPeer] = true
		m.evictWaker.Wake()
	}

	m.metrics.PeersConnectedOutgoing.Add(1)
	m.connected[peer.ID] = peerConnectionOutgoing

	return nil
}

// Accepted marks an incoming peer connection successfully accepted. If the peer
// is already connected or we don't allow additional connections then this will
// return an error.
//
// If full but MaxConnectedUpgrade is non-zero and the incoming peer is
// better-scored than any existing peers, then we accept it and evict a
// lower-scored peer.
//
// NOTE: We can't take an address here, since e.g. TCP uses a different port
// number for outbound traffic than inbound traffic, so the peer's endpoint
// wouldn't necessarily be an appropriate address to dial.
//
// FIXME: When we accept a connection from a peer, we should register that
// peer's address in the peer store so that we can dial it later. In order to do
// that, we'll need to get the remote address after all, but as noted above that
// can't be the remote endpoint since that will usually have the wrong port
// number.
func (m *PeerManager) Accepted(peerID types.NodeID, peerOpts ...func(*peerInfo)) error {
	m.mtx.Lock()
	defer m.mtx.Unlock()

	if peerID == m.selfID {
		return fmt.Errorf("rejecting connection from self (%v)", peerID)
	}
	if m.isConnected(peerID) {
		return fmt.Errorf("peer %q is already connected", peerID)
	}
	if m.options.MaxConnected > 0 && len(m.connected) >= int(m.options.MaxConnected)+int(m.options.MaxConnectedUpgrade) {
		return fmt.Errorf("already connected to maximum number of peers")
	}

	peer, ok := m.store.Get(peerID)
	if !ok {
		peer = m.newPeerInfo(peerID)
	}

	// reset this to avoid penalizing peers for their past transgressions
	for _, addr := range peer.AddressInfo {
		addr.DialFailures = 0
	}

	// If all connections slots are full, but we allow upgrades (and we checked
	// above that we have upgrade capacity), then we can look for a lower-scored
	// peer to replace and if found accept the connection anyway and evict it.
	var upgradeFromPeer types.NodeID
	if m.options.MaxConnected > 0 && len(m.connected) >= int(m.options.MaxConnected) {
		upgradeFromPeer = m.findUpgradeCandidate(peer.ID, peer.Score())
		if upgradeFromPeer == "" {
			return fmt.Errorf("already connected to maximum number of peers")
		}
	}

	if peer.Inactive {
		m.metrics.PeersInactivated.Add(-1)
	}
	peer.Inactive = false
	peer.LastConnected = time.Now().UTC()
	for _, opt := range peerOpts {
		opt(&peer)
	}
	if err := m.store.Set(peer); err != nil {
		return err
	}

	m.metrics.PeersConnectedIncoming.Add(1)
	m.connected[peerID] = peerConnectionIncoming
	if upgradeFromPeer != "" {
		m.evict[upgradeFromPeer] = true
	}

	evictPeerAfterTimeout(m, peerID, peerConnectionIncoming, m.options.MaxIncomingConnectionTime)

	m.evictWaker.Wake()
	return nil
}

// Ready marks a peer as ready, broadcasting status updates to
// subscribers. The peer must already be marked as connected. This is
// separate from Dialed() and Accepted() to allow the router to set up
// its internal queues before reactors start sending messages. The
// channels set here are passed in the peer update broadcast to
// reactors, which can then mediate their own behavior based on the
// capability of the peers.
func (m *PeerManager) Ready(ctx context.Context, peerID types.NodeID, channels ChannelIDSet) {
	m.mtx.Lock()
	defer m.mtx.Unlock()

	if m.isConnected(peerID) {
		m.ready[peerID] = true
		pu := PeerUpdate{
			NodeID:   peerID,
			Status:   PeerStatusUp,
			Channels: channels,
		}
		peer, ok := m.store.Get(peerID)
		if ok && len(peer.ProTxHash) > 0 {
			pu.SetProTxHash(peer.ProTxHash)
		}
		if err := m.broadcast(ctx, pu); err != nil {
			m.logger.Error("error during broadcast ready", "error", err)
			if errors.Is(err, context.DeadlineExceeded) {
				// this implies deadlock condition which we really need to detect and fix
				panic("possible deadlock when sending ready broadcast: " + err.Error())
			}
		}
	}
}

// EvictNext returns the next peer to evict (i.e. disconnect). If no evictable
// peers are found, the call will block until one becomes available.
func (m *PeerManager) EvictNext(ctx context.Context) (types.NodeID, error) {
	for {
		id, err := m.TryEvictNext()
		if err != nil || id != "" {
			return id, err
		}
		select {
		case <-m.evictWaker.Sleep():
		case <-ctx.Done():
			return "", ctx.Err()
		}
	}
}

// TryEvictNext is equivalent to EvictNext, but immediately returns an empty
// node ID if no evictable peers are found.
func (m *PeerManager) TryEvictNext() (types.NodeID, error) {
	m.mtx.Lock()
	defer m.mtx.Unlock()

	// If any connected peers are explicitly scheduled for eviction, we return a
	// random one.
	for peerID := range m.evict {
		delete(m.evict, peerID)
		if m.isConnected(peerID) && !m.evicting[peerID] {
			m.evicting[peerID] = true
			return peerID, nil
		}
	}

	// If we're below capacity, we don't need to evict anything.
	if m.options.MaxConnected == 0 ||
		len(m.connected)-len(m.evicting) <= int(m.options.MaxConnected) {
		return "", nil
	}

	// If we're above capacity (shouldn't really happen), just pick the
	// lowest-ranked peer to evict.
	ranked := m.store.Ranked()
	for i := len(ranked) - 1; i >= 0; i-- {
		peer := ranked[i]
		if m.isConnected(peer.ID) && !m.evicting[peer.ID] {
			m.evicting[peer.ID] = true
			return peer.ID, nil
		}
	}

	return "", nil
}

// Disconnected unmarks a peer as connected, allowing it to be dialed or
// accepted again as appropriate.
func (m *PeerManager) Disconnected(ctx context.Context, peerID types.NodeID) {
	m.mtx.Lock()
	defer m.mtx.Unlock()

	switch m.connected[peerID] {
	case peerConnectionIncoming:
		m.metrics.PeersConnectedIncoming.Add(-1)
	case peerConnectionOutgoing:
		m.metrics.PeersConnectedOutgoing.Add(-1)
	}

	ready := m.ready[peerID]

	delete(m.connected, peerID)
	delete(m.upgrading, peerID)
	delete(m.evict, peerID)
	delete(m.evicting, peerID)
	delete(m.ready, peerID)

	if peer, ok := m.store.Get(peerID); ok {
		peer.LastDisconnected = time.Now()
		_ = m.store.Set(peer)
		// launch a thread to ping the dialWaker when the
		// disconnected peer can be dialed again.
		go func() {
			timer := time.NewTimer(m.options.DisconnectCooldownPeriod)
			defer timer.Stop()
			select {
			case <-timer.C:
				m.dialWaker.Wake()
			case <-ctx.Done():
			}
		}()
	}

	if ready {
		pu := PeerUpdate{
			NodeID: peerID,
			Status: PeerStatusDown,
		}
		peer, ok := m.store.Get(peerID)
		if ok && len(peer.ProTxHash) > 0 {
			pu.SetProTxHash(peer.ProTxHash)
		}
		if err := m.broadcast(ctx, pu); err != nil {
			m.logger.Error("error during broadcast disconnected", "error", err)
			if errors.Is(err, context.DeadlineExceeded) {
				// this implies deadlock condition which we really need to detect and fix
				panic("possible deadlock when sending disconnected broadcast: " + err.Error())
			}
		}
	}

	m.dialWaker.Wake()
}

// Errored reports a peer error, causing the peer to be evicted if it's
// currently connected.
//
// FIXME: This should probably be replaced with a peer behavior API, see
// PeerError comments for more details.
//
// FIXME: This will cause the peer manager to immediately try to reconnect to
// the peer, which is probably not always what we want.
func (m *PeerManager) Errored(peerID types.NodeID, err error) {
	m.mtx.Lock()
	defer m.mtx.Unlock()

	if m.isConnected(peerID) {
		m.evict[peerID] = true
	}

	m.evictWaker.Wake()
}

// Inactivate marks a peer as inactive which means we won't attempt to
// dial this peer again. A peer can be reactivated by successfully
// dialing and connecting to the node.
func (m *PeerManager) Inactivate(peerID types.NodeID) error {
	m.mtx.Lock()
	defer m.mtx.Unlock()

	peer, ok := m.store.peers[peerID]
	if !ok {
		return nil
	}

	peer.Inactive = true
	m.metrics.PeersInactivated.Add(1)
	return m.store.Set(*peer)
}

// Advertise returns a list of peer addresses to advertise to a peer.
//
// It sorts all peers in the peer store, and assembles a list of peers
// that is most likely to include the highest priority of peers.
func (m *PeerManager) Advertise(peerID types.NodeID, limit uint16) []NodeAddress {
	m.mtx.Lock()
	defer m.mtx.Unlock()

	addresses := make([]NodeAddress, 0, limit)

	// advertise ourselves, to let everyone know how to dial us back
	// and enable mutual address discovery
	if m.options.SelfAddress.Hostname != "" && m.options.SelfAddress.Port != 0 {
		addresses = append(addresses, m.options.SelfAddress)
	}

	var numAddresses int
	var totalAbsScore int
	ranked := m.store.Ranked()
	seenAddresses := map[NodeAddress]struct{}{}
	scores := map[types.NodeID]int{}

	// get the total number of possible addresses
	for _, peer := range ranked {
		if peer.ID == peerID {
			continue
		}
		score := int(peer.Score())
		if score < 0 {
			totalAbsScore += -score
		} else {
			totalAbsScore += score
		}

		scores[peer.ID] = score
		for addr := range peer.AddressInfo {
			if _, ok := m.options.PrivatePeers[addr.NodeID]; !ok {
				numAddresses++
			}
		}
	}

	meanAbsScore := (totalAbsScore + 1) / (len(scores) + 1)

	var attempts uint16
	var addedLastIteration bool

	// if the number of addresses is less than the number of peers
	// to advertise, adjust the limit downwards
	if numAddresses < int(limit) {
		limit = uint16(numAddresses)
	}

	// collect addresses until we have the number requested
	// (limit), or we've added all known addresses, or we've tried
	// at least 256 times and the last time we iterated over
	// remaining addresses we added no new candidates.
	for len(addresses) < int(limit) && (attempts < (limit*2) || !addedLastIteration) {
		attempts++
		addedLastIteration = false

		for idx, peer := range ranked {
			if peer.ID == peerID {
				continue
			}

			if len(addresses) >= int(limit) {
				break
			}

			for nodeAddr, addressInfo := range peer.AddressInfo {
				if len(addresses) >= int(limit) {
					break
				}

				// only look at each address once, by
				// tracking a set of addresses seen
				if _, ok := seenAddresses[addressInfo.Address]; ok {
					continue
				}

				// only add non-private NodeIDs
				if _, ok := m.options.PrivatePeers[nodeAddr.NodeID]; !ok {
					// add the peer if the total number of ranked addresses is
					// will fit within the limit, or otherwise adding
					// addresses based on a coin flip.

					// the coinflip is based on the score, commonly, but
					// 10% of the time we'll randomly insert a "loosing"
					// peer.

					//nolint:gosec // G404: Use of weak random number generator
					if numAddresses <= int(limit) || rand.Intn((meanAbsScore*2)+1) <= scores[peer.ID]+1 || rand.Intn((idx+1)*10) <= idx+1 {
						addresses = append(addresses, addressInfo.Address)
						addedLastIteration = true
						seenAddresses[addressInfo.Address] = struct{}{}
					}
				} else {
					seenAddresses[addressInfo.Address] = struct{}{}
					// if the number of addresses
					// is the same as the limit,
					// we should remove private
					// addresses from the limit so
					// we can still return early.
					if numAddresses == int(limit) {
						limit--
					}
				}
			}
		}
	}

	return addresses
}

// PeerEventSubscriber describes the type of the subscription method, to assist
// in isolating reactors specific construction and lifecycle from the
// peer manager.
type PeerEventSubscriber func(context.Context, string) *PeerUpdates

// Subscribe subscribes to peer updates. The caller must consume the peer
// updates in a timely fashion and close the subscription when done, otherwise
// the PeerManager will halt.
func (m *PeerManager) Subscribe(ctx context.Context, subscriberName string) *PeerUpdates {
	// Note: When we broadcast a peer update we have to loop over all of
	// the subscriptions, and we want to avoid having to block and wait
	// for a context switch before continuing on to the next subscriptions.
	// This also prevents tail latencies from compounding.
	// It should be limited to ensure that the subscribers are still
	// reasonably in sync.
	peerUpdates := NewPeerUpdates(make(chan PeerUpdate, broadcastSubscriptionChannelCapacity), 1, subscriberName)
	m.Register(ctx, peerUpdates)
	return peerUpdates
}

// Register allows you to inject a custom PeerUpdate instance into the
// PeerManager, rather than relying on the instance constructed by the
// Subscribe method, which wraps the functionality of the Register
// method.
//
// The caller must consume the peer updates from this PeerUpdates
// instance in a timely fashion and close the subscription when done,
// otherwise the PeerManager will halt.
func (m *PeerManager) Register(ctx context.Context, peerUpdates *PeerUpdates) {
	m.mtx.Lock()
	defer m.mtx.Unlock()
	m.subscriptions[peerUpdates] = peerUpdates

	go func() {
		for {
			select {
			case <-ctx.Done():
				return
			case pu := <-peerUpdates.routerUpdatesCh:
				m.processPeerEvent(ctx, pu)
			}
		}
	}()

	go func() {
		<-ctx.Done()
		m.mtx.Lock()
		defer m.mtx.Unlock()
		delete(m.subscriptions, peerUpdates)
	}()
}

func (m *PeerManager) processPeerEvent(ctx context.Context, pu PeerUpdate) {
	m.mtx.Lock()
	defer m.mtx.Unlock()

	if ctx.Err() != nil {
		return
	}

	if _, ok := m.store.peers[pu.NodeID]; !ok {
		m.store.peers[pu.NodeID] = &peerInfo{}
	}

	switch pu.Status {
	case PeerStatusBad:
		if m.store.peers[pu.NodeID].MutableScore == math.MinInt16 {
			return
		}
		m.store.peers[pu.NodeID].MutableScore--
	case PeerStatusGood:
		if m.store.peers[pu.NodeID].MutableScore == math.MaxInt16 {
			return
		}
		m.store.peers[pu.NodeID].MutableScore++
	}
}

// broadcast broadcasts a peer update to all subscriptions. The caller must
// already hold the mutex lock, to make sure updates are sent in the same order
// as the PeerManager processes them, but this means subscribers must be
// responsive at all times or the entire PeerManager will halt.
//
// Broadcast is asynchronous, what means that returning doesn't mean successful delivery
func (m *PeerManager) broadcast(ctx context.Context, peerUpdate PeerUpdate) error {
	for pu, sub := range m.subscriptions {
		select {
		case <-ctx.Done():
			return ctx.Err()
		case <-time.After(broadcastTimeout):
			return fmt.Errorf("peer update %s capacity %d exceeded", pu.subscriberName, cap(sub.reactorUpdatesCh))
		case sub.reactorUpdatesCh <- peerUpdate:
		}
	}

	return nil
}

// Addresses returns all known addresses for a peer, primarily for testing.
// The order is arbitrary.
func (m *PeerManager) Addresses(peerID types.NodeID) []NodeAddress {
	m.mtx.Lock()
	defer m.mtx.Unlock()

	addresses := []NodeAddress{}
	if peer, ok := m.store.Get(peerID); ok {
		for _, addressInfo := range peer.AddressInfo {
			addresses = append(addresses, addressInfo.Address)
		}
	}
	return addresses
}

// Peers returns all known peers, primarily for testing. The order is arbitrary.
func (m *PeerManager) Peers() []types.NodeID {
	m.mtx.Lock()
	defer m.mtx.Unlock()

	peers := []types.NodeID{}
	for _, peer := range m.store.Ranked() {
		peers = append(peers, peer.ID)
	}
	return peers
}

// Scores returns the peer scores for all known peers, primarily for testing.
func (m *PeerManager) Scores() map[types.NodeID]PeerScore {
	m.mtx.Lock()
	defer m.mtx.Unlock()

	scores := map[types.NodeID]PeerScore{}
	for _, peer := range m.store.Ranked() {
		scores[peer.ID] = peer.Score()
	}
	return scores
}

// Status returns the status for a peer, primarily for testing.
func (m *PeerManager) Status(id types.NodeID) PeerStatus {
	m.mtx.Lock()
	defer m.mtx.Unlock()
	switch {
	case m.ready[id]:
		return PeerStatusUp
	default:
		return PeerStatusDown
	}
}

// findUpgradeCandidate looks for a lower-scored peer that we could evict
// to make room for the given peer. Returns an empty ID if none is found.
// If the peer is already being upgraded to, we return that same upgrade.
// The caller must hold the mutex lock.
func (m *PeerManager) findUpgradeCandidate(id types.NodeID, score PeerScore) types.NodeID {
	for from, to := range m.upgrading {
		if to == id {
			return from
		}
	}

	ranked := m.store.Ranked()
	for i := len(ranked) - 1; i >= 0; i-- {
		candidate := ranked[i]
		switch {
		case candidate.ID == id:
			continue
		case candidate.Score() >= score:
			return "" // no further peers can be scored lower, due to sorting
		case !m.isConnected(candidate.ID):
		case m.evict[candidate.ID]:
		case m.evicting[candidate.ID]:
		case m.upgrading[candidate.ID] != "":
		default:
			return candidate.ID
		}
	}
	return ""
}

// retryDelay calculates a dial retry delay using exponential backoff, based on
// retry settings in PeerManagerOptions. If retries are disabled (i.e.
// MinRetryTime is 0), this returns retryNever (i.e. an infinite retry delay).
// The caller must hold the mutex lock (for m.rand which is not thread-safe).
func (m *PeerManager) retryDelay(failures uint32, persistent bool) time.Duration {
	if failures == 0 {
		return 0
	}
	if m.options.MinRetryTime == 0 {
		return retryNever
	}
	maxDelay := m.options.MaxRetryTime
	if persistent && m.options.MaxRetryTimePersistent > 0 {
		maxDelay = m.options.MaxRetryTimePersistent
	}

	delay := m.options.MinRetryTime * time.Duration(failures)
	if m.options.RetryTimeJitter > 0 {
		delay += time.Duration(m.rand.Int63n(int64(m.options.RetryTimeJitter)))
	}

	if maxDelay > 0 && delay > maxDelay {
		delay = maxDelay
	}

	return delay
}

// peerStore stores information about peers. It is not thread-safe, assuming it
// is only used by PeerManager which handles concurrency control. This allows
// the manager to execute multiple operations atomically via its own mutex.
//
// The entire set of peers is kept in memory, for performance. It is loaded
// from disk on initialization, and any changes are written back to disk
// (without fsync, since we can afford to lose recent writes).
type peerStore struct {
	db     dbm.DB
	peers  map[types.NodeID]*peerInfo
	index  map[NodeAddress]types.NodeID
	ranked []*peerInfo // cache for Ranked(), nil invalidates cache
}

// newPeerStore creates a new peer store, loading all persisted peers from the
// database into memory.
func newPeerStore(db dbm.DB) (*peerStore, error) {
	if db == nil {
		return nil, errors.New("no database provided")
	}
	store := &peerStore{db: db}
	if err := store.loadPeers(); err != nil {
		return nil, err
	}
	return store, nil
}

// loadPeers loads all peers from the database into memory.
func (s *peerStore) loadPeers() error {
	peers := map[types.NodeID]*peerInfo{}
	addrs := map[NodeAddress]types.NodeID{}

	start, end := keyPeerInfoRange()
	iter, err := s.db.Iterator(start, end)
	if err != nil {
		return err
	}
	defer iter.Close()
	for ; iter.Valid(); iter.Next() {
		// FIXME: We may want to tolerate failures here, by simply logging
		// the errors and ignoring the faulty peer entries.
		msg := new(p2pproto.PeerInfo)
		if err := proto.Unmarshal(iter.Value(), msg); err != nil {
			return fmt.Errorf("invalid peer Protobuf data: %w", err)
		}
		peer, err := peerInfoFromProto(msg)
		if err != nil {
			return fmt.Errorf("invalid peer data: %w", err)
		}
		peers[peer.ID] = peer
		for addr := range peer.AddressInfo {
			// TODO maybe check to see if we've seen this
			// addr before for a different peer, there
			// could be duplicates.
			addrs[addr] = peer.ID
		}
	}
	if iter.Error() != nil {
		return iter.Error()
	}
	s.peers = peers
	s.index = addrs
	s.ranked = nil // invalidate cache if populated
	return nil
}

// Get fetches a peer. The boolean indicates whether the peer existed or not.
// The returned peer info is a copy, and can be mutated at will.
func (s *peerStore) Get(id types.NodeID) (peerInfo, bool) {
	peer, ok := s.peers[id]
	return peer.Copy(), ok
}

// Resolve returns the peer ID for a given node address if known.
func (s *peerStore) Resolve(addr NodeAddress) (types.NodeID, bool) {
	id, ok := s.index[addr]
	return id, ok
}

// Set stores peer data. The input data will be copied, and can safely be reused
// by the caller.
func (s *peerStore) Set(peer peerInfo) error {
	if err := peer.Validate(); err != nil {
		return err
	}
	peer = peer.Copy()

	// FIXME: We may want to optimize this by avoiding saving to the database
	// if there haven't been any changes to persisted fields.
	bz, err := peer.ToProto().Marshal()
	if err != nil {
		return err
	}
	if err = s.db.Set(keyPeerInfo(peer.ID), bz); err != nil {
		return err
	}

	if current, ok := s.peers[peer.ID]; !ok || current.Score() != peer.Score() {
		// If the peer is new, or its score changes, we invalidate the Ranked() cache.
		s.peers[peer.ID] = &peer
		s.ranked = nil
	} else {
		// Otherwise, since s.ranked contains pointers to the old data and we
		// want those pointers to remain valid with the new data, we have to
		// update the existing pointer address.
		*current = peer
	}
	for addr := range peer.AddressInfo {
		s.index[addr] = peer.ID
	}

	return nil
}

// Delete deletes a peer, or does nothing if it does not exist.
func (s *peerStore) Delete(id types.NodeID) error {
	peer, ok := s.peers[id]
	if !ok {
		return nil
	}
	for _, addr := range peer.AddressInfo {
		delete(s.index, addr.Address)
	}
	delete(s.peers, id)
	s.ranked = nil

	if err := s.db.Delete(keyPeerInfo(id)); err != nil {
		return err
	}

	return nil
}

// List retrieves all peers in an arbitrary order. The returned data is a copy,
// and can be mutated at will.
func (s *peerStore) List() []peerInfo {
	peers := make([]peerInfo, 0, len(s.peers))
	for _, peer := range s.peers {
		peers = append(peers, peer.Copy())
	}
	return peers
}

// Ranked returns a list of peers ordered by score (better peers first). Peers
// with equal scores are returned in an arbitrary order. The returned list must
// not be mutated or accessed concurrently by the caller, since it returns
// pointers to internal peerStore data for performance.
//
// Ranked is used to determine both which peers to dial, which ones to evict,
// and which ones to delete completely.
//
// FIXME: For now, we simply maintain a cache in s.ranked which is invalidated
// by setting it to nil, but if necessary we should use a better data structure
// for this (e.g. a heap or ordered map).
//
// FIXME: The scoring logic is currently very naïve, see peerInfo.Score().
func (s *peerStore) Ranked() []*peerInfo {
	if s.ranked != nil {
		return s.ranked
	}
	s.ranked = make([]*peerInfo, 0, len(s.peers))
	for _, peer := range s.peers {
		s.ranked = append(s.ranked, peer)
	}
	sort.Slice(s.ranked, func(i, j int) bool {
		return s.ranked[i].Score() > s.ranked[j].Score()
	})
	return s.ranked
}

// Size returns the number of peers in the peer store.
func (s *peerStore) Size() int {
	return len(s.peers)
}

// peerInfo contains peer information stored in a peerStore.
type peerInfo struct {
	ID               types.NodeID
	AddressInfo      map[NodeAddress]*peerAddressInfo
	LastConnected    time.Time
	LastDisconnected time.Time

	// These fields are ephemeral, i.e. not persisted to the database.
	Persistent bool
	Height     int64
	FixedScore PeerScore // mainly for tests

	MutableScore int64 // updated by router
	Inactive     bool

	ProTxHash types.ProTxHash
}

// peerInfoFromProto converts a Protobuf PeerInfo message to a peerInfo,
// erroring if the data is invalid.
func peerInfoFromProto(msg *p2pproto.PeerInfo) (*peerInfo, error) {
	p := &peerInfo{
		ID:          types.NodeID(msg.ID),
		AddressInfo: map[NodeAddress]*peerAddressInfo{},
		Inactive:    msg.Inactive,
	}
	if msg.LastConnected != nil {
		p.LastConnected = *msg.LastConnected
	}
	for _, a := range msg.AddressInfo {
		addressInfo, err := peerAddressInfoFromProto(a)
		if err != nil {
			return nil, err
		}
		p.AddressInfo[addressInfo.Address] = addressInfo

	}
	return p, p.Validate()
}

// ToProto converts the peerInfo to p2pproto.PeerInfo for database storage. The
// Protobuf type only contains persisted fields, while ephemeral fields are
// discarded. The returned message may contain pointers to original data, since
// it is expected to be serialized immediately.
func (p *peerInfo) ToProto() *p2pproto.PeerInfo {
	msg := &p2pproto.PeerInfo{
		ID:            string(p.ID),
		Inactive:      p.Inactive,
		LastConnected: &p.LastConnected,
		ProTxHash:     p.ProTxHash,
	}
	for _, addressInfo := range p.AddressInfo {
		msg.AddressInfo = append(msg.AddressInfo, addressInfo.ToProto())
	}
	if msg.LastConnected.IsZero() {
		msg.LastConnected = nil
	}

	return msg
}

// Copy returns a deep copy of the peer info.
func (p *peerInfo) Copy() peerInfo {
	if p == nil {
		return peerInfo{}
	}
	c := *p
	for i, addressInfo := range c.AddressInfo {
		addressInfoCopy := addressInfo.Copy()
		c.AddressInfo[i] = &addressInfoCopy
	}
	c.ProTxHash = p.ProTxHash.Copy()
	return c
}

// LastDialed returns when the peer was last dialed, and if that dial
// attempt was successful. If the peer was never dialed the time stamp
// is zero time.
func (p *peerInfo) LastDialed() (time.Time, bool) {
	var (
		last    time.Time
		success bool
	)
	last = last.Add(-1) // so it's after the epoch

	for _, addr := range p.AddressInfo {
		if addr.LastDialFailure.Equal(addr.LastDialSuccess) {
			if addr.LastDialFailure.IsZero() {
				continue
			}
			if last.After(addr.LastDialSuccess) {
				continue
			}
			success = true
			last = addr.LastDialSuccess
		}
		if addr.LastDialFailure.After(last) {
			success = false
			last = addr.LastDialFailure
		}
		if addr.LastDialSuccess.After(last) || last.Equal(addr.LastDialSuccess) {
			success = true
			last = addr.LastDialSuccess
		}
	}

	// if we never modified last, then we should return it to the
	// zero value
	if last.Add(1).IsZero() {
		return time.Time{}, success
	}

	return last, success
}

// Score calculates a score for the peer. Higher-scored peers will be
// preferred over lower scores.
func (p *peerInfo) Score() PeerScore {
	if p.FixedScore > 0 {
		return p.FixedScore
	}
	if p.Persistent {
		return PeerScorePersistent
	}

	score := p.MutableScore
	if score > int64(MaxPeerScoreNotPersistent) {
		score = int64(MaxPeerScoreNotPersistent)
	}

	for _, addr := range p.AddressInfo {
		// DialFailures is reset when dials succeed, so this
		// is either the number of dial failures or 0.
		score -= int64(addr.DialFailures)
	}

	if score < math.MinInt16 {
		score = math.MinInt16
	}

	return PeerScore(score)
}

// Validate validates the peer info.
func (p *peerInfo) Validate() error {
	if p.ID == "" {
		return errors.New("no peer ID")
	}
	return nil
}

func (p *peerInfo) IsZero() bool {
	return p == nil || len(p.ID) == 0
}

func (p *peerInfo) MarshalZerologObject(e *zerolog.Event) {
	if p == nil {
		return
	}

	e.Str("node_id", string(p.ID))
	if len(p.ProTxHash) != 0 {
		e.Str("protxhash", p.ProTxHash.ShortString())
	}
	e.Time("last_connected", p.LastConnected)
	e.Time("last_disconnected", p.LastDisconnected)
	if p.Persistent {
		e.Bool("persistent", p.Persistent)
	}
	e.Int64("height", p.Height)
	if p.FixedScore != 0 {
		e.Int16("fixed_score", int16(p.FixedScore))
	}
	if p.MutableScore != 0 {
		e.Int64("mutable_score", p.MutableScore)
	}
	if p.Inactive {
		e.Bool("inactive", p.Inactive)
	}
	e.Int16("score", int16(p.Score()))
}

// peerAddressInfo contains information and statistics about a peer address.
type peerAddressInfo struct {
	Address         NodeAddress
	LastDialSuccess time.Time
	LastDialFailure time.Time
	DialFailures    uint32 // since last successful dial
}

// peerAddressInfoFromProto converts a Protobuf PeerAddressInfo message
// to a peerAddressInfo.
func peerAddressInfoFromProto(msg *p2pproto.PeerAddressInfo) (*peerAddressInfo, error) {
	address, err := ParseNodeAddress(msg.Address)
	if err != nil {
		return nil, fmt.Errorf("invalid address %q: %w", address, err)
	}
	addressInfo := &peerAddressInfo{
		Address:      address,
		DialFailures: msg.DialFailures,
	}
	if msg.LastDialSuccess != nil {
		addressInfo.LastDialSuccess = *msg.LastDialSuccess
	}
	if msg.LastDialFailure != nil {
		addressInfo.LastDialFailure = *msg.LastDialFailure
	}
	return addressInfo, addressInfo.Validate()
}

// ToProto converts the address into to a Protobuf message for serialization.
func (a *peerAddressInfo) ToProto() *p2pproto.PeerAddressInfo {
	msg := &p2pproto.PeerAddressInfo{
		Address:         a.Address.String(),
		LastDialSuccess: &a.LastDialSuccess,
		LastDialFailure: &a.LastDialFailure,
		DialFailures:    a.DialFailures,
	}
	if msg.LastDialSuccess.IsZero() {
		msg.LastDialSuccess = nil
	}
	if msg.LastDialFailure.IsZero() {
		msg.LastDialFailure = nil
	}
	return msg
}

// Copy returns a copy of the address info.
func (a *peerAddressInfo) Copy() peerAddressInfo {
	return *a
}

// Validate validates the address info.
func (a *peerAddressInfo) Validate() error {
	return a.Address.Validate()
}

// Database key prefixes.
const (
	prefixPeerInfo int64 = 1
)

// keyPeerInfo generates a peerInfo database key.
func keyPeerInfo(id types.NodeID) []byte {
	key, err := orderedcode.Append(nil, prefixPeerInfo, string(id))
	if err != nil {
		panic(err)
	}
	return key
}

// keyPeerInfoRange generates start/end keys for the entire peerInfo key range.
func keyPeerInfoRange() ([]byte, []byte) {
	start, err := orderedcode.Append(nil, prefixPeerInfo, "")
	if err != nil {
		panic(err)
	}
	end, err := orderedcode.Append(nil, prefixPeerInfo, orderedcode.Infinity)
	if err != nil {
		panic(err)
	}
	return start, end
}

// EvictPeer evicts a peer by a node id
func (m *PeerManager) EvictPeer(nodeID types.NodeID) {
	m.mtx.Lock()
	m.evict[nodeID] = true
	m.mtx.Unlock()
	m.evictWaker.Wake()
}

// UpdatePeerInfo modifies a peer-info using a function modificator, this operation is a transactional
func (m *PeerManager) UpdatePeerInfo(nodeID types.NodeID, modifier func(peerInfo peerInfo) peerInfo) error {
	// peerManager.store assumes that peerManager is managing it
	m.mtx.Lock()
	defer m.mtx.Unlock()
	peer, ok := m.store.Get(nodeID)
	if !ok {
		return errPeerNotFound(fmt.Errorf("peer with id %s not found", nodeID))
	}
	peer = modifier(peer)
	return m.store.Set(peer)
}

// getPeer() loads and returns peer from store, together with last connection direction, if any
func (m *PeerManager) getPeer(peerID types.NodeID) (peerInfo, peerConnectionDirection) {
	m.mtx.Lock()
	defer m.mtx.Unlock()

	p, ok := m.store.Get(peerID)
	if !ok {
		return peerInfo{}, peerConnectionNone
	}

	connType := m.connected[peerID]
	return p, connType
}

// IsDialingOrConnected returns true if dialing to a peer at the moment or already connected otherwise false
func (m *PeerManager) IsDialingOrConnected(nodeID types.NodeID) bool {
	m.mtx.Lock()
	defer m.mtx.Unlock()
	_, ok := m.connected[nodeID]
	return m.dialing[nodeID] || ok
}

func (m *PeerManager) numDialingOrConnected() int {
	m.mtx.Lock()
	defer m.mtx.Unlock()
	return len(m.connected) + len(m.dialing)
}

// SetProTxHashToPeerInfo sets a proTxHash in peerInfo.proTxHash to keep this value in a store
func SetProTxHashToPeerInfo(proTxHash types.ProTxHash) func(info *peerInfo) {
	return func(info *peerInfo) {
		info.ProTxHash = proTxHash.Copy()
	}
}

// evictPeerAfterTimeout evicts incoming peer for which the timeout expired.
func evictPeerAfterTimeout(m *PeerManager, peerID types.NodeID, direction peerConnectionDirection, timeout time.Duration) {
	if timeout > 0 {
		time.AfterFunc(timeout, func() {
			olderThan := time.Now().Add(-timeout)
			p, connType := m.getPeer(peerID)
			if !p.IsZero() && connType == direction && !p.Persistent && p.LastConnected.Before(olderThan) {
				m.EvictPeer(peerID)
			}
		})
	}
}<|MERGE_RESOLUTION|>--- conflicted
+++ resolved
@@ -11,10 +11,7 @@
 
 	"github.com/gogo/protobuf/proto"
 	"github.com/google/orderedcode"
-<<<<<<< HEAD
-=======
 	"github.com/rs/zerolog"
->>>>>>> ecd519dd
 	sync "github.com/sasha-s/go-deadlock"
 	dbm "github.com/tendermint/tm-db"
 
@@ -309,7 +306,6 @@
 //   - EvictNext: pick peer from evict, mark as evicting.
 //   - Disconnected: unmark connected, upgrading[from]=to, evict, evicting.
 type PeerManager struct {
-	logger     log.Logger
 	selfID     types.NodeID
 	options    PeerManagerOptions
 	metrics    *Metrics
@@ -346,7 +342,6 @@
 	}
 
 	peerManager := &PeerManager{
-		logger:     log.NewNopLogger(),
 		selfID:     selfID,
 		options:    options,
 		rand:       rand.New(rand.NewSource(time.Now().UnixNano())), //nolint:gosec
@@ -379,16 +374,11 @@
 	return peerManager, nil
 }
 
-<<<<<<< HEAD
-=======
 // SetLogger sets a logger for the PeerManager
->>>>>>> ecd519dd
 func (m *PeerManager) SetLogger(logger log.Logger) {
 	m.logger = logger
 }
 
-<<<<<<< HEAD
-=======
 // Close closes peer manager and frees up all resources
 func (m *PeerManager) Close() error {
 	m.evictWaker.Close()
@@ -396,7 +386,6 @@
 	return nil
 }
 
->>>>>>> ecd519dd
 // configurePeers configures peers in the peer store with ephemeral runtime
 // configuration, e.g. PersistentPeers. It also removes ourself, if we're in the
 // peer store. The caller must hold the mutex lock.
