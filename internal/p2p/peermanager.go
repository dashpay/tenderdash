package p2p

import (
	"context"
	"errors"
	"fmt"
	"math"
	"math/rand"
	"sort"
	"sync"
	"time"

	"github.com/gogo/protobuf/proto"
	"github.com/google/orderedcode"
	dbm "github.com/tendermint/tm-db"

	tmsync "github.com/tendermint/tendermint/internal/libs/sync"
	p2pproto "github.com/tendermint/tendermint/proto/tendermint/p2p"
	"github.com/tendermint/tendermint/types"
)

const (
	// retryNever is returned by retryDelay() when retries are disabled.
	retryNever time.Duration = math.MaxInt64
)

// PeerStatus is a peer status.
//
// The peer manager has many more internal states for a peer (e.g. dialing,
// connected, evicting, and so on), which are tracked separately. PeerStatus is
// for external use outside of the peer manager.
type PeerStatus string

const (
	PeerStatusUp   PeerStatus = "up"   // connected and ready
	PeerStatusDown PeerStatus = "down" // disconnected
	PeerStatusGood PeerStatus = "good" // peer observed as good
	PeerStatusBad  PeerStatus = "bad"  // peer observed as bad
)

type peerConnectionDirection int

const (
	peerConnectionIncoming peerConnectionDirection = iota + 1
	peerConnectionOutgoing
)

// PeerScore is a numeric score assigned to a peer (higher is better).
type PeerScore int16

const (
	PeerScorePersistent       PeerScore = math.MaxInt16 // persistent peers
	MaxPeerScoreNotPersistent PeerScore = PeerScorePersistent - 1
)

// PeerUpdate is a peer update event sent via PeerUpdates.
type PeerUpdate struct {
	NodeID   types.NodeID
	Status   PeerStatus
	Channels ChannelIDSet
	// ProTxHash is accessible only for validator
	ProTxHash types.ProTxHash
}

// SetProTxHash copies `proTxHash` into `PeerUpdate.ProTxHash`
func (pu *PeerUpdate) SetProTxHash(proTxHash types.ProTxHash) {
	pu.ProTxHash = proTxHash.Copy()
}

// PeerUpdates is a peer update subscription with notifications about peer
// events (currently just status changes).
type PeerUpdates struct {
	routerUpdatesCh  chan PeerUpdate
	reactorUpdatesCh chan PeerUpdate
}

// NewPeerUpdates creates a new PeerUpdates subscription. It is primarily for
// internal use, callers should typically use PeerManager.Subscribe(). The
// subscriber must call Close() when done.
func NewPeerUpdates(updatesCh chan PeerUpdate, buf int) *PeerUpdates {
	return &PeerUpdates{
		reactorUpdatesCh: updatesCh,
		routerUpdatesCh:  make(chan PeerUpdate, buf),
	}
}

// Updates returns a channel for consuming peer updates.
func (pu *PeerUpdates) Updates() <-chan PeerUpdate {
	return pu.reactorUpdatesCh
}

// SendUpdate pushes information about a peer into the routing layer,
// presumably from a peer.
func (pu *PeerUpdates) SendUpdate(ctx context.Context, update PeerUpdate) {
	select {
	case <-ctx.Done():
	case pu.routerUpdatesCh <- update:
	}
}

// PeerManagerOptions specifies options for a PeerManager.
type PeerManagerOptions struct {
	// PersistentPeers are peers that we want to maintain persistent connections
	// to. These will be scored higher than other peers, and if
	// MaxConnectedUpgrade is non-zero any lower-scored peers will be evicted if
	// necessary to make room for these.
	PersistentPeers []types.NodeID

	// MaxPeers is the maximum number of peers to track information about, i.e.
	// store in the peer store. When exceeded, the lowest-scored unconnected peers
	// will be deleted. 0 means no limit.
	MaxPeers uint16

	// MaxConnected is the maximum number of connected peers (inbound and
	// outbound). 0 means no limit.
	MaxConnected uint16

	// MaxOutgoingConnections specifies how many outgoing
	// connections a node will maintain. It must be lower than MaxConnected. If it is
	// 0, then all connections can be outgoing. Once this limit is
	// reached, the node will not dial peers, allowing the
	// remaining peer connections to be used by incoming connections.
	MaxOutgoingConnections uint16

	// MaxConnectedUpgrade is the maximum number of additional connections to
	// use for probing any better-scored peers to upgrade to when all connection
	// slots are full. 0 disables peer upgrading.
	//
	// For example, if we are already connected to MaxConnected peers, but we
	// know or learn about better-scored peers (e.g. configured persistent
	// peers) that we are not connected too, then we can probe these peers by
	// using up to MaxConnectedUpgrade connections, and once connected evict the
	// lowest-scored connected peers. This also works for inbound connections,
	// i.e. if a higher-scored peer attempts to connect to us, we can accept
	// the connection and evict a lower-scored peer.
	MaxConnectedUpgrade uint16

	// MinRetryTime is the minimum time to wait between retries. Retry times
	// double for each retry, up to MaxRetryTime. 0 disables retries.
	MinRetryTime time.Duration

	// MaxRetryTime is the maximum time to wait between retries. 0 means
	// no maximum, in which case the retry time will keep doubling.
	MaxRetryTime time.Duration

	// MaxRetryTimePersistent is the maximum time to wait between retries for
	// peers listed in PersistentPeers. 0 uses MaxRetryTime instead.
	MaxRetryTimePersistent time.Duration

	// RetryTimeJitter is the upper bound of a random interval added to
	// retry times, to avoid thundering herds. 0 disables jitter.
	RetryTimeJitter time.Duration

	// DisconnectCooldownPeriod is the amount of time after we
	// disconnect from a peer before we'll consider dialing a new peer
	DisconnectCooldownPeriod time.Duration

	// PeerScores sets fixed scores for specific peers. It is mainly used
	// for testing. A score of 0 is ignored.
	PeerScores map[types.NodeID]PeerScore

	// PrivatePeerIDs defines a set of NodeID objects which the PEX reactor will
	// consider private and never gossip.
	PrivatePeers map[types.NodeID]struct{}

	// SelfAddress is the address that will be advertised to peers for them to dial back to us.
	// If Hostname and Port are unset, Advertise() will include no self-announcement
	SelfAddress NodeAddress

	// persistentPeers provides fast PersistentPeers lookups. It is built
	// by optimize().
	persistentPeers map[types.NodeID]bool

	// Peer Metrics
	Metrics *Metrics
}

// Validate validates the options.
func (o *PeerManagerOptions) Validate() error {
	for _, id := range o.PersistentPeers {
		if err := id.Validate(); err != nil {
			return fmt.Errorf("invalid PersistentPeer ID %q: %w", id, err)
		}
	}

	for id := range o.PrivatePeers {
		if err := id.Validate(); err != nil {
			return fmt.Errorf("invalid private peer ID %q: %w", id, err)
		}
	}

	if o.MaxConnected > 0 && len(o.PersistentPeers) > int(o.MaxConnected) {
		return fmt.Errorf("number of persistent peers %v can't exceed MaxConnected %v",
			len(o.PersistentPeers), o.MaxConnected)
	}

	if o.MaxPeers > 0 {
		if o.MaxConnected == 0 || o.MaxConnected+o.MaxConnectedUpgrade > o.MaxPeers {
			return fmt.Errorf("MaxConnected %v and MaxConnectedUpgrade %v can't exceed MaxPeers %v",
				o.MaxConnected, o.MaxConnectedUpgrade, o.MaxPeers)
		}
	}

	if o.MaxRetryTime > 0 {
		if o.MinRetryTime == 0 {
			return errors.New("can't set MaxRetryTime without MinRetryTime")
		}
		if o.MinRetryTime > o.MaxRetryTime {
			return fmt.Errorf("MinRetryTime %v is greater than MaxRetryTime %v",
				o.MinRetryTime, o.MaxRetryTime)
		}
	}

	if o.MaxRetryTimePersistent > 0 {
		if o.MinRetryTime == 0 {
			return errors.New("can't set MaxRetryTimePersistent without MinRetryTime")
		}
		if o.MinRetryTime > o.MaxRetryTimePersistent {
			return fmt.Errorf("MinRetryTime %v is greater than MaxRetryTimePersistent %v",
				o.MinRetryTime, o.MaxRetryTimePersistent)
		}
	}

	if o.MaxOutgoingConnections > 0 && o.MaxConnected < o.MaxOutgoingConnections {
		return errors.New("cannot set MaxOutgoingConnections to a value larger than MaxConnected")
	}

	return nil
}

// isPersistent checks if a peer is in PersistentPeers. It will panic
// if called before optimize().
func (o *PeerManagerOptions) isPersistent(id types.NodeID) bool {
	if o.persistentPeers == nil {
		panic("isPersistent() called before optimize()")
	}
	return o.persistentPeers[id]
}

// optimize optimizes operations by pregenerating lookup structures. It's a
// separate method instead of memoizing during calls to avoid dealing with
// concurrency and mutex overhead.
func (o *PeerManagerOptions) optimize() {
	o.persistentPeers = make(map[types.NodeID]bool, len(o.PersistentPeers))
	for _, p := range o.PersistentPeers {
		o.persistentPeers[p] = true
	}
}

// PeerManager manages peer lifecycle information, using a peerStore for
// underlying storage. Its primary purpose is to determine which peer to connect
// to next (including retry timers), make sure a peer only has a single active
// connection (either inbound or outbound), and evict peers to make room for
// higher-scored peers. It does not manage actual connections (this is handled
// by the Router), only the peer lifecycle state.
//
// For an outbound connection, the flow is as follows:
// - DialNext: return a peer address to dial, mark peer as dialing.
// - DialFailed: report a dial failure, unmark as dialing.
// - Dialed: report a dial success, unmark as dialing and mark as connected
//   (errors if already connected, e.g. by Accepted).
// - Ready: report routing is ready, mark as ready and broadcast PeerStatusUp.
// - Disconnected: report peer disconnect, unmark as connected and broadcasts
//   PeerStatusDown.
//
// For an inbound connection, the flow is as follows:
// - Accepted: report inbound connection success, mark as connected (errors if
//   already connected, e.g. by Dialed).
// - Ready: report routing is ready, mark as ready and broadcast PeerStatusUp.
// - Disconnected: report peer disconnect, unmark as connected and broadcasts
//   PeerStatusDown.
//
// When evicting peers, either because peers are explicitly scheduled for
// eviction or we are connected to too many peers, the flow is as follows:
// - EvictNext: if marked evict and connected, unmark evict and mark evicting.
//   If beyond MaxConnected, pick lowest-scored peer and mark evicting.
// - Disconnected: unmark connected, evicting, evict, and broadcast a
//   PeerStatusDown peer update.
//
// If all connection slots are full (at MaxConnections), we can use up to
// MaxConnectionsUpgrade additional connections to probe any higher-scored
// unconnected peers, and if we reach them (or they reach us) we allow the
// connection and evict a lower-scored peer. We mark the lower-scored peer as
// upgrading[from]=to to make sure no other higher-scored peers can claim the
// same one for an upgrade. The flow is as follows:
// - Accepted: if upgrade is possible, mark connected and add lower-scored to evict.
// - DialNext: if upgrade is possible, mark upgrading[from]=to and dialing.
// - DialFailed: unmark upgrading[from]=to and dialing.
// - Dialed: unmark upgrading[from]=to and dialing, mark as connected, add
//   lower-scored to evict.
// - EvictNext: pick peer from evict, mark as evicting.
// - Disconnected: unmark connected, upgrading[from]=to, evict, evicting.
type PeerManager struct {
	selfID     types.NodeID
	options    PeerManagerOptions
	metrics    *Metrics
	rand       *rand.Rand
	dialWaker  *tmsync.Waker // wakes up DialNext() on relevant peer changes
	evictWaker *tmsync.Waker // wakes up EvictNext() on relevant peer changes

	mtx           sync.Mutex
	store         *peerStore
	subscriptions map[*PeerUpdates]*PeerUpdates            // keyed by struct identity (address)
	dialing       map[types.NodeID]bool                    // peers being dialed (DialNext → Dialed/DialFail)
	upgrading     map[types.NodeID]types.NodeID            // peers claimed for upgrade (DialNext → Dialed/DialFail)
	connected     map[types.NodeID]peerConnectionDirection // connected peers (Dialed/Accepted → Disconnected)
	ready         map[types.NodeID]bool                    // ready peers (Ready → Disconnected)
	evict         map[types.NodeID]bool                    // peers scheduled for eviction (Connected → EvictNext)
	evicting      map[types.NodeID]bool                    // peers being evicted (EvictNext → Disconnected)
}

// NewPeerManager creates a new peer manager.
func NewPeerManager(selfID types.NodeID, peerDB dbm.DB, options PeerManagerOptions) (*PeerManager, error) {
	if selfID == "" {
		return nil, errors.New("self ID not given")
	}
	if err := options.Validate(); err != nil {
		return nil, err
	}

	options.optimize()

	store, err := newPeerStore(peerDB)
	if err != nil {
		return nil, err
	}

	peerManager := &PeerManager{
		selfID:     selfID,
		options:    options,
		rand:       rand.New(rand.NewSource(time.Now().UnixNano())), // nolint:gosec
		dialWaker:  tmsync.NewWaker(),
		evictWaker: tmsync.NewWaker(),
		metrics:    NopMetrics(),

		store:         store,
		dialing:       map[types.NodeID]bool{},
		upgrading:     map[types.NodeID]types.NodeID{},
		connected:     map[types.NodeID]peerConnectionDirection{},
		ready:         map[types.NodeID]bool{},
		evict:         map[types.NodeID]bool{},
		evicting:      map[types.NodeID]bool{},
		subscriptions: map[*PeerUpdates]*PeerUpdates{},
	}

	if options.Metrics != nil {
		peerManager.metrics = options.Metrics
	}

	if err = peerManager.configurePeers(); err != nil {
		return nil, err
	}
	if err = peerManager.prunePeers(); err != nil {
		return nil, err
	}
	return peerManager, nil
}

// configurePeers configures peers in the peer store with ephemeral runtime
// configuration, e.g. PersistentPeers. It also removes ourself, if we're in the
// peer store. The caller must hold the mutex lock.
func (m *PeerManager) configurePeers() error {
	if err := m.store.Delete(m.selfID); err != nil {
		return err
	}

	configure := map[types.NodeID]bool{}
	for _, id := range m.options.PersistentPeers {
		configure[id] = true
	}
	for id := range m.options.PeerScores {
		configure[id] = true
	}
	for id := range configure {
		if peer, ok := m.store.Get(id); ok {
			if err := m.store.Set(m.configurePeer(peer)); err != nil {
				return err
			}
		}
	}

	m.metrics.PeersStored.Add(float64(m.store.Size()))

	return nil
}

// configurePeer configures a peer with ephemeral runtime configuration.
func (m *PeerManager) configurePeer(peer peerInfo) peerInfo {
	peer.Persistent = m.options.isPersistent(peer.ID)
	peer.FixedScore = m.options.PeerScores[peer.ID]
	return peer
}

// newPeerInfo creates a peerInfo for a new peer.
func (m *PeerManager) newPeerInfo(id types.NodeID) peerInfo {
	peerInfo := peerInfo{
		ID:          id,
		AddressInfo: map[NodeAddress]*peerAddressInfo{},
	}
	return m.configurePeer(peerInfo)
}

// prunePeers removes low-scored peers from the peer store if it contains more
// than MaxPeers peers. The caller must hold the mutex lock.
func (m *PeerManager) prunePeers() error {
	if m.options.MaxPeers == 0 || m.store.Size() <= int(m.options.MaxPeers) {
		return nil
	}

	ranked := m.store.Ranked()
	for i := len(ranked) - 1; i >= 0; i-- {
		peerID := ranked[i].ID

		switch {
		case m.store.Size() <= int(m.options.MaxPeers):
			return nil
		case m.dialing[peerID]:
		case m.isConnected(peerID):
		default:
			if err := m.store.Delete(peerID); err != nil {
				return err
			}
			m.metrics.PeersStored.Add(-1)
		}
	}
	return nil
}

func (m *PeerManager) isConnected(peerID types.NodeID) bool {
	_, ok := m.connected[peerID]
	return ok
}

type connectionStats struct {
	incoming uint16
	outgoing uint16
}

func (m *PeerManager) getConnectedInfo() connectionStats {
	out := connectionStats{}
	for _, direction := range m.connected {
		switch direction {
		case peerConnectionIncoming:
			out.incoming++
		case peerConnectionOutgoing:
			out.outgoing++
		}
	}
	return out
}

// Add adds a peer to the manager, given as an address. If the peer already
// exists, the address is added to it if it isn't already present. This will push
// low scoring peers out of the address book if it exceeds the maximum size.
func (m *PeerManager) Add(address NodeAddress) (bool, error) {
	if err := address.Validate(); err != nil {
		return false, err
	}
	if address.NodeID == m.selfID {
		return false, fmt.Errorf("can't add self (%v) to peer store", m.selfID)
	}

	m.mtx.Lock()
	defer m.mtx.Unlock()

	peer, ok := m.store.Get(address.NodeID)
	if !ok {
		peer = m.newPeerInfo(address.NodeID)
	}
	_, ok = peer.AddressInfo[address]
	// if we already have the peer address, there's no need to continue
	if ok {
		return false, nil
	}
	if peer.Inactive {
		return false, nil
	}

	// else add the new address
	peer.AddressInfo[address] = &peerAddressInfo{Address: address}
	if err := m.store.Set(peer); err != nil {
		return false, err
	}

	m.metrics.PeersStored.Add(1)
	if err := m.prunePeers(); err != nil {
		return true, err
	}
	m.dialWaker.Wake()
	return true, nil
}

// PeerRatio returns the ratio of peer addresses stored to the maximum size.
func (m *PeerManager) PeerRatio() float64 {
	m.mtx.Lock()
	defer m.mtx.Unlock()

	if m.options.MaxPeers == 0 {
		return 0
	}

	return float64(m.store.Size()) / float64(m.options.MaxPeers)
}

func (m *PeerManager) HasMaxPeerCapacity() bool {
	m.mtx.Lock()
	defer m.mtx.Unlock()

	return len(m.connected) >= int(m.options.MaxConnected)
}

func (m *PeerManager) HasDialedMaxPeers() bool {
	m.mtx.Lock()
	defer m.mtx.Unlock()

	stats := m.getConnectedInfo()

	return stats.outgoing >= m.options.MaxOutgoingConnections
}

// DialNext finds an appropriate peer address to dial, and marks it as dialing.
// If no peer is found, or all connection slots are full, it blocks until one
// becomes available. The caller must call Dialed() or DialFailed() for the
// returned peer.
func (m *PeerManager) DialNext(ctx context.Context) (NodeAddress, error) {
	for {
		if address := m.TryDialNext(); (address != NodeAddress{}) {
			return address, nil
		}

		select {
		case <-m.dialWaker.Sleep():
			continue
		case <-ctx.Done():
			return NodeAddress{}, ctx.Err()
		}
	}
}

// TryDialNext is equivalent to DialNext(), but immediately returns an empty
// address if no peers or connection slots are available.
func (m *PeerManager) TryDialNext() NodeAddress {
	m.mtx.Lock()
	defer m.mtx.Unlock()

	// We allow dialing MaxConnected+MaxConnectedUpgrade peers. Including
	// MaxConnectedUpgrade allows us to probe additional peers that have a
	// higher score than any other peers, and if successful evict it.
	if m.options.MaxConnected > 0 && len(m.connected)+len(m.dialing) >= int(m.options.MaxConnected)+int(m.options.MaxConnectedUpgrade) {
		return NodeAddress{}
	}

	cinfo := m.getConnectedInfo()
	if m.options.MaxOutgoingConnections > 0 && cinfo.outgoing >= m.options.MaxOutgoingConnections {
		return NodeAddress{}
	}

	for _, peer := range m.store.Ranked() {
		if m.dialing[peer.ID] || m.isConnected(peer.ID) {
			continue
		}

		if !peer.LastDisconnected.IsZero() && time.Since(peer.LastDisconnected) < m.options.DisconnectCooldownPeriod {
			continue
		}

		for _, addressInfo := range peer.AddressInfo {
			if time.Since(addressInfo.LastDialFailure) < m.retryDelay(addressInfo.DialFailures, peer.Persistent) {
				continue
			}

			if id, ok := m.store.Resolve(addressInfo.Address); ok && (m.isConnected(id) || m.dialing[id]) {
				continue
			}

			// We now have an eligible address to dial. If we're full but have
			// upgrade capacity (as checked above), we find a lower-scored peer
			// we can replace and mark it as upgrading so noone else claims it.
			//
			// If we don't find one, there is no point in trying additional
			// peers, since they will all have the same or lower score than this
			// peer (since they're ordered by score via peerStore.Ranked).
			if m.options.MaxConnected > 0 && len(m.connected) >= int(m.options.MaxConnected) {
				upgradeFromPeer := m.findUpgradeCandidate(peer.ID, peer.Score())
				if upgradeFromPeer == "" {
					return NodeAddress{}
				}
				m.upgrading[upgradeFromPeer] = peer.ID
			}

			m.dialing[peer.ID] = true
			return addressInfo.Address
		}
	}
	return NodeAddress{}
}

// DialFailed reports a failed dial attempt. This will make the peer available
// for dialing again when appropriate (possibly after a retry timeout).
func (m *PeerManager) DialFailed(ctx context.Context, address NodeAddress) error {
	m.mtx.Lock()
	defer m.mtx.Unlock()
	m.metrics.PeersConnectedFailure.Add(1)

	delete(m.dialing, address.NodeID)
	for from, to := range m.upgrading {
		if to == address.NodeID {
			delete(m.upgrading, from) // Unmark failed upgrade attempt.
		}
	}

	peer, ok := m.store.Get(address.NodeID)
	if !ok { // Peer may have been removed while dialing, ignore.
		return nil
	}
	addressInfo, ok := peer.AddressInfo[address]
	if !ok {
		return nil // Assume the address has been removed, ignore.
	}

	addressInfo.LastDialFailure = time.Now().UTC()
	addressInfo.DialFailures++

	if err := m.store.Set(peer); err != nil {
		return err
	}

	// We spawn a goroutine that notifies DialNext() again when the retry
	// timeout has elapsed, so that we can consider dialing it again. We
	// calculate the retry delay outside the goroutine, since it must hold
	// the mutex lock.
	if d := m.retryDelay(addressInfo.DialFailures, peer.Persistent); d != 0 && d != retryNever {
		go func() {
			// Use an explicit timer with deferred cleanup instead of
			// time.After(), to avoid leaking goroutines on PeerManager.Close().
			timer := time.NewTimer(d)
			defer timer.Stop()
			select {
			case <-timer.C:
				m.dialWaker.Wake()
			case <-ctx.Done():
			}
		}()
	} else {
		m.dialWaker.Wake()
	}

	return nil
}

// Dialed marks a peer as successfully dialed. Any further connections will be
// rejected, and once disconnected the peer may be dialed again.
func (m *PeerManager) Dialed(address NodeAddress, peerOpts ...func(*peerInfo)) error {
	m.mtx.Lock()
	defer m.mtx.Unlock()

	m.metrics.PeersConnectedSuccess.Add(1)

	delete(m.dialing, address.NodeID)

	var upgradeFromPeer types.NodeID
	for from, to := range m.upgrading {
		if to == address.NodeID {
			delete(m.upgrading, from)
			upgradeFromPeer = from
			// Don't break, just in case this peer was marked as upgrading for
			// multiple lower-scored peers (shouldn't really happen).
		}
	}
	if address.NodeID == m.selfID {
		return fmt.Errorf("rejecting connection to self (%v)", address.NodeID)
	}
	if m.isConnected(address.NodeID) {
		return fmt.Errorf("peer %v is already connected", address.NodeID)
	}
	if m.options.MaxConnected > 0 && len(m.connected) >= int(m.options.MaxConnected) {
		if upgradeFromPeer == "" || len(m.connected) >= int(m.options.MaxConnected)+int(m.options.MaxConnectedUpgrade) {
			return fmt.Errorf("already connected to maximum number of peers")
		}
	}

	peer, ok := m.store.Get(address.NodeID)
	if !ok {
		return fmt.Errorf("peer %q was removed while dialing", address.NodeID)
	}
	now := time.Now().UTC()
	if peer.Inactive {
		m.metrics.PeersInactivated.Add(-1)
	}
	peer.Inactive = false

	peer.LastConnected = now
	for _, opt := range peerOpts {
		opt(&peer)
	}
	if addressInfo, ok := peer.AddressInfo[address]; ok {
		addressInfo.DialFailures = 0
		addressInfo.LastDialSuccess = now
		// If not found, assume address has been removed.
	}

	if err := m.store.Set(peer); err != nil {
		return err
	}

	if upgradeFromPeer != "" && m.options.MaxConnected > 0 && len(m.connected) >= int(m.options.MaxConnected) {
		// Look for an even lower-scored peer that may have appeared since we
		// started the upgrade.
		if p, ok := m.store.Get(upgradeFromPeer); ok {
			if u := m.findUpgradeCandidate(p.ID, p.Score()); u != "" {
				upgradeFromPeer = u
			}
		}
		m.evict[upgradeFromPeer] = true
		m.evictWaker.Wake()
	}

	m.metrics.PeersConnectedOutgoing.Add(1)
	m.connected[peer.ID] = peerConnectionOutgoing

	return nil
}

// Accepted marks an incoming peer connection successfully accepted. If the peer
// is already connected or we don't allow additional connections then this will
// return an error.
//
// If full but MaxConnectedUpgrade is non-zero and the incoming peer is
// better-scored than any existing peers, then we accept it and evict a
// lower-scored peer.
//
// NOTE: We can't take an address here, since e.g. TCP uses a different port
// number for outbound traffic than inbound traffic, so the peer's endpoint
// wouldn't necessarily be an appropriate address to dial.
//
// FIXME: When we accept a connection from a peer, we should register that
// peer's address in the peer store so that we can dial it later. In order to do
// that, we'll need to get the remote address after all, but as noted above that
// can't be the remote endpoint since that will usually have the wrong port
// number.
func (m *PeerManager) Accepted(peerID types.NodeID, peerOpts ...func(*peerInfo)) error {
	m.mtx.Lock()
	defer m.mtx.Unlock()

	if peerID == m.selfID {
		return fmt.Errorf("rejecting connection from self (%v)", peerID)
	}
	if m.isConnected(peerID) {
		return fmt.Errorf("peer %q is already connected", peerID)
	}
	if m.options.MaxConnected > 0 && len(m.connected) >= int(m.options.MaxConnected)+int(m.options.MaxConnectedUpgrade) {
		return fmt.Errorf("already connected to maximum number of peers")
	}

	peer, ok := m.store.Get(peerID)
	if !ok {
		peer = m.newPeerInfo(peerID)
	}

	// reset this to avoid penalizing peers for their past transgressions
	for _, addr := range peer.AddressInfo {
		addr.DialFailures = 0
	}

	// If all connections slots are full, but we allow upgrades (and we checked
	// above that we have upgrade capacity), then we can look for a lower-scored
	// peer to replace and if found accept the connection anyway and evict it.
	var upgradeFromPeer types.NodeID
	if m.options.MaxConnected > 0 && len(m.connected) >= int(m.options.MaxConnected) {
		upgradeFromPeer = m.findUpgradeCandidate(peer.ID, peer.Score())
		if upgradeFromPeer == "" {
			return fmt.Errorf("already connected to maximum number of peers")
		}
	}

	if peer.Inactive {
		m.metrics.PeersInactivated.Add(-1)
	}
	peer.Inactive = false
	peer.LastConnected = time.Now().UTC()
	for _, opt := range peerOpts {
		opt(&peer)
	}
	if err := m.store.Set(peer); err != nil {
		return err
	}

	m.metrics.PeersConnectedIncoming.Add(1)
	m.connected[peerID] = peerConnectionIncoming
	if upgradeFromPeer != "" {
		m.evict[upgradeFromPeer] = true
	}
	m.evictWaker.Wake()
	return nil
}

// Ready marks a peer as ready, broadcasting status updates to
// subscribers. The peer must already be marked as connected. This is
// separate from Dialed() and Accepted() to allow the router to set up
// its internal queues before reactors start sending messages. The
// channels set here are passed in the peer update broadcast to
// reactors, which can then mediate their own behavior based on the
// capability of the peers.
func (m *PeerManager) Ready(ctx context.Context, peerID types.NodeID, channels ChannelIDSet) {
	m.mtx.Lock()
	defer m.mtx.Unlock()

	if m.isConnected(peerID) {
		m.ready[peerID] = true
		pu := PeerUpdate{
			NodeID:   peerID,
			Status:   PeerStatusUp,
			Channels: channels,
		}
		peer, ok := m.store.Get(peerID)
		if ok && len(peer.ProTxHash) > 0 {
			pu.SetProTxHash(peer.ProTxHash)
		}
		m.broadcast(ctx, pu)
	}
}

// EvictNext returns the next peer to evict (i.e. disconnect). If no evictable
// peers are found, the call will block until one becomes available.
func (m *PeerManager) EvictNext(ctx context.Context) (types.NodeID, error) {
	for {
		id, err := m.TryEvictNext()
		if err != nil || id != "" {
			return id, err
		}
		select {
		case <-m.evictWaker.Sleep():
		case <-ctx.Done():
			return "", ctx.Err()
		}
	}
}

// TryEvictNext is equivalent to EvictNext, but immediately returns an empty
// node ID if no evictable peers are found.
func (m *PeerManager) TryEvictNext() (types.NodeID, error) {
	m.mtx.Lock()
	defer m.mtx.Unlock()

	// If any connected peers are explicitly scheduled for eviction, we return a
	// random one.
	for peerID := range m.evict {
		delete(m.evict, peerID)
		if m.isConnected(peerID) && !m.evicting[peerID] {
			m.evicting[peerID] = true
			return peerID, nil
		}
	}

	// If we're below capacity, we don't need to evict anything.
	if m.options.MaxConnected == 0 ||
		len(m.connected)-len(m.evicting) <= int(m.options.MaxConnected) {
		return "", nil
	}

	// If we're above capacity (shouldn't really happen), just pick the
	// lowest-ranked peer to evict.
	ranked := m.store.Ranked()
	for i := len(ranked) - 1; i >= 0; i-- {
		peer := ranked[i]
		if m.isConnected(peer.ID) && !m.evicting[peer.ID] {
			m.evicting[peer.ID] = true
			return peer.ID, nil
		}
	}

	return "", nil
}

// Disconnected unmarks a peer as connected, allowing it to be dialed or
// accepted again as appropriate.
func (m *PeerManager) Disconnected(ctx context.Context, peerID types.NodeID) {
	m.mtx.Lock()
	defer m.mtx.Unlock()

	switch m.connected[peerID] {
	case peerConnectionIncoming:
		m.metrics.PeersConnectedIncoming.Add(-1)
	case peerConnectionOutgoing:
		m.metrics.PeersConnectedOutgoing.Add(-1)
	}

	ready := m.ready[peerID]

	delete(m.connected, peerID)
	delete(m.upgrading, peerID)
	delete(m.evict, peerID)
	delete(m.evicting, peerID)
	delete(m.ready, peerID)

	if peer, ok := m.store.Get(peerID); ok {
		peer.LastDisconnected = time.Now()
		_ = m.store.Set(peer)
		// launch a thread to ping the dialWaker when the
		// disconnected peer can be dialed again.
		go func() {
			timer := time.NewTimer(m.options.DisconnectCooldownPeriod)
			defer timer.Stop()
			select {
			case <-timer.C:
				m.dialWaker.Wake()
			case <-ctx.Done():
			}
		}()
	}

	if ready {
		pu := PeerUpdate{
			NodeID: peerID,
			Status: PeerStatusDown,
		}
		peer, ok := m.store.Get(peerID)
		if ok && len(peer.ProTxHash) > 0 {
			pu.SetProTxHash(peer.ProTxHash)
		}
		m.broadcast(ctx, pu)
	}

	m.dialWaker.Wake()
}

// Errored reports a peer error, causing the peer to be evicted if it's
// currently connected.
//
// FIXME: This should probably be replaced with a peer behavior API, see
// PeerError comments for more details.
//
// FIXME: This will cause the peer manager to immediately try to reconnect to
// the peer, which is probably not always what we want.
func (m *PeerManager) Errored(peerID types.NodeID, err error) {
	m.mtx.Lock()
	defer m.mtx.Unlock()

	if m.isConnected(peerID) {
		m.evict[peerID] = true
	}

	m.evictWaker.Wake()
}

// Inactivate marks a peer as inactive which means we won't attempt to
// dial this peer again. A peer can be reactivated by successfully
// dialing and connecting to the node.
func (m *PeerManager) Inactivate(peerID types.NodeID) error {
	m.mtx.Lock()
	defer m.mtx.Unlock()

	peer, ok := m.store.peers[peerID]
	if !ok {
		return nil
	}

	peer.Inactive = true
	m.metrics.PeersInactivated.Add(1)
	return m.store.Set(*peer)
}

// Advertise returns a list of peer addresses to advertise to a peer.
//
// It sorts all peers in the peer store, and assembles a list of peers
// that is most likely to include the highest priority of peers.
func (m *PeerManager) Advertise(peerID types.NodeID, limit uint16) []NodeAddress {
	m.mtx.Lock()
	defer m.mtx.Unlock()

	addresses := make([]NodeAddress, 0, limit)

	// advertise ourselves, to let everyone know how to dial us back
	// and enable mutual address discovery
	if m.options.SelfAddress.Hostname != "" && m.options.SelfAddress.Port != 0 {
		addresses = append(addresses, m.options.SelfAddress)
	}

	var numAddresses int
	var totalAbsScore int
	ranked := m.store.Ranked()
	seenAddresses := map[NodeAddress]struct{}{}
	scores := map[types.NodeID]int{}

	// get the total number of possible addresses
	for _, peer := range ranked {
		if peer.ID == peerID {
			continue
		}
		score := int(peer.Score())
		if score < 0 {
			totalAbsScore += -score
		} else {
			totalAbsScore += score
		}

		scores[peer.ID] = score
		for addr := range peer.AddressInfo {
			if _, ok := m.options.PrivatePeers[addr.NodeID]; !ok {
				numAddresses++
			}
		}
	}

	meanAbsScore := (totalAbsScore + 1) / (len(scores) + 1)

	var attempts uint16
	var addedLastIteration bool

	// if the number of addresses is less than the number of peers
	// to advertise, adjust the limit downwards
	if numAddresses < int(limit) {
		limit = uint16(numAddresses)
	}

	// collect addresses until we have the number requested
	// (limit), or we've added all known addresses, or we've tried
	// at least 256 times and the last time we iterated over
	// remaining addresses we added no new candidates.
	for len(addresses) < int(limit) && (attempts < (limit*2) || !addedLastIteration) {
		attempts++
		addedLastIteration = false

		for idx, peer := range ranked {
			if peer.ID == peerID {
				continue
			}

			if len(addresses) >= int(limit) {
				break
			}

			for nodeAddr, addressInfo := range peer.AddressInfo {
				if len(addresses) >= int(limit) {
					break
				}

				// only look at each address once, by
				// tracking a set of addresses seen
				if _, ok := seenAddresses[addressInfo.Address]; ok {
					continue
				}

				// only add non-private NodeIDs
				if _, ok := m.options.PrivatePeers[nodeAddr.NodeID]; !ok {
					// add the peer if the total number of ranked addresses is
					// will fit within the limit, or otherwise adding
					// addresses based on a coin flip.

					// the coinflip is based on the score, commonly, but
					// 10% of the time we'll randomly insert a "loosing"
					// peer.

					// nolint:gosec // G404: Use of weak random number generator
					if numAddresses <= int(limit) || rand.Intn((meanAbsScore*2)+1) <= scores[peer.ID]+1 || rand.Intn((idx+1)*10) <= idx+1 {
						addresses = append(addresses, addressInfo.Address)
						addedLastIteration = true
						seenAddresses[addressInfo.Address] = struct{}{}
					}
				} else {
					seenAddresses[addressInfo.Address] = struct{}{}
					// if the number of addresses
					// is the same as the limit,
					// we should remove private
					// addresses from the limit so
					// we can still return early.
					if numAddresses == int(limit) {
						limit--
					}
				}
			}
		}
	}

	return addresses
}

// PeerEventSubscriber describes the type of the subscription method, to assist
// in isolating reactors specific construction and lifecycle from the
// peer manager.
type PeerEventSubscriber func(context.Context) *PeerUpdates

// Subscribe subscribes to peer updates. The caller must consume the peer
// updates in a timely fashion and close the subscription when done, otherwise
// the PeerManager will halt.
func (m *PeerManager) Subscribe(ctx context.Context) *PeerUpdates {
	// FIXME: We use a size 1 buffer here. When we broadcast a peer update
	// we have to loop over all of the subscriptions, and we want to avoid
	// having to block and wait for a context switch before continuing on
	// to the next subscriptions. This also prevents tail latencies from
	// compounding. Limiting it to 1 means that the subscribers are still
	// reasonably in sync. However, this should probably be benchmarked.
	peerUpdates := NewPeerUpdates(make(chan PeerUpdate, 1), 1)
	m.Register(ctx, peerUpdates)
	return peerUpdates
}

// Register allows you to inject a custom PeerUpdate instance into the
// PeerManager, rather than relying on the instance constructed by the
// Subscribe method, which wraps the functionality of the Register
// method.
//
// The caller must consume the peer updates from this PeerUpdates
// instance in a timely fashion and close the subscription when done,
// otherwise the PeerManager will halt.
func (m *PeerManager) Register(ctx context.Context, peerUpdates *PeerUpdates) {
	m.mtx.Lock()
	defer m.mtx.Unlock()
	m.subscriptions[peerUpdates] = peerUpdates

	go func() {
		for {
			select {
			case <-ctx.Done():
				return
			case pu := <-peerUpdates.routerUpdatesCh:
				m.processPeerEvent(ctx, pu)
			}
		}
	}()

	go func() {
		<-ctx.Done()
		m.mtx.Lock()
		defer m.mtx.Unlock()
		delete(m.subscriptions, peerUpdates)
	}()
}

func (m *PeerManager) processPeerEvent(ctx context.Context, pu PeerUpdate) {
	m.mtx.Lock()
	defer m.mtx.Unlock()

	if ctx.Err() != nil {
		return
	}

	if _, ok := m.store.peers[pu.NodeID]; !ok {
		m.store.peers[pu.NodeID] = &peerInfo{}
	}

	switch pu.Status {
	case PeerStatusBad:
		if m.store.peers[pu.NodeID].MutableScore == math.MinInt16 {
			return
		}
		m.store.peers[pu.NodeID].MutableScore--
	case PeerStatusGood:
		if m.store.peers[pu.NodeID].MutableScore == math.MaxInt16 {
			return
		}
		m.store.peers[pu.NodeID].MutableScore++
	}
}

// broadcast broadcasts a peer update to all subscriptions. The caller must
// already hold the mutex lock, to make sure updates are sent in the same order
// as the PeerManager processes them, but this means subscribers must be
// responsive at all times or the entire PeerManager will halt.
//
// FIXME: Consider using an internal channel to buffer updates while also
// maintaining order if this is a problem.
func (m *PeerManager) broadcast(ctx context.Context, peerUpdate PeerUpdate) {
	for _, sub := range m.subscriptions {
		if ctx.Err() != nil {
			return
		}
		select {
		case <-ctx.Done():
			return
		case sub.reactorUpdatesCh <- peerUpdate:
		}
	}
}

// Addresses returns all known addresses for a peer, primarily for testing.
// The order is arbitrary.
func (m *PeerManager) Addresses(peerID types.NodeID) []NodeAddress {
	m.mtx.Lock()
	defer m.mtx.Unlock()

	addresses := []NodeAddress{}
	if peer, ok := m.store.Get(peerID); ok {
		for _, addressInfo := range peer.AddressInfo {
			addresses = append(addresses, addressInfo.Address)
		}
	}
	return addresses
}

// Peers returns all known peers, primarily for testing. The order is arbitrary.
func (m *PeerManager) Peers() []types.NodeID {
	m.mtx.Lock()
	defer m.mtx.Unlock()

	peers := []types.NodeID{}
	for _, peer := range m.store.Ranked() {
		peers = append(peers, peer.ID)
	}
	return peers
}

// Scores returns the peer scores for all known peers, primarily for testing.
func (m *PeerManager) Scores() map[types.NodeID]PeerScore {
	m.mtx.Lock()
	defer m.mtx.Unlock()

	scores := map[types.NodeID]PeerScore{}
	for _, peer := range m.store.Ranked() {
		scores[peer.ID] = peer.Score()
	}
	return scores
}

// Status returns the status for a peer, primarily for testing.
func (m *PeerManager) Status(id types.NodeID) PeerStatus {
	m.mtx.Lock()
	defer m.mtx.Unlock()
	switch {
	case m.ready[id]:
		return PeerStatusUp
	default:
		return PeerStatusDown
	}
}

// findUpgradeCandidate looks for a lower-scored peer that we could evict
// to make room for the given peer. Returns an empty ID if none is found.
// If the peer is already being upgraded to, we return that same upgrade.
// The caller must hold the mutex lock.
func (m *PeerManager) findUpgradeCandidate(id types.NodeID, score PeerScore) types.NodeID {
	for from, to := range m.upgrading {
		if to == id {
			return from
		}
	}

	ranked := m.store.Ranked()
	for i := len(ranked) - 1; i >= 0; i-- {
		candidate := ranked[i]
		switch {
		case candidate.ID == id:
			continue
		case candidate.Score() >= score:
			return "" // no further peers can be scored lower, due to sorting
		case !m.isConnected(candidate.ID):
		case m.evict[candidate.ID]:
		case m.evicting[candidate.ID]:
		case m.upgrading[candidate.ID] != "":
		default:
			return candidate.ID
		}
	}
	return ""
}

// retryDelay calculates a dial retry delay using exponential backoff, based on
// retry settings in PeerManagerOptions. If retries are disabled (i.e.
// MinRetryTime is 0), this returns retryNever (i.e. an infinite retry delay).
// The caller must hold the mutex lock (for m.rand which is not thread-safe).
func (m *PeerManager) retryDelay(failures uint32, persistent bool) time.Duration {
	if failures == 0 {
		return 0
	}
	if m.options.MinRetryTime == 0 {
		return retryNever
	}
	maxDelay := m.options.MaxRetryTime
	if persistent && m.options.MaxRetryTimePersistent > 0 {
		maxDelay = m.options.MaxRetryTimePersistent
	}

	delay := m.options.MinRetryTime * time.Duration(failures)
	if m.options.RetryTimeJitter > 0 {
		delay += time.Duration(m.rand.Int63n(int64(m.options.RetryTimeJitter)))
	}

	if maxDelay > 0 && delay > maxDelay {
		delay = maxDelay
	}

	return delay
}

<<<<<<< HEAD
// GetHeight returns a peer's height, as reported via SetHeight, or 0 if the
// peer or height is unknown.
//
// FIXME: This is a temporary workaround to share state between the consensus
// and mempool reactors, carried over from the legacy P2P stack. Reactors should
// not have dependencies on each other, instead tracking this themselves.
func (m *PeerManager) GetHeight(peerID types.NodeID) int64 {
	m.mtx.Lock()
	defer m.mtx.Unlock()

	peer, _ := m.store.Get(peerID)
	return peer.Height
}

// SetHeight stores a peer's height, making it available via GetHeight.
//
// FIXME: This is a temporary workaround to share state between the consensus
// and mempool reactors, carried over from the legacy P2P stack. Reactors should
// not have dependencies on each other, instead tracking this themselves.
func (m *PeerManager) SetHeight(peerID types.NodeID, height int64) error {
	m.mtx.Lock()
	defer m.mtx.Unlock()

	peer, ok := m.store.Get(peerID)
	if !ok {
		peer = m.newPeerInfo(peerID)
	}
	peer.Height = height
	return m.store.Set(peer)
}

// SetProTxHashToPeerInfo sets a proTxHash in peerInfo.proTxHash to keep this value in a store
func SetProTxHashToPeerInfo(proTxHash types.ProTxHash) func(info *peerInfo) {
	return func(info *peerInfo) {
		info.ProTxHash = proTxHash.Copy()
	}
}

=======
>>>>>>> d433ebe6
// peerStore stores information about peers. It is not thread-safe, assuming it
// is only used by PeerManager which handles concurrency control. This allows
// the manager to execute multiple operations atomically via its own mutex.
//
// The entire set of peers is kept in memory, for performance. It is loaded
// from disk on initialization, and any changes are written back to disk
// (without fsync, since we can afford to lose recent writes).
type peerStore struct {
	db     dbm.DB
	peers  map[types.NodeID]*peerInfo
	index  map[NodeAddress]types.NodeID
	ranked []*peerInfo // cache for Ranked(), nil invalidates cache
}

// newPeerStore creates a new peer store, loading all persisted peers from the
// database into memory.
func newPeerStore(db dbm.DB) (*peerStore, error) {
	if db == nil {
		return nil, errors.New("no database provided")
	}
	store := &peerStore{db: db}
	if err := store.loadPeers(); err != nil {
		return nil, err
	}
	return store, nil
}

// loadPeers loads all peers from the database into memory.
func (s *peerStore) loadPeers() error {
	peers := map[types.NodeID]*peerInfo{}
	addrs := map[NodeAddress]types.NodeID{}

	start, end := keyPeerInfoRange()
	iter, err := s.db.Iterator(start, end)
	if err != nil {
		return err
	}
	defer iter.Close()
	for ; iter.Valid(); iter.Next() {
		// FIXME: We may want to tolerate failures here, by simply logging
		// the errors and ignoring the faulty peer entries.
		msg := new(p2pproto.PeerInfo)
		if err := proto.Unmarshal(iter.Value(), msg); err != nil {
			return fmt.Errorf("invalid peer Protobuf data: %w", err)
		}
		peer, err := peerInfoFromProto(msg)
		if err != nil {
			return fmt.Errorf("invalid peer data: %w", err)
		}
		peers[peer.ID] = peer
		for addr := range peer.AddressInfo {
			// TODO maybe check to see if we've seen this
			// addr before for a different peer, there
			// could be duplicates.
			addrs[addr] = peer.ID
		}
	}
	if iter.Error() != nil {
		return iter.Error()
	}
	s.peers = peers
	s.index = addrs
	s.ranked = nil // invalidate cache if populated
	return nil
}

// Get fetches a peer. The boolean indicates whether the peer existed or not.
// The returned peer info is a copy, and can be mutated at will.
func (s *peerStore) Get(id types.NodeID) (peerInfo, bool) {
	peer, ok := s.peers[id]
	return peer.Copy(), ok
}

// Resolve returns the peer ID for a given node address if known.
func (s *peerStore) Resolve(addr NodeAddress) (types.NodeID, bool) {
	id, ok := s.index[addr]
	return id, ok
}

// Set stores peer data. The input data will be copied, and can safely be reused
// by the caller.
func (s *peerStore) Set(peer peerInfo) error {
	if err := peer.Validate(); err != nil {
		return err
	}
	peer = peer.Copy()

	// FIXME: We may want to optimize this by avoiding saving to the database
	// if there haven't been any changes to persisted fields.
	bz, err := peer.ToProto().Marshal()
	if err != nil {
		return err
	}
	if err = s.db.Set(keyPeerInfo(peer.ID), bz); err != nil {
		return err
	}

	if current, ok := s.peers[peer.ID]; !ok || current.Score() != peer.Score() {
		// If the peer is new, or its score changes, we invalidate the Ranked() cache.
		s.peers[peer.ID] = &peer
		s.ranked = nil
	} else {
		// Otherwise, since s.ranked contains pointers to the old data and we
		// want those pointers to remain valid with the new data, we have to
		// update the existing pointer address.
		*current = peer
	}
	for addr := range peer.AddressInfo {
		s.index[addr] = peer.ID
	}

	return nil
}

// Delete deletes a peer, or does nothing if it does not exist.
func (s *peerStore) Delete(id types.NodeID) error {
	peer, ok := s.peers[id]
	if !ok {
		return nil
	}
	for _, addr := range peer.AddressInfo {
		delete(s.index, addr.Address)
	}
	delete(s.peers, id)
	s.ranked = nil

	if err := s.db.Delete(keyPeerInfo(id)); err != nil {
		return err
	}

	return nil
}

// List retrieves all peers in an arbitrary order. The returned data is a copy,
// and can be mutated at will.
func (s *peerStore) List() []peerInfo {
	peers := make([]peerInfo, 0, len(s.peers))
	for _, peer := range s.peers {
		peers = append(peers, peer.Copy())
	}
	return peers
}

// Ranked returns a list of peers ordered by score (better peers first). Peers
// with equal scores are returned in an arbitrary order. The returned list must
// not be mutated or accessed concurrently by the caller, since it returns
// pointers to internal peerStore data for performance.
//
// Ranked is used to determine both which peers to dial, which ones to evict,
// and which ones to delete completely.
//
// FIXME: For now, we simply maintain a cache in s.ranked which is invalidated
// by setting it to nil, but if necessary we should use a better data structure
// for this (e.g. a heap or ordered map).
//
// FIXME: The scoring logic is currently very naïve, see peerInfo.Score().
func (s *peerStore) Ranked() []*peerInfo {
	if s.ranked != nil {
		return s.ranked
	}
	s.ranked = make([]*peerInfo, 0, len(s.peers))
	for _, peer := range s.peers {
		s.ranked = append(s.ranked, peer)
	}
	sort.Slice(s.ranked, func(i, j int) bool {
		return s.ranked[i].Score() > s.ranked[j].Score()
	})
	return s.ranked
}

// Size returns the number of peers in the peer store.
func (s *peerStore) Size() int {
	return len(s.peers)
}

// peerInfo contains peer information stored in a peerStore.
type peerInfo struct {
	ID               types.NodeID
	AddressInfo      map[NodeAddress]*peerAddressInfo
	LastConnected    time.Time
	LastDisconnected time.Time

	// These fields are ephemeral, i.e. not persisted to the database.
	Persistent bool
	Height     int64
	FixedScore PeerScore // mainly for tests

	MutableScore int64 // updated by router
<<<<<<< HEAD

	ProTxHash types.ProTxHash
=======
	Inactive     bool
>>>>>>> d433ebe6
}

// peerInfoFromProto converts a Protobuf PeerInfo message to a peerInfo,
// erroring if the data is invalid.
func peerInfoFromProto(msg *p2pproto.PeerInfo) (*peerInfo, error) {
	p := &peerInfo{
		ID:          types.NodeID(msg.ID),
		AddressInfo: map[NodeAddress]*peerAddressInfo{},
		Inactive:    msg.Inactive,
	}
	if msg.LastConnected != nil {
		p.LastConnected = *msg.LastConnected
	}
	for _, a := range msg.AddressInfo {
		addressInfo, err := peerAddressInfoFromProto(a)
		if err != nil {
			return nil, err
		}
		p.AddressInfo[addressInfo.Address] = addressInfo

	}
	return p, p.Validate()
}

// ToProto converts the peerInfo to p2pproto.PeerInfo for database storage. The
// Protobuf type only contains persisted fields, while ephemeral fields are
// discarded. The returned message may contain pointers to original data, since
// it is expected to be serialized immediately.
func (p *peerInfo) ToProto() *p2pproto.PeerInfo {
	msg := &p2pproto.PeerInfo{
		ID:            string(p.ID),
		Inactive:      p.Inactive,
		LastConnected: &p.LastConnected,
		ProTxHash:     p.ProTxHash,
	}
	for _, addressInfo := range p.AddressInfo {
		msg.AddressInfo = append(msg.AddressInfo, addressInfo.ToProto())
	}
	if msg.LastConnected.IsZero() {
		msg.LastConnected = nil
	}

	return msg
}

// Copy returns a deep copy of the peer info.
func (p *peerInfo) Copy() peerInfo {
	if p == nil {
		return peerInfo{}
	}
	c := *p
	for i, addressInfo := range c.AddressInfo {
		addressInfoCopy := addressInfo.Copy()
		c.AddressInfo[i] = &addressInfoCopy
	}
	c.ProTxHash = p.ProTxHash.Copy()
	return c
}

// LastDialed returns when the peer was last dialed, and if that dial
// attempt was successful. If the peer was never dialed the time stamp
// is zero time.
func (p *peerInfo) LastDialed() (time.Time, bool) {
	var (
		last    time.Time
		success bool
	)
	last = last.Add(-1) // so it's after the epoch

	for _, addr := range p.AddressInfo {
		if addr.LastDialFailure.Equal(addr.LastDialSuccess) {
			if addr.LastDialFailure.IsZero() {
				continue
			}
			if last.After(addr.LastDialSuccess) {
				continue
			}
			success = true
			last = addr.LastDialSuccess
		}
		if addr.LastDialFailure.After(last) {
			success = false
			last = addr.LastDialFailure
		}
		if addr.LastDialSuccess.After(last) || last.Equal(addr.LastDialSuccess) {
			success = true
			last = addr.LastDialSuccess
		}
	}

	// if we never modified last, then we should return it to the
	// zero value
	if last.Add(1).IsZero() {
		return time.Time{}, success
	}

	return last, success
}

// Score calculates a score for the peer. Higher-scored peers will be
// preferred over lower scores.
func (p *peerInfo) Score() PeerScore {
	if p.FixedScore > 0 {
		return p.FixedScore
	}
	if p.Persistent {
		return PeerScorePersistent
	}

	score := p.MutableScore
	if score > int64(MaxPeerScoreNotPersistent) {
		score = int64(MaxPeerScoreNotPersistent)
	}

	for _, addr := range p.AddressInfo {
		// DialFailures is reset when dials succeed, so this
		// is either the number of dial failures or 0.
		score -= int64(addr.DialFailures)
	}

	if score < math.MinInt16 {
		score = math.MinInt16
	}

	return PeerScore(score)
}

// Validate validates the peer info.
func (p *peerInfo) Validate() error {
	if p.ID == "" {
		return errors.New("no peer ID")
	}
	return nil
}

// peerAddressInfo contains information and statistics about a peer address.
type peerAddressInfo struct {
	Address         NodeAddress
	LastDialSuccess time.Time
	LastDialFailure time.Time
	DialFailures    uint32 // since last successful dial
}

// peerAddressInfoFromProto converts a Protobuf PeerAddressInfo message
// to a peerAddressInfo.
func peerAddressInfoFromProto(msg *p2pproto.PeerAddressInfo) (*peerAddressInfo, error) {
	address, err := ParseNodeAddress(msg.Address)
	if err != nil {
		return nil, fmt.Errorf("invalid address %q: %w", address, err)
	}
	addressInfo := &peerAddressInfo{
		Address:      address,
		DialFailures: msg.DialFailures,
	}
	if msg.LastDialSuccess != nil {
		addressInfo.LastDialSuccess = *msg.LastDialSuccess
	}
	if msg.LastDialFailure != nil {
		addressInfo.LastDialFailure = *msg.LastDialFailure
	}
	return addressInfo, addressInfo.Validate()
}

// ToProto converts the address into to a Protobuf message for serialization.
func (a *peerAddressInfo) ToProto() *p2pproto.PeerAddressInfo {
	msg := &p2pproto.PeerAddressInfo{
		Address:         a.Address.String(),
		LastDialSuccess: &a.LastDialSuccess,
		LastDialFailure: &a.LastDialFailure,
		DialFailures:    a.DialFailures,
	}
	if msg.LastDialSuccess.IsZero() {
		msg.LastDialSuccess = nil
	}
	if msg.LastDialFailure.IsZero() {
		msg.LastDialFailure = nil
	}
	return msg
}

// Copy returns a copy of the address info.
func (a *peerAddressInfo) Copy() peerAddressInfo {
	return *a
}

// Validate validates the address info.
func (a *peerAddressInfo) Validate() error {
	return a.Address.Validate()
}

// Database key prefixes.
const (
	prefixPeerInfo int64 = 1
)

// keyPeerInfo generates a peerInfo database key.
func keyPeerInfo(id types.NodeID) []byte {
	key, err := orderedcode.Append(nil, prefixPeerInfo, string(id))
	if err != nil {
		panic(err)
	}
	return key
}

// keyPeerInfoRange generates start/end keys for the entire peerInfo key range.
func keyPeerInfoRange() ([]byte, []byte) {
	start, err := orderedcode.Append(nil, prefixPeerInfo, "")
	if err != nil {
		panic(err)
	}
	end, err := orderedcode.Append(nil, prefixPeerInfo, orderedcode.Infinity)
	if err != nil {
		panic(err)
	}
	return start, end
}

// EvictPeer evicts a peer by a node id
func (m *PeerManager) EvictPeer(nodeID types.NodeID) {
	m.mtx.Lock()
	m.evict[nodeID] = true
	m.mtx.Unlock()
	m.evictWaker.Wake()
}

// UpdatePeerInfo modifies a peer-info using a function modificator, this operation is a transactional
func (m *PeerManager) UpdatePeerInfo(nodeID types.NodeID, modifier func(peerInfo peerInfo) peerInfo) error {
	// peerManager.store assumes that peerManager is managing it
	m.mtx.Lock()
	defer m.mtx.Unlock()
	peer, ok := m.store.Get(nodeID)
	if !ok {
		return errPeerNotFound(fmt.Errorf("peer with id %s not found", nodeID))
	}
	peer = modifier(peer)
	return m.store.Set(peer)
}

// IsDialingOrConnected returns true if dialing to a peer at the moment or already connected otherwise false
func (m *PeerManager) IsDialingOrConnected(nodeID types.NodeID) bool {
	m.mtx.Lock()
	defer m.mtx.Unlock()
	return m.dialing[nodeID] || m.connected[nodeID]
}<|MERGE_RESOLUTION|>--- conflicted
+++ resolved
@@ -1282,47 +1282,6 @@
 	return delay
 }
 
-<<<<<<< HEAD
-// GetHeight returns a peer's height, as reported via SetHeight, or 0 if the
-// peer or height is unknown.
-//
-// FIXME: This is a temporary workaround to share state between the consensus
-// and mempool reactors, carried over from the legacy P2P stack. Reactors should
-// not have dependencies on each other, instead tracking this themselves.
-func (m *PeerManager) GetHeight(peerID types.NodeID) int64 {
-	m.mtx.Lock()
-	defer m.mtx.Unlock()
-
-	peer, _ := m.store.Get(peerID)
-	return peer.Height
-}
-
-// SetHeight stores a peer's height, making it available via GetHeight.
-//
-// FIXME: This is a temporary workaround to share state between the consensus
-// and mempool reactors, carried over from the legacy P2P stack. Reactors should
-// not have dependencies on each other, instead tracking this themselves.
-func (m *PeerManager) SetHeight(peerID types.NodeID, height int64) error {
-	m.mtx.Lock()
-	defer m.mtx.Unlock()
-
-	peer, ok := m.store.Get(peerID)
-	if !ok {
-		peer = m.newPeerInfo(peerID)
-	}
-	peer.Height = height
-	return m.store.Set(peer)
-}
-
-// SetProTxHashToPeerInfo sets a proTxHash in peerInfo.proTxHash to keep this value in a store
-func SetProTxHashToPeerInfo(proTxHash types.ProTxHash) func(info *peerInfo) {
-	return func(info *peerInfo) {
-		info.ProTxHash = proTxHash.Copy()
-	}
-}
-
-=======
->>>>>>> d433ebe6
 // peerStore stores information about peers. It is not thread-safe, assuming it
 // is only used by PeerManager which handles concurrency control. This allows
 // the manager to execute multiple operations atomically via its own mutex.
@@ -1511,12 +1470,9 @@
 	FixedScore PeerScore // mainly for tests
 
 	MutableScore int64 // updated by router
-<<<<<<< HEAD
+	Inactive     bool
 
 	ProTxHash types.ProTxHash
-=======
-	Inactive     bool
->>>>>>> d433ebe6
 }
 
 // peerInfoFromProto converts a Protobuf PeerInfo message to a peerInfo,
