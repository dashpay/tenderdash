package p2p

import (
	"context"
	"errors"
	"fmt"
	"math"
	"math/rand"
	"sort"
	"sync"
	"time"

	"github.com/gogo/protobuf/proto"
	"github.com/google/orderedcode"
	dbm "github.com/tendermint/tm-db"

	tmsync "github.com/tendermint/tendermint/internal/libs/sync"
	p2pproto "github.com/tendermint/tendermint/proto/tendermint/p2p"
	"github.com/tendermint/tendermint/types"
)

const (
	// retryNever is returned by retryDelay() when retries are disabled.
	retryNever time.Duration = math.MaxInt64
)

// PeerStatus is a peer status.
//
// The peer manager has many more internal states for a peer (e.g. dialing,
// connected, evicting, and so on), which are tracked separately. PeerStatus is
// for external use outside of the peer manager.
type PeerStatus string

const (
	PeerStatusUp   PeerStatus = "up"   // connected and ready
	PeerStatusDown PeerStatus = "down" // disconnected
	PeerStatusGood PeerStatus = "good" // peer observed as good
	PeerStatusBad  PeerStatus = "bad"  // peer observed as bad
)

// PeerScore is a numeric score assigned to a peer (higher is better).
type PeerScore uint8

const (
	PeerScorePersistent       PeerScore = math.MaxUint8 // persistent peers
	MaxPeerScoreNotPersistent PeerScore = PeerScorePersistent - 1
)

// PeerUpdate is a peer update event sent via PeerUpdates.
type PeerUpdate struct {
	NodeID   types.NodeID
	Status   PeerStatus
	Channels ChannelIDSet
<<<<<<< HEAD
	// ProTxHash is accessible only for validator
	ProTxHash types.ProTxHash
}

// SetProTxHash copies `protxhash` into `PeerUpdate.ProTxHash`
func (pu *PeerUpdate) SetProTxHash(protxhash types.ProTxHash) {
	pu.ProTxHash = protxhash.Copy()
=======
>>>>>>> 6c40ad39
}

// PeerUpdates is a peer update subscription with notifications about peer
// events (currently just status changes).
type PeerUpdates struct {
	routerUpdatesCh  chan PeerUpdate
	reactorUpdatesCh chan PeerUpdate
}

// NewPeerUpdates creates a new PeerUpdates subscription. It is primarily for
// internal use, callers should typically use PeerManager.Subscribe(). The
// subscriber must call Close() when done.
func NewPeerUpdates(updatesCh chan PeerUpdate, buf int) *PeerUpdates {
	return &PeerUpdates{
		reactorUpdatesCh: updatesCh,
		routerUpdatesCh:  make(chan PeerUpdate, buf),
	}
}

// Updates returns a channel for consuming peer updates.
func (pu *PeerUpdates) Updates() <-chan PeerUpdate {
	return pu.reactorUpdatesCh
}

// SendUpdate pushes information about a peer into the routing layer,
// presumably from a peer.
func (pu *PeerUpdates) SendUpdate(ctx context.Context, update PeerUpdate) {
	select {
	case <-ctx.Done():
	case pu.routerUpdatesCh <- update:
	}
}

// PeerManagerOptions specifies options for a PeerManager.
type PeerManagerOptions struct {
	// PersistentPeers are peers that we want to maintain persistent connections
	// to. These will be scored higher than other peers, and if
	// MaxConnectedUpgrade is non-zero any lower-scored peers will be evicted if
	// necessary to make room for these.
	PersistentPeers []types.NodeID

	// MaxPeers is the maximum number of peers to track information about, i.e.
	// store in the peer store. When exceeded, the lowest-scored unconnected peers
	// will be deleted. 0 means no limit.
	MaxPeers uint16

	// MaxConnected is the maximum number of connected peers (inbound and
	// outbound). 0 means no limit.
	MaxConnected uint16

	// MaxConnectedUpgrade is the maximum number of additional connections to
	// use for probing any better-scored peers to upgrade to when all connection
	// slots are full. 0 disables peer upgrading.
	//
	// For example, if we are already connected to MaxConnected peers, but we
	// know or learn about better-scored peers (e.g. configured persistent
	// peers) that we are not connected too, then we can probe these peers by
	// using up to MaxConnectedUpgrade connections, and once connected evict the
	// lowest-scored connected peers. This also works for inbound connections,
	// i.e. if a higher-scored peer attempts to connect to us, we can accept
	// the connection and evict a lower-scored peer.
	MaxConnectedUpgrade uint16

	// MinRetryTime is the minimum time to wait between retries. Retry times
	// double for each retry, up to MaxRetryTime. 0 disables retries.
	MinRetryTime time.Duration

	// MaxRetryTime is the maximum time to wait between retries. 0 means
	// no maximum, in which case the retry time will keep doubling.
	MaxRetryTime time.Duration

	// MaxRetryTimePersistent is the maximum time to wait between retries for
	// peers listed in PersistentPeers. 0 uses MaxRetryTime instead.
	MaxRetryTimePersistent time.Duration

	// RetryTimeJitter is the upper bound of a random interval added to
	// retry times, to avoid thundering herds. 0 disables jitter.
	RetryTimeJitter time.Duration

	// PeerScores sets fixed scores for specific peers. It is mainly used
	// for testing. A score of 0 is ignored.
	PeerScores map[types.NodeID]PeerScore

	// PrivatePeerIDs defines a set of NodeID objects which the PEX reactor will
	// consider private and never gossip.
	PrivatePeers map[types.NodeID]struct{}

	// SelfAddress is the address that will be advertised to peers for them to dial back to us.
	// If Hostname and Port are unset, Advertise() will include no self-announcement
	SelfAddress NodeAddress

	// persistentPeers provides fast PersistentPeers lookups. It is built
	// by optimize().
	persistentPeers map[types.NodeID]bool
}

// Validate validates the options.
func (o *PeerManagerOptions) Validate() error {
	for _, id := range o.PersistentPeers {
		if err := id.Validate(); err != nil {
			return fmt.Errorf("invalid PersistentPeer ID %q: %w", id, err)
		}
	}

	for id := range o.PrivatePeers {
		if err := id.Validate(); err != nil {
			return fmt.Errorf("invalid private peer ID %q: %w", id, err)
		}
	}

	if o.MaxConnected > 0 && len(o.PersistentPeers) > int(o.MaxConnected) {
		return fmt.Errorf("number of persistent peers %v can't exceed MaxConnected %v",
			len(o.PersistentPeers), o.MaxConnected)
	}

	if o.MaxPeers > 0 {
		if o.MaxConnected == 0 || o.MaxConnected+o.MaxConnectedUpgrade > o.MaxPeers {
<<<<<<< HEAD
			return fmt.Errorf(
				"MaxConnected %v and MaxConnectedUpgrade %v can't exceed MaxPeers %v",
=======
			return fmt.Errorf("MaxConnected %v and MaxConnectedUpgrade %v can't exceed MaxPeers %v",
>>>>>>> 6c40ad39
				o.MaxConnected, o.MaxConnectedUpgrade, o.MaxPeers)
		}
	}

	if o.MaxRetryTime > 0 {
		if o.MinRetryTime == 0 {
			return errors.New("can't set MaxRetryTime without MinRetryTime")
		}
		if o.MinRetryTime > o.MaxRetryTime {
			return fmt.Errorf("MinRetryTime %v is greater than MaxRetryTime %v",
				o.MinRetryTime, o.MaxRetryTime)
		}
	}

	if o.MaxRetryTimePersistent > 0 {
		if o.MinRetryTime == 0 {
			return errors.New("can't set MaxRetryTimePersistent without MinRetryTime")
		}
		if o.MinRetryTime > o.MaxRetryTimePersistent {
<<<<<<< HEAD
			return fmt.Errorf(
				"MinRetryTime %v is greater than MaxRetryTimePersistent %v",
=======
			return fmt.Errorf("MinRetryTime %v is greater than MaxRetryTimePersistent %v",
>>>>>>> 6c40ad39
				o.MinRetryTime, o.MaxRetryTimePersistent)
		}
	}

	return nil
}

// isPersistentPeer checks if a peer is in PersistentPeers. It will panic
// if called before optimize().
func (o *PeerManagerOptions) isPersistent(id types.NodeID) bool {
	if o.persistentPeers == nil {
		panic("isPersistentPeer() called before optimize()")
	}
	return o.persistentPeers[id]
}

// optimize optimizes operations by pregenerating lookup structures. It's a
// separate method instead of memoizing during calls to avoid dealing with
// concurrency and mutex overhead.
func (o *PeerManagerOptions) optimize() {
	o.persistentPeers = make(map[types.NodeID]bool, len(o.PersistentPeers))
	for _, p := range o.PersistentPeers {
		o.persistentPeers[p] = true
	}
}

// PeerManager manages peer lifecycle information, using a peerStore for
// underlying storage. Its primary purpose is to determine which peer to connect
// to next (including retry timers), make sure a peer only has a single active
// connection (either inbound or outbound), and evict peers to make room for
// higher-scored peers. It does not manage actual connections (this is handled
// by the Router), only the peer lifecycle state.
//
// For an outbound connection, the flow is as follows:
// - DialNext: return a peer address to dial, mark peer as dialing.
// - DialFailed: report a dial failure, unmark as dialing.
// - Dialed: report a dial success, unmark as dialing and mark as connected
//   (errors if already connected, e.g. by Accepted).
// - Ready: report routing is ready, mark as ready and broadcast PeerStatusUp.
// - Disconnected: report peer disconnect, unmark as connected and broadcasts
//   PeerStatusDown.
//
// For an inbound connection, the flow is as follows:
// - Accepted: report inbound connection success, mark as connected (errors if
//   already connected, e.g. by Dialed).
// - Ready: report routing is ready, mark as ready and broadcast PeerStatusUp.
// - Disconnected: report peer disconnect, unmark as connected and broadcasts
//   PeerStatusDown.
//
// When evicting peers, either because peers are explicitly scheduled for
// eviction or we are connected to too many peers, the flow is as follows:
// - EvictNext: if marked evict and connected, unmark evict and mark evicting.
//   If beyond MaxConnected, pick lowest-scored peer and mark evicting.
// - Disconnected: unmark connected, evicting, evict, and broadcast a
//   PeerStatusDown peer update.
//
// If all connection slots are full (at MaxConnections), we can use up to
// MaxConnectionsUpgrade additional connections to probe any higher-scored
// unconnected peers, and if we reach them (or they reach us) we allow the
// connection and evict a lower-scored peer. We mark the lower-scored peer as
// upgrading[from]=to to make sure no other higher-scored peers can claim the
// same one for an upgrade. The flow is as follows:
// - Accepted: if upgrade is possible, mark connected and add lower-scored to evict.
// - DialNext: if upgrade is possible, mark upgrading[from]=to and dialing.
// - DialFailed: unmark upgrading[from]=to and dialing.
// - Dialed: unmark upgrading[from]=to and dialing, mark as connected, add
//   lower-scored to evict.
// - EvictNext: pick peer from evict, mark as evicting.
// - Disconnected: unmark connected, upgrading[from]=to, evict, evicting.
type PeerManager struct {
	selfID     types.NodeID
	options    PeerManagerOptions
	rand       *rand.Rand
	dialWaker  *tmsync.Waker // wakes up DialNext() on relevant peer changes
	evictWaker *tmsync.Waker // wakes up EvictNext() on relevant peer changes

	mtx           sync.Mutex
	store         *peerStore
	subscriptions map[*PeerUpdates]*PeerUpdates // keyed by struct identity (address)
	dialing       map[types.NodeID]bool         // peers being dialed (DialNext → Dialed/DialFail)
	upgrading     map[types.NodeID]types.NodeID // peers claimed for upgrade (DialNext → Dialed/DialFail)
	connected     map[types.NodeID]bool         // connected peers (Dialed/Accepted → Disconnected)
	ready         map[types.NodeID]bool         // ready peers (Ready → Disconnected)
	evict         map[types.NodeID]bool         // peers scheduled for eviction (Connected → EvictNext)
	evicting      map[types.NodeID]bool         // peers being evicted (EvictNext → Disconnected)
}

// NewPeerManager creates a new peer manager.
func NewPeerManager(selfID types.NodeID, peerDB dbm.DB, options PeerManagerOptions) (*PeerManager, error) {
	if selfID == "" {
		return nil, errors.New("self ID not given")
	}
	if err := options.Validate(); err != nil {
		return nil, err
	}

	options.optimize()

	store, err := newPeerStore(peerDB)
	if err != nil {
		return nil, err
	}

	peerManager := &PeerManager{
		selfID:     selfID,
		options:    options,
		rand:       rand.New(rand.NewSource(time.Now().UnixNano())), // nolint:gosec
		dialWaker:  tmsync.NewWaker(),
		evictWaker: tmsync.NewWaker(),

		store:         store,
		dialing:       map[types.NodeID]bool{},
		upgrading:     map[types.NodeID]types.NodeID{},
		connected:     map[types.NodeID]bool{},
		ready:         map[types.NodeID]bool{},
		evict:         map[types.NodeID]bool{},
		evicting:      map[types.NodeID]bool{},
		subscriptions: map[*PeerUpdates]*PeerUpdates{},
	}
	if err = peerManager.configurePeers(); err != nil {
		return nil, err
	}
	if err = peerManager.prunePeers(); err != nil {
		return nil, err
	}
	return peerManager, nil
}

// configurePeers configures peers in the peer store with ephemeral runtime
// configuration, e.g. PersistentPeers. It also removes ourself, if we're in the
// peer store. The caller must hold the mutex lock.
func (m *PeerManager) configurePeers() error {
	if err := m.store.Delete(m.selfID); err != nil {
		return err
	}

	configure := map[types.NodeID]bool{}
	for _, id := range m.options.PersistentPeers {
		configure[id] = true
	}
	for id := range m.options.PeerScores {
		configure[id] = true
	}
	for id := range configure {
		if peer, ok := m.store.Get(id); ok {
			if err := m.store.Set(m.configurePeer(peer)); err != nil {
				return err
			}
		}
	}
	return nil
}

// configurePeer configures a peer with ephemeral runtime configuration.
func (m *PeerManager) configurePeer(peer peerInfo) peerInfo {
	peer.Persistent = m.options.isPersistent(peer.ID)
	peer.FixedScore = m.options.PeerScores[peer.ID]
	return peer
}

// newPeerInfo creates a peerInfo for a new peer.
func (m *PeerManager) newPeerInfo(id types.NodeID) peerInfo {
	peerInfo := peerInfo{
		ID:          id,
		AddressInfo: map[NodeAddress]*peerAddressInfo{},
	}
	return m.configurePeer(peerInfo)
}

// prunePeers removes low-scored peers from the peer store if it contains more
// than MaxPeers peers. The caller must hold the mutex lock.
func (m *PeerManager) prunePeers() error {
	if m.options.MaxPeers == 0 || m.store.Size() <= int(m.options.MaxPeers) {
		return nil
	}

	ranked := m.store.Ranked()
	for i := len(ranked) - 1; i >= 0; i-- {
		peerID := ranked[i].ID
		switch {
		case m.store.Size() <= int(m.options.MaxPeers):
			return nil
		case m.dialing[peerID]:
		case m.connected[peerID]:
		default:
			if err := m.store.Delete(peerID); err != nil {
				return err
			}
		}
	}
	return nil
}

// Add adds a peer to the manager, given as an address. If the peer already
// exists, the address is added to it if it isn't already present. This will push
// low scoring peers out of the address book if it exceeds the maximum size.
func (m *PeerManager) Add(address NodeAddress) (bool, error) {
	if err := address.Validate(); err != nil {
		return false, err
	}
	if address.NodeID == m.selfID {
		return false, fmt.Errorf("can't add self (%v) to peer store", m.selfID)
	}

	m.mtx.Lock()
	defer m.mtx.Unlock()

	peer, ok := m.store.Get(address.NodeID)
	if !ok {
		peer = m.newPeerInfo(address.NodeID)
	}
	_, ok = peer.AddressInfo[address]
	// if we already have the peer address, there's no need to continue
	if ok {
		return false, nil
	}

	// else add the new address
	peer.AddressInfo[address] = &peerAddressInfo{Address: address}
	if err := m.store.Set(peer); err != nil {
		return false, err
	}
	if err := m.prunePeers(); err != nil {
		return true, err
	}
	m.dialWaker.Wake()
	return true, nil
}

// PeerRatio returns the ratio of peer addresses stored to the maximum size.
func (m *PeerManager) PeerRatio() float64 {
	m.mtx.Lock()
	defer m.mtx.Unlock()

	if m.options.MaxPeers == 0 {
		return 0
	}

	return float64(m.store.Size()) / float64(m.options.MaxPeers)
}

// DialNext finds an appropriate peer address to dial, and marks it as dialing.
// If no peer is found, or all connection slots are full, it blocks until one
// becomes available. The caller must call Dialed() or DialFailed() for the
// returned peer.
func (m *PeerManager) DialNext(ctx context.Context) (NodeAddress, error) {
	for {
		address, err := m.TryDialNext()
		if err != nil || (address != NodeAddress{}) {
			return address, err
		}
		select {
		case <-m.dialWaker.Sleep():
		case <-ctx.Done():
			return NodeAddress{}, ctx.Err()
		}
	}
}

// TryDialNext is equivalent to DialNext(), but immediately returns an empty
// address if no peers or connection slots are available.
func (m *PeerManager) TryDialNext() (NodeAddress, error) {
	m.mtx.Lock()
	defer m.mtx.Unlock()

	// We allow dialing MaxConnected+MaxConnectedUpgrade peers. Including
	// MaxConnectedUpgrade allows us to probe additional peers that have a
	// higher score than any other peers, and if successful evict it.
	if m.options.MaxConnected > 0 && len(m.connected)+len(m.dialing) >=
		int(m.options.MaxConnected)+int(m.options.MaxConnectedUpgrade) {
		return NodeAddress{}, nil
	}

	for _, peer := range m.store.Ranked() {
		if m.dialing[peer.ID] || m.connected[peer.ID] {
			continue
		}

		for _, addressInfo := range peer.AddressInfo {
			if time.Since(addressInfo.LastDialFailure) < m.retryDelay(addressInfo.DialFailures, peer.Persistent) {
				continue
			}

			// We now have an eligible address to dial. If we're full but have
			// upgrade capacity (as checked above), we find a lower-scored peer
			// we can replace and mark it as upgrading so noone else claims it.
			//
			// If we don't find one, there is no point in trying additional
			// peers, since they will all have the same or lower score than this
			// peer (since they're ordered by score via peerStore.Ranked).
			if m.options.MaxConnected > 0 && len(m.connected) >= int(m.options.MaxConnected) {
				upgradeFromPeer := m.findUpgradeCandidate(peer.ID, peer.Score())
				if upgradeFromPeer == "" {
					return NodeAddress{}, nil
				}
				m.upgrading[upgradeFromPeer] = peer.ID
			}

			m.dialing[peer.ID] = true
			return addressInfo.Address, nil
		}
	}
	return NodeAddress{}, nil
}

// DialFailed reports a failed dial attempt. This will make the peer available
// for dialing again when appropriate (possibly after a retry timeout).
//
// FIXME: This should probably delete or mark bad addresses/peers after some time.
func (m *PeerManager) DialFailed(ctx context.Context, address NodeAddress) error {
	m.mtx.Lock()
	defer m.mtx.Unlock()

	delete(m.dialing, address.NodeID)
	for from, to := range m.upgrading {
		if to == address.NodeID {
			delete(m.upgrading, from) // Unmark failed upgrade attempt.
		}
	}

	peer, ok := m.store.Get(address.NodeID)
	if !ok { // Peer may have been removed while dialing, ignore.
		return nil
	}
	addressInfo, ok := peer.AddressInfo[address]
	if !ok {
		return nil // Assume the address has been removed, ignore.
	}

	addressInfo.LastDialFailure = time.Now().UTC()
	addressInfo.DialFailures++
	if err := m.store.Set(peer); err != nil {
		return err
	}

	// We spawn a goroutine that notifies DialNext() again when the retry
	// timeout has elapsed, so that we can consider dialing it again. We
	// calculate the retry delay outside the goroutine, since it must hold
	// the mutex lock.
	if d := m.retryDelay(addressInfo.DialFailures, peer.Persistent); d != 0 && d != retryNever {
		go func() {
			// Use an explicit timer with deferred cleanup instead of
			// time.After(), to avoid leaking goroutines on PeerManager.Close().
			timer := time.NewTimer(d)
			defer timer.Stop()
			select {
			case <-timer.C:
				m.dialWaker.Wake()
			case <-ctx.Done():
			}
		}()
	} else {
		m.dialWaker.Wake()
	}

	return nil
}

// Dialed marks a peer as successfully dialed. Any further connections will be
// rejected, and once disconnected the peer may be dialed again.
func (m *PeerManager) Dialed(address NodeAddress, peerOpts ...func(*peerInfo)) error {
	m.mtx.Lock()
	defer m.mtx.Unlock()

	delete(m.dialing, address.NodeID)

	var upgradeFromPeer types.NodeID
	for from, to := range m.upgrading {
		if to == address.NodeID {
			delete(m.upgrading, from)
			upgradeFromPeer = from
			// Don't break, just in case this peer was marked as upgrading for
			// multiple lower-scored peers (shouldn't really happen).
		}
	}
	if address.NodeID == m.selfID {
		return fmt.Errorf("rejecting connection to self (%v)", address.NodeID)
	}
	if m.connected[address.NodeID] {
		return fmt.Errorf("peer %v is already connected", address.NodeID)
	}
	if m.options.MaxConnected > 0 && len(m.connected) >= int(m.options.MaxConnected) {
		if upgradeFromPeer == "" || len(m.connected) >=
			int(m.options.MaxConnected)+int(m.options.MaxConnectedUpgrade) {
			return fmt.Errorf("already connected to maximum number of peers")
		}
	}

	peer, ok := m.store.Get(address.NodeID)
	if !ok {
		return fmt.Errorf("peer %q was removed while dialing", address.NodeID)
	}
	now := time.Now().UTC()
	peer.LastConnected = now
	for _, opt := range peerOpts {
		opt(&peer)
	}
	if addressInfo, ok := peer.AddressInfo[address]; ok {
		addressInfo.DialFailures = 0
		addressInfo.LastDialSuccess = now
		// If not found, assume address has been removed.
	}

	if err := m.store.Set(peer); err != nil {
		return err
	}

	if upgradeFromPeer != "" && m.options.MaxConnected > 0 &&
		len(m.connected) >= int(m.options.MaxConnected) {
		// Look for an even lower-scored peer that may have appeared since we
		// started the upgrade.
		if p, ok := m.store.Get(upgradeFromPeer); ok {
			if u := m.findUpgradeCandidate(p.ID, p.Score()); u != "" {
				upgradeFromPeer = u
			}
		}
		m.evict[upgradeFromPeer] = true
	}
	m.connected[peer.ID] = true
	m.evictWaker.Wake()

	return nil
}

// Accepted marks an incoming peer connection successfully accepted. If the peer
// is already connected or we don't allow additional connections then this will
// return an error.
//
// If full but MaxConnectedUpgrade is non-zero and the incoming peer is
// better-scored than any existing peers, then we accept it and evict a
// lower-scored peer.
//
// NOTE: We can't take an address here, since e.g. TCP uses a different port
// number for outbound traffic than inbound traffic, so the peer's endpoint
// wouldn't necessarily be an appropriate address to dial.
//
// FIXME: When we accept a connection from a peer, we should register that
// peer's address in the peer store so that we can dial it later. In order to do
// that, we'll need to get the remote address after all, but as noted above that
// can't be the remote endpoint since that will usually have the wrong port
// number.
func (m *PeerManager) Accepted(peerID types.NodeID, peerOpts ...func(*peerInfo)) error {
	m.mtx.Lock()
	defer m.mtx.Unlock()

	if peerID == m.selfID {
		return fmt.Errorf("rejecting connection from self (%v)", peerID)
	}
	if m.connected[peerID] {
		return fmt.Errorf("peer %q is already connected", peerID)
	}
	if m.options.MaxConnected > 0 &&
		len(m.connected) >= int(m.options.MaxConnected)+int(m.options.MaxConnectedUpgrade) {
		return fmt.Errorf("already connected to maximum number of peers")
	}

	peer, ok := m.store.Get(peerID)
	if !ok {
		peer = m.newPeerInfo(peerID)
	}

	// reset this to avoid penalizing peers for their past transgressions
	for _, addr := range peer.AddressInfo {
		addr.DialFailures = 0
	}

	// If all connections slots are full, but we allow upgrades (and we checked
	// above that we have upgrade capacity), then we can look for a lower-scored
	// peer to replace and if found accept the connection anyway and evict it.
	var upgradeFromPeer types.NodeID
	if m.options.MaxConnected > 0 && len(m.connected) >= int(m.options.MaxConnected) {
		upgradeFromPeer = m.findUpgradeCandidate(peer.ID, peer.Score())
		if upgradeFromPeer == "" {
			return fmt.Errorf("already connected to maximum number of peers")
		}
	}

	peer.LastConnected = time.Now().UTC()
	for _, opt := range peerOpts {
		opt(&peer)
	}
	if err := m.store.Set(peer); err != nil {
		return err
	}

	m.connected[peerID] = true
	if upgradeFromPeer != "" {
		m.evict[upgradeFromPeer] = true
	}
	m.evictWaker.Wake()
	return nil
}

// Ready marks a peer as ready, broadcasting status updates to
// subscribers. The peer must already be marked as connected. This is
// separate from Dialed() and Accepted() to allow the router to set up
// its internal queues before reactors start sending messages. The
// channels set here are passed in the peer update broadcast to
// reactors, which can then mediate their own behavior based on the
// capability of the peers.
<<<<<<< HEAD
func (m *PeerManager) Ready(peerID types.NodeID, channels ChannelIDSet) {
=======
func (m *PeerManager) Ready(ctx context.Context, peerID types.NodeID, channels ChannelIDSet) {
>>>>>>> 6c40ad39
	m.mtx.Lock()
	defer m.mtx.Unlock()

	if m.connected[peerID] {
		m.ready[peerID] = true
<<<<<<< HEAD
		pu := PeerUpdate{
			NodeID:   peerID,
			Status:   PeerStatusUp,
			Channels: channels,
		}
		peer, ok := m.store.Get(peerID)
		if ok && len(peer.ProTxHash) > 0 {
			pu.SetProTxHash(peer.ProTxHash)
		}
		m.broadcast(pu)
=======
		m.broadcast(ctx, PeerUpdate{
			NodeID:   peerID,
			Status:   PeerStatusUp,
			Channels: channels,
		})
>>>>>>> 6c40ad39
	}
}

// EvictNext returns the next peer to evict (i.e. disconnect). If no evictable
// peers are found, the call will block until one becomes available.
func (m *PeerManager) EvictNext(ctx context.Context) (types.NodeID, error) {
	for {
		id, err := m.TryEvictNext()
		if err != nil || id != "" {
			return id, err
		}
		select {
		case <-m.evictWaker.Sleep():
		case <-ctx.Done():
			return "", ctx.Err()
		}
	}
}

// TryEvictNext is equivalent to EvictNext, but immediately returns an empty
// node ID if no evictable peers are found.
func (m *PeerManager) TryEvictNext() (types.NodeID, error) {
	m.mtx.Lock()
	defer m.mtx.Unlock()

	// If any connected peers are explicitly scheduled for eviction, we return a
	// random one.
	for peerID := range m.evict {
		delete(m.evict, peerID)
		if m.connected[peerID] && !m.evicting[peerID] {
			m.evicting[peerID] = true
			return peerID, nil
		}
	}

	// If we're below capacity, we don't need to evict anything.
	if m.options.MaxConnected == 0 ||
		len(m.connected)-len(m.evicting) <= int(m.options.MaxConnected) {
		return "", nil
	}

	// If we're above capacity (shouldn't really happen), just pick the
	// lowest-ranked peer to evict.
	ranked := m.store.Ranked()
	for i := len(ranked) - 1; i >= 0; i-- {
		peer := ranked[i]
		if m.connected[peer.ID] && !m.evicting[peer.ID] {
			m.evicting[peer.ID] = true
			return peer.ID, nil
		}
	}

	return "", nil
}

// Disconnected unmarks a peer as connected, allowing it to be dialed or
// accepted again as appropriate.
func (m *PeerManager) Disconnected(ctx context.Context, peerID types.NodeID) {
	m.mtx.Lock()
	defer m.mtx.Unlock()

	ready := m.ready[peerID]

	delete(m.connected, peerID)
	delete(m.upgrading, peerID)
	delete(m.evict, peerID)
	delete(m.evicting, peerID)
	delete(m.ready, peerID)

	if ready {
<<<<<<< HEAD
		pu := PeerUpdate{
=======
		m.broadcast(ctx, PeerUpdate{
>>>>>>> 6c40ad39
			NodeID: peerID,
			Status: PeerStatusDown,
		}
		peer, ok := m.store.Get(peerID)
		if ok && len(peer.ProTxHash) > 0 {
			pu.SetProTxHash(peer.ProTxHash)
		}
		m.broadcast(pu)
	}

	m.dialWaker.Wake()
}

// Errored reports a peer error, causing the peer to be evicted if it's
// currently connected.
//
// FIXME: This should probably be replaced with a peer behavior API, see
// PeerError comments for more details.
//
// FIXME: This will cause the peer manager to immediately try to reconnect to
// the peer, which is probably not always what we want.
func (m *PeerManager) Errored(peerID types.NodeID, err error) {
	m.mtx.Lock()
	defer m.mtx.Unlock()

	if m.connected[peerID] {
		m.evict[peerID] = true
	}

	m.evictWaker.Wake()
}

// Advertise returns a list of peer addresses to advertise to a peer.
//
// FIXME: This is fairly naïve and only returns the addresses of the
// highest-ranked peers.
func (m *PeerManager) Advertise(peerID types.NodeID, limit uint16) []NodeAddress {
	m.mtx.Lock()
	defer m.mtx.Unlock()

	addresses := make([]NodeAddress, 0, limit)

	// advertise ourselves, to let everyone know how to dial us back
	// and enable mutual address discovery
	if m.options.SelfAddress.Hostname != "" && m.options.SelfAddress.Port != 0 {
		addresses = append(addresses, m.options.SelfAddress)
	}

	for _, peer := range m.store.Ranked() {
		if peer.ID == peerID {
			continue
		}

		for nodeAddr, addressInfo := range peer.AddressInfo {
			if len(addresses) >= int(limit) {
				return addresses
			}

			// only add non-private NodeIDs
			if _, ok := m.options.PrivatePeers[nodeAddr.NodeID]; !ok {
				addresses = append(addresses, addressInfo.Address)
			}
		}
	}

	return addresses
}

// PeerEventSubscriber describes the type of the subscription method, to assist
// in isolating reactors specific construction and lifecycle from the
// peer manager.
type PeerEventSubscriber func(context.Context) *PeerUpdates

// Subscribe subscribes to peer updates. The caller must consume the peer
// updates in a timely fashion and close the subscription when done, otherwise
// the PeerManager will halt.
func (m *PeerManager) Subscribe(ctx context.Context) *PeerUpdates {
	// FIXME: We use a size 1 buffer here. When we broadcast a peer update
	// we have to loop over all of the subscriptions, and we want to avoid
	// having to block and wait for a context switch before continuing on
	// to the next subscriptions. This also prevents tail latencies from
	// compounding. Limiting it to 1 means that the subscribers are still
	// reasonably in sync. However, this should probably be benchmarked.
	peerUpdates := NewPeerUpdates(make(chan PeerUpdate, 1), 1)
	m.Register(ctx, peerUpdates)
	return peerUpdates
}

// Register allows you to inject a custom PeerUpdate instance into the
// PeerManager, rather than relying on the instance constructed by the
// Subscribe method, which wraps the functionality of the Register
// method.
//
// The caller must consume the peer updates from this PeerUpdates
// instance in a timely fashion and close the subscription when done,
// otherwise the PeerManager will halt.
func (m *PeerManager) Register(ctx context.Context, peerUpdates *PeerUpdates) {
	m.mtx.Lock()
	defer m.mtx.Unlock()
	m.subscriptions[peerUpdates] = peerUpdates

	go func() {
		for {
			select {
			case <-ctx.Done():
				return
			case pu := <-peerUpdates.routerUpdatesCh:
				m.processPeerEvent(ctx, pu)
			}
		}
	}()

	go func() {
		<-ctx.Done()
		m.mtx.Lock()
		defer m.mtx.Unlock()
		delete(m.subscriptions, peerUpdates)
	}()
}

func (m *PeerManager) processPeerEvent(ctx context.Context, pu PeerUpdate) {
	m.mtx.Lock()
	defer m.mtx.Unlock()

	if ctx.Err() != nil {
		return
	}

	if _, ok := m.store.peers[pu.NodeID]; !ok {
		m.store.peers[pu.NodeID] = &peerInfo{}
	}

	switch pu.Status {
	case PeerStatusBad:
		m.store.peers[pu.NodeID].MutableScore--
	case PeerStatusGood:
		m.store.peers[pu.NodeID].MutableScore++
	}
}

// broadcast broadcasts a peer update to all subscriptions. The caller must
// already hold the mutex lock, to make sure updates are sent in the same order
// as the PeerManager processes them, but this means subscribers must be
// responsive at all times or the entire PeerManager will halt.
//
// FIXME: Consider using an internal channel to buffer updates while also
// maintaining order if this is a problem.
func (m *PeerManager) broadcast(ctx context.Context, peerUpdate PeerUpdate) {
	for _, sub := range m.subscriptions {
		if ctx.Err() != nil {
			return
		}
		select {
		case <-ctx.Done():
			return
		case sub.reactorUpdatesCh <- peerUpdate:
		}
	}
}

// Addresses returns all known addresses for a peer, primarily for testing.
// The order is arbitrary.
func (m *PeerManager) Addresses(peerID types.NodeID) []NodeAddress {
	m.mtx.Lock()
	defer m.mtx.Unlock()

	addresses := []NodeAddress{}
	if peer, ok := m.store.Get(peerID); ok {
		for _, addressInfo := range peer.AddressInfo {
			addresses = append(addresses, addressInfo.Address)
		}
	}
	return addresses
}

// Peers returns all known peers, primarily for testing. The order is arbitrary.
func (m *PeerManager) Peers() []types.NodeID {
	m.mtx.Lock()
	defer m.mtx.Unlock()

	peers := []types.NodeID{}
	for _, peer := range m.store.Ranked() {
		peers = append(peers, peer.ID)
	}
	return peers
}

// Scores returns the peer scores for all known peers, primarily for testing.
func (m *PeerManager) Scores() map[types.NodeID]PeerScore {
	m.mtx.Lock()
	defer m.mtx.Unlock()

	scores := map[types.NodeID]PeerScore{}
	for _, peer := range m.store.Ranked() {
		scores[peer.ID] = peer.Score()
	}
	return scores
}

// Status returns the status for a peer, primarily for testing.
func (m *PeerManager) Status(id types.NodeID) PeerStatus {
	m.mtx.Lock()
	defer m.mtx.Unlock()
	switch {
	case m.ready[id]:
		return PeerStatusUp
	default:
		return PeerStatusDown
	}
}

// findUpgradeCandidate looks for a lower-scored peer that we could evict
// to make room for the given peer. Returns an empty ID if none is found.
// If the peer is already being upgraded to, we return that same upgrade.
// The caller must hold the mutex lock.
func (m *PeerManager) findUpgradeCandidate(id types.NodeID, score PeerScore) types.NodeID {
	for from, to := range m.upgrading {
		if to == id {
			return from
		}
	}

	ranked := m.store.Ranked()
	for i := len(ranked) - 1; i >= 0; i-- {
		candidate := ranked[i]
		switch {
		case candidate.Score() >= score:
			return "" // no further peers can be scored lower, due to sorting
		case !m.connected[candidate.ID]:
		case m.evict[candidate.ID]:
		case m.evicting[candidate.ID]:
		case m.upgrading[candidate.ID] != "":
		default:
			return candidate.ID
		}
	}
	return ""
}

// retryDelay calculates a dial retry delay using exponential backoff, based on
// retry settings in PeerManagerOptions. If retries are disabled (i.e.
// MinRetryTime is 0), this returns retryNever (i.e. an infinite retry delay).
// The caller must hold the mutex lock (for m.rand which is not thread-safe).
func (m *PeerManager) retryDelay(failures uint32, persistent bool) time.Duration {
	if failures == 0 {
		return 0
	}
	if m.options.MinRetryTime == 0 {
		return retryNever
	}
	maxDelay := m.options.MaxRetryTime
	if persistent && m.options.MaxRetryTimePersistent > 0 {
		maxDelay = m.options.MaxRetryTimePersistent
	}

	delay := m.options.MinRetryTime * time.Duration(failures)
	if m.options.RetryTimeJitter > 0 {
		delay += time.Duration(m.rand.Int63n(int64(m.options.RetryTimeJitter)))
	}

	if maxDelay > 0 && delay > maxDelay {
		delay = maxDelay
	}

	return delay
}

// GetHeight returns a peer's height, as reported via SetHeight, or 0 if the
// peer or height is unknown.
//
// FIXME: This is a temporary workaround to share state between the consensus
// and mempool reactors, carried over from the legacy P2P stack. Reactors should
// not have dependencies on each other, instead tracking this themselves.
func (m *PeerManager) GetHeight(peerID types.NodeID) int64 {
	m.mtx.Lock()
	defer m.mtx.Unlock()

	peer, _ := m.store.Get(peerID)
	return peer.Height
}

// SetHeight stores a peer's height, making it available via GetHeight.
//
// FIXME: This is a temporary workaround to share state between the consensus
// and mempool reactors, carried over from the legacy P2P stack. Reactors should
// not have dependencies on each other, instead tracking this themselves.
func (m *PeerManager) SetHeight(peerID types.NodeID, height int64) error {
	m.mtx.Lock()
	defer m.mtx.Unlock()

	peer, ok := m.store.Get(peerID)
	if !ok {
		peer = m.newPeerInfo(peerID)
	}
	peer.Height = height
	return m.store.Set(peer)
}

// SetProTxHashToPeerInfo sets a proTxHash in peerInfo.proTxHash to keep this value in a store
func SetProTxHashToPeerInfo(proTxHash types.ProTxHash) func(info *peerInfo) {
	return func(info *peerInfo) {
		info.ProTxHash = proTxHash.Copy()
	}
}

// peerStore stores information about peers. It is not thread-safe, assuming it
// is only used by PeerManager which handles concurrency control. This allows
// the manager to execute multiple operations atomically via its own mutex.
//
// The entire set of peers is kept in memory, for performance. It is loaded
// from disk on initialization, and any changes are written back to disk
// (without fsync, since we can afford to lose recent writes).
type peerStore struct {
	db     dbm.DB
	peers  map[types.NodeID]*peerInfo
	ranked []*peerInfo // cache for Ranked(), nil invalidates cache
}

// newPeerStore creates a new peer store, loading all persisted peers from the
// database into memory.
func newPeerStore(db dbm.DB) (*peerStore, error) {
	if db == nil {
		return nil, errors.New("no database provided")
	}
	store := &peerStore{db: db}
	if err := store.loadPeers(); err != nil {
		return nil, err
	}
	return store, nil
}

// loadPeers loads all peers from the database into memory.
func (s *peerStore) loadPeers() error {
	peers := map[types.NodeID]*peerInfo{}

	start, end := keyPeerInfoRange()
	iter, err := s.db.Iterator(start, end)
	if err != nil {
		return err
	}
	defer iter.Close()
	for ; iter.Valid(); iter.Next() {
		// FIXME: We may want to tolerate failures here, by simply logging
		// the errors and ignoring the faulty peer entries.
		msg := new(p2pproto.PeerInfo)
		if err := proto.Unmarshal(iter.Value(), msg); err != nil {
			return fmt.Errorf("invalid peer Protobuf data: %w", err)
		}
		peer, err := peerInfoFromProto(msg)
		if err != nil {
			return fmt.Errorf("invalid peer data: %w", err)
		}
		peers[peer.ID] = peer
	}
	if iter.Error() != nil {
		return iter.Error()
	}
	s.peers = peers
	s.ranked = nil // invalidate cache if populated
	return nil
}

// Get fetches a peer. The boolean indicates whether the peer existed or not.
// The returned peer info is a copy, and can be mutated at will.
func (s *peerStore) Get(id types.NodeID) (peerInfo, bool) {
	peer, ok := s.peers[id]
	return peer.Copy(), ok
}

// Set stores peer data. The input data will be copied, and can safely be reused
// by the caller.
func (s *peerStore) Set(peer peerInfo) error {
	if err := peer.Validate(); err != nil {
		return err
	}
	peer = peer.Copy()

	// FIXME: We may want to optimize this by avoiding saving to the database
	// if there haven't been any changes to persisted fields.
	bz, err := peer.ToProto().Marshal()
	if err != nil {
		return err
	}
	if err = s.db.Set(keyPeerInfo(peer.ID), bz); err != nil {
		return err
	}

	if current, ok := s.peers[peer.ID]; !ok || current.Score() != peer.Score() {
		// If the peer is new, or its score changes, we invalidate the Ranked() cache.
		s.peers[peer.ID] = &peer
		s.ranked = nil
	} else {
		// Otherwise, since s.ranked contains pointers to the old data and we
		// want those pointers to remain valid with the new data, we have to
		// update the existing pointer address.
		*current = peer
	}

	return nil
}

// Delete deletes a peer, or does nothing if it does not exist.
func (s *peerStore) Delete(id types.NodeID) error {
	if _, ok := s.peers[id]; !ok {
		return nil
	}
	if err := s.db.Delete(keyPeerInfo(id)); err != nil {
		return err
	}
	delete(s.peers, id)
	s.ranked = nil
	return nil
}

// List retrieves all peers in an arbitrary order. The returned data is a copy,
// and can be mutated at will.
func (s *peerStore) List() []peerInfo {
	peers := make([]peerInfo, 0, len(s.peers))
	for _, peer := range s.peers {
		peers = append(peers, peer.Copy())
	}
	return peers
}

// Ranked returns a list of peers ordered by score (better peers first). Peers
// with equal scores are returned in an arbitrary order. The returned list must
// not be mutated or accessed concurrently by the caller, since it returns
// pointers to internal peerStore data for performance.
//
// Ranked is used to determine both which peers to dial, which ones to evict,
// and which ones to delete completely.
//
// FIXME: For now, we simply maintain a cache in s.ranked which is invalidated
// by setting it to nil, but if necessary we should use a better data structure
// for this (e.g. a heap or ordered map).
//
// FIXME: The scoring logic is currently very naïve, see peerInfo.Score().
func (s *peerStore) Ranked() []*peerInfo {
	if s.ranked != nil {
		return s.ranked
	}
	s.ranked = make([]*peerInfo, 0, len(s.peers))
	for _, peer := range s.peers {
		s.ranked = append(s.ranked, peer)
	}
	sort.Slice(s.ranked, func(i, j int) bool {
		// FIXME: If necessary, consider precomputing scores before sorting,
		// to reduce the number of Score() calls.
		return s.ranked[i].Score() > s.ranked[j].Score()
	})
	return s.ranked
}

// Size returns the number of peers in the peer store.
func (s *peerStore) Size() int {
	return len(s.peers)
}

// peerInfo contains peer information stored in a peerStore.
type peerInfo struct {
	ID            types.NodeID
	AddressInfo   map[NodeAddress]*peerAddressInfo
	LastConnected time.Time

	// These fields are ephemeral, i.e. not persisted to the database.
	Persistent bool
	Seed       bool
	Height     int64
	FixedScore PeerScore // mainly for tests

	MutableScore int64 // updated by router

	ProTxHash types.ProTxHash
}

// peerInfoFromProto converts a Protobuf PeerInfo message to a peerInfo,
// erroring if the data is invalid.
func peerInfoFromProto(msg *p2pproto.PeerInfo) (*peerInfo, error) {
	p := &peerInfo{
		ID:          types.NodeID(msg.ID),
		AddressInfo: map[NodeAddress]*peerAddressInfo{},
	}
	if msg.LastConnected != nil {
		p.LastConnected = *msg.LastConnected
	}
	for _, a := range msg.AddressInfo {
		addressInfo, err := peerAddressInfoFromProto(a)
		if err != nil {
			return nil, err
		}
		p.AddressInfo[addressInfo.Address] = addressInfo

	}
	return p, p.Validate()
}

// ToProto converts the peerInfo to p2pproto.PeerInfo for database storage. The
// Protobuf type only contains persisted fields, while ephemeral fields are
// discarded. The returned message may contain pointers to original data, since
// it is expected to be serialized immediately.
func (p *peerInfo) ToProto() *p2pproto.PeerInfo {
	msg := &p2pproto.PeerInfo{
		ID:            string(p.ID),
		LastConnected: &p.LastConnected,
		ProTxHash:     p.ProTxHash,
	}
	for _, addressInfo := range p.AddressInfo {
		msg.AddressInfo = append(msg.AddressInfo, addressInfo.ToProto())
	}
	if msg.LastConnected.IsZero() {
		msg.LastConnected = nil
	}
	return msg
}

// Copy returns a deep copy of the peer info.
func (p *peerInfo) Copy() peerInfo {
	if p == nil {
		return peerInfo{}
	}
	c := *p
	for i, addressInfo := range c.AddressInfo {
		addressInfoCopy := addressInfo.Copy()
		c.AddressInfo[i] = &addressInfoCopy
	}
	c.ProTxHash = p.ProTxHash.Copy()
	return c
}

// Score calculates a score for the peer. Higher-scored peers will be
// preferred over lower scores.
func (p *peerInfo) Score() PeerScore {
	if p.FixedScore > 0 {
		return p.FixedScore
	}
	if p.Persistent {
		return PeerScorePersistent
	}

	score := p.MutableScore
<<<<<<< HEAD

	for _, addr := range p.AddressInfo {
		// DialFailures is reset when dials succeed, so this
		// is either the number of dial failures or 0.
		score -= int64(addr.DialFailures)
	}

	if score <= 0 {
		return 0
	}

	if score >= math.MaxUint8 {
		return PeerScore(math.MaxUint8)
=======
	if score > int64(MaxPeerScoreNotPersistent) {
		score = int64(MaxPeerScoreNotPersistent)
	}

	for _, addr := range p.AddressInfo {
		// DialFailures is reset when dials succeed, so this
		// is either the number of dial failures or 0.
		score -= int64(addr.DialFailures)
	}

	if score <= 0 {
		return 0
>>>>>>> 6c40ad39
	}

	return PeerScore(score)
}

// Validate validates the peer info.
func (p *peerInfo) Validate() error {
	if p.ID == "" {
		return errors.New("no peer ID")
	}
	return nil
}

// peerAddressInfo contains information and statistics about a peer address.
type peerAddressInfo struct {
	Address         NodeAddress
	LastDialSuccess time.Time
	LastDialFailure time.Time
	DialFailures    uint32 // since last successful dial
}

// peerAddressInfoFromProto converts a Protobuf PeerAddressInfo message
// to a peerAddressInfo.
func peerAddressInfoFromProto(msg *p2pproto.PeerAddressInfo) (*peerAddressInfo, error) {
	address, err := ParseNodeAddress(msg.Address)
	if err != nil {
		return nil, fmt.Errorf("invalid address %q: %w", address, err)
	}
	addressInfo := &peerAddressInfo{
		Address:      address,
		DialFailures: msg.DialFailures,
	}
	if msg.LastDialSuccess != nil {
		addressInfo.LastDialSuccess = *msg.LastDialSuccess
	}
	if msg.LastDialFailure != nil {
		addressInfo.LastDialFailure = *msg.LastDialFailure
	}
	return addressInfo, addressInfo.Validate()
}

// ToProto converts the address into to a Protobuf message for serialization.
func (a *peerAddressInfo) ToProto() *p2pproto.PeerAddressInfo {
	msg := &p2pproto.PeerAddressInfo{
		Address:         a.Address.String(),
		LastDialSuccess: &a.LastDialSuccess,
		LastDialFailure: &a.LastDialFailure,
		DialFailures:    a.DialFailures,
	}
	if msg.LastDialSuccess.IsZero() {
		msg.LastDialSuccess = nil
	}
	if msg.LastDialFailure.IsZero() {
		msg.LastDialFailure = nil
	}
	return msg
}

// Copy returns a copy of the address info.
func (a *peerAddressInfo) Copy() peerAddressInfo {
	return *a
}

// Validate validates the address info.
func (a *peerAddressInfo) Validate() error {
	return a.Address.Validate()
}

// Database key prefixes.
const (
	prefixPeerInfo int64 = 1
)

// keyPeerInfo generates a peerInfo database key.
func keyPeerInfo(id types.NodeID) []byte {
	key, err := orderedcode.Append(nil, prefixPeerInfo, string(id))
	if err != nil {
		panic(err)
	}
	return key
}

// keyPeerInfoRange generates start/end keys for the entire peerInfo key range.
func keyPeerInfoRange() ([]byte, []byte) {
	start, err := orderedcode.Append(nil, prefixPeerInfo, "")
	if err != nil {
		panic(err)
	}
	end, err := orderedcode.Append(nil, prefixPeerInfo, orderedcode.Infinity)
	if err != nil {
		panic(err)
	}
	return start, end
}

// EvictPeer evicts a peer by a node id
func (m *PeerManager) EvictPeer(nodeID types.NodeID) {
	m.mtx.Lock()
	m.evict[nodeID] = true
	m.mtx.Unlock()
	m.evictWaker.Wake()
}

// UpdatePeerInfo modifies a peer-info using a function modificator, this operation is a transactional
func (m *PeerManager) UpdatePeerInfo(nodeID types.NodeID, modifier func(peerInfo peerInfo) peerInfo) error {
	// peerManager.store assumes that peerManager is managing it
	m.mtx.Lock()
	defer m.mtx.Unlock()
	peer, ok := m.store.Get(nodeID)
	if !ok {
		return errPeerNotFound(fmt.Errorf("peer with id %s not found", nodeID))
	}
	peer = modifier(peer)
	return m.store.Set(peer)
}

// IsDialingOrConnected returns true if dialing to a peer at the moment or already connected otherwise false
func (m *PeerManager) IsDialingOrConnected(nodeID types.NodeID) bool {
	m.mtx.Lock()
	defer m.mtx.Unlock()
	return m.dialing[nodeID] || m.connected[nodeID]
}<|MERGE_RESOLUTION|>--- conflicted
+++ resolved
@@ -51,7 +51,6 @@
 	NodeID   types.NodeID
 	Status   PeerStatus
 	Channels ChannelIDSet
-<<<<<<< HEAD
 	// ProTxHash is accessible only for validator
 	ProTxHash types.ProTxHash
 }
@@ -59,8 +58,6 @@
 // SetProTxHash copies `protxhash` into `PeerUpdate.ProTxHash`
 func (pu *PeerUpdate) SetProTxHash(protxhash types.ProTxHash) {
 	pu.ProTxHash = protxhash.Copy()
-=======
->>>>>>> 6c40ad39
 }
 
 // PeerUpdates is a peer update subscription with notifications about peer
@@ -178,12 +175,7 @@
 
 	if o.MaxPeers > 0 {
 		if o.MaxConnected == 0 || o.MaxConnected+o.MaxConnectedUpgrade > o.MaxPeers {
-<<<<<<< HEAD
-			return fmt.Errorf(
-				"MaxConnected %v and MaxConnectedUpgrade %v can't exceed MaxPeers %v",
-=======
 			return fmt.Errorf("MaxConnected %v and MaxConnectedUpgrade %v can't exceed MaxPeers %v",
->>>>>>> 6c40ad39
 				o.MaxConnected, o.MaxConnectedUpgrade, o.MaxPeers)
 		}
 	}
@@ -203,12 +195,7 @@
 			return errors.New("can't set MaxRetryTimePersistent without MinRetryTime")
 		}
 		if o.MinRetryTime > o.MaxRetryTimePersistent {
-<<<<<<< HEAD
-			return fmt.Errorf(
-				"MinRetryTime %v is greater than MaxRetryTimePersistent %v",
-=======
 			return fmt.Errorf("MinRetryTime %v is greater than MaxRetryTimePersistent %v",
->>>>>>> 6c40ad39
 				o.MinRetryTime, o.MaxRetryTimePersistent)
 		}
 	}
@@ -709,17 +696,12 @@
 // channels set here are passed in the peer update broadcast to
 // reactors, which can then mediate their own behavior based on the
 // capability of the peers.
-<<<<<<< HEAD
-func (m *PeerManager) Ready(peerID types.NodeID, channels ChannelIDSet) {
-=======
 func (m *PeerManager) Ready(ctx context.Context, peerID types.NodeID, channels ChannelIDSet) {
->>>>>>> 6c40ad39
 	m.mtx.Lock()
 	defer m.mtx.Unlock()
 
 	if m.connected[peerID] {
 		m.ready[peerID] = true
-<<<<<<< HEAD
 		pu := PeerUpdate{
 			NodeID:   peerID,
 			Status:   PeerStatusUp,
@@ -729,14 +711,7 @@
 		if ok && len(peer.ProTxHash) > 0 {
 			pu.SetProTxHash(peer.ProTxHash)
 		}
-		m.broadcast(pu)
-=======
-		m.broadcast(ctx, PeerUpdate{
-			NodeID:   peerID,
-			Status:   PeerStatusUp,
-			Channels: channels,
-		})
->>>>>>> 6c40ad39
+		m.broadcast(ctx, pu)
 	}
 }
 
@@ -807,11 +782,7 @@
 	delete(m.ready, peerID)
 
 	if ready {
-<<<<<<< HEAD
 		pu := PeerUpdate{
-=======
-		m.broadcast(ctx, PeerUpdate{
->>>>>>> 6c40ad39
 			NodeID: peerID,
 			Status: PeerStatusDown,
 		}
@@ -819,7 +790,7 @@
 		if ok && len(peer.ProTxHash) > 0 {
 			pu.SetProTxHash(peer.ProTxHash)
 		}
-		m.broadcast(pu)
+		m.broadcast(ctx, pu)
 	}
 
 	m.dialWaker.Wake()
@@ -1352,7 +1323,9 @@
 	}
 
 	score := p.MutableScore
-<<<<<<< HEAD
+	if score > int64(MaxPeerScoreNotPersistent) {
+		score = int64(MaxPeerScoreNotPersistent)
+	}
 
 	for _, addr := range p.AddressInfo {
 		// DialFailures is reset when dials succeed, so this
@@ -1362,24 +1335,6 @@
 
 	if score <= 0 {
 		return 0
-	}
-
-	if score >= math.MaxUint8 {
-		return PeerScore(math.MaxUint8)
-=======
-	if score > int64(MaxPeerScoreNotPersistent) {
-		score = int64(MaxPeerScoreNotPersistent)
-	}
-
-	for _, addr := range p.AddressInfo {
-		// DialFailures is reset when dials succeed, so this
-		// is either the number of dial failures or 0.
-		score -= int64(addr.DialFailures)
-	}
-
-	if score <= 0 {
-		return 0
->>>>>>> 6c40ad39
 	}
 
 	return PeerScore(score)
