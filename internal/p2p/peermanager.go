--- conflicted
+++ resolved
@@ -1432,11 +1432,7 @@
 	if !ok {
 		return errPeerNotFound(fmt.Errorf("peer with id %s not found", nodeID))
 	}
-<<<<<<< HEAD
-	modifier(peer)
-=======
 	peer = modifier(peer)
->>>>>>> 710b01c1
 	return m.store.Set(peer)
 }
 
