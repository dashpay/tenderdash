--- conflicted
+++ resolved
@@ -53,7 +53,6 @@
 type errorCbFunc func(context.Context, interface{})
 
 /*
-MConnection struct:
 Each peer has one `MConnection` (multiplex connection) instance.
 
 __multiplex__ *noun* a system or signal involving simultaneous transmission of
@@ -209,13 +208,8 @@
 	c.doneSendRoutine = make(chan struct{})
 	c.quitRecvRoutine = make(chan struct{})
 	c.setRecvLastMsgAt(time.Now())
-<<<<<<< HEAD
-	go c.sendRoutine()
-	go c.recvRoutine()
-=======
 	go c.sendRoutine(ctx)
 	go c.recvRoutine(ctx)
->>>>>>> 6c40ad39
 	return nil
 }
 
@@ -277,18 +271,11 @@
 }
 
 func (c *MConnection) String() string {
-	if c.conn != nil {
-		return fmt.Sprintf("MConn{%v}", c.conn.RemoteAddr())
-	}
-	return "MConn{nil}"
+	return fmt.Sprintf("MConn{%v}", c.conn.RemoteAddr())
 }
 
 func (c *MConnection) flush() {
-<<<<<<< HEAD
-	// c.Logger.Debug("Flush", "conn", c)
-=======
 	c.logger.Debug("Flush", "conn", c)
->>>>>>> 6c40ad39
 	err := c.bufConnWriter.Flush()
 	if err != nil {
 		c.logger.Debug("MConnection flush failed", "err", err)
@@ -313,23 +300,14 @@
 	}
 }
 
-<<<<<<< HEAD
-// Send queues a message to be sent to channel.
-func (c *MConnection) Send(chID byte, msgBytes []byte) bool {
-=======
 // Queues a message to be sent to channel.
 func (c *MConnection) Send(chID ChannelID, msgBytes []byte) bool {
->>>>>>> 6c40ad39
 	if !c.IsRunning() {
 		return false
 	}
 
-<<<<<<< HEAD
-	// c.Logger.Debug("Send", "channel", chID, "conn", c, "msgBytes", base64.StdEncoding.EncodeToString(msgBytes))
-=======
 	c.logger.Debug("Send", "channel", chID, "conn", c, "msgBytes", msgBytes)
 
->>>>>>> 6c40ad39
 	// Send message to channel.
 	channel, ok := c.channelsIdx[chID]
 	if !ok {
@@ -345,61 +323,11 @@
 		default:
 		}
 	} else {
-<<<<<<< HEAD
-		c.Logger.Debug("Send failed", "channel", chID, "conn", c, "msgBytes", fmt.Sprintf("%X", msgBytes))
-=======
 		c.logger.Debug("Send failed", "channel", chID, "conn", c, "msgBytes", msgBytes)
->>>>>>> 6c40ad39
 	}
 	return success
 }
 
-<<<<<<< HEAD
-// TrySend queues a message to be sent to channel.
-// Nonblocking, returns true if successful.
-func (c *MConnection) TrySend(chID byte, msgBytes []byte) bool {
-	if !c.IsRunning() {
-		return false
-	}
-
-	// c.Logger.Debug("TrySend", "channel", chID, "conn", c, "msgBytes", fmt.Sprintf("%X", msgBytes))
-
-	// Send message to channel.
-	channel, ok := c.channelsIdx[chID]
-	if !ok {
-		c.Logger.Error(fmt.Sprintf("Cannot send bytes, unknown channel %X", chID))
-		return false
-	}
-
-	ok = channel.trySendBytes(msgBytes)
-	if ok {
-		// Wake up sendRoutine if necessary
-		select {
-		case c.send <- struct{}{}:
-		default:
-		}
-	}
-
-	return ok
-}
-
-// CanSend returns true if you can send more data onto the chID, false
-// otherwise. Use only as a heuristic.
-func (c *MConnection) CanSend(chID byte) bool {
-	if !c.IsRunning() {
-		return false
-	}
-
-	channel, ok := c.channelsIdx[chID]
-	if !ok {
-		c.Logger.Error(fmt.Sprintf("Unknown channel %X", chID))
-		return false
-	}
-	return channel.canSend()
-}
-
-=======
->>>>>>> 6c40ad39
 // sendRoutine polls for packets to send from channels.
 func (c *MConnection) sendRoutine(ctx context.Context) {
 	defer c._recover(ctx)
@@ -473,9 +401,6 @@
 		if !c.IsRunning() {
 			break FOR_LOOP
 		}
-		if !c.IsRunning() {
-			break FOR_LOOP
-		}
 	}
 
 	// Cleanup
@@ -548,11 +473,7 @@
 FOR_LOOP:
 	for {
 		select {
-<<<<<<< HEAD
-		case <-c.quitRecvRoutine:
-=======
 		case <-ctx.Done():
->>>>>>> 6c40ad39
 			break FOR_LOOP
 		case <-c.doneSendRoutine:
 			break FOR_LOOP
@@ -638,11 +559,7 @@
 				break FOR_LOOP
 			}
 			if msgBytes != nil {
-<<<<<<< HEAD
-				// c.Logger.Debug("Received bytes", "chID", channelID, "msgBytes", base64.StdEncoding.EncodeToString(msgBytes))
-=======
 				c.logger.Debug("Received bytes", "chID", channelID, "msgBytes", msgBytes)
->>>>>>> 6c40ad39
 				// NOTE: This means the reactor.Receive runs in the same thread as the p2p recv routine
 				c.onReceive(ctx, channelID, msgBytes)
 			}
@@ -809,13 +726,8 @@
 // Handles incoming PacketMsgs. It returns a message bytes if message is
 // complete, which is owned by the caller and will not be modified.
 // Not goroutine-safe
-<<<<<<< HEAD
-func (ch *Channel) recvPacketMsg(packet tmp2p.PacketMsg) ([]byte, error) {
-	// ch.Logger.Debug("Read PacketMsg", "conn", ch.conn, "packetData", base64.StdEncoding.EncodeToString(packet.Data))
-=======
 func (ch *channel) recvPacketMsg(packet tmp2p.PacketMsg) ([]byte, error) {
 	ch.logger.Debug("Read PacketMsg", "conn", ch.conn, "packet", packet)
->>>>>>> 6c40ad39
 	var recvCap, recvReceived = ch.desc.RecvMessageCapacity, len(ch.recving) + len(packet.Data)
 	if recvCap < recvReceived {
 		return nil, fmt.Errorf("received message exceeds available capacity: %v < %v", recvCap, recvReceived)
