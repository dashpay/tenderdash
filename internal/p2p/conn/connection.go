--- conflicted
+++ resolved
@@ -617,7 +617,6 @@
 	// RecvMessageCapacity defines the max message size for a given p2p Channel.
 	RecvMessageCapacity int
 
-<<<<<<< HEAD
 	/// SendRateLimit is used to limit the rate of sending messages, per second.
 	SendRateLimit rate.Limit
 	SendRateBurst int
@@ -630,10 +629,7 @@
 	// causing the peer to disconnect.
 	RecvRateShouldErr bool
 
-	// RecvBufferCapacity defines the max buffer size of inbound messages for a
-=======
 	// RecvBufferCapacity defines the max number of inbound messages for a
->>>>>>> 5764ab36
 	// given p2p Channel queue.
 	RecvBufferCapacity int
 
