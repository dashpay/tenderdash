--- conflicted
+++ resolved
@@ -335,11 +335,7 @@
 // the messages will be dropped without error
 // - innerChannel: the channel related; errors will be sent to this channel, also used for logging
 // - logger: the logger to use
-<<<<<<< HEAD
-func ThrottledChannelIterator(ctx context.Context, limiter *rate.Limiter, innerIterator ChannelIterator,
-=======
 func ThrottledChannelIterator(_ context.Context, limiter *rate.Limiter, innerIterator ChannelIterator,
->>>>>>> cc6bfde7
 	reportError bool, innerChannel Channel, logger log.Logger) (ChannelIterator, error) {
 	if innerChannel == nil {
 		if reportError {
