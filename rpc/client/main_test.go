--- conflicted
+++ resolved
@@ -28,13 +28,6 @@
 
 	app := kvstore.NewPersistentKVStoreApplication(dir)
 
-<<<<<<< HEAD
-	// and shut down proper at the end
-	rpctest.StopTendermint(node)
-	app.Close()
-	_ = os.RemoveAll(dir)
-	os.Exit(code)
-=======
 	node, closer, err := rpctest.StartTendermint(ctx, conf, app, rpctest.SuppressStdout)
 	require.NoError(t, err)
 	t.Cleanup(func() {
@@ -44,5 +37,4 @@
 		_ = os.RemoveAll(dir)
 	})
 	return node, conf
->>>>>>> 97a3e44e
 }