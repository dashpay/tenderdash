--- conflicted
+++ resolved
@@ -143,14 +143,10 @@
 }
 
 func (c *Local) BlockchainInfo(ctx context.Context, minHeight, maxHeight int64) (*coretypes.ResultBlockchainInfo, error) {
-<<<<<<< HEAD
-	return c.env.BlockchainInfo(c.ctx, minHeight, maxHeight)
-=======
 	return c.env.BlockchainInfo(ctx, &coretypes.RequestBlockchainInfo{
 		MinHeight: coretypes.Int64(minHeight),
 		MaxHeight: coretypes.Int64(maxHeight),
 	})
->>>>>>> 6c40ad39
 }
 
 func (c *Local) Genesis(ctx context.Context) (*coretypes.ResultGenesis, error) {
@@ -181,29 +177,17 @@
 	return c.env.HeaderByHash(ctx, &coretypes.RequestBlockByHash{Hash: hash})
 }
 
-func (c *Local) Header(ctx context.Context, height *int64) (*coretypes.ResultHeader, error) {
-	return c.env.Header(c.ctx, height)
-}
-
-func (c *Local) HeaderByHash(ctx context.Context, hash bytes.HexBytes) (*coretypes.ResultHeader, error) {
-	return c.env.HeaderByHash(c.ctx, hash)
-}
-
 func (c *Local) Commit(ctx context.Context, height *int64) (*coretypes.ResultCommit, error) {
 	return c.env.Commit(ctx, &coretypes.RequestBlockInfo{Height: (*coretypes.Int64)(height)})
 }
 
-<<<<<<< HEAD
-func (c *Local) Validators(ctx context.Context, height *int64, page, perPage *int, requestQuorumInfo *bool) (*coretypes.ResultValidators, error) {
-	return c.env.Validators(c.ctx, height, page, perPage, requestQuorumInfo)
-=======
 func (c *Local) Validators(ctx context.Context, height *int64, page, perPage *int) (*coretypes.ResultValidators, error) {
 	return c.env.Validators(ctx, &coretypes.RequestValidators{
 		Height:  (*coretypes.Int64)(height),
 		Page:    coretypes.Int64Ptr(page),
 		PerPage: coretypes.Int64Ptr(perPage),
-	})
->>>>>>> 6c40ad39
+		RequestQuorumInfo: coretypes.Int64Ptr(requestQuorumInfo),
+	})
 }
 
 func (c *Local) Tx(ctx context.Context, hash bytes.HexBytes, prove bool) (*coretypes.ResultTx, error) {
@@ -270,36 +254,6 @@
 func (c *Local) eventsRoutine(ctx context.Context, sub eventbus.Subscription, subArgs pubsub.SubscribeArgs, outc chan<- coretypes.ResultEvent) {
 	qstr := subArgs.Query.String()
 	for {
-<<<<<<< HEAD
-		select {
-		case msg := <-sub.Out():
-			result := coretypes.ResultEvent{
-				SubscriptionID: msg.SubscriptionID(),
-				Query:          q.String(),
-				Data:           msg.Data(),
-				Events:         msg.Events(),
-			}
-
-			if cap(outc) == 0 {
-				outc <- result
-			} else {
-				select {
-				case outc <- result:
-				default:
-					c.Logger.Error("wanted to publish ResultEvent, but out channel is full",
-						"result", result, "query", result.Query)
-				}
-			}
-		case <-sub.Canceled():
-			if sub.Err() == pubsub.ErrUnsubscribed {
-				return
-			}
-
-			c.Logger.Error("subscription was canceled, resubscribing...", "err", sub.Err(), "query", q.String())
-			sub = c.resubscribe(subscriber, q)
-			if sub == nil { // client was stopped
-				return
-=======
 		msg, err := sub.Next(ctx)
 		if errors.Is(err, pubsub.ErrUnsubscribed) {
 			return // client unsubscribed
@@ -309,7 +263,6 @@
 			sub = c.resubscribe(ctx, subArgs)
 			if sub == nil {
 				return // client terminated
->>>>>>> 6c40ad39
 			}
 			continue
 		}
