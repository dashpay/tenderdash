--- conflicted
+++ resolved
@@ -139,11 +139,6 @@
 	// closed; the client is responsible for knowing when no further data will
 	// be sent.
 	//
-<<<<<<< HEAD
-	// ctx cannot be used to unsubscribe. To unsubscribe, use either Unsubscribe
-	// or UnsubscribeAll.
-	Subscribe(ctx context.Context, subscriber, query string, outCapacity ...int) (out <-chan coretypes.ResultEvent, err error)
-=======
 	// The context only governs the initial subscription, it does not control
 	// the lifetime of the channel. To cancel a subscription call Unsubscribe or
 	// UnsubscribeAll.
@@ -152,7 +147,6 @@
 	// instead.
 	Subscribe(ctx context.Context, subscriber, query string, outCapacity ...int) (out <-chan coretypes.ResultEvent, err error)
 
->>>>>>> 6c40ad39
 	// Unsubscribe unsubscribes given subscriber from query.
 	//
 	// Deprecated: This method will be removed in Tendermint v0.37, use Events
