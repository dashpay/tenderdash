openapi: 3.0.0
info:
  title: Tendermint RPC
  contact:
    name: Tendermint RPC
    url: https://github.com/tendermint/tendermint/issues/new/choose
  description: |
    Tendermint supports the following RPC protocols:

    * URI over HTTP
    * JSON-RPC 2.0 over HTTP
    * JSON-RPC 2.0 over websockets (deprecated)

    ## Configuration

    RPC can be configured by tuning parameters under `[rpc]` table in the
    `$TMHOME/config/config.toml` file or by using the `--rpc.X` command-line
    flags.

    Default rpc listen address is `tcp://0.0.0.0:26657`.
    To set another address, set the `laddr` config parameter to desired value.
    CORS (Cross-Origin Resource Sharing) can be enabled by setting
    `cors_allowed_origins`, `cors_allowed_methods`, `cors_allowed_headers`
    config parameters.

    ## Arguments

    Arguments which expect strings or byte arrays may be passed as quoted
    strings, like `"abc"` or as `0x`-prefixed strings, like `0x616263`.

    ## URI/HTTP

    A GET request with arguments encoded as query parameters:

        curl localhost:26657/block?height=5

    ## JSONRPC/HTTP

    JSONRPC requests can be POST'd to the root RPC endpoint via HTTP.

        curl --header "Content-Type: application/json" --request POST --data '{"method": "block", "params": ["5"], "id": 1}' localhost:26657

    ## JSONRPC/websockets

    In Tendermint v0.35 and earlier, JSONRPC requests can be also made via
    websocket.  The websocket interface is deprecated in Tendermint v0.36, and
    will be removed in v0.37.

    The websocket endpoint is at `/websocket`, e.g. `localhost:26657/websocket`.
    The RPC methods for event subscription (`subscribe`, `unsubscribe`, and
    `unsubscribe_all`) are only available via websockets.

    Example using https://github.com/hashrocket/ws:

        ws ws://localhost:26657/websocket
        > { "jsonrpc": "2.0", "method": "subscribe", "params": ["tm.event='NewBlock'"], "id": 1 }
  version: "Master"
  license:
    name: Apache 2.0
    url: https://github.com/dashevo/tenderdash/blob/master/LICENSE
servers:
  - url: https://rpc.cosmos.network
    description: Cosmos mainnet node to interact with the Tendermint RPC
  - url: http://localhost:26657
    description: Interact with the Tendermint RPC locally on your device
tags:
  - name: Websocket
    description: Subscribe/unsubscribe are reserved for websocket events.
  - name: Info
    description: Informations about the node APIs
  - name: Tx
    description: Transactions broadcast APIs
  - name: ABCI
    description: ABCI APIs
  - name: Events
    description: Event subscription APIs
  - name: Evidence
    description: Evidence APIs
  - name: Unsafe
    description: Unsafe APIs
paths:
  /broadcast_tx_sync:
    get:
      summary: Returns with the response from CheckTx. Does not wait for DeliverTx result.
      tags:
        - Tx
      operationId: broadcast_tx_sync
      description: |
        This method blocks until CheckTx returns and reports its result, but
        does not wait for the transaction to be included in a block. To know
        when the transaction is included in a block, check for the transaction
        event using JSON-RPC.  See
        https://docs.tendermint.com/master/app-dev/subscribing-to-events-via-websocket.html

        See https://docs.tendermint.com/master/tendermint-core/using-tendermint.html#formatting
        for formatting/encoding rules.
      parameters:
        - in: query
          name: tx
          required: true
          schema:
            type: string
          example: "456"
          description: The transaction
      responses:
        "200":
          description: Empty
          content:
            application/json:
              schema:
                $ref: "#/components/schemas/BroadcastTxResponse"
        "500":
          description: Error
          content:
            application/json:
              schema:
                $ref: "#/components/schemas/ErrorResponse"
  /broadcast_tx_async:
    get:
      summary: Returns right away, with no response. Does not wait for CheckTx nor DeliverTx results.
      tags:
        - Tx
      operationId: broadcast_tx_async
      description: |
        This method submits the transaction and returns immediately without
        waiting for the transaction to be checked (CheckTx) or committed.  Too
        know when the transaction is included in a block, you can check for the
        transaction event using JSON-RPC.  See
        https://docs.tendermint.com/master/app-dev/subscribing-to-events-via-websocket.html

        See https://docs.tendermint.com/master/tendermint-core/using-tendermint.html#formatting
        for formatting/encoding rules.
      parameters:
        - in: query
          name: tx
          required: true
          schema:
            type: string
            example: "123"
          description: The transaction
      responses:
        "200":
          description: empty answer
          content:
            application/json:
              schema:
                $ref: "#/components/schemas/BroadcastTxResponse"
        "500":
          description: empty error
          content:
            application/json:
              schema:
                $ref: "#/components/schemas/ErrorResponse"
  /broadcast_tx_commit:
    get:
      summary: Returns with the responses from CheckTx and DeliverTx.
      tags:
        - Tx
      operationId: broadcast_tx_commit
      description: |
        This method waits for the transaction to be checked (CheckTx) and makes
        a best effort to wait for it to be committed into a block before
        returning.  It will report an error if the request times out before the
        transaction commits.  If CheckTx or DeliverTx fails, the RPC will
        succeed and report the failing (non-zero) ABCI result code.

        WARNING: Use this only for testing and development. For production use,
        call broadcast_tx_sync or broadcast_tx_async.

        To know when a transaction is included in a block, check for the
        transaction event using JSON-RPC.  See
        https://docs.tendermint.com/master/app-dev/subscribing-to-events-via-websocket.html

        See https://docs.tendermint.com/master/tendermint-core/using-tendermint.html#formatting
        for formatting/encoding rules.
      parameters:
        - in: query
          name: tx
          required: true
          schema:
            type: string
            example: "785"
          description: The transaction
      responses:
        "200":
          description: empty answer
          content:
            application/json:
              schema:
                $ref: "#/components/schemas/BroadcastTxCommitResponse"
        "500":
          description: empty error
          content:
            application/json:
              schema:
                $ref: "#/components/schemas/ErrorResponse"
  /check_tx:
    get:
      summary: Checks the transaction without executing it.
      tags:
        - Tx
      operationId: check_tx
      description: |
        The transaction won\'t be added to the mempool.

        Please refer to
        https://docs.tendermint.com/master/tendermint-core/using-tendermint.html#formatting
        for formatting/encoding rules.
      parameters:
        - in: query
          name: tx
          required: true
          schema:
            type: string
            example: "785"
          description: The transaction
      responses:
        "200":
          description: ABCI application's CheckTx response
          content:
            application/json:
              schema:
                $ref: "#/components/schemas/CheckTxResponse"
        "500":
          description: empty error
          content:
            application/json:
              schema:
                $ref: "#/components/schemas/ErrorResponse"

  /remove_tx:
    get:
      summary: Removes a transaction from the mempool.
      tags:
        - TxKey
      operationId: remove_tx
      parameters:
        - in: query
          name: txKey
          required: true
          schema:
            type: string
            example: "aaaaaaaaaaaaaaaaaaaaaaaaaaaaaaaa"
          description: The transaction key
      responses:
        "200":
          description: empty response.
        "500":
          description: empty error.
          content:
            application/json:
              schema:
                $ref: "#/components/schemas/ErrorResponse"

<<<<<<< HEAD
=======
  /events:
    get:
      summary: Fetch events posted by the consensus node.
      tags:
        - Events
      operationId: events
      description: |
        Fetch a batch of events posted by the consensus node and matching a
        specified query.

        The query grammar is defined in
        https://godoc.org/github.com/tendermint/tendermint/internal/pubsub/query/syntax.
        An empty query matches all events; otherwise a query comprises one or
        more terms comparing event metadata to target values. For example, to
        select new block events:

            tm.event = 'NewBlock'

        Multiple terms can be combined with AND, for example to match the
        transaction event with a given hash, use:

            tm.event = 'Tx' AND tx.hash = 'EA7B33F'

        The comparison operators include "=", "<", "<=", ">", ">=", and
        "CONTAINS". Operands may be strings (in single quotes), numbers, dates,
        or timestamps. In addition, the "EXISTS" operator allows you to check
        for the presence of an attribute regardless of its value.

        Tendermint defines a tm.event attribute for all events. Transactions
        are also assigned tx.hash and tx.height attributes. Other attributes
        are provided by the application as ABCI Event records. The name of the
        event in the query is formed by combining the type and attribute key
        with a period. For example, given:

            []abci.Event{{
                Type: "reward",
                Attributes: []abci.EventAttribute{
                    {Key: "address", Value: "cosmos1xyz012pdq"},
                    {Key: "amount", Value: "45.62"},
                    {Key: "balance", Value: "100.390001"},
                },
            }}

        the query may refer to the names "reward.address", "reward.amount", and
        "reward.balance", as in:

            reward.address EXISTS AND reward.balance > 45

        The node maintains a log of all events within an operator-defined time
        window. The /events method returns the most recent items from the log
        that match the query. Each item returned includes a cursor that marks
        its location in the log. Cursors can be passed via the "before" and
        "after" parameters to fetch events earlier in the log.
      parameters:
        - in: query
          name: filter
          schema:
            $ref: "#/components/schemas/EventFilter"
        - in: query
          name: maxItems
          schema:
            type: integer
            example: 10
        - in: query
          name: after
          schema:
            type: string
            example: "0005d7c09065e9a7-01cf"
        - in: query
          name: before
          schema:
            type: string
            example: "0005d7c09065e9a7-01cf"
        - in: query
          name: waitTime
          schema:
            type: integer
            example: 5000000000
      responses:
        "200":
          description: Reports a batch of matching events
          content:
            application/json:
              schema:
                $ref: "#/components/schemas/EventsResponse"
        "500":
          description: Reports an error
          content:
            application/json:
              schema:
                $ref: "#/components/schemas/ErrorResponse"

>>>>>>> 6c40ad39
  /subscribe:
    get:
      summary: Subscribe for events via WebSocket.
      tags:
        - Events
        - Websocket
      operationId: subscribe
      description: |
        To tell which events you want, you need to provide a query. query is a
        string, which has a form: "condition AND condition ..." (no OR at the
        moment). condition has a form: "key operation operand". key is a string with
        a restricted set of possible symbols ( \t\n\r\\()"'=>< are not allowed).
        operation can be "=", "<", "<=", ">", ">=", "CONTAINS" AND "EXISTS". operand
        can be a string (escaped with single quotes), number, date or time.

        Examples:
              tm.event = 'NewBlock'               # new blocks
              tm.event = 'CompleteProposal'       # node got a complete proposal
              tm.event = 'Tx' AND tx.hash = 'XYZ' # single transaction
              tm.event = 'Tx' AND tx.height = 5   # all txs of the fifth block
              tx.height = 5                       # all txs of the fifth block

        Tendermint provides a few predefined keys: tm.event, tx.hash and tx.height.
        Note for transactions, you can define additional keys by providing events with
        DeliverTx response.

        import (
            abci "github.com/tendermint/tendermint/abci/types"
            "github.com/tendermint/tendermint/libs/pubsub/query"
        )

        abci.ResponseDeliverTx{
          Events: []abci.Event{
              {
                  Type: "rewards.withdraw",
                  Attributes: []abci.EventAttribute{
                      {Key: "address", Value: "AddrA", Index: true},
                      {Key: "source", Value: "SrcX", Index: true},
                      {Key: "amount", Value: "...", Index: true},
                      {Key: "balance", Value: "...", Index: true},
                  },
              },
              {
                  Type: "rewards.withdraw",
                  Attributes: []abci.EventAttribute{
                      {Key: "address", Value: "AddrB", Index: true},
                      {Key: "source", Value: "SrcY", Index: true},
                      {Key: "amount", Value: "...", Index: true},
                      {Key: "balance", Value: "...", Index: true},
                  },
              },
              {
                  Type: "transfer",
                  Attributes: []abci.EventAttribute{
                      {Key: "sender", Value: "AddrC", Index: true},
                      {Key: "recipient", Value: "AddrD", Index: true},
                      {Key: "amount", Value: "...", Index: true},
                  },
              },
          },
        }

        All events are indexed by a composite key of the form {eventType}.{evenAttrKey}.
        In the above examples, the following keys would be indexed:
           - rewards.withdraw.address
           - rewards.withdraw.source
           - rewards.withdraw.amount
           - rewards.withdraw.balance
           - transfer.sender
           - transfer.recipient
           - transfer.amount

        Multiple event types with duplicate keys are allowed and are meant to
        categorize unique and distinct events. In the above example, all events
        indexed under the key `rewards.withdraw.address` will have the following
        values stored and queryable:

           - AddrA
           - AddrB

        To create a query for txs where address AddrA withdrew rewards:
        query.MustParse("tm.event = 'Tx' AND rewards.withdraw.address = 'AddrA'")

        To create a query for txs where address AddrA withdrew rewards from source Y:
        query.MustParse("tm.event = 'Tx' AND rewards.withdraw.address = 'AddrA' AND rewards.withdraw.source = 'Y'")

        To create a query for txs where AddrA transferred funds:
        query.MustParse("tm.event = 'Tx' AND transfer.sender = 'AddrA'")

        The following queries would return no results:
        query.MustParse("tm.event = 'Tx' AND transfer.sender = 'AddrZ'")
        query.MustParse("tm.event = 'Tx' AND rewards.withdraw.address = 'AddrZ'")
        query.MustParse("tm.event = 'Tx' AND rewards.withdraw.source = 'W'")

        See list of all possible events here
        https://godoc.org/github.com/tendermint/tendermint/types#pkg-constants

        For complete query syntax, check out
        https://godoc.org/github.com/tendermint/tendermint/libs/pubsub/query.

        ```go
        import rpchttp "github.com/tendermint/rpc/client/http"
        import "github.com/tendermint/tendermint/types"

        client, err := rpchttp.New("tcp://0.0.0.0:26657", "/websocket")
<<<<<<< HEAD
        if err != nil {
          // handle error
        }

        err = client.Start()
        if err != nil {
          // handle error
=======
        if err != nil {
          // handle error
        }

        err = client.Start()
        if err != nil {
          // handle error
>>>>>>> 6c40ad39
        }
        defer client.Stop()
        ctx, cancel := context.WithTimeout(context.Background(), 1 * time.Second)
        defer cancel()
        query := "tm.event = 'Tx' AND tx.height = 3"
        txs, err := client.Subscribe(ctx, "test-client", query)
        if err != nil {
          // handle error
        }

        go func() {
         for e := range txs {
           fmt.Println("got ", e.Data.(types.EventDataTx))
           }
        }()
        ```

        NOTE: if you're not reading events fast enough, Tendermint might
        terminate the subscription.
      parameters:
        - in: query
          name: query
          required: true
          schema:
            type: string
            example: tm.event = 'Tx' AND tx.height = 5
          description: |
            query is a string, which has a form: "condition AND condition ..." (no OR at the
            moment). condition has a form: "key operation operand". key is a string with
            a restricted set of possible symbols ( \t\n\r\\()"'=>< are not allowed).
            operation can be "=", "<", "<=", ">", ">=", "CONTAINS". operand can be a
            string (escaped with single quotes), number, date or time.
      responses:
        "200":
          description: empty answer
          content:
            application/json:
              schema:
                $ref: "#/components/schemas/EmptyResponse"
        "500":
          description: empty error
          content:
            application/json:
              schema:
                $ref: "#/components/schemas/ErrorResponse"
  /unsubscribe:
    get:
      summary: Unsubscribe from event on Websocket
      tags:
        - Events
        - Websocket
      operationId: unsubscribe
      description: |
        ```go
        client, err := rpchttp.New("tcp://0.0.0.0:26657", "/websocket")
        if err != nil {
          // handle error
        }

        err := client.Start()
        if err != nil {
          // handle error
        }
        defer client.Stop()
        query := "tm.event = 'Tx' AND tx.height = 3"
        err = client.Unsubscribe(context.Background(), "test-client", query)
        if err != nil {
          // handle error
        }
        ```
      parameters:
        - in: query
          name: query
          required: true
          schema:
            type: string
            example: tm.event = 'Tx' AND tx.height = 5
          description: |
            query is a string, which has a form: "condition AND condition ..." (no OR at the
            moment). condition has a form: "key operation operand". key is a string with
            a restricted set of possible symbols ( \t\n\r\\()"'=>< are not allowed).
            operation can be "=", "<", "<=", ">", ">=", "CONTAINS". operand can be a
            string (escaped with single quotes), number, date or time.
      responses:
        "200":
          description: Answer
          content:
            application/json:
              schema:
                $ref: "#/components/schemas/EmptyResponse"
        "500":
          description: Error
          content:
            application/json:
              schema:
                $ref: "#/components/schemas/ErrorResponse"
  /unsubscribe_all:
    get:
      summary: Unsubscribe from all events via WebSocket
      tags:
        - Events
        - Websocket
      operationId: unsubscribe_all
      description: |
        Unsubscribe from all events via WebSocket
      responses:
        "200":
          description: empty answer
          content:
            application/json:
              schema:
                $ref: "#/components/schemas/EmptyResponse"
        "500":
          description: empty error
          content:
            application/json:
              schema:
                $ref: "#/components/schemas/ErrorResponse"
  /health:
    get:
      summary: Node heartbeat
      tags:
        - Info
      operationId: health
      description: |
        Get node health. Returns empty result (200 OK) on success, no response - in case of an error.
      responses:
        "200":
          description: Gets Node Health
          content:
            application/json:
              schema:
                $ref: "#/components/schemas/EmptyResponse"
        "500":
          description: empty error
          content:
            application/json:
              schema:
                $ref: "#/components/schemas/ErrorResponse"
  /status:
    get:
      summary: Node Status
      operationId: status
      tags:
        - Info
      description: |
        Get Tendermint status including node info, pubkey, latest block hash, app hash, block height, current max peer height, and time.
      responses:
        "200":
          description: Status of the node
          content:
            application/json:
              schema:
                $ref: "#/components/schemas/StatusResponse"
        "500":
          description: empty error
          content:
            application/json:
              schema:
                $ref: "#/components/schemas/ErrorResponse"
  /net_info:
    get:
      summary: Network information
      operationId: net_info
      tags:
        - Info
      description: |
        Get network info.
      responses:
        "200":
          description: empty answer
          content:
            application/json:
              schema:
                $ref: "#/components/schemas/NetInfoResponse"
        "500":
          description: empty error
          content:
            application/json:
              schema:
                $ref: "#/components/schemas/ErrorResponse"
  /dial_seeds:
    get:
      summary: Dial Seeds (Unsafe)
      operationId: dial_seeds
      tags:
        - Unsafe
      description: |
        Dial a peer, this route in under unsafe, and has to manually enabled to use

          **Example:** curl 'localhost:26657/dial_seeds?seeds=\["f9baeaa15fedf5e1ef7448dd60f46c01f1a9e9c4@1.2.3.4:26656","0491d373a8e0fcf1023aaf18c51d6a1d0d4f31bd@5.6.7.8:26656"\]'
      parameters:
        - in: query
          name: peers
          description: list of seed nodes to dial
          schema:
            type: array
            items:
              type: string
              example: "f9baeaa15fedf5e1ef7448dd60f46c01f1a9e9c4@1.2.3.4:26656"
      responses:
        "200":
          description: Dialing seeds in progress. See /net_info for details
          content:
            application/json:
              schema:
                $ref: "#/components/schemas/dialResp"
        "500":
          description: empty error
          content:
            application/json:
              schema:
                $ref: "#/components/schemas/ErrorResponse"
  /dial_peers:
    get:
      summary: Add Peers/Persistent Peers (unsafe)
      operationId: dial_peers
      tags:
        - Unsafe
      description: |
        Set a persistent peer, this route in under unsafe, and has to manually enabled to use.

        **Example:** curl 'localhost:26657/dial_peers?peers=\["f9baeaa15fedf5e1ef7448dd60f46c01f1a9e9c4@1.2.3.4:26656","0491d373a8e0fcf1023aaf18c51d6a1d0d4f31bd@5.6.7.8:26656"\]&persistent=false'
      parameters:
        - in: query
          name: persistent
          description: Have the peers you are dialing be persistent
          schema:
            type: boolean
            example: true
        - in: query
          name: unconditional
          description: Have the peers you are dialing be unconditional
          schema:
            type: boolean
            example: true
        - in: query
          name: private
          description: Have the peers you are dialing be private
          schema:
            type: boolean
            example: true
        - in: query
          name: peers
          description: array of peers to dial
          schema:
            type: array
            items:
              type: string
              example: "f9baeaa15fedf5e1ef7448dd60f46c01f1a9e9c4@1.2.3.4:26656"
      responses:
        "200":
          description: Dialing seeds in progress. See /net_info for details
          content:
            application/json:
              schema:
                $ref: "#/components/schemas/dialResp"
        "500":
          description: empty error
          content:
            application/json:
              schema:
                $ref: "#/components/schemas/ErrorResponse"
  /unsafe_flush_mempool:
    get:
      summary: Flush mempool of all unconfirmed transactions
      operationId: unsafe_flush_mempool
      tags:
        - Unsafe
      description: |
        Flush flushes out the mempool. It acquires a read-lock, fetches all the
        transactions currently in the transaction store and removes each transaction
        from the store and all indexes and finally resets the cache.

        Note, flushing the mempool may leave the mempool in an inconsistent state.
      responses:
        "200":
          description: empty answer
          content:
            application/json:
              schema:
                $ref: "#/components/schemas/EmptyResponse"
        "500":
          description: empty error
          content:
            application/json:
              schema:
                $ref: "#/components/schemas/ErrorResponse"

  /blockchain:
    get:
      summary: "Get block headers (max: 20) for minHeight <= height <= maxHeight."
      operationId: blockchain
      parameters:
        - in: query
          name: minHeight
          description: Minimum block height to return
          schema:
            type: integer
            example: 1
        - in: query
          name: maxHeight
          description: Maximum block height to return
          schema:
            type: integer
            example: 2
      tags:
        - Info
      description: |
        Get block headers for minHeight <= height maxHeight.

        If maxHeight does not yet exist, blocks up to the current height will
        be returned. If minHeight does not exist (due to pruning), earliest
        existing height will be used.

        At most 20 items will be returned. Block headers are returned in
        descending order (highest first).
      responses:
        "200":
          description: Block headers, returned in descending order (highest first).
          content:
            application/json:
              schema:
                $ref: "#/components/schemas/BlockchainResponse"
        "500":
          description: Error
          content:
            application/json:
              schema:
                $ref: "#/components/schemas/ErrorResponse"
  /header:
    get:
      summary: Get the header at a specified height
      operationId: header
      parameters:
        - in: query
          name: height
          schema:
            type: integer
            default: 0
            example: 1
          description: height to return. If no height is provided, it will fetch the latest height.
      tags:
        - Info
      description: |
        Retrieve the block header corresponding to a specified height.
      responses:
        "200":
          description: Header information.
          content:
            application/json:
              schema:
                $ref: "#/components/schemas/HeaderResponse"
        "500":
          description: Error
          content:
            application/json:
              schema:
                $ref: "#/components/schemas/ErrorResponse"
  /header_by_hash:
    get:
      summary: Get header by hash
      operationId: header_by_hash
      parameters:
        - in: query
          name: hash
          description: header hash
          required: true
          schema:
            type: string
            example: "0xD70952032620CC4E2737EB8AC379806359D8E0B17B0488F627997A0B043ABDED"
      tags:
        - Info
      description: |
        Retrieve the block header corresponding to a block hash.
      responses:
        "200":
          description: Header information.
          content:
            application/json:
              schema:
                $ref: "#/components/schemas/HeaderResponse"
        "500":
          description: Error
          content:
            application/json:
              schema:
                $ref: "#/components/schemas/ErrorResponse"
  /block:
    get:
      summary: Get block at a specified height
      operationId: block
      parameters:
        - in: query
          name: height
          schema:
            type: integer
            default: 0
            example: 1
          description: height to return. If no height is provided, it will fetch the latest block.
      tags:
        - Info
      description: |
        Get Block.
      responses:
        "200":
          description: Block information.
          content:
            application/json:
              schema:
                $ref: "#/components/schemas/BlockResponse"
        "500":
          description: Error
          content:
            application/json:
              schema:
                $ref: "#/components/schemas/ErrorResponse"
  /block_by_hash:
    get:
      summary: Get block by hash
      operationId: block_by_hash
      parameters:
        - in: query
          name: hash
          description: block hash
          required: true
          schema:
            type: string
            example: "0xD70952032620CC4E2737EB8AC379806359D8E0B17B0488F627997A0B043ABDED"
      tags:
        - Info
      description: |
        Get Block By Hash.
      responses:
        "200":
          description: Block information.
          content:
            application/json:
              schema:
                $ref: "#/components/schemas/BlockResponse"
        "500":
          description: Error
          content:
            application/json:
              schema:
                $ref: "#/components/schemas/ErrorResponse"
  /block_results:
    get:
      summary: Get block results at a specified height
      operationId: block_results
      parameters:
        - in: query
          name: height
          description: height to return. If no height is provided, it will fetch information regarding the latest block.
          schema:
            type: integer
            default: 0
            example: 1
      tags:
        - Info
      description: |
        Get block_results.
      responses:
        "200":
          description: Block results.
          content:
            application/json:
              schema:
                $ref: "#/components/schemas/BlockSearchResponse"
        "500":
          description: Error
          content:
            application/json:
              schema:
                $ref: "#/components/schemas/ErrorResponse"
  /commit:
    get:
      summary: Get commit results at a specified height
      operationId: commit
      parameters:
        - in: query
          name: height
          description: height to return. If no height is provided, it will fetch commit information regarding the latest block.
          schema:
            type: integer
            default: 0
            example: 1
      tags:
        - Info
      description: |
        Get Commit.
      responses:
        "200":
          description: |
            Commit results.

            canonical switches from false to true for block H once block H+1 has been committed. Until then it's subjective and only reflects what this node has seen so far.
          content:
            application/json:
              schema:
                $ref: "#/components/schemas/CommitResponse"
        "500":
          description: Error
          content:
            application/json:
              schema:
                $ref: "#/components/schemas/ErrorResponse"
  /validators:
    get:
      summary: Get validator set at a specified height
      operationId: validators
      parameters:
        - in: query
          name: height
          description: height to return. If no height is provided, it will fetch validator set which corresponds to the latest block.
          schema:
            type: integer
            default: 0
            example: 1
        - in: query
          name: page
          description: "Page number (1-based)"
          required: false
          schema:
            type: integer
            default: 1
            example: 1
        - in: query
          name: per_page
          description: "Number of entries per page (max: 100)"
          required: false
          schema:
            type: integer
            example: 30
            default: 30
      tags:
        - Info
      description: |
        Get Validators. Validators are sorted first by voting power (descending), then by address (ascending).
      responses:
        "200":
          description: Commit results.
          content:
            application/json:
              schema:
                $ref: "#/components/schemas/ValidatorsResponse"
        "500":
          description: Error
          content:
            application/json:
              schema:
                $ref: "#/components/schemas/ErrorResponse"

  /genesis:
    get:
      summary: Get Genesis
      operationId: genesis
      tags:
        - Info
      description: |
        Get the genesis document.
      responses:
        "200":
          description: Genesis results.
          content:
            application/json:
              schema:
                $ref: "#/components/schemas/GenesisResponse"
        "500":
          description: Error
          content:
            application/json:
              schema:
                $ref: "#/components/schemas/ErrorResponse"

  /genesis_chunked:
    get:
      summary: Get Genesis in paginated chunks
      operationId: genesis_chunked
      tags:
        - Info
      description: |
        Get genesis document in a paginated/chunked format to make it
        easier to iterate through larger genesis structures.
      parameters:
        - in: query
          name: chunkID
          description: Sequence number of the chunk to download.
          schema:
            type: integer
            default: 0
            example: 1
      responses:
        "200":
          description: Genesis results.
          content:
            application/json:
              schema:
                $ref: "#/components/schemas/GenesisChunkedResponse"
        "500":
          description: Error
          content:
            application/json:
              schema:
                $ref: "#/components/schemas/ErrorResponse"


  /dump_consensus_state:
    get:
      summary: Get consensus state
      operationId: dump_consensus_state
      tags:
        - Info
      description: |
        Get consensus state.

        Not safe to call from inside the ABCI application during a block execution.
      responses:
        "200":
          description: |
            Complete consensus state.

            See https://pkg.go.dev/github.com/tendermint/tendermint/types?tab=doc#Vote.String for Vote string description.
          content:
            application/json:
              schema:
                $ref: "#/components/schemas/DumpConsensusResponse"
        "500":
          description: Error
          content:
            application/json:
              schema:
                $ref: "#/components/schemas/ErrorResponse"
  /consensus_state:
    get:
      summary: Get consensus state
      operationId: consensus_state
      tags:
        - Info
      description: |
        Get consensus state.

        Not safe to call from inside the ABCI application during a block execution.
      responses:
        "200":
          description: consensus state results.
          content:
            application/json:
              schema:
                $ref: "#/components/schemas/ConsensusStateResponse"
        "500":
          description: Error
          content:
            application/json:
              schema:
                $ref: "#/components/schemas/ErrorResponse"
  /consensus_params:
    get:
      summary: Get consensus parameters
      operationId: consensus_params
      parameters:
        - in: query
          name: height
          description: height to return. If no height is provided, it will fetch commit information regarding the latest block.
          schema:
            type: integer
            default: 0
            example: 1
      tags:
        - Info
      description: |
        Get consensus parameters.
      responses:
        "200":
          description: consensus parameters results.
          content:
            application/json:
              schema:
                $ref: "#/components/schemas/ConsensusParamsResponse"
        "500":
          description: Error
          content:
            application/json:
              schema:
                $ref: "#/components/schemas/ErrorResponse"
  /unconfirmed_txs:
    get:
      summary: Get the list of unconfirmed transactions
      operationId: unconfirmed_txs
      parameters:
        - in: query
          name: page
          description: "Page number (1-based)"
          required: false
          schema:
            type: integer
            default: 1
            example: 1
        - in: query
          name: per_page
          description: "Number of entries per page (max: 100)"
          required: false
          schema:
            type: integer
            example: 100
            default: 30
      tags:
        - Info
      description: |
        Get list of unconfirmed transactions
      responses:
        "200":
          description: List of unconfirmed transactions
          content:
            application/json:
              schema:
                $ref: "#/components/schemas/UnconfirmedTransactionsResponse"
        "500":
          description: Error
          content:
            application/json:
              schema:
                $ref: "#/components/schemas/ErrorResponse"
  /num_unconfirmed_txs:
    get:
      summary: Get data about unconfirmed transactions
      operationId: num_unconfirmed_txs
      tags:
        - Info
      description: |
        Get data about unconfirmed transactions
      responses:
        "200":
          description: status about unconfirmed transactions
          content:
            application/json:
              schema:
                $ref: "#/components/schemas/NumUnconfirmedTransactionsResponse"
        "500":
          description: Error
          content:
            application/json:
              schema:
                $ref: "#/components/schemas/ErrorResponse"
  /tx_search:
    get:
      summary: Search for transactions
      description: |
        Search for transactions w/ their results.

        See /subscribe for the query syntax.
      operationId: tx_search
      parameters:
        - in: query
          name: query
          description: Query
          required: true
          schema:
            type: string
            example: "tx.height=1000"
        - in: query
          name: prove
          description: Include proofs of the transactions inclusion in the block
          required: false
          schema:
            type: boolean
            default: false
            example: true
        - in: query
          name: page
          description: "Page number (1-based)"
          required: false
          schema:
            type: integer
            default: 1
            example: 1
        - in: query
          name: per_page
          description: "Number of entries per page (max: 100)"
          required: false
          schema:
            type: integer
            default: 30
            example: 30
        - in: query
          name: order_by
          description: Order in which transactions are sorted ("asc" or "desc"), by height & index. If empty, default sorting will be still applied.
          required: false
          schema:
            type: string
            default: "desc"
            example: "asc"
      tags:
        - Info
      responses:
        "200":
          description: List of transactions
          content:
            application/json:
              schema:
                $ref: "#/components/schemas/TxSearchResponse"
        "500":
          description: Error
          content:
            application/json:
              schema:
                $ref: "#/components/schemas/ErrorResponse"
  /block_search:
    get:
      summary: Search for blocks by BeginBlock and EndBlock events
      description: |
        Search for blocks by BeginBlock and EndBlock events.

        See /subscribe for the query syntax.
      operationId: block_search
      parameters:
        - in: query
          name: query
          description: Query
          required: true
          schema:
            type: string
            example: "block.height > 1000 AND valset.changed > 0"
        - in: query
          name: page
          description: "Page number (1-based)"
          required: false
          schema:
            type: integer
            default: 1
            example: 1
        - in: query
          name: per_page
          description: "Number of entries per page (max: 100)"
          required: false
          schema:
            type: integer
            default: 30
            example: 30
        - in: query
          name: order_by
          description: Order in which blocks are sorted ("asc" or "desc"), by height. If empty, default sorting will be still applied.
          required: false
          schema:
            type: string
            default: "desc"
            example: "asc"
      tags:
        - Info
      responses:
        "200":
          description: List of paginated blocks matching the search criteria.
          content:
            application/json:
              schema:
                $ref: "#/components/schemas/BlockResultsResponse"
        "500":
          description: Error
          content:
            application/json:
              schema:
                $ref: "#/components/schemas/ErrorResponse"

  /tx:
    get:
      summary: Get transactions by hash
      operationId: tx
      parameters:
        - in: query
          name: hash
          description: transaction Hash to retrive
          required: true
          schema:
            type: string
            example: "0xD70952032620CC4E2737EB8AC379806359D8E0B17B0488F627997A0B043ABDED"
        - in: query
          name: prove
          description: Include proofs of the transactions inclusion in the block
          required: false
          schema:
            type: boolean
            example: true
            default: false
      tags:
        - Info
      description: |
        Get a transaction
      responses:
        "200":
          description: Get a transaction
          content:
            application/json:
              schema:
                $ref: "#/components/schemas/TxResponse"
        "500":
          description: Error
          content:
            application/json:
              schema:
                $ref: "#/components/schemas/ErrorResponse"
  /abci_info:
    get:
      summary: Get some info about the application.
      operationId: abci_info
      tags:
        - ABCI
      description: |
        Get some info about the application.
      responses:
        "200":
          description: Get some info about the application.
          content:
            application/json:
              schema:
                $ref: "#/components/schemas/ABCIInfoResponse"
        "500":
          description: Error
          content:
            application/json:
              schema:
                $ref: "#/components/schemas/ErrorResponse"
  /abci_query:
    get:
      summary: Query the application for some information.
      operationId: abci_query
      parameters:
        - in: query
          name: path
          description: Path to the data ("/a/b/c")
          required: true
          schema:
            type: string
            example: "/a/b/c"
        - in: query
          name: data
          description: Data
          required: true
          schema:
            type: string
            example: "IHAVENOIDEA"
        - in: query
          name: height
          description: Height (0 means latest)
          required: false
          schema:
            type: integer
            example: 1
            default: 0
        - in: query
          name: prove
          description: Include proofs of the transactions inclusion in the block
          required: false
          schema:
            type: boolean
            example: true
            default: false
      tags:
        - ABCI
      description: |
        Query the application for some information.
      responses:
        "200":
          description: Response of the submitted query
          content:
            application/json:
              schema:
                $ref: "#/components/schemas/ABCIQueryResponse"
        "500":
          description: Error
          content:
            application/json:
              schema:
                $ref: "#/components/schemas/ErrorResponse"
  /broadcast_evidence:
    get:
      summary: Broadcast evidence of the misbehavior.
      operationId: broadcast_evidence
      parameters:
        - in: query
          name: evidence
          description: JSON evidence
          required: true
          schema:
            type: string
            example: "JSON_EVIDENCE_encoded"
      tags:
        - Evidence
      description: |
        Broadcast evidence of the misbehavior.
      responses:
        "200":
          description: Broadcast evidence of the misbehavior.
          content:
            application/json:
              schema:
                $ref: "#/components/schemas/BroadcastEvidenceResponse"
        "500":
          description: Error
          content:
            application/json:
              schema:
                $ref: "#/components/schemas/ErrorResponse"

components:
  schemas:
    JSONRPC:
      type: object
      properties:
        id:
          type: integer
          example: 0
        jsonrpc:
          type: string
          example: "2.0"
    EmptyResponse:
      description: Empty Response
      allOf:
        - $ref: "#/components/schemas/JSONRPC"
        - type: object
          properties:
            result:
              type: object
              additionalProperties: {}
    ErrorResponse:
      description: Error Response
      allOf:
        - $ref: "#/components/schemas/JSONRPC"
        - type: object
          properties:
            error:
              type: string
              example: "Description of failure"
    EventItem:
      description: Event item metadata
      type: object
      properties:
        cursor:
          type: string
          example: "0005d7c09065e9a7-01cf"
        data:
          type: object
          properties:
            type:
              type: string
              example: "tendermint/event/Tx"
            value:
              type: string
              format: json
    EventFilter:
      description: Event filter query
      type: object
      properties:
        filter:
          type: string
          example: "tm.event = 'Tx'"
    EventsResponse:
      description: Events response
      allOf:
        - $ref: "#/components/schemas/JSONRPC"
        - type: object
          properties:
            items:
              type: array
              items:
                $ref: "#/components/schemas/EventItem"
            more:
              type: boolean
            oldest:
              type: string
              example: "0005d7c09065e9a7-01cf"
            newest:
              type: string
              example: "0005d7c090660099-0200"
    ProtocolVersion:
      type: object
      properties:
        p2p:
          type: string
          example: "7"
        block:
          type: string
          example: "10"
        app:
          type: string
          example: "0"
    PubKey:
      type: object
      properties:
        type:
          type: string
          example: "tendermint/PubKeyEd25519"
        value:
          type: string
          example: "A6DoBUypNtUAyEHWtQ9bFjfNg8Bo9CrnkUGl6k6OHN4="
    NodeInfo:
      type: object
      properties:
        protocol_version:
          $ref: "#/components/schemas/ProtocolVersion"
        id:
          type: string
          example: "5576458aef205977e18fd50b274e9b5d9014525a"
        listen_addr:
          type: string
          example: "tcp://0.0.0.0:26656"
        network:
          type: string
          example: "cosmoshub-2"
        version:
          type: string
          example: "0.32.1"
        channels:
          type: string
          example: "4020212223303800"
        moniker:
          type: string
          example: "moniker-node"
        other:
          type: object
          properties:
            tx_index:
              type: string
              example: "on"
            rpc_address:
              type: string
              example: "tcp://0.0.0.0:26657"
    SyncInfo:
      type: object
      properties:
        latest_block_hash:
          type: string
          example: "790BA84C3545FCCC49A5C629CEE6EA58A6E875C3862175BDC11EE7AF54703501"
        latest_app_hash:
          type: string
          example: "C9AEBB441B787D9F1D846DE51F3826F4FD386108B59B08239653ABF59455C3F8"
        latest_block_height:
          type: string
          example: "1262196"
        latest_block_time:
          type: string
          example: "2019-08-01T11:52:22.818762194Z"
        earliest_block_hash:
          type: string
          example: "790BA84C3545FCCC49A5C629CEE6EA58A6E875C3862175BDC11EE7AF54703501"
        earliest_app_hash:
          type: string
          example: "C9AEBB441B787D9F1D846DE51F3826F4FD386108B59B08239653ABF59455C3F8"
        earliest_block_height:
          type: string
          example: "1262196"
        earliest_block_time:
          type: string
          example: "2019-08-01T11:52:22.818762194Z"
        max_peer_block_height:
          type: string
          example: "1262196"
        catching_up:
          type: boolean
          example: false
        total_synced_time:
          type: string
          example: "1000000000"
        remaining_time:
          type: string
          example: "0"
        total_snapshots:
          type: string
          example: "10"
        chunk_process_avg_time:
          type: string
          example: "1000000000"
        snapshot_height:
          type: string
          example: "1262196"
        snapshot_chunks_count:
          type: string
          example: "10"
        snapshot_chunks_total:
          type: string
          example: "100"
        backfilled_blocks:
          type: string
          example: "10"
        backfill_blocks_total:
          type: string
          example: "100"
    ValidatorInfo:
      type: object
      properties:
        address:
          type: string
          example: "5D6A51A8E9899C44079C6AF90618BA0369070E6E"
        pub_key:
          $ref: "#/components/schemas/PubKey"
        voting_power:
          type: string
          example: "0"
    Status:
      description: Status Response
      type: object
      properties:
        node_info:
          $ref: "#/components/schemas/NodeInfo"
        sync_info:
          $ref: "#/components/schemas/SyncInfo"
        validator_info:
          $ref: "#/components/schemas/ValidatorInfo"
    StatusResponse:
      description: Status Response
      allOf:
        - $ref: "#/components/schemas/JSONRPC"
        - type: object
          properties:
            result:
              $ref: "#/components/schemas/Status"
    Monitor:
      type: object
      properties:
        Active:
          type: boolean
          example: true
        Start:
          type: string
          example: "2019-07-31T14:31:28.66Z"
        Duration:
          type: string
          example: "168901060000000"
        Idle:
          type: string
          example: "168901040000000"
        Bytes:
          type: string
          example: "5"
        Samples:
          type: string
          example: "1"
        InstRate:
          type: string
          example: "0"
        CurRate:
          type: string
          example: "0"
        AvgRate:
          type: string
          example: "0"
        PeakRate:
          type: string
          example: "0"
        BytesRem:
          type: string
          example: "0"
        TimeRem:
          type: string
          example: "0"
        Progress:
          type: integer
          example: 0
    Channel:
      type: object
      properties:
        ID:
          type: integer
          example: 48
        SendQueueCapacity:
          type: string
          example: "1"
        SendQueueSize:
          type: string
          example: "0"
        Priority:
          type: string
          example: "5"
        RecentlySent:
          type: string
          example: "0"
    ConnectionStatus:
      type: object
      properties:
        Duration:
          type: string
          example: "168901057956119"
        SendMonitor:
          $ref: "#/components/schemas/Monitor"
        RecvMonitor:
          $ref: "#/components/schemas/Monitor"
        Channels:
          type: array
          items:
            $ref: "#/components/schemas/Channel"
    Peer:
      type: object
      properties:
        node_id:
          type: string
          example: ""
        url:
          type: string
          example: "<id>@95.179.155.35:2385>"
    NetInfo:
      type: object
      properties:
        listening:
          type: boolean
          example: true
        listeners:
          type: array
          items:
            type: string
            example: "Listener(@)"
        n_peers:
          type: string
          example: "1"
        peers:
          type: array
          items:
            $ref: "#/components/schemas/Peer"
    NetInfoResponse:
      description: NetInfo Response
      allOf:
        - $ref: "#/components/schemas/JSONRPC"
        - type: object
          properties:
            result:
              $ref: "#/components/schemas/NetInfo"

    BlockMeta:
      type: object
      properties:
        block_id:
          $ref: "#/components/schemas/BlockID"
        block_size:
          type: integer
          example: 1000000
        header:
          $ref: "#/components/schemas/BlockHeader"
        num_txs:
          type: string
          example: "54"

    Blockchain:
      type: object
      required:
        - "last_height"
        - "block_metas"
      properties:
        last_height:
          type: string
          example: "1276718"
        block_metas:
          type: array
          items:
            $ref: "#/components/schemas/BlockMeta"

    BlockchainResponse:
      description: Blockchain info
      allOf:
        - $ref: "#/components/schemas/JSONRPC"
        - type: object
          properties:
            result:
              $ref: "#/components/schemas/Blockchain"

    Commit:
      required:
        - "type"
        - "height"
        - "round"
        - "block_id"
        - "timestamp"
        - "validator_address"
        - "validator_index"
        - "signature"
      properties:
        type:
          type: integer
          example: 2
        height:
          type: string
          example: "1262085"
        round:
          type: integer
          example: 0
        block_id:
          $ref: "#/components/schemas/BlockID"
        timestamp:
          type: string
          example: "2019-08-01T11:39:38.867269833Z"
        validator_address:
          type: string
          example: "000001E443FD237E4B616E2FA69DF4EE3D49A94F"
        validator_index:
          type: integer
          example: 0
        signature:
          type: string
          example: "DBchvucTzAUEJnGYpNvMdqLhBAHG4Px8BsOBB3J3mAFCLGeuG7uJqy+nVngKzZdPhPi8RhmE/xcw/M9DOJjEDg=="

    Block:
      type: object
      properties:
        header:
          $ref: "#/components/schemas/BlockHeader"
        data:
          type: array
          items:
            type: string
            example: "yQHwYl3uCkKoo2GaChRnd+THLQ2RM87nEZrE19910Z28ABIUWW/t8AtIMwcyU0sT32RcMDI9GF0aEAoFdWF0b20SBzEwMDAwMDASEwoNCgV1YXRvbRIEMzEwMRCd8gEaagom61rphyEDoJPxlcjRoNDtZ9xMdvs+lRzFaHe2dl2P5R2yVCWrsHISQKkqX5H1zXAIJuC57yw0Yb03Fwy75VRip0ZBtLiYsUqkOsPUoQZAhDNP+6LY+RUwz/nVzedkF0S29NZ32QXdGv0="
        evidence:
          type: array
          items:
            $ref: "#/components/schemas/Evidence"
        last_commit:
          type: object
          properties:
            height:
              type: integer
            round:
              type: integer
            block_id:
              $ref: "#/components/schemas/BlockID"
            signatures:
              type: array
              items:
                $ref: "#/components/schemas/Commit"

    Evidence:
      type: object
      properties:
        type:
          type: string
        height:
          type: integer
        time:
          type: integer
        total_voting_power:
          type: integer
        validator:
          $ref: "#/components/schemas/Validator"

    BlockComplete:
      type: object
      properties:
        block_id:
          $ref: "#/components/schemas/BlockID"
        block:
          $ref: "#/components/schemas/Block"
    BlockResponse:
      description: Block info
      allOf:
        - $ref: "#/components/schemas/JSONRPC"
        - type: object
          properties:
            result:
              $ref: "#/components/schemas/BlockComplete"
    HeaderResponse:
      description: Block Header info
      allOf:
        - $ref: "#/components/schemas/JSONRPC"
        - type: object
          properties:
            result:
              $ref: "#/components/schemas/BlockHeader"

    ################## FROM NOW ON NEEDS REFACTOR ##################
    BlockResultsResponse:
      type: object
      required:
        - "jsonrpc"
        - "id"
        - "result"
      properties:
        jsonrpc:
          type: string
          example: "2.0"
        id:
          type: integer
          example: 0
        result:
          type: object
          required:
            - "height"
          properties:
            height:
              type: string
              example: "12"
            txs_results:
              type: array
              nullable: true
              items:
                type: object
                properties:
                  code:
                    type: string
                    example: "0"
                  data:
                    type: string
                    example: ""
                  log:
                    type: string
                    example: "not enough gas"
                  info:
                    type: string
                    example: ""
                  gas_wanted:
                    type: string
                    example: "100"
                  gas_used:
                    type: string
                    example: "100"
                  events:
                    type: array
                    nullable: true
                    items:
                      type: object
                      properties:
                        type:
                          type: string
                          example: "app"
                        attributes:
                          type: array
                          nullable: false
                          items:
                            $ref: "#/components/schemas/Event"
                  codespace:
                    type: string
                    example: "ibc"
            total_gas_used:
              type: string
              example: "100"
            begin_block_events:
              type: array
              nullable: true
              items:
                type: object
                properties:
                  type:
                    type: string
                    example: "app"
                  attributes:
                    type: array
                    nullable: false
                    items:
                      $ref: "#/components/schemas/Event"
            end_block:
              type: array
              nullable: true
              items:
                type: object
                properties:
                  type:
                    type: string
                    example: "app"
                  attributes:
                    type: array
                    nullable: false
                    items:
                      $ref: "#/components/schemas/Event"
            validator_updates:
              type: array
              nullable: true
              items:
                type: object
                properties:
                  pub_key:
                    type: object
                    required:
                      - "type"
                      - "value"
                    properties:
                      type:
                        type: string
                        example: "tendermint/PubKeyEd25519"
                      value:
                        type: string
                        example: "9tK9IT+FPdf2qm+5c2qaxi10sWP+3erWTKgftn2PaQM="
                  power:
                    type: string
                    example: "300"
            consensus_params_updates:
              $ref: "#/components/schemas/ConsensusParams"

    CommitResponse:
      type: object
      required:
        - "jsonrpc"
        - "id"
        - "result"
      properties:
        jsonrpc:
          type: string
          example: "2.0"
        id:
          type: integer
          example: 0
        result:
          required:
            - "signed_header"
            - "canonical"
          properties:
            signed_header:
              required:
                - "header"
                - "commit"
              properties:
                header:
                  $ref: "#/components/schemas/BlockHeader"
                commit:
                  required:
                    - "height"
                    - "round"
                    - "block_id"
                    - "signatures"
                  properties:
                    height:
                      type: string
                      example: "1311801"
                    round:
                      type: integer
                      example: 0
                    block_id:
                      $ref: "#/components/schemas/BlockID"
                    signatures:
                      type: array
                      items:
                        type: object
                        properties:
                          block_id_flag:
                            type: integer
                            example: 2
                          validator_address:
                            type: string
                            example: "000001E443FD237E4B616E2FA69DF4EE3D49A94F"
                          timestamp:
                            type: string
                            example: "2019-04-22T17:01:58.376629719Z"
                          signature:
                            type: string
                            example: "14jaTQXYRt8kbLKEhdHq7AXycrFImiLuZx50uOjs2+Zv+2i7RTG/jnObD07Jo2ubZ8xd7bNBJMqkgtkd0oQHAw=="
                  type: object
              type: object
            canonical:
              type: boolean
              example: true
          type: object
    ValidatorsResponse:
      type: object
      required:
        - "jsonrpc"
        - "id"
        - "result"
      properties:
        jsonrpc:
          type: string
          example: "2.0"
        id:
          type: integer
          example: 0
        result:
          required:
            - "block_height"
            - "validators"
          properties:
            block_height:
              type: string
              example: "55"
            validators:
              type: array
              items:
                $ref: "#/components/schemas/ValidatorPriority"
            count:
              type: string
              example: "1"
            total:
              type: string
              example: "25"
          type: object
    GenesisResponse:
      type: object
      required:
        - "jsonrpc"
        - "id"
        - "result"
      properties:
        jsonrpc:
          type: string
          example: "2.0"
        id:
          type: integer
          example: 0
        result:
          type: object
          required:
            - "genesis"
          properties:
            genesis:
              type: object
              required:
                - "genesis_time"
                - "chain_id"
                - "initial_height"
                - "initial_core_chain_locked_height"
                - "consensus_params"
                - "validators"
                - "threshold_public_key"
                - "app_hash"
              properties:
                genesis_time:
                  type: string
                  example: "2019-04-22T17:00:00Z"
                chain_id:
                  type: string
                  example: "cosmoshub-2"
                initial_height:
                  type: string
                  example: "2"
                consensus_params:
                  $ref: "#/components/schemas/ConsensusParams"
                validators:
                  type: array
                  items:
                    type: object
                    properties:
                      address:
                        type: string
                        example: "B00A6323737F321EB0B8D59C6FD497A14B60938A"
                      pub_key:
                        required:
                          - "type"
                          - "value"
                        properties:
                          type:
                            type: string
                            example: "tendermint/PubKeyEd25519"
                          value:
                            type: string
                            example: "cOQZvh/h9ZioSeUMZB/1Vy1Xo5x2sjrVjlE/qHnYifM="
                        type: object
                      power:
                        type: string
                        example: "9328525"
                      name:
                        type: string
                        example: "Certus One"
                app_hash:
                  type: string
                  example: ""
                app_state:
                  properties: {}
                  type: object

    GenesisChunkedResponse:
      type: object
      required:
        - "jsonrpc"
        - "id"
        - "result"
      properties:
        jsonrpc:
          type: string
          example: "2.0"
        id:
          type: integer
          example: 0
        result:
          required:
            - "chunk"
            - "total"
            - "data"
          properties:
            chunk:
              type: integer
              example: 0
            total:
              type: integer
              example: 1
            data:
              type: string
              example: "Z2VuZXNpcwo="

    DumpConsensusResponse:
      type: object
      required:
        - "jsonrpc"
        - "id"
        - "result"
      properties:
        jsonrpc:
          type: string
          example: "2.0"
        id:
          type: integer
          example: 0
        result:
          required:
            - "round_state"
            - "peers"
          properties:
            round_state:
              required:
                - "height"
                - "round"
                - "step"
                - "start_time"
                - "commit_time"
                - "validators"
                - "proposal"
                - "proposal_block"
                - "proposal_block_parts"
                - "locked_round"
                - "locked_block"
                - "locked_block_parts"
                - "valid_round"
                - "valid_block"
                - "valid_block_parts"
                - "votes"
                - "commit_round"
                - "last_commit"
                - "last_validators"
                - "triggered_timeout_precommit"
              properties:
                height:
                  type: string
                  example: "1311801"
                round:
                  type: integer
                  example: 0
                step:
                  type: integer
                  example: 3
                start_time:
                  type: string
                  example: "2019-08-05T11:28:49.064658805Z"
                commit_time:
                  type: string
                  example: "2019-08-05T11:28:44.064658805Z"
                validators:
                  required:
                    - "validators"
                    - "proposer"
                  properties:
                    validators:
                      type: array
                      items:
                        $ref: "#/components/schemas/ValidatorPriority"
                    proposer:
                      $ref: "#/components/schemas/ValidatorPriority"
                  type: object
                locked_round:
                  type: integer
                  example: -1
                valid_round:
                  type: string
                  example: "-1"
                votes:
                  type: array
                  items:
                    type: object
                    properties:
                      round:
                        type: string
                        example: "0"
                      prevotes:
                        type: array
                        nullable: true
                        items:
                          type: string
                        example:
                          - "nil-Vote"
                          - "Vote{19:46A3F8B8393B 1311801/00/1(Prevote) 000000000000 64CE682305CB @ 2019-08-05T11:28:47.374703444Z}"
                      prevotes_bit_array:
                        type: string
                        example: "BA{100:___________________x________________________________________________________________________________} 209706/170220253 = 0.00"
                      precommits:
                        type: array
                        nullable: true
                        items:
                          type: string
                        example:
                          - "nil-Vote"
                      precommits_bit_array:
                        type: string
                        example: "BA{100:____________________________________________________________________________________________________} 0/170220253 = 0.00"
                commit_round:
                  type: integer
                  example: -1
                last_commit:
                  nullable: true
                  required:
                    - "votes"
                    - "votes_bit_array"
                    - "peer_maj_23s"
                  properties:
                    votes:
                      type: array
                      items:
                        type: string
                      example:
                        - "Vote{0:000001E443FD 1311800/00/2(Precommit) 3071ADB27D1A 77EE1B6B6847 @ 2019-08-05T11:28:43.810128139Z}"
                    votes_bit_array:
                      type: string
                      example: "BA{100:xxxxxxxxxxxxxxxxxxxxxxxxxxxxxxxxxxxxxxxxxxxxxxxxxxxxxxxxxxxxxxxxxxxxxxxxxxxxxxxxxxxxxxxxxxxxxxxxxxxx} 170220253/170220253 = 1.00"
                    peer_maj_23s:
                      properties: {}
                      type: object
                  type: object
                last_validators:
                  required:
                    - "validators"
                    - "proposer"
                  properties:
                    validators:
                      type: array
                      items:
                        $ref: "#/components/schemas/ValidatorPriority"
                    proposer:
                      $ref: "#/components/schemas/ValidatorPriority"
                  type: object
                triggered_timeout_precommit:
                  type: boolean
                  example: false
              type: object
            peers:
              type: array
              items:
                type: object
                properties:
                  node_address:
                    type: string
                    example: "357f6a6c1d27414579a8185060aa8adf9815c43c@68.183.41.207:26656"
                  peer_state:
                    required:
                      - "round_state"
                      - "stats"
                    properties:
                      round_state:
                        required:
                          - "height"
                          - "round"
                          - "step"
                          - "start_time"
                          - "proposal"
                          - "proposal_block_parts_header"
                          - "proposal_block_parts"
                          - "proposal_pol_round"
                          - "proposal_pol"
                          - "prevotes"
                          - "precommits"
                          - "last_commit_round"
                          - "last_commit"
                          - "catchup_commit_round"
                          - "catchup_commit"
                        properties:
                          height:
                            type: string
                            example: "1311801"
                          round:
                            type: string
                            example: "0"
                          step:
                            type: integer
                            example: 3
                          start_time:
                            type: string
                            example: "2019-08-05T11:28:49.21730864Z"
                          proposal:
                            type: boolean
                            example: false
                          proposal_block_parts_header:
                            required:
                              - "total"
                              - "hash"
                            properties:
                              total:
                                type: integer
                                example: 0
                              hash:
                                type: string
                                example: ""
                            type: object
                          proposal_pol_round:
                            nullable: true
                            type: integer
                            example: -1
                          proposal_pol:
                            nullable: true
                            type: string
                            example: "____________________________________________________________________________________________________"
                          prevotes:
                            nullable: true
                            type: string
                            example: "___________________x________________________________________________________________________________"
                          precommits:
                            nullable: true
                            type: string
                            example: "____________________________________________________________________________________________________"
                          last_commit_round:
                            nullable: true
                            type: integer
                            example: 0
                          last_commit:
                            nullable: true
                            type: string
                            example: "xxxxxxxxxxxxxxxxxxxxxxxxxxxxxxxxxxxxxxxxxxxxxxxxxxxxxxxxxxxxxxxxxxxxxxxxxxxxxxxxxxxxxxxxxxxxxxxxxxxx"
                          catchup_commit_round:
                            type: integer
                            nullable: true
                            example: -1
                          catchup_commit:
                            nullable: true
                            type: string
                            example: "____________________________________________________________________________________________________"
                        type: object
                      stats:
                        required:
                          - "votes"
                          - "block_parts"
                        properties:
                          votes:
                            type: string
                            example: "1159558"
                          block_parts:
                            type: string
                            example: "4786"
                        type: object
                    type: object
          type: object

    ConsensusStateResponse:
      type: object
      required:
        - "jsonrpc"
        - "id"
        - "result"
      properties:
        jsonrpc:
          type: string
          example: "2.0"
        id:
          type: integer
          example: 0
        result:
          required:
            - "round_state"
          properties:
            round_state:
              required:
                - "height/round/step"
                - "start_time"
                - "proposal_block_hash"
                - "locked_block_hash"
                - "valid_block_hash"
                - "height_vote_set"
                - "proposer"
              properties:
                height/round/step:
                  type: string
                  example: "1262197/0/8"
                start_time:
                  type: string
                  example: "2019-08-01T11:52:38.962730289Z"
                proposal_block_hash:
                  type: string
                  example: "634ADAF1F402663BEC2ABC340ECE8B4B45AA906FA603272ACC5F5EED3097E009"
                locked_block_hash:
                  type: string
                  example: "634ADAF1F402663BEC2ABC340ECE8B4B45AA906FA603272ACC5F5EED3097E009"
                valid_block_hash:
                  type: string
                  example: "634ADAF1F402663BEC2ABC340ECE8B4B45AA906FA603272ACC5F5EED3097E009"
                height_vote_set:
                  type: array
                  items:
                    type: object
                    properties:
                      round:
                        type: integer
                        example: 0
                      prevotes:
                        type: array
                        items:
                          type: string
                        example:
                          - "Vote{0:000001E443FD 1262197/00/1(Prevote) 634ADAF1F402 7BB974E1BA40 @ 2019-08-01T11:52:35.513572509Z}"
                          - "nil-Vote"
                      prevotes_bit_array:
                        type: string
                        example: "BA{100:xxxxxxxxxxxxxxxxx_xxxxxxxxxxxxxxxxxxxxxxxxxxxxxxxxxxxxxxxxxxxxxxxxxxxxxxxxxxxxxxxxxxxxxxxxxxxxxxxxxx} 169753436/170151262 = 1.00"
                      precommits:
                        type: array
                        items:
                          type: string
                        example:
                          - "Vote{5:18C78D135C9D 1262197/00/2(Precommit) 634ADAF1F402 8B5EFFFEABCD @ 2019-08-01T11:52:36.25600005Z}"
                          - "nil-Vote"
                      precommits_bit_array:
                        type: string
                        example: "BA{100:xxxxxx_xxxxx_xxxx_x_xxx_xx_xx_xx__x_x_x__xxxxxxxxxxxxxx_xxxx_xx_xxxxxx_xxxxxxxx_xxxx_xxx_x_xxxx__xxx} 118726247/170151262 = 0.70"
                proposer:
                  type: object
                  properties:
                    address:
                      type: string
                      example: "D540AB022088612AC74B287D076DBFBC4A377A2E"
                    index:
                      type: integer
                      example: 0
              type: object
          type: object

    ConsensusParamsResponse:
      type: object
      required:
        - "jsonrpc"
        - "id"
        - "result"
      properties:
        jsonrpc:
          type: string
          example: "2.0"
        id:
          type: integer
          example: 0
        result:
          type: object
          required:
            - "block_height"
            - "consensus_params"
          properties:
            block_height:
              type: string
              example: "1"
            consensus_params:
              $ref: "#/components/schemas/ConsensusParams"

    NumUnconfirmedTransactionsResponse:
      type: object
      required:
        - "jsonrpc"
        - "id"
        - "result"
      properties:
        jsonrpc:
          type: string
          example: "2.0"
        id:
          type: integer
          example: 0
        result:
          required:
            - "n_txs"
            - "total"
            - "total_bytes"
          properties:
            n_txs:
              type: string
              example: "31"
            total:
              type: string
              example: "82"
            total_bytes:
              type: string
              example: "19974"
          #          txs:
          #            type: array
          #            nullable: true
          #            items:
          #              type: string
          #              nullable: true
          #            example:
          #              - "gAPwYl3uCjCMTXENChSMnIkb5ZpYHBKIZqecFEV2tuZr7xIUA75/FmYq9WymsOBJ0XSJ8yV8zmQKMIxNcQ0KFIyciRvlmlgcEohmp5wURXa25mvvEhQbrvwbvlNiT+Yjr86G+YQNx7kRVgowjE1xDQoUjJyJG+WaWBwSiGannBRFdrbma+8SFK2m+1oxgILuQLO55n8mWfnbIzyPCjCMTXENChSMnIkb5ZpYHBKIZqecFEV2tuZr7xIUQNGfkmhTNMis4j+dyMDIWXdIPiYKMIxNcQ0KFIyciRvlmlgcEohmp5wURXa25mvvEhS8sL0D0wwgGCItQwVowak5YB38KRIUCg4KBXVhdG9tEgUxMDA1NBDoxRgaagom61rphyECn8x7emhhKdRCB2io7aS/6Cpuq5NbVqbODmqOT3jWw6kSQKUresk+d+Gw0BhjiggTsu8+1voW+VlDCQ1GRYnMaFOHXhyFv7BCLhFWxLxHSAYT8a5XqoMayosZf9mANKdXArA="
          type: object

    UnconfirmedTransactionsResponse:
      type: object
      required:
        - "jsonrpc"
        - "id"
        - "result"
      properties:
        jsonrpc:
          type: string
          example: "2.0"
        id:
          type: integer
          example: 0
        result:
          required:
            - "n_txs"
            - "total"
            - "total_bytes"
            - "txs"
          properties:
            n_txs:
              type: string
              example: "82"
            total:
              type: string
              example: "82"
            total_bytes:
              type: string
              example: "19974"
            txs:
              type: array
              nullable: true
              items:
                type: string
                nullable: true
              example:
                - "gAPwYl3uCjCMTXENChSMnIkb5ZpYHBKIZqecFEV2tuZr7xIUA75/FmYq9WymsOBJ0XSJ8yV8zmQKMIxNcQ0KFIyciRvlmlgcEohmp5wURXa25mvvEhQbrvwbvlNiT+Yjr86G+YQNx7kRVgowjE1xDQoUjJyJG+WaWBwSiGannBRFdrbma+8SFK2m+1oxgILuQLO55n8mWfnbIzyPCjCMTXENChSMnIkb5ZpYHBKIZqecFEV2tuZr7xIUQNGfkmhTNMis4j+dyMDIWXdIPiYKMIxNcQ0KFIyciRvlmlgcEohmp5wURXa25mvvEhS8sL0D0wwgGCItQwVowak5YB38KRIUCg4KBXVhdG9tEgUxMDA1NBDoxRgaagom61rphyECn8x7emhhKdRCB2io7aS/6Cpuq5NbVqbODmqOT3jWw6kSQKUresk+d+Gw0BhjiggTsu8+1voW+VlDCQ1GRYnMaFOHXhyFv7BCLhFWxLxHSAYT8a5XqoMayosZf9mANKdXArA="
          type: object

    TxSearchResponse:
      type: object
      required:
        - "jsonrpc"
        - "id"
        - "result"
      properties:
        jsonrpc:
          type: string
          example: "2.0"
        id:
          type: integer
          example: 0
        result:
          required:
            - "txs"
            - "total_count"
          properties:
            txs:
              type: array
              items:
                type: object
                properties:
                  hash:
                    type: string
                    example: "D70952032620CC4E2737EB8AC379806359D8E0B17B0488F627997A0B043ABDED"
                  height:
                    type: string
                    example: "1000"
                  index:
                    type: integer
                    example: 0
                  tx_result:
                    required:
                      - "log"
                      - "gas_wanted"
                      - "gas_used"
                      - "tags"
                    properties:
                      log:
                        type: string
                        example: '[{"msg_index":"0","success":true,"log":""}]'
                      gas_wanted:
                        type: string
                        example: "200000"
                      gas_used:
                        type: string
                        example: "28596"
                      tags:
                        $ref: "#/components/schemas/Event"
                    type: object
                  tx:
                    type: string
                    example: "5wHwYl3uCkaoo2GaChQmSIu8hxpJxLcCuIi8fiHN4TMwrRIU/Af1cEG7Rcs/6LjTl7YjRSymJfYaFAoFdWF0b20SCzE0OTk5OTk1MDAwEhMKDQoFdWF0b20SBDUwMDAQwJoMGmoKJuta6YchAwswBShaB1wkZBctLIhYqBC3JrAI28XGzxP+rVEticGEEkAc+khTkKL9CDE47aDvjEHvUNt+izJfT4KVF2v2JkC+bmlH9K08q3PqHeMI9Z5up+XMusnTqlP985KF+SI5J3ZOIhhNYWRlIGJ5IENpcmNsZSB3aXRoIGxvdmU="
                  proof:
                    required:
                      - "RootHash"
                      - "Data"
                      - "Proof"
                    properties:
                      RootHash:
                        type: string
                        example: "72FE6BF6D4109105357AECE0A82E99D0F6288854D16D8767C5E72C57F876A14D"
                      Data:
                        type: string
                        example: "5wHwYl3uCkaoo2GaChQmSIu8hxpJxLcCuIi8fiHN4TMwrRIU/Af1cEG7Rcs/6LjTl7YjRSymJfYaFAoFdWF0b20SCzE0OTk5OTk1MDAwEhMKDQoFdWF0b20SBDUwMDAQwJoMGmoKJuta6YchAwswBShaB1wkZBctLIhYqBC3JrAI28XGzxP+rVEticGEEkAc+khTkKL9CDE47aDvjEHvUNt+izJfT4KVF2v2JkC+bmlH9K08q3PqHeMI9Z5up+XMusnTqlP985KF+SI5J3ZOIhhNYWRlIGJ5IENpcmNsZSB3aXRoIGxvdmU="
                      Proof:
                        required:
                          - "total"
                          - "index"
                          - "leaf_hash"
                          - "aunts"
                        properties:
                          total:
                            type: string
                            example: "2"
                          index:
                            type: string
                            example: "0"
                          leaf_hash:
                            type: string
                            example: "eoJxKCzF3m72Xiwb/Q43vJ37/2Sx8sfNS9JKJohlsYI="
                          aunts:
                            type: array
                            items:
                              type: string
                            example:
                              - "eWb+HG/eMmukrQj4vNGyFYb3nKQncAWacq4HF5eFzDY="
                        type: object
                    type: object
            total_count:
              type: string
              example: "2"
          type: object

    TxResponse:
      type: object
      required:
        - "jsonrpc"
        - "id"
        - "result"
      properties:
        jsonrpc:
          type: string
          example: "2.0"
        id:
          type: integer
          example: 0
        result:
          required:
            - "hash"
            - "height"
            - "index"
            - "tx_result"
            - "tx"
          properties:
            hash:
              type: string
              example: "D70952032620CC4E2737EB8AC379806359D8E0B17B0488F627997A0B043ABDED"
            height:
              type: string
              example: "1000"
            index:
              type: integer
              example: 0
            tx_result:
              required:
                - "log"
                - "gas_wanted"
                - "gas_used"
                - "tags"
              properties:
                log:
                  type: string
                  example: '[{"msg_index":"0","success":true,"log":""}]'
                gas_wanted:
                  type: string
                  example: "200000"
                gas_used:
                  type: string
                  example: "28596"
                tags:
                  type: array
                  items:
                    $ref: "#/components/schemas/Event"
              type: object
            tx:
              type: string
              example: "5wHwYl3uCkaoo2GaChQmSIu8hxpJxLcCuIi8fiHN4TMwrRIU/Af1cEG7Rcs/6LjTl7YjRSymJfYaFAoFdWF0b20SCzE0OTk5OTk1MDAwEhMKDQoFdWF0b20SBDUwMDAQwJoMGmoKJuta6YchAwswBShaB1wkZBctLIhYqBC3JrAI28XGzxP+rVEticGEEkAc+khTkKL9CDE47aDvjEHvUNt+izJfT4KVF2v2JkC+bmlH9K08q3PqHeMI9Z5up+XMusnTqlP985KF+SI5J3ZOIhhNYWRlIGJ5IENpcmNsZSB3aXRoIGxvdmU="
          type: object

    ABCIInfoResponse:
      type: object
      required:
        - "jsonrpc"
        - "id"
      properties:
        jsonrpc:
          type: string
          example: "2.0"
        id:
          type: integer
          example: 0
        result:
          required:
            - "response"
          properties:
            response:
              required:
                - "data"
                - "app_version"
                - "version"
              properties:
                data:
                  type: string
                  example: '{"size":0}'
                version:
                  type: string
                  example: "0.16.1"
                app_version:
                  type: string
                  example: "1314126"
              type: object
          type: object

    ABCIQueryResponse:
      type: object
      required:
        - "error"
        - "result"
        - "id"
        - "jsonrpc"
      properties:
        error:
          type: string
          example: ""
        result:
          required:
            - "response"
          properties:
            response:
              required:
                - "log"
                - "height"
                - "proof"
                - "value"
                - "key"
                - "index"
                - "code"
              properties:
                log:
                  type: string
                  example: "exists"
                height:
                  type: string
                  example: "0"
                proof:
                  type: string
                  example: "010114FED0DAD959F36091AD761C922ABA3CBF1D8349990101020103011406AA2262E2F448242DF2C2607C3CDC705313EE3B0001149D16177BC71E445476174622EA559715C293740C"
                value:
                  type: string
                  example: "61626364"
                key:
                  type: string
                  example: "61626364"
                index:
                  type: string
                  example: "-1"
                code:
                  type: string
                  example: "0"
              type: object
          type: object
        id:
          type: integer
          example: 0
        jsonrpc:
          type: string
          example: "2.0"

    BroadcastEvidenceResponse:
      type: object
      required:
        - "id"
        - "jsonrpc"
      properties:
        error:
          type: string
          example: ""
        result:
          type: string
          example: ""
        id:
          type: integer
          example: 0
        jsonrpc:
          type: string
          example: "2.0"

    BroadcastTxCommitResponse:
      type: object
      required:
        - "error"
        - "result"
        - "id"
        - "jsonrpc"
      properties:
        error:
          type: string
          example: ""
        result:
          required:
            - "height"
            - "hash"
            - "deliver_tx"
            - "check_tx"
          properties:
            height:
              type: string
              example: "26682"
            hash:
              type: string
              example: "75CA0F856A4DA078FC4911580360E70CEFB2EBEE"
            deliver_tx:
              required:
                - "log"
                - "data"
                - "code"
              properties:
                log:
                  type: string
                  example: ""
                data:
                  type: string
                  example: ""
                code:
                  type: string
                  example: "0"
              type: object
            check_tx:
              required:
                - "log"
                - "data"
                - "code"
              properties:
                log:
                  type: string
                  example: ""
                data:
                  type: string
                  example: ""
                code:
                  type: string
                  example: "0"
              type: object
          type: object
        id:
          type: integer
          example: 0
        jsonrpc:
          type: string
          example: "2.0"

    CheckTxResponse:
      type: object
      required:
        - "error"
        - "result"
        - "id"
        - "jsonrpc"
      properties:
        error:
          type: string
          example: ""
        result:
          required:
            - "log"
            - "data"
            - "code"
          properties:
            code:
              type: string
              example: "0"
            data:
              type: string
              example: ""
            log:
              type: string
              example: ""
            info:
              type: string
              example: ""
            gas_wanted:
              type: string
              example: "1"
            gas_used:
              type: string
              example: "0"
            events:
              type: array
              nullable: true
              items:
                type: object
                properties:
                  type:
                    type: string
                    example: "app"
                  attributes:
                    type: array
                    nullable: false
                    items:
                      $ref: "#/components/schemas/Event"
            codespace:
              type: string
              example: "bank"
          type: object
        id:
          type: integer
          example: 0
        jsonrpc:
          type: string
          example: "2.0"

    BroadcastTxResponse:
      type: object
      required:
        - "jsonrpc"
        - "id"
        - "result"
        - "error"
      properties:
        jsonrpc:
          type: string
          example: "2.0"
        id:
          type: integer
          example: 0
        result:
          required:
            - "code"
            - "data"
            - "log"
            - "hash"
          properties:
            code:
              type: string
              example: "0"
            data:
              type: string
              example: ""
            log:
              type: string
              example: ""
            codespace:
              type: string
              example: "ibc"
            hash:
              type: string
              example: "0D33F2F03A5234F38706E43004489E061AC40A2E"
          type: object
        error:
          type: string
          example: ""

    dialResp:
      type: object
      properties:
        Log:
          type: string
          example: "Dialing seeds in progress. See /net_info for details"

    BlockSearchResponse:
      type: object
      required:
        - "jsonrpc"
        - "id"
        - "result"
      properties:
        jsonrpc:
          type: string
          example: "2.0"
        id:
          type: integer
          example: 0
        result:
          required:
            - "blocks"
            - "total_count"
          properties:
            blocks:
              type: array
              items:
                $ref: "#/components/schemas/BlockComplete"
            total_count:
              type: integer
              example: 2
          type: object

    ###### Reuseable types ######

    # Validator type with proposer prioirty
    ValidatorPriority:
      type: object
      properties:
        address:
          type: string
          example: "000001E443FD237E4B616E2FA69DF4EE3D49A94F"
        pub_key:
          required:
            - "type"
            - "value"
          properties:
            type:
              type: string
              example: "tendermint/PubKeyEd25519"
            value:
              type: string
              example: "9tK9IT+FPdf2qm+5c2qaxi10sWP+3erWTKgftn2PaQM="
          type: object
        voting_power:
          type: string
          example: "239727"
        proposer_priority:
          type: string
          example: "-11896414"

    # Stripped down validator
    Validator:
      type: object
      properties:
        pub_key:
          $ref: "#/components/schemas/PubKey"
        voting_power:
          type: integer
        address:
          type: string

    # Consensus Params
    ConsensusParams:
      type: object
      nullable: true
      required:
        - "block"
        - "evidence"
        - "validator"
      properties:
        block:
          type: object
          required:
            - "max_bytes"
            - "max_gas"
            - "time_iota_ms"
          properties:
            max_bytes:
              type: string
              example: "22020096"
            max_gas:
              type: string
              example: "1000"
            time_iota_ms:
              type: string
              example: "1000"
        evidence:
          type: object
          required:
            - "max_age"
          properties:
            max_age:
              type: string
              example: "100000"
        validator:
          type: object
          required:
            - "pub_key_types"
          properties:
            pub_key_types:
              type: array
              items:
                type: string
              example:
                - "ed25519"

    # Events in tendermint
    Event:
      type: object
      properties:
        key:
          type: string
          example: "YWN0aW9u"
        value:
          type: string
          example: "c2VuZA=="
        index:
          type: boolean
          example: false

    # Block Header
    BlockHeader:
      required:
        - "version"
        - "chain_id"
        - "height"
        - "time"
        - "last_block_id"
        - "last_commit_hash"
        - "data_hash"
        - "validators_hash"
        - "next_validators_hash"
        - "consensus_hash"
        - "app_hash"
        - "last_results_hash"
        - "evidence_hash"
        - "proposer_address"
      properties:
        version:
          required:
            - "block"
            - "app"
          properties:
            block:
              type: string
              example: "10"
            app:
              type: string
              example: "0"
          type: object
        chain_id:
          type: string
          example: "cosmoshub-2"
        height:
          type: string
          example: "12"
        time:
          type: string
          example: "2019-04-22T17:01:51.701356223Z"
        last_block_id:
          $ref: "#/components/schemas/BlockID"
        last_commit_hash:
          type: string
          example: "21B9BC845AD2CB2C4193CDD17BFC506F1EBE5A7402E84AD96E64171287A34812"
        data_hash:
          type: string
          example: "970886F99E77ED0D60DA8FCE0447C2676E59F2F77302B0C4AA10E1D02F18EF73"
        validators_hash:
          type: string
          example: "D658BFD100CA8025CFD3BECFE86194322731D387286FBD26E059115FD5F2BCA0"
        next_validators_hash:
          type: string
          example: "D658BFD100CA8025CFD3BECFE86194322731D387286FBD26E059115FD5F2BCA0"
        consensus_hash:
          type: string
          example: "0F2908883A105C793B74495EB7D6DF2EEA479ED7FC9349206A65CB0F9987A0B8"
        app_hash:
          type: string
          example: "223BF64D4A01074DC523A80E76B9BBC786C791FB0A1893AC5B14866356FCFD6C"
        last_results_hash:
          type: string
          example: ""
        evidence_hash:
          type: string
          example: ""
        proposer_address:
          type: string
          example: "D540AB022088612AC74B287D076DBFBC4A377A2E"
      type: object

    BlockID:
      required:
        - "hash"
        - "parts"
      properties:
        hash:
          type: string
          example: "112BC173FD838FB68EB43476816CD7B4C6661B6884A9E357B417EE957E1CF8F7"
        parts:
          required:
            - "total"
            - "hash"
          properties:
            total:
              type: integer
              example: 1
            hash:
              type: string
              example: "38D4B26B5B725C4F13571EFE022C030390E4C33C8CF6F88EDD142EA769642DBD"
          type: object<|MERGE_RESOLUTION|>--- conflicted
+++ resolved
@@ -252,8 +252,6 @@
               schema:
                 $ref: "#/components/schemas/ErrorResponse"
 
-<<<<<<< HEAD
-=======
   /events:
     get:
       summary: Fetch events posted by the consensus node.
@@ -346,7 +344,6 @@
               schema:
                 $ref: "#/components/schemas/ErrorResponse"
 
->>>>>>> 6c40ad39
   /subscribe:
     get:
       summary: Subscribe for events via WebSocket.
@@ -452,7 +449,6 @@
         import "github.com/tendermint/tendermint/types"
 
         client, err := rpchttp.New("tcp://0.0.0.0:26657", "/websocket")
-<<<<<<< HEAD
         if err != nil {
           // handle error
         }
@@ -460,15 +456,6 @@
         err = client.Start()
         if err != nil {
           // handle error
-=======
-        if err != nil {
-          // handle error
-        }
-
-        err = client.Start()
-        if err != nil {
-          // handle error
->>>>>>> 6c40ad39
         }
         defer client.Stop()
         ctx, cancel := context.WithTimeout(context.Background(), 1 * time.Second)
