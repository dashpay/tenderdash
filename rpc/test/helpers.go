package rpctest

import (
	"context"
	"fmt"
	"os"
	"time"

	abciclient "github.com/tendermint/tendermint/abci/client"
	abci "github.com/tendermint/tendermint/abci/types"
	"github.com/tendermint/tendermint/config"
	"github.com/tendermint/tendermint/libs/log"
	tmnet "github.com/tendermint/tendermint/libs/net"
<<<<<<< HEAD
	nm "github.com/tendermint/tendermint/node"
	"github.com/tendermint/tendermint/p2p"
	"github.com/tendermint/tendermint/proxy"
	ctypes "github.com/tendermint/tendermint/rpc/core/types"
	core_grpc "github.com/tendermint/tendermint/rpc/grpc"
=======
	"github.com/tendermint/tendermint/libs/service"
	"github.com/tendermint/tendermint/node"
	"github.com/tendermint/tendermint/rpc/coretypes"
	coregrpc "github.com/tendermint/tendermint/rpc/grpc"
>>>>>>> 97a3e44e
	rpcclient "github.com/tendermint/tendermint/rpc/jsonrpc/client"
)

// Options helps with specifying some parameters for our RPC testing for greater
// control.
type Options struct {
	suppressStdout bool
}

func waitForRPC(ctx context.Context, conf *config.Config) {
	laddr := conf.RPC.ListenAddress
	client, err := rpcclient.New(laddr)
	if err != nil {
		panic(err)
	}
	result := new(coretypes.ResultStatus)
	for {
		_, err := client.Call(ctx, "status", map[string]interface{}{}, result)
		if err == nil {
			return
		}

		fmt.Println("error", err)
		time.Sleep(time.Millisecond)
	}
}

func waitForGRPC(ctx context.Context, conf *config.Config) {
	client := GetGRPCClient(conf)
	for {
		_, err := client.Ping(ctx, &coregrpc.RequestPing{})
		if err == nil {
			return
		}
	}
}

<<<<<<< HEAD
// f**ing long, but unique for each test
func makePathname() string {
	// get path
	p, err := os.Getwd()
	if err != nil {
		panic(err)
	}
	// fmt.Println(p)
	sep := string(filepath.Separator)
	return strings.ReplaceAll(p, sep, "_")
}

=======
>>>>>>> 97a3e44e
func randPort() int {
	port, err := tmnet.GetFreePort()
	if err != nil {
		panic(err)
	}
	return port
}

func makeAddrs() (string, string, string) {
	return fmt.Sprintf("tcp://127.0.0.1:%d", randPort()),
		fmt.Sprintf("tcp://127.0.0.1:%d", randPort()),
		fmt.Sprintf("tcp://127.0.0.1:%d", randPort())
}

func CreateConfig(testName string) (*config.Config, error) {
	c, err := config.ResetTestRoot(testName)
	if err != nil {
		return nil, err
	}

	// and we use random ports to run in parallel
	tm, rpc, grpc := makeAddrs()
	c.P2P.ListenAddress = tm
	c.RPC.ListenAddress = rpc
	c.RPC.CORSAllowedOrigins = []string{"https://tendermint.com/"}
	c.RPC.GRPCListenAddress = grpc
	return c, nil
}

func GetGRPCClient(conf *config.Config) coregrpc.BroadcastAPIClient {
	grpcAddr := conf.RPC.GRPCListenAddress
	return coregrpc.StartGRPCClient(grpcAddr)
}

type ServiceCloser func(context.Context) error

func StartTendermint(ctx context.Context,
	conf *config.Config,
	app abci.Application,
	opts ...func(*Options)) (service.Service, ServiceCloser, error) {

	nodeOpts := &Options{}
	for _, opt := range opts {
		opt(nodeOpts)
	}
	var logger log.Logger
	if nodeOpts.suppressStdout {
		logger = log.NewNopLogger()
	} else {
		logger = log.MustNewDefaultLogger(log.LogFormatPlain, log.LogLevelInfo, false)
	}
	papp := abciclient.NewLocalCreator(app)
	tmNode, err := node.New(conf, logger, papp, nil)
	if err != nil {
		return nil, func(_ context.Context) error { return nil }, err
	}

	err = tmNode.Start()
	if err != nil {
		return nil, func(_ context.Context) error { return nil }, err
	}

	// wait for rpc
	waitForRPC(ctx, conf)
	waitForGRPC(ctx, conf)

	if !nodeOpts.suppressStdout {
		fmt.Println("Tendermint running!")
	}

<<<<<<< HEAD
	return node
}

// StopTendermint stops a test tendermint server, waits until it's stopped and
// cleans up test/config files.
func StopTendermint(node *nm.Node) {
	if err := node.Stop(); err != nil {
		node.Logger.Error("Error when trying to stop node", "err", err)
	}
	node.Wait()
	os.RemoveAll(node.Config().RootDir)
}

// NewTendermint creates a new tendermint server and sleeps forever
func NewTendermint(app abci.Application, opts *Options) *nm.Node {
	// Create & start node
	config := GetConfig(opts.recreateConfig)
	var logger log.Logger
	if opts.suppressStdout {
		logger = log.NewNopLogger()
	} else {
		logger = log.NewTMLogger(log.NewSyncWriter(os.Stdout))
		logger = log.NewFilter(logger, log.AllowError())
	}
	papp := proxy.NewLocalClientCreator(app)
	nodeKey, err := p2p.LoadOrGenNodeKey(config.NodeKeyFile())
	if err != nil {
		panic(err)
	}

	node, err := nm.NewNode(
		config,
		nodeKey,
		papp,
		nm.DefaultGenesisDocProviderFunc(config),
		nm.DefaultDBProvider,
		nm.DefaultMetricsProvider(config.Instrumentation),
		nil,
		logger,
	)
	if err != nil {
		panic(err)
	}
	return node
=======
	return tmNode, func(ctx context.Context) error {
		if err := tmNode.Stop(); err != nil {
			logger.Error("Error when trying to stop node", "err", err)
		}
		tmNode.Wait()
		os.RemoveAll(conf.RootDir)
		return nil
	}, nil
>>>>>>> 97a3e44e
}

// SuppressStdout is an option that tries to make sure the RPC test Tendermint
// node doesn't log anything to stdout.
func SuppressStdout(o *Options) {
	o.suppressStdout = true
}<|MERGE_RESOLUTION|>--- conflicted
+++ resolved
@@ -11,18 +11,10 @@
 	"github.com/tendermint/tendermint/config"
 	"github.com/tendermint/tendermint/libs/log"
 	tmnet "github.com/tendermint/tendermint/libs/net"
-<<<<<<< HEAD
-	nm "github.com/tendermint/tendermint/node"
-	"github.com/tendermint/tendermint/p2p"
-	"github.com/tendermint/tendermint/proxy"
-	ctypes "github.com/tendermint/tendermint/rpc/core/types"
-	core_grpc "github.com/tendermint/tendermint/rpc/grpc"
-=======
 	"github.com/tendermint/tendermint/libs/service"
 	"github.com/tendermint/tendermint/node"
 	"github.com/tendermint/tendermint/rpc/coretypes"
 	coregrpc "github.com/tendermint/tendermint/rpc/grpc"
->>>>>>> 97a3e44e
 	rpcclient "github.com/tendermint/tendermint/rpc/jsonrpc/client"
 )
 
@@ -60,21 +52,6 @@
 	}
 }
 
-<<<<<<< HEAD
-// f**ing long, but unique for each test
-func makePathname() string {
-	// get path
-	p, err := os.Getwd()
-	if err != nil {
-		panic(err)
-	}
-	// fmt.Println(p)
-	sep := string(filepath.Separator)
-	return strings.ReplaceAll(p, sep, "_")
-}
-
-=======
->>>>>>> 97a3e44e
 func randPort() int {
 	port, err := tmnet.GetFreePort()
 	if err != nil {
@@ -145,52 +122,6 @@
 		fmt.Println("Tendermint running!")
 	}
 
-<<<<<<< HEAD
-	return node
-}
-
-// StopTendermint stops a test tendermint server, waits until it's stopped and
-// cleans up test/config files.
-func StopTendermint(node *nm.Node) {
-	if err := node.Stop(); err != nil {
-		node.Logger.Error("Error when trying to stop node", "err", err)
-	}
-	node.Wait()
-	os.RemoveAll(node.Config().RootDir)
-}
-
-// NewTendermint creates a new tendermint server and sleeps forever
-func NewTendermint(app abci.Application, opts *Options) *nm.Node {
-	// Create & start node
-	config := GetConfig(opts.recreateConfig)
-	var logger log.Logger
-	if opts.suppressStdout {
-		logger = log.NewNopLogger()
-	} else {
-		logger = log.NewTMLogger(log.NewSyncWriter(os.Stdout))
-		logger = log.NewFilter(logger, log.AllowError())
-	}
-	papp := proxy.NewLocalClientCreator(app)
-	nodeKey, err := p2p.LoadOrGenNodeKey(config.NodeKeyFile())
-	if err != nil {
-		panic(err)
-	}
-
-	node, err := nm.NewNode(
-		config,
-		nodeKey,
-		papp,
-		nm.DefaultGenesisDocProviderFunc(config),
-		nm.DefaultDBProvider,
-		nm.DefaultMetricsProvider(config.Instrumentation),
-		nil,
-		logger,
-	)
-	if err != nil {
-		panic(err)
-	}
-	return node
-=======
 	return tmNode, func(ctx context.Context) error {
 		if err := tmNode.Stop(); err != nil {
 			logger.Error("Error when trying to stop node", "err", err)
@@ -199,7 +130,6 @@
 		os.RemoveAll(conf.RootDir)
 		return nil
 	}, nil
->>>>>>> 97a3e44e
 }
 
 // SuppressStdout is an option that tries to make sure the RPC test Tendermint
