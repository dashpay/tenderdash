package coretypes

import (
	"encoding/json"
	"errors"
	"time"

	"github.com/dashevo/dashd-go/btcjson"

	abci "github.com/tendermint/tendermint/abci/types"
	"github.com/tendermint/tendermint/crypto"
	"github.com/tendermint/tendermint/internal/jsontypes"
	"github.com/tendermint/tendermint/libs/bytes"
	"github.com/tendermint/tendermint/types"
)

// List of standardized errors used across RPC
var (
	ErrZeroOrNegativePerPage  = errors.New("zero or negative per_page")
	ErrPageOutOfRange         = errors.New("page should be within range")
	ErrZeroOrNegativeHeight   = errors.New("height must be greater than zero")
	ErrHeightExceedsChainHead = errors.New("height must be less than or equal to the head of the node's blockchain")
	ErrHeightNotAvailable     = errors.New("height is not available")
	// ErrInvalidRequest is used as a wrapper to cover more specific cases where the user has
	// made an invalid request
	ErrInvalidRequest = errors.New("invalid request")
)

// List of blocks
type ResultBlockchainInfo struct {
	LastHeight int64              `json:"last_height,string"`
	BlockMetas []*types.BlockMeta `json:"block_metas"`
}

// Genesis file
type ResultGenesis struct {
	Genesis *types.GenesisDoc `json:"genesis"`
}

// ResultGenesisChunk is the output format for the chunked/paginated
// interface. These chunks are produced by converting the genesis
// document to JSON and then splitting the resulting payload into
// 16 megabyte blocks and then base64 encoding each block.
type ResultGenesisChunk struct {
	ChunkNumber int    `json:"chunk,string"`
	TotalChunks int    `json:"total,string"`
	Data        string `json:"data"`
}

// Single block (with meta)
type ResultBlock struct {
	BlockID types.BlockID `json:"block_id"`
	Block   *types.Block  `json:"block"`
}

// ResultHeader represents the response for a Header RPC Client query
type ResultHeader struct {
	Header *types.Header `json:"header"`
}

// Commit and Header
type ResultCommit struct {
	types.SignedHeader `json:"signed_header"`
	CanonicalCommit    bool `json:"canonical"`
}

// ABCI results from a block
type ResultBlockResults struct {
	Height                int64                    `json:"height,string"`
	TxsResults            []*abci.ExecTxResult     `json:"txs_results"`
	TotalGasUsed          int64                    `json:"total_gas_used,string"`
	FinalizeBlockEvents   []abci.Event             `json:"finalize_block_events"`
	ValidatorUpdates      []abci.ValidatorUpdate   `json:"validator_updates"`
	ValidatorSetUpdate    *abci.ValidatorSetUpdate `json:"validator_set_updates"`
	ConsensusParamUpdates *types.ConsensusParams   `json:"consensus_param_updates"`
}

// NewResultCommit is a helper to initialize the ResultCommit with
// the embedded struct
func NewResultCommit(header *types.Header, commit *types.Commit,
	canonical bool) *ResultCommit {

	return &ResultCommit{
		SignedHeader: types.SignedHeader{
			Header: header,
			Commit: commit,
		},
		CanonicalCommit: canonical,
	}
}

// Info about the node's syncing state
type SyncInfo struct {
	LatestBlockHash   bytes.HexBytes `json:"latest_block_hash"`
	LatestAppHash     bytes.HexBytes `json:"latest_app_hash"`
	LatestBlockHeight int64          `json:"latest_block_height,string"`
	LatestBlockTime   time.Time      `json:"latest_block_time"`

	EarliestBlockHash   bytes.HexBytes `json:"earliest_block_hash"`
	EarliestAppHash     bytes.HexBytes `json:"earliest_app_hash"`
	EarliestBlockHeight int64          `json:"earliest_block_height,string"`
	EarliestBlockTime   time.Time      `json:"earliest_block_time"`

	MaxPeerBlockHeight int64 `json:"max_peer_block_height,string"`

	CatchingUp bool `json:"catching_up"`

	TotalSyncedTime time.Duration `json:"total_synced_time,string"`
	RemainingTime   time.Duration `json:"remaining_time,string"`

	TotalSnapshots      int64         `json:"total_snapshots,string"`
	ChunkProcessAvgTime time.Duration `json:"chunk_process_avg_time,string"`
	SnapshotHeight      int64         `json:"snapshot_height,string"`
	SnapshotChunksCount int64         `json:"snapshot_chunks_count,string"`
	SnapshotChunksTotal int64         `json:"snapshot_chunks_total,string"`
	BackFilledBlocks    int64         `json:"backfilled_blocks,string"`
	BackFillBlocksTotal int64         `json:"backfill_blocks_total,string"`
}

type ApplicationInfo struct {
	Version string `json:"version"`
}

// Info about the node's validator
type ValidatorInfo struct {
	ProTxHash   crypto.ProTxHash `json:"pro_tx_hash"`
	VotingPower int64            `json:"voting_power"`
}

// Node Status
type ResultStatus struct {
	NodeInfo        types.NodeInfo        `json:"node_info"`
	ApplicationInfo ApplicationInfo       `json:"application_info,omitempty"`
	SyncInfo        SyncInfo              `json:"sync_info"`
	ValidatorInfo   ValidatorInfo         `json:"validator_info"`
	LightClientInfo types.LightClientInfo `json:"light_client_info,omitempty"`
}

// Is TxIndexing enabled
func (s *ResultStatus) TxIndexEnabled() bool {
	if s == nil {
		return false
	}
	return s.NodeInfo.Other.TxIndex == "on"
}

// Info about peer connections
type ResultNetInfo struct {
	Listening bool     `json:"listening"`
	Listeners []string `json:"listeners"`
	NPeers    int      `json:"n_peers,string"`
	Peers     []Peer   `json:"peers"`
}

// Log from dialing seeds
type ResultDialSeeds struct {
	Log string `json:"log"`
}

// Log from dialing peers
type ResultDialPeers struct {
	Log string `json:"log"`
}

// A peer
type Peer struct {
	ID  types.NodeID `json:"node_id"`
	URL string       `json:"url"`
}

// ResultValidators for a height.
type ResultValidators struct {
	BlockHeight int64
	Validators  []*types.Validator

	Count int // Count of actual validators in this result
	Total int // Total number of validators

	// dash fields
	ThresholdPublicKey *crypto.PubKey
	QuorumType         btcjson.LLMQType
	QuorumHash         *crypto.QuorumHash
}

type resultValidatorsJSON struct {
	BlockHeight int64              `json:"block_height"`
	Validators  []*types.Validator `json:"validators"`

	Count int `json:"count,string"` // Count of actual validators in this result
	Total int `json:"total,string"` // Total number of validators

	// dash fields
	ThresholdPublicKey json.RawMessage    `json:"threshold_public_key"`
	QuorumType         btcjson.LLMQType   `json:"quorum_type"`
	QuorumHash         *crypto.QuorumHash `json:"quorum_hash"`
}

func (r ResultValidators) MarshalJSON() ([]byte, error) {
	res := resultValidatorsJSON{
		BlockHeight: r.BlockHeight,
		Validators:  r.Validators,
		Count:       r.Count,
		Total:       r.Total,
		QuorumType:  r.QuorumType,
		QuorumHash:  r.QuorumHash,
	}
	var err error
	if r.ThresholdPublicKey != nil {
		res.ThresholdPublicKey, err = jsontypes.Marshal(*r.ThresholdPublicKey)
		if err != nil {
			return nil, err
		}
	}
	return json.Marshal(res)
}

func (r *ResultValidators) UnmarshalJSON(data []byte) error {
	var res resultValidatorsJSON
	err := json.Unmarshal(data, &res)
	if err != nil {
		return err
	}
	r.Total = res.Total
	r.Count = res.Count
	r.BlockHeight = res.BlockHeight
	r.Validators = res.Validators
	r.QuorumType = res.QuorumType
	r.QuorumHash = res.QuorumHash
	var thresholdPubKey crypto.PubKey
	if res.ThresholdPublicKey != nil {
		err = jsontypes.Unmarshal(res.ThresholdPublicKey, &thresholdPubKey)
		if err != nil {
			return err
		}
		r.ThresholdPublicKey = &thresholdPubKey
	}
	return nil
}

// ConsensusParams for given height
type ResultConsensusParams struct {
	BlockHeight     int64                 `json:"block_height,string"`
	ConsensusParams types.ConsensusParams `json:"consensus_params"`
}

// Info about the consensus state.
// UNSTABLE
type ResultDumpConsensusState struct {
	RoundState json.RawMessage `json:"round_state"`
	Peers      []PeerStateInfo `json:"peers"`
}

// UNSTABLE
type PeerStateInfo struct {
	NodeAddress string          `json:"node_address"`
	PeerState   json.RawMessage `json:"peer_state"`
}

// UNSTABLE
type ResultConsensusState struct {
	RoundState json.RawMessage `json:"round_state"`
}

// CheckTx result
type ResultBroadcastTx struct {
<<<<<<< HEAD
	Code         uint32         `json:"code"`
	Data         bytes.HexBytes `json:"data"`
	Log          string         `json:"log"`
	Codespace    string         `json:"codespace"`
	MempoolError string         `json:"mempool_error"`
	Info         string         `json:"info"`

	Hash bytes.HexBytes `json:"hash"`
=======
	Code      uint32         `json:"code"`
	Data      bytes.HexBytes `json:"data"`
	Codespace string         `json:"codespace"`
	Hash      bytes.HexBytes `json:"hash"`
>>>>>>> d433ebe6
}

// CheckTx and DeliverTx results
type ResultBroadcastTxCommit struct {
	CheckTx  abci.ResponseCheckTx `json:"check_tx"`
	TxResult abci.ExecTxResult    `json:"tx_result"`
	Hash     bytes.HexBytes       `json:"hash"`
	Height   int64                `json:"height,string"`
}

// ResultCheckTx wraps abci.ResponseCheckTx.
type ResultCheckTx struct {
	abci.ResponseCheckTx
}

// Result of querying for a tx
type ResultTx struct {
	Hash     bytes.HexBytes    `json:"hash"`
	Height   int64             `json:"height,string"`
	Index    uint32            `json:"index"`
	TxResult abci.ExecTxResult `json:"tx_result"`
	Tx       types.Tx          `json:"tx"`
	Proof    types.TxProof     `json:"proof,omitempty"`
}

// Result of searching for txs
type ResultTxSearch struct {
	Txs        []*ResultTx `json:"txs"`
	TotalCount int         `json:"total_count,string"`
}

// ResultBlockSearch defines the RPC response type for a block search by events.
type ResultBlockSearch struct {
	Blocks     []*ResultBlock `json:"blocks"`
	TotalCount int            `json:"total_count,string"`
}

// List of mempool txs
type ResultUnconfirmedTxs struct {
	Count      int        `json:"n_txs,string"`
	Total      int        `json:"total,string"`
	TotalBytes int64      `json:"total_bytes,string"`
	Txs        []types.Tx `json:"txs"`
}

// Info abci msg
type ResultABCIInfo struct {
	Response abci.ResponseInfo `json:"response"`
}

// Query abci msg
type ResultABCIQuery struct {
	Response abci.ResponseQuery `json:"response"`
}

// Result of broadcasting evidence
type ResultBroadcastEvidence struct {
	Hash []byte `json:"hash"`
}

// empty results
type (
	ResultUnsafeFlushMempool struct{}
	ResultUnsafeProfile      struct{}
	ResultSubscribe          struct{}
	ResultUnsubscribe        struct{}
	ResultHealth             struct{}
)

// Event data from a subscription
type ResultEvent struct {
	SubscriptionID string
	Query          string
	Data           types.EventData
	Events         []abci.Event
}

type resultEventJSON struct {
	SubscriptionID string          `json:"subscription_id"`
	Query          string          `json:"query"`
	Data           json.RawMessage `json:"data"`
	Events         []abci.Event    `json:"events"`
}

func (r ResultEvent) MarshalJSON() ([]byte, error) {
	evt, err := jsontypes.Marshal(r.Data)
	if err != nil {
		return nil, err
	}
	return json.Marshal(resultEventJSON{
		SubscriptionID: r.SubscriptionID,
		Query:          r.Query,
		Data:           evt,
		Events:         r.Events,
	})
}

func (r *ResultEvent) UnmarshalJSON(data []byte) error {
	var res resultEventJSON
	if err := json.Unmarshal(data, &res); err != nil {
		return err
	}
	if err := jsontypes.Unmarshal(res.Data, &r.Data); err != nil {
		return err
	}
	r.SubscriptionID = res.SubscriptionID
	r.Query = res.Query
	r.Events = res.Events
	return nil
}

// Evidence is an argument wrapper for a types.Evidence value, that handles
// encoding and decoding through JSON.
type Evidence struct {
	Value types.Evidence
}

func (e Evidence) MarshalJSON() ([]byte, error)     { return jsontypes.Marshal(e.Value) }
func (e *Evidence) UnmarshalJSON(data []byte) error { return jsontypes.Unmarshal(data, &e.Value) }

// ResultEvents is the response from the "/events" RPC endpoint.
type ResultEvents struct {
	// The items matching the request parameters, from newest
	// to oldest, if any were available within the timeout.
	Items []*EventItem `json:"items"`

	// This is true if there is at least one older matching item
	// available in the log that was not returned.
	More bool `json:"more"`

	// The cursor of the oldest item in the log at the time of this reply,
	// or "" if the log is empty.
	Oldest string `json:"oldest"`

	// The cursor of the newest item in the log at the time of this reply,
	// or "" if the log is empty.
	Newest string `json:"newest"`
}

type EventItem struct {
	// The cursor of this item.
	Cursor string `json:"cursor"`

	// The event label of this item (for example, "Vote").
	Event string `json:"event,omitempty"`

	// The encoded event data for this item. The content is a JSON object with
	// the following structure:
	//
	//   {
	//      "type":  "type-tag",
	//      "value": <json-encoded-value>
	//   }
	//
	// The known type tags are defined by the tendermint/types package.
	Data json.RawMessage `json:"data"`
}<|MERGE_RESOLUTION|>--- conflicted
+++ resolved
@@ -263,21 +263,12 @@
 
 // CheckTx result
 type ResultBroadcastTx struct {
-<<<<<<< HEAD
-	Code         uint32         `json:"code"`
-	Data         bytes.HexBytes `json:"data"`
-	Log          string         `json:"log"`
-	Codespace    string         `json:"codespace"`
-	MempoolError string         `json:"mempool_error"`
-	Info         string         `json:"info"`
-
-	Hash bytes.HexBytes `json:"hash"`
-=======
 	Code      uint32         `json:"code"`
 	Data      bytes.HexBytes `json:"data"`
 	Codespace string         `json:"codespace"`
 	Hash      bytes.HexBytes `json:"hash"`
->>>>>>> d433ebe6
+
+	Info         string         `json:"info"`
 }
 
 // CheckTx and DeliverTx results
