package coretypes

import (
	"encoding/json"
	"errors"
	"time"

	"github.com/dashevo/dashd-go/btcjson"

	abci "github.com/tendermint/tendermint/abci/types"
	"github.com/tendermint/tendermint/crypto"
	"github.com/tendermint/tendermint/internal/jsontypes"
	"github.com/tendermint/tendermint/libs/bytes"
	"github.com/tendermint/tendermint/types"
)

// List of standardized errors used across RPC
var (
	ErrZeroOrNegativePerPage  = errors.New("zero or negative per_page")
	ErrPageOutOfRange         = errors.New("page should be within range")
	ErrZeroOrNegativeHeight   = errors.New("height must be greater than zero")
	ErrHeightExceedsChainHead = errors.New("height must be less than or equal to the head of the node's blockchain")
	ErrHeightNotAvailable     = errors.New("height is not available")
	// ErrInvalidRequest is used as a wrapper to cover more specific cases where the user has
	// made an invalid request
	ErrInvalidRequest = errors.New("invalid request")
)

// List of blocks
type ResultBlockchainInfo struct {
	LastHeight int64              `json:"last_height,string"`
	BlockMetas []*types.BlockMeta `json:"block_metas"`
}

// Genesis file
type ResultGenesis struct {
	Genesis *types.GenesisDoc `json:"genesis"`
}

// ResultGenesisChunk is the output format for the chunked/paginated
// interface. These chunks are produced by converting the genesis
// document to JSON and then splitting the resulting payload into
// 16 megabyte blocks and then base64 encoding each block.
type ResultGenesisChunk struct {
	ChunkNumber int    `json:"chunk,string"`
	TotalChunks int    `json:"total,string"`
	Data        string `json:"data"`
}

// Single block (with meta)
type ResultBlock struct {
	BlockID types.BlockID `json:"block_id"`
	Block   *types.Block  `json:"block"`
}

// ResultHeader represents the response for a Header RPC Client query
type ResultHeader struct {
	Header *types.Header `json:"header"`
}

// Commit and Header
type ResultCommit struct {
	types.SignedHeader `json:"signed_header"`
	CanonicalCommit    bool `json:"canonical"`
}

// ABCI results from a block
type ResultBlockResults struct {
<<<<<<< HEAD
	Height                int64                     `json:"height"`
	TxsResults            []*abci.ResponseDeliverTx `json:"txs_results"`
	TotalGasUsed          int64                     `json:"total_gas_used"`
	BeginBlockEvents      []abci.Event              `json:"begin_block_events"`
	EndBlockEvents        []abci.Event              `json:"end_block_events"`
	ValidatorSetUpdate    *abci.ValidatorSetUpdate  `json:"validator_set_updates"`
	ConsensusParamUpdates *types.ConsensusParams    `json:"consensus_param_updates"`
=======
	Height                int64                    `json:"height,string"`
	TxsResults            []*abci.ExecTxResult     `json:"txs_results"`
	TotalGasUsed          int64                    `json:"total_gas_used,string"`
	FinalizeBlockEvents   []abci.Event             `json:"finalize_block_events"`
	ValidatorUpdates      []abci.ValidatorUpdate   `json:"validator_updates"`
	ConsensusParamUpdates *tmproto.ConsensusParams `json:"consensus_param_updates"`
>>>>>>> 6c40ad39
}

// NewResultCommit is a helper to initialize the ResultCommit with
// the embedded struct
func NewResultCommit(header *types.Header, commit *types.Commit,
	canonical bool) *ResultCommit {

	return &ResultCommit{
		SignedHeader: types.SignedHeader{
			Header: header,
			Commit: commit,
		},
		CanonicalCommit: canonical,
	}
}

// Info about the node's syncing state
type SyncInfo struct {
	LatestBlockHash   bytes.HexBytes `json:"latest_block_hash"`
	LatestAppHash     bytes.HexBytes `json:"latest_app_hash"`
	LatestBlockHeight int64          `json:"latest_block_height,string"`
	LatestBlockTime   time.Time      `json:"latest_block_time"`

	EarliestBlockHash   bytes.HexBytes `json:"earliest_block_hash"`
	EarliestAppHash     bytes.HexBytes `json:"earliest_app_hash"`
	EarliestBlockHeight int64          `json:"earliest_block_height,string"`
	EarliestBlockTime   time.Time      `json:"earliest_block_time"`

	MaxPeerBlockHeight int64 `json:"max_peer_block_height,string"`

	CatchingUp bool `json:"catching_up"`

	TotalSyncedTime time.Duration `json:"total_synced_time,string"`
	RemainingTime   time.Duration `json:"remaining_time,string"`

	TotalSnapshots      int64         `json:"total_snapshots,string"`
	ChunkProcessAvgTime time.Duration `json:"chunk_process_avg_time,string"`
	SnapshotHeight      int64         `json:"snapshot_height,string"`
	SnapshotChunksCount int64         `json:"snapshot_chunks_count,string"`
	SnapshotChunksTotal int64         `json:"snapshot_chunks_total,string"`
	BackFilledBlocks    int64         `json:"backfilled_blocks,string"`
	BackFillBlocksTotal int64         `json:"backfill_blocks_total,string"`
}

type ApplicationInfo struct {
	Version string `json:"version"`
}

// Info about the node's validator
type ValidatorInfo struct {
<<<<<<< HEAD
	ProTxHash   crypto.ProTxHash `json:"pro_tx_hash"`
	VotingPower int64            `json:"voting_power"`
=======
	Address     bytes.HexBytes
	PubKey      crypto.PubKey
	VotingPower int64
}

type validatorInfoJSON struct {
	Address     bytes.HexBytes  `json:"address"`
	PubKey      json.RawMessage `json:"pub_key"`
	VotingPower int64           `json:"voting_power,string"`
}

func (v ValidatorInfo) MarshalJSON() ([]byte, error) {
	pk, err := jsontypes.Marshal(v.PubKey)
	if err != nil {
		return nil, err
	}
	return json.Marshal(validatorInfoJSON{
		Address: v.Address, PubKey: pk, VotingPower: v.VotingPower,
	})
}

func (v *ValidatorInfo) UnmarshalJSON(data []byte) error {
	var val validatorInfoJSON
	if err := json.Unmarshal(data, &val); err != nil {
		return err
	}
	if err := jsontypes.Unmarshal(val.PubKey, &v.PubKey); err != nil {
		return err
	}
	v.Address = val.Address
	v.VotingPower = val.VotingPower
	return nil
>>>>>>> 6c40ad39
}

// Node Status
type ResultStatus struct {
	NodeInfo        types.NodeInfo        `json:"node_info"`
	ApplicationInfo ApplicationInfo       `json:"application_info,omitempty"`
	SyncInfo        SyncInfo              `json:"sync_info"`
	ValidatorInfo   ValidatorInfo         `json:"validator_info"`
	LightClientInfo types.LightClientInfo `json:"light_client_info,omitempty"`
}

// Is TxIndexing enabled
func (s *ResultStatus) TxIndexEnabled() bool {
	if s == nil {
		return false
	}
	return s.NodeInfo.Other.TxIndex == "on"
}

// Info about peer connections
type ResultNetInfo struct {
	Listening bool     `json:"listening"`
	Listeners []string `json:"listeners"`
	NPeers    int      `json:"n_peers,string"`
	Peers     []Peer   `json:"peers"`
}

// Log from dialing seeds
type ResultDialSeeds struct {
	Log string `json:"log"`
}

// Log from dialing peers
type ResultDialPeers struct {
	Log string `json:"log"`
}

// A peer
type Peer struct {
	ID  types.NodeID `json:"node_id"`
	URL string       `json:"url"`
}

// Validators for a height.
type ResultValidators struct {
<<<<<<< HEAD
	BlockHeight        int64              `json:"block_height"`
	Validators         []*types.Validator `json:"validators"`
	ThresholdPublicKey *crypto.PubKey     `json:"threshold_public_key"`
	QuorumType         btcjson.LLMQType   `json:"quorum_type"`
	QuorumHash         *crypto.QuorumHash `json:"quorum_hash"`
	// Count of actual validators in this result
	Count int `json:"count"`
	// Total number of validators
	Total int `json:"total"`
=======
	BlockHeight int64              `json:"block_height,string"`
	Validators  []*types.Validator `json:"validators"`

	Count int `json:"count,string"` // Count of actual validators in this result
	Total int `json:"total,string"` // Total number of validators
>>>>>>> 6c40ad39
}

// ConsensusParams for given height
type ResultConsensusParams struct {
	BlockHeight     int64                 `json:"block_height,string"`
	ConsensusParams types.ConsensusParams `json:"consensus_params"`
}

// Info about the consensus state.
// UNSTABLE
type ResultDumpConsensusState struct {
	RoundState json.RawMessage `json:"round_state"`
	Peers      []PeerStateInfo `json:"peers"`
}

// UNSTABLE
type PeerStateInfo struct {
	NodeAddress string          `json:"node_address"`
	PeerState   json.RawMessage `json:"peer_state"`
}

// UNSTABLE
type ResultConsensusState struct {
	RoundState json.RawMessage `json:"round_state"`
}

// CheckTx result
type ResultBroadcastTx struct {
	Code         uint32         `json:"code"`
	Data         bytes.HexBytes `json:"data"`
	Log          string         `json:"log"`
	Codespace    string         `json:"codespace"`
	MempoolError string         `json:"mempool_error"`
	Hash         bytes.HexBytes `json:"hash"`
}

// CheckTx and DeliverTx results
type ResultBroadcastTxCommit struct {
	CheckTx  abci.ResponseCheckTx `json:"check_tx"`
	TxResult abci.ExecTxResult    `json:"tx_result"`
	Hash     bytes.HexBytes       `json:"hash"`
	Height   int64                `json:"height,string"`
}

// ResultCheckTx wraps abci.ResponseCheckTx.
type ResultCheckTx struct {
	abci.ResponseCheckTx
}

// Result of querying for a tx
type ResultTx struct {
	Hash     bytes.HexBytes    `json:"hash"`
	Height   int64             `json:"height,string"`
	Index    uint32            `json:"index"`
	TxResult abci.ExecTxResult `json:"tx_result"`
	Tx       types.Tx          `json:"tx"`
	Proof    types.TxProof     `json:"proof,omitempty"`
}

// Result of searching for txs
type ResultTxSearch struct {
	Txs        []*ResultTx `json:"txs"`
	TotalCount int         `json:"total_count,string"`
}

// ResultBlockSearch defines the RPC response type for a block search by events.
type ResultBlockSearch struct {
	Blocks     []*ResultBlock `json:"blocks"`
	TotalCount int            `json:"total_count,string"`
}

// List of mempool txs
type ResultUnconfirmedTxs struct {
	Count      int        `json:"n_txs,string"`
	Total      int        `json:"total,string"`
	TotalBytes int64      `json:"total_bytes,string"`
	Txs        []types.Tx `json:"txs"`
}

// Info abci msg
type ResultABCIInfo struct {
	Response abci.ResponseInfo `json:"response"`
}

// Query abci msg
type ResultABCIQuery struct {
	Response abci.ResponseQuery `json:"response"`
}

// Result of broadcasting evidence
type ResultBroadcastEvidence struct {
	Hash []byte `json:"hash"`
}

// empty results
type (
	ResultUnsafeFlushMempool struct{}
	ResultUnsafeProfile      struct{}
	ResultSubscribe          struct{}
	ResultUnsubscribe        struct{}
	ResultHealth             struct{}
)

// Event data from a subscription
type ResultEvent struct {
	SubscriptionID string
	Query          string
	Data           types.EventData
	Events         []abci.Event
}

type resultEventJSON struct {
	SubscriptionID string          `json:"subscription_id"`
	Query          string          `json:"query"`
	Data           json.RawMessage `json:"data"`
	Events         []abci.Event    `json:"events"`
}

func (r ResultEvent) MarshalJSON() ([]byte, error) {
	evt, err := jsontypes.Marshal(r.Data)
	if err != nil {
		return nil, err
	}
	return json.Marshal(resultEventJSON{
		SubscriptionID: r.SubscriptionID,
		Query:          r.Query,
		Data:           evt,
		Events:         r.Events,
	})
}

func (r *ResultEvent) UnmarshalJSON(data []byte) error {
	var res resultEventJSON
	if err := json.Unmarshal(data, &res); err != nil {
		return err
	}
	if err := jsontypes.Unmarshal(res.Data, &r.Data); err != nil {
		return err
	}
	r.SubscriptionID = res.SubscriptionID
	r.Query = res.Query
	r.Events = res.Events
	return nil
}

// Evidence is an argument wrapper for a types.Evidence value, that handles
// encoding and decoding through JSON.
type Evidence struct {
	Value types.Evidence
}

func (e Evidence) MarshalJSON() ([]byte, error)     { return jsontypes.Marshal(e.Value) }
func (e *Evidence) UnmarshalJSON(data []byte) error { return jsontypes.Unmarshal(data, &e.Value) }

// ResultEvents is the response from the "/events" RPC endpoint.
type ResultEvents struct {
	// The items matching the request parameters, from newest
	// to oldest, if any were available within the timeout.
	Items []*EventItem `json:"items"`

	// This is true if there is at least one older matching item
	// available in the log that was not returned.
	More bool `json:"more"`

	// The cursor of the oldest item in the log at the time of this reply,
	// or "" if the log is empty.
	Oldest string `json:"oldest"`

	// The cursor of the newest item in the log at the time of this reply,
	// or "" if the log is empty.
	Newest string `json:"newest"`
}

type EventItem struct {
	// The cursor of this item.
	Cursor string `json:"cursor"`

	// The event label of this item (for example, "Vote").
	Event string `json:"event,omitempty"`

	// The encoded event data for this item. The content is a JSON object with
	// the following structure:
	//
	//   {
	//      "type":  "type-tag",
	//      "value": <json-encoded-value>
	//   }
	//
	// The known type tags are defined by the tendermint/types package.
	Data json.RawMessage `json:"data"`
}<|MERGE_RESOLUTION|>--- conflicted
+++ resolved
@@ -66,22 +66,13 @@
 
 // ABCI results from a block
 type ResultBlockResults struct {
-<<<<<<< HEAD
-	Height                int64                     `json:"height"`
-	TxsResults            []*abci.ResponseDeliverTx `json:"txs_results"`
-	TotalGasUsed          int64                     `json:"total_gas_used"`
-	BeginBlockEvents      []abci.Event              `json:"begin_block_events"`
-	EndBlockEvents        []abci.Event              `json:"end_block_events"`
-	ValidatorSetUpdate    *abci.ValidatorSetUpdate  `json:"validator_set_updates"`
-	ConsensusParamUpdates *types.ConsensusParams    `json:"consensus_param_updates"`
-=======
 	Height                int64                    `json:"height,string"`
 	TxsResults            []*abci.ExecTxResult     `json:"txs_results"`
 	TotalGasUsed          int64                    `json:"total_gas_used,string"`
 	FinalizeBlockEvents   []abci.Event             `json:"finalize_block_events"`
 	ValidatorUpdates      []abci.ValidatorUpdate   `json:"validator_updates"`
-	ConsensusParamUpdates *tmproto.ConsensusParams `json:"consensus_param_updates"`
->>>>>>> 6c40ad39
+	ValidatorSetUpdate    *abci.ValidatorSetUpdate  `json:"validator_set_updates"`
+	ConsensusParamUpdates *types.ConsensusParams    `json:"consensus_param_updates"`
 }
 
 // NewResultCommit is a helper to initialize the ResultCommit with
@@ -132,28 +123,22 @@
 
 // Info about the node's validator
 type ValidatorInfo struct {
-<<<<<<< HEAD
-	ProTxHash   crypto.ProTxHash `json:"pro_tx_hash"`
-	VotingPower int64            `json:"voting_power"`
-=======
-	Address     bytes.HexBytes
-	PubKey      crypto.PubKey
+	ProTxHash   crypto.ProTxHash
 	VotingPower int64
 }
 
 type validatorInfoJSON struct {
-	Address     bytes.HexBytes  `json:"address"`
-	PubKey      json.RawMessage `json:"pub_key"`
+	ProTxHash   json.RawMessage `json:"pro_tx_hash"`
 	VotingPower int64           `json:"voting_power,string"`
 }
 
 func (v ValidatorInfo) MarshalJSON() ([]byte, error) {
-	pk, err := jsontypes.Marshal(v.PubKey)
+	proTxHash, err := jsontypes.Marshal(v.ProTxHash)
 	if err != nil {
 		return nil, err
 	}
 	return json.Marshal(validatorInfoJSON{
-		Address: v.Address, PubKey: pk, VotingPower: v.VotingPower,
+		ProTxHash: proTxHash, VotingPower: v.VotingPower,
 	})
 }
 
@@ -162,13 +147,11 @@
 	if err := json.Unmarshal(data, &val); err != nil {
 		return err
 	}
-	if err := jsontypes.Unmarshal(val.PubKey, &v.PubKey); err != nil {
+	if err := jsontypes.Unmarshal(val.ProTxHash, &v.ProTxHash); err != nil {
 		return err
 	}
-	v.Address = val.Address
 	v.VotingPower = val.VotingPower
 	return nil
->>>>>>> 6c40ad39
 }
 
 // Node Status
@@ -214,23 +197,16 @@
 
 // Validators for a height.
 type ResultValidators struct {
-<<<<<<< HEAD
-	BlockHeight        int64              `json:"block_height"`
-	Validators         []*types.Validator `json:"validators"`
+	BlockHeight int64              `json:"block_height,string"`
+	Validators  []*types.Validator `json:"validators"`
+
+	Count int `json:"count,string"` // Count of actual validators in this result
+	Total int `json:"total,string"` // Total number of validators
+
+	// dash fields
 	ThresholdPublicKey *crypto.PubKey     `json:"threshold_public_key"`
 	QuorumType         btcjson.LLMQType   `json:"quorum_type"`
 	QuorumHash         *crypto.QuorumHash `json:"quorum_hash"`
-	// Count of actual validators in this result
-	Count int `json:"count"`
-	// Total number of validators
-	Total int `json:"total"`
-=======
-	BlockHeight int64              `json:"block_height,string"`
-	Validators  []*types.Validator `json:"validators"`
-
-	Count int `json:"count,string"` // Count of actual validators in this result
-	Total int `json:"total,string"` // Total number of validators
->>>>>>> 6c40ad39
 }
 
 // ConsensusParams for given height
