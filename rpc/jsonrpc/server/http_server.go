--- conflicted
+++ resolved
@@ -92,13 +92,6 @@
 // WriteRPCResponseHTTPError marshals res as JSON (with indent) and writes it
 // to w.
 //
-<<<<<<< HEAD
-// source: https://www.jsonrpc.org/historical/json-rpc-over-http.html
-func WriteRPCResponseHTTPError(
-	w http.ResponseWriter,
-	httpCode int,
-	res types.RPCResponse,
-=======
 // Maps JSON RPC error codes to HTTP Status codes as follows:
 //
 // HTTP Status	code	message
@@ -113,7 +106,6 @@
 func WriteRPCResponseHTTPError(
 	w http.ResponseWriter,
 	res rpctypes.RPCResponse,
->>>>>>> 97a3e44e
 ) error {
 	if res.Error == nil {
 		panic("tried to write http error response without RPC error")
@@ -122,8 +114,6 @@
 	jsonBytes, err := json.MarshalIndent(res, "", "  ")
 	if err != nil {
 		return fmt.Errorf("json marshal: %w", err)
-<<<<<<< HEAD
-=======
 	}
 
 	var httpCode int
@@ -134,7 +124,6 @@
 		httpCode = http.StatusNotFound
 	default:
 		httpCode = http.StatusInternalServerError
->>>>>>> 97a3e44e
 	}
 
 	w.Header().Set("Content-Type", "application/json")
@@ -144,12 +133,8 @@
 }
 
 // WriteRPCResponseHTTP marshals res as JSON (with indent) and writes it to w.
-<<<<<<< HEAD
-func WriteRPCResponseHTTP(w http.ResponseWriter, res ...types.RPCResponse) error {
-=======
 // If the rpc response can be cached, add cache-control to the response header.
 func WriteRPCResponseHTTP(w http.ResponseWriter, c bool, res ...rpctypes.RPCResponse) error {
->>>>>>> 97a3e44e
 	var v interface{}
 	if len(res) == 1 {
 		v = res[0]
@@ -162,12 +147,9 @@
 		return fmt.Errorf("json marshal: %w", err)
 	}
 	w.Header().Set("Content-Type", "application/json")
-<<<<<<< HEAD
-=======
 	if c {
 		w.Header().Set("Cache-Control", "max-age=31536000") // expired after one year
 	}
->>>>>>> 97a3e44e
 	w.WriteHeader(200)
 	_, err = w.Write(jsonBytes)
 	return err
@@ -207,13 +189,8 @@
 			if e := recover(); e != nil {
 
 				// If RPCResponse
-<<<<<<< HEAD
-				if res, ok := e.(types.RPCResponse); ok {
-					if wErr := WriteRPCResponseHTTP(rww, res); wErr != nil {
-=======
 				if res, ok := e.(rpctypes.RPCResponse); ok {
 					if wErr := WriteRPCResponseHTTP(rww, false, res); wErr != nil {
->>>>>>> 97a3e44e
 						logger.Error("failed to write response", "res", res, "err", wErr)
 					}
 				} else {
@@ -231,13 +208,8 @@
 
 					logger.Error("panic in RPC HTTP handler", "err", e, "stack", string(debug.Stack()))
 
-<<<<<<< HEAD
-					res := types.RPCInternalError(types.JSONRPCIntID(-1), err)
-					if wErr := WriteRPCResponseHTTPError(rww, http.StatusInternalServerError, res); wErr != nil {
-=======
 					res := rpctypes.RPCInternalError(rpctypes.JSONRPCIntID(-1), err)
 					if wErr := WriteRPCResponseHTTPError(rww, res); wErr != nil {
->>>>>>> 97a3e44e
 						logger.Error("failed to write response", "res", res, "err", wErr)
 					}
 				}
