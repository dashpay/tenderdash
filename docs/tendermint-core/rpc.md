---
order: 9
---

# RPC

The RPC documentation is hosted here:

- [https://docs.tendermint.com/master/rpc/](https://docs.tendermint.com/master/rpc/)

<<<<<<< HEAD
To update the documentation, edit the relevant `godoc` comments in the [rpc directory](https://github.com/tendermint/tendermint/blob/v0.35.x/rpc).
=======
To update the documentation, edit the relevant `godoc` comments in the [rpc directory](https://github.com/tendermint/tendermint/tree/master/rpc).
>>>>>>> 6c40ad39

If you are using Tendermint in-process, you will need to set the version to be displayed in the RPC.

If you are using a makefile with your go project, this can be done by using sed and `ldflags`.

Example:

```
VERSION := $(shell go list -m github.com/tendermint/tendermint | sed 's:.* ::')
LD_FLAGS = -X github.com/tendermint/tendermint/version.TMCoreSemVer=$(VERSION)

install:
  @echo "Installing the brr machine"
  @go install -mod=readonly -ldflags "$(LD_FLAGS)" ./cmd/<app>
.PHONY: install
```<|MERGE_RESOLUTION|>--- conflicted
+++ resolved
@@ -8,11 +8,7 @@
 
 - [https://docs.tendermint.com/master/rpc/](https://docs.tendermint.com/master/rpc/)
 
-<<<<<<< HEAD
-To update the documentation, edit the relevant `godoc` comments in the [rpc directory](https://github.com/tendermint/tendermint/blob/v0.35.x/rpc).
-=======
 To update the documentation, edit the relevant `godoc` comments in the [rpc directory](https://github.com/tendermint/tendermint/tree/master/rpc).
->>>>>>> 6c40ad39
 
 If you are using Tendermint in-process, you will need to set the version to be displayed in the RPC.
 
