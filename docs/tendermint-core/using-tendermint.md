--- conflicted
+++ resolved
@@ -261,11 +261,7 @@
 To reset a blockchain, stop the node and run:
 
 ```sh
-<<<<<<< HEAD
-tenderdash unsafe_reset_all
-=======
 tendermint unsafe-reset-all
->>>>>>> d433ebe6
 ```
 
 This command will remove the data directory and reset private validator and
