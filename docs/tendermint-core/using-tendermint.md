---
order: 2
---

# Using Tenderdash

This is a guide to using the `tenderdash` program from the command line.
It assumes only that you have the `tenderdash` binary installed and have
some rudimentary idea of what Tenderdash and ABCI are.

You can see the help menu with `tenderdash --help`, and the version
number with `tenderdash version`.

## Directory Root

The default directory for blockchain data is `~/.tenderdash`. Override
this by setting the `TMHOME` environment variable.

## Initialize

Initialize the root directory by running:

```sh
<<<<<<< HEAD
tenderdash init
=======
tendermint init validator
>>>>>>> 97a3e44e
```

This will create a new private key (`priv_validator_key.json`), and a
genesis file (`genesis.json`) containing the associated public key, in
`$TMHOME/config`. This is all that's necessary to run a local testnet
with one validator.

For more elaborate initialization, see the testnet command:

```sh
tenderdash testnet --help
```

### Genesis

The `genesis.json` file in `$TMHOME/config/` defines the initial
TenderdashCore state upon genesis of the blockchain ([see
definition](https://github.com/tenderdash/tenderdash/blob/master/types/genesis.go)).

#### Fields

- `genesis_time`: Official time of blockchain start.
- `chain_id`: ID of the blockchain. **This must be unique for
  every blockchain.** If your testnet blockchains do not have unique
  chain IDs, you will have a bad time. The ChainID must be less than 50 symbols.
- `initial_height`: Height at which Tenderdash should begin at. If a blockchain is conducting a network upgrade,
    starting from the stopped height brings uniqueness to previous heights.
- `consensus_params` [spec](https://github.com/tenderdash/spec/blob/master/spec/core/state.md#consensusparams)
    - `block`
        - `max_bytes`: Max block size, in bytes.
        - `max_gas`: Max gas per block.
        - `time_iota_ms`: Unused. This has been deprecated and will be removed in a future version.
    - `evidence`
        - `max_age_num_blocks`: Max age of evidence, in blocks. The basic formula
      for calculating this is: MaxAgeDuration / {average block time}.
        - `max_age_duration`: Max age of evidence, in time. It should correspond
      with an app's "unbonding period" or other similar mechanism for handling
      [Nothing-At-Stake
      attacks](https://github.com/ethereum/wiki/wiki/Proof-of-Stake-FAQ#what-is-the-nothing-at-stake-problem-and-how-can-it-be-fixed).
        - `max_num`: This sets the maximum number of evidence that can be committed
      in a single block. and should fall comfortably under the max block
      bytes when we consider the size of each evidence.
    - `validator`
        - `pub_key_types`: Public key types validators can use.
    - `version`
        - `app_version`: ABCI application version.
- `validators`: List of initial validators. Note this may be overridden entirely by the
  application, and may be left empty to make explicit that the
  application will initialize the validator set with ResponseInitChain.
    - `pub_key`: The first element specifies the `pub_key` type. 1
    == bls12381. The second element are the pubkey bytes.
    - `power`: The validator's voting power.
    - `name`: Name of the validator (optional).
- `app_hash`: The expected application hash (as returned by the
  `ResponseInfo` ABCI message) upon genesis. If the app's hash does
  not match, Tenderdash will panic.
- `app_state`: The application state (e.g. initial distribution
  of tokens).

> :warning: **ChainID must be unique to every blockchain. Reusing old chainID can cause issues**

#### Sample genesis.json

```json
{
  "genesis_time": "2020-04-21T11:17:42.341227868Z",
  "chain_id": "test-chain-ROp9KF",
  "initial_height": "0",
  "initial_core_chain_locked_height": 1,
  "consensus_params": {
    "block": {
      "max_bytes": "22020096",
      "max_gas": "-1",
      "time_iota_ms": "1000"
    },
    "evidence": {
      "max_age_num_blocks": "100000",
      "max_age_duration": "172800000000000",
      "max_num": 50,
    },
    "validator": {
      "pub_key_types": [
        "bls12381"
      ]
    }
  },
  "validators": [
    {
      "address": "B547AB87E79F75A4A3198C57A8C2FDAF8628CB47",
      "pub_key": {
        "type": "tenderdash/PubKeyBLS25519",
        "value": "F5BjXeh0DppqaxX7a3LzoWr6CXPZcZeba6VHYdbiUCxQ23b00mFD8FRZpCz9Ug1E"
      },
      "power": "100",
      "name": "",
      "pro_tx_hash": "4F01160F58390DA57FE7FE1CCE4DDE452A448E90F4B560C0D788DCEEAD5B5E69"
    }
  ],
  "quorum_hash": "444F39CC1F41B9FC63DFA5B1EDF3F0CA3AD5CAFAE4B12B4FE9263B08BB50C433",
  "threshold_public_key": {
    "type": "tendermint/PubKeyBLS12381",
    "value": "F5BjXeh0DppqaxX7a3LzoWr6CXPZcZeba6VHYdbiUCxQ23b00mFD8FRZpCz9Ug1E"
  },
  "app_hash": ""
}
```

## Run

To run a Tenderdash node, use:

```bash
<<<<<<< HEAD
tenderdash node
=======
tendermint start
>>>>>>> 97a3e44e
```

By default, Tenderdash will try to connect to an ABCI application on
`127.0.0.1:26658`. If you have the `kvstore` ABCI app installed, run it in
another window. If you don't, kill Tenderdash and run an in-process version of
the `kvstore` app:

```bash
<<<<<<< HEAD
tenderdash node --proxy_app=kvstore
=======
tendermint start --proxy-app=kvstore
>>>>>>> 97a3e44e
```

After a few seconds, you should see blocks start streaming in. Note that blocks
are produced regularly, even if there are no transactions. See _No Empty
Blocks_, below, to modify this setting.

Tenderdash supports in-process versions of the `counter`, `kvstore`, and `noop`
apps that ship as examples with `abci-cli`. It's easy to compile your app
<<<<<<< HEAD
in-process with Tenderdash if it's written in Go. If your app is not written in
Go, run it in another process, and use the `--proxy_app` flag to specify the
address of the socket it is listening on, for instance:

```bash
tenderdash node --proxy_app=/var/run/abci.sock
```

You can find out what flags are supported by running `tenderdash node --help`.
=======
in-process with Tendermint if it's written in Go. If your app is not written in
Go, run it in another process, and use the `--proxy-app` flag to specify the
address of the socket it is listening on, for instance:

```bash
tendermint start --proxy-app=/var/run/abci.sock
```

You can find out what flags are supported by running `tendermint start --help`.
>>>>>>> 97a3e44e

## Transactions

To send a transaction, use `curl` to make requests to the Tenderdash RPC
server, for example:

```sh
curl http://localhost:26657/broadcast_tx_commit?tx=\"abcd\"
```

We can see the chain's status at the `/status` end-point:

```sh
curl http://localhost:26657/status | json_pp
```

and the `latest_app_hash` in particular:

```sh
curl http://localhost:26657/status | json_pp | grep latest_app_hash
```

Visit `http://localhost:26657` in your browser to see the list of other
endpoints. Some take no arguments (like `/status`), while others specify
the argument name and use `_` as a placeholder.


> TIP: Find the RPC Documentation [here](https://docs.tenderdash.com/master/rpc/)

### Formatting

When sending transactions to the RPC interface, the following formatting rules
must be followed:

Using `GET` (with parameters in the URL):

To send a UTF8 string as transaction data, enclose the value of the `tx`
parameter in double quotes:

```sh
curl 'http://localhost:26657/broadcast_tx_commit?tx="hello"'
```

which sends a 5-byte transaction: "h e l l o" \[68 65 6c 6c 6f\].

Note that the URL in this example is enclosed in single quotes to prevent the
shell from interpreting the double quotes. Alternatively, you may escape the
double quotes with backslashes:

```sh
curl http://localhost:26657/broadcast_tx_commit?tx=\"hello\"
```

The double-quoted format works with for multibyte characters, as long as they
are valid UTF8, for example:

```sh
curl 'http://localhost:26657/broadcast_tx_commit?tx="€5"'
```

sends a 4-byte transaction: "€5" (UTF8) \[e2 82 ac 35\].

Arbitrary (non-UTF8) transaction data may also be encoded as a string of
hexadecimal digits (2 digits per byte). To do this, omit the quotation marks
and prefix the hex string with `0x`:

```sh
curl http://localhost:26657/broadcast_tx_commit?tx=0x68656C6C6F
```

which sends the 5-byte transaction: \[68 65 6c 6c 6f\].

Using `POST` (with parameters in JSON), the transaction data are sent as a JSON
string in base64 encoding:

```sh
curl http://localhost:26657 -H 'Content-Type: application/json' --data-binary '{
  "jsonrpc": "2.0",
  "id": "anything",
  "method": "broadcast_tx_commit",
  "params": {
    "tx": "aGVsbG8="
  }
}'
```

which sends the same 5-byte transaction: \[68 65 6c 6c 6f\].

Note that the hexadecimal encoding of transaction data is _not_ supported in
JSON (`POST`) requests.

## Reset

> :warning: **UNSAFE** Only do this in development and only if you can
afford to lose all blockchain data!


To reset a blockchain, stop the node and run:

```sh
tenderdash unsafe_reset_all
```

This command will remove the data directory and reset private validator and
address book files.

## Configuration

Tenderdash uses a `config.toml` for configuration. For details, see [the
config specification](./configuration.md).

Notable options include the socket address of the application
<<<<<<< HEAD
(`proxy_app`), the listening address of the Tenderdash peer
=======
(`proxy-app`), the listening address of the Tendermint peer
>>>>>>> 97a3e44e
(`p2p.laddr`), and the listening address of the RPC server
(`rpc.laddr`).

Some fields from the config file can be overwritten with flags.

## No Empty Blocks

While the default behavior of `tenderdash` is still to create blocks
approximately once per second, it is possible to disable empty blocks or
set a block creation interval. In the former case, blocks will be
created when there are new transactions or when the AppHash changes.

To configure Tenderdash to not produce empty blocks unless there are
transactions or the app hash changes, run Tenderdash with this
additional flag:

```sh
<<<<<<< HEAD
tenderdash node --consensus.create_empty_blocks=false
=======
tendermint start --consensus.create_empty_blocks=false
>>>>>>> 97a3e44e
```

or set the configuration via the `config.toml` file:

```toml
[consensus]
create_empty_blocks = false
```

Remember: because the default is to _create empty blocks_, avoiding
empty blocks requires the config option to be set to `false`.

The block interval setting allows for a delay (in time.Duration format [ParseDuration](https://golang.org/pkg/time/#ParseDuration)) between the
creation of each new empty block. It can be set with this additional flag:

```sh
--consensus.create_empty_blocks_interval="5s"
```

or set the configuration via the `config.toml` file:

```toml
[consensus]
create_empty_blocks_interval = "5s"
```

With this setting, empty blocks will be produced every 5s if no block
has been produced otherwise, regardless of the value of
`create_empty_blocks`.

## Broadcast API

Earlier, we used the `broadcast_tx_commit` endpoint to send a
transaction. When a transaction is sent to a Tenderdash node, it will
run via `CheckTx` against the application. If it passes `CheckTx`, it
will be included in the mempool, broadcasted to other peers, and
eventually included in a block.

Since there are multiple phases to processing a transaction, we offer
multiple endpoints to broadcast a transaction:

```md
/broadcast_tx_async
/broadcast_tx_sync
/broadcast_tx_commit
```

These correspond to no-processing, processing through the mempool, and
processing through a block, respectively. That is, `broadcast_tx_async`,
will return right away without waiting to hear if the transaction is
even valid, while `broadcast_tx_sync` will return with the result of
running the transaction through `CheckTx`. Using `broadcast_tx_commit`
will wait until the transaction is committed in a block or until some
timeout is reached, but will return right away if the transaction does
not pass `CheckTx`. The return value for `broadcast_tx_commit` includes
two fields, `check_tx` and `deliver_tx`, pertaining to the result of
running the transaction through those ABCI messages.

The benefit of using `broadcast_tx_commit` is that the request returns
after the transaction is committed (i.e. included in a block), but that
can take on the order of a second. For a quick result, use
`broadcast_tx_sync`, but the transaction will not be committed until
later, and by that point its effect on the state may change.

Note the mempool does not provide strong guarantees - just because a tx passed
CheckTx (ie. was accepted into the mempool), doesn't mean it will be committed,
as nodes with the tx in their mempool may crash before they get to propose.
For more information, see the [mempool
write-ahead-log](../tenderdash-core/running-in-production.md#mempool-wal)

## Tenderdash Networks

When `tenderdash init` is run, both a `genesis.json` and
`priv_validator_key.json` are created in `~/.tenderdash/config`. The
`genesis.json` might look like:

```json
{
  "validators" : [
    {
      "pub_key" : {
        "value" : "h3hk+QE8c6QLTySp8TcfzclJw/BG79ziGB/pIA+DfPE=",
        "type" : "tenderdash/PubKeyEd25519"
      },
      "power" : 10,
      "name" : ""
    }
  ],
  "app_hash" : "",
  "chain_id" : "test-chain-rDlYSN",
  "genesis_time" : "0001-01-01T00:00:00Z"
}
```

And the `priv_validator_key.json`:

```json
{
  "last_step" : 0,
  "last_round" : "0",
  "address" : "B788DEDE4F50AD8BC9462DE76741CCAFF87D51E2",
  "pub_key" : {
    "value" : "h3hk+QE8c6QLTySp8TcfzclJw/BG79ziGB/pIA+DfPE=",
    "type" : "tenderdash/PubKeyEd25519"
  },
  "last_height" : "0",
  "priv_key" : {
    "value" : "JPivl82x+LfVkp8i3ztoTjY6c6GJ4pBxQexErOCyhwqHeGT5ATxzpAtPJKnxNx/NyUnD8Ebv3OIYH+kgD4N88Q==",
    "type" : "tenderdash/PrivKeyEd25519"
  }
}
```

The `priv_validator_key.json` actually contains a private key, and should
thus be kept absolutely secret; for now we work with the plain text.
Note the `last_` fields, which are used to prevent us from signing
conflicting messages.

Note also that the `pub_key` (the public key) in the
`priv_validator_key.json` is also present in the `genesis.json`.

The genesis file contains the list of public keys which may participate
in the consensus, and their corresponding voting power. Greater than 2/3
of the voting power must be active (i.e. the corresponding private keys
must be producing signatures) for the consensus to make progress. In our
case, the genesis file contains the public key of our
`priv_validator_key.json`, so a Tenderdash node started with the default
root directory will be able to make progress. Voting power uses an int64
but must be positive, thus the range is: 0 through 9223372036854775807.
Because of how the current proposer selection algorithm works, we do not
recommend having voting powers greater than 10\^12 (ie. 1 trillion).

If we want to add more nodes to the network, we have two choices: we can
add a new validator node, who will also participate in the consensus by
proposing blocks and voting on them, or we can add a new non-validator
node, who will not participate directly, but will verify and keep up
with the consensus protocol.

### Peers

#### Seed

A seed node is a node who relays the addresses of other peers which they know
of. These nodes constantly crawl the network to try to get more peers. The
addresses which the seed node relays get saved into a local address book. Once
these are in the address book, you will connect to those addresses directly.
Basically the seed nodes job is just to relay everyones addresses. You won't
connect to seed nodes once you have received enough addresses, so typically you
only need them on the first start. The seed node will immediately disconnect
from you after sending you some addresses.

#### Persistent Peer

Persistent peers are people you want to be constantly connected with. If you
disconnect you will try to connect directly back to them as opposed to using
another address from the address book. On restarts you will always try to
connect to these peers regardless of the size of your address book.

All peers relay peers they know of by default. This is called the peer exchange
protocol (PeX). With PeX, peers will be gossiping about known peers and forming
a network, storing peer addresses in the addrbook. Because of this, you don't
have to use a seed node if you have a live persistent peer.

#### Connecting to Peers

To connect to peers on start-up, specify them in the
`$TMHOME/config/config.toml` or on the command line. Use `seeds` to
specify seed nodes, and
`persistent-peers` to specify peers that your node will maintain
persistent connections with.

For example,

```sh
<<<<<<< HEAD
tenderdash node --p2p.seeds "f9baeaa15fedf5e1ef7448dd60f46c01f1a9e9c4@1.2.3.4:26656,0491d373a8e0fcf1023aaf18c51d6a1d0d4f31bd@5.6.7.8:26656"
=======
tendermint start --p2p.seeds "f9baeaa15fedf5e1ef7448dd60f46c01f1a9e9c4@1.2.3.4:26656,0491d373a8e0fcf1023aaf18c51d6a1d0d4f31bd@5.6.7.8:26656"
>>>>>>> 97a3e44e
```

Alternatively, you can use the `/dial_seeds` endpoint of the RPC to
specify seeds for a running node to connect to:

```sh
curl 'localhost:26657/dial_seeds?seeds=\["f9baeaa15fedf5e1ef7448dd60f46c01f1a9e9c4@1.2.3.4:26656","0491d373a8e0fcf1023aaf18c51d6a1d0d4f31bd@5.6.7.8:26656"\]'
```

Note, with PeX enabled, you
should not need seeds after the first start.

If you want Tenderdash to connect to specific set of addresses and
maintain a persistent connection with each, you can use the
`--p2p.persistent-peers` flag or the corresponding setting in the
`config.toml` or the `/dial_peers` RPC endpoint to do it without
stopping Tenderdash core instance.

```sh
<<<<<<< HEAD
tenderdash node --p2p.persistent_peers "429fcf25974313b95673f58d77eacdd434402665@10.11.12.13:26656,96663a3dd0d7b9d17d4c8211b191af259621c693@10.11.12.14:26656"
=======
tendermint start --p2p.persistent-peers "429fcf25974313b95673f58d77eacdd434402665@10.11.12.13:26656,96663a3dd0d7b9d17d4c8211b191af259621c693@10.11.12.14:26656"
>>>>>>> 97a3e44e

curl 'localhost:26657/dial_peers?persistent=true&peers=\["429fcf25974313b95673f58d77eacdd434402665@10.11.12.13:26656","96663a3dd0d7b9d17d4c8211b191af259621c693@10.11.12.14:26656"\]'
```

### Adding a Non-Validator

Adding a non-validator is simple. Just copy the original `genesis.json`
to `~/.tenderdash/config` on the new machine and start the node,
specifying seeds or persistent peers as necessary. If no seeds or
persistent peers are specified, the node won't make any blocks, because
it's not a validator, and it won't hear about any blocks, because it's
not connected to the other peer.

### Adding a Validator

The easiest way to add new validators is to do it in the `genesis.json`,
before starting the network. For instance, we could make a new
`priv_validator_key.json`, and copy it's `pub_key` into the above genesis.

We can generate a new `priv_validator_key.json` with the command:

```sh
tenderdash gen_validator
```

Now we can update our genesis file. For instance, if the new
`priv_validator_key.json` looks like:

```json
{
  "address" : "5AF49D2A2D4F5AD4C7C8C4CC2FB020131E9C4902",
  "pub_key" : {
    "value" : "l9X9+fjkeBzDfPGbUM7AMIRE6uJN78zN5+lk5OYotek=",
    "type" : "tenderdash/PubKeyEd25519"
  },
  "priv_key" : {
    "value" : "EDJY9W6zlAw+su6ITgTKg2nTZcHAH1NMTW5iwlgmNDuX1f35+OR4HMN88ZtQzsAwhETq4k3vzM3n6WTk5ii16Q==",
    "type" : "tenderdash/PrivKeyEd25519"
  },
  "last_step" : 0,
  "last_round" : "0",
  "last_height" : "0"
}
```

then the new `genesis.json` will be:

```json
{
  "validators" : [
    {
      "pub_key" : {
        "value" : "DBPbXPvwnlId5bBdsTYvjTGnpGe7HHAaOkEXn4yrHHgbzz/pfxNgCoASf9l1v5tg",
        "type" : "tendermint/PubKeyBLS12381"
      },
      "power" : 100,
      "name" : "",
      "pro_tx_hash": "F4406D978AE15B97976411212E3ABD66515A285D901ACE06758DC1012030DA08"
    },
    {
      "pub_key" : {
        "value" : "Dn8Pcl4jm+yRHPDOzCAbYKLc+HB13QKYNjyk73wHLu25MXvif/BmoIz4Rz0mbxRw",
        "type" : "tendermint/PubKeyBLS12381"
      },
      "power" : 100,
      "name" : "",
      "pro_tx_hash": "4F01160F58390DA57FE7FE1CCE4DDE452A448E90F4B560C0D788DCEEAD5B5E69"
    }
  ],
  "threshold_public_key": {
    "type": "tendermint/PubKeyBLS12381",
    "value": "F5BjXeh0DppqaxX7a3LzoWr6CXPZcZeba6VHYdbiUCxQ23b00mFD8FRZpCz9Ug1E"
  },
  "app_hash" : "",
  "chain_id" : "test-chain-rDlYSN",
  "genesis_time" : "0001-01-01T00:00:00Z"
}
```

Update the `genesis.json` in `~/.tenderdash/config`. Copy the genesis
file and the new `priv_validator_key.json` to the `~/.tenderdash/config` on
a new machine.

<<<<<<< HEAD
Now run `tenderdash node` on both machines, and use either
`--p2p.persistent_peers` or the `/dial_peers` to get them to peer up.
=======
Now run `tendermint start` on both machines, and use either
`--p2p.persistent-peers` or the `/dial_peers` to get them to peer up.
>>>>>>> 97a3e44e
They should start making blocks, and will only continue to do so as long
as both of them are online.

To make a Tenderdash network that can tolerate one of the validators
failing, you need at least four validator nodes (e.g., 2/3).

Updating validators in a live network is supported but must be
explicitly programmed by the application developer.

### Local Network

To run a network locally, say on a single machine, you must change the `_laddr`
fields in the `config.toml` (or using the flags) so that the listening
addresses of the various sockets don't conflict. Additionally, you must set
`addr_book_strict=false` in the `config.toml`, otherwise Tenderdash's p2p
library will deny making connections to peers with the same IP address.

### Upgrading

See the
[UPGRADING.md](https://github.com/dashevo/tenderdash/blob/master/UPGRADING.md)
guide. You may need to reset your chain between major breaking releases.
Although, we expect Tenderdash to have fewer breaking releases in the future
(especially after 1.0 release).<|MERGE_RESOLUTION|>--- conflicted
+++ resolved
@@ -21,11 +21,7 @@
 Initialize the root directory by running:
 
 ```sh
-<<<<<<< HEAD
-tenderdash init
-=======
 tendermint init validator
->>>>>>> 97a3e44e
 ```
 
 This will create a new private key (`priv_validator_key.json`), and a
@@ -138,11 +134,7 @@
 To run a Tenderdash node, use:
 
 ```bash
-<<<<<<< HEAD
-tenderdash node
-=======
-tendermint start
->>>>>>> 97a3e44e
+tenderdash start
 ```
 
 By default, Tenderdash will try to connect to an ABCI application on
@@ -151,11 +143,7 @@
 the `kvstore` app:
 
 ```bash
-<<<<<<< HEAD
-tenderdash node --proxy_app=kvstore
-=======
-tendermint start --proxy-app=kvstore
->>>>>>> 97a3e44e
+tenderdash start --proxy-app=kvstore
 ```
 
 After a few seconds, you should see blocks start streaming in. Note that blocks
@@ -164,27 +152,15 @@
 
 Tenderdash supports in-process versions of the `counter`, `kvstore`, and `noop`
 apps that ship as examples with `abci-cli`. It's easy to compile your app
-<<<<<<< HEAD
 in-process with Tenderdash if it's written in Go. If your app is not written in
-Go, run it in another process, and use the `--proxy_app` flag to specify the
-address of the socket it is listening on, for instance:
-
-```bash
-tenderdash node --proxy_app=/var/run/abci.sock
-```
-
-You can find out what flags are supported by running `tenderdash node --help`.
-=======
-in-process with Tendermint if it's written in Go. If your app is not written in
 Go, run it in another process, and use the `--proxy-app` flag to specify the
 address of the socket it is listening on, for instance:
 
 ```bash
-tendermint start --proxy-app=/var/run/abci.sock
-```
-
-You can find out what flags are supported by running `tendermint start --help`.
->>>>>>> 97a3e44e
+tenderdash start --proxy-app=/var/run/abci.sock
+```
+
+You can find out what flags are supported by running `tenderdash start --help`.
 
 ## Transactions
 
@@ -297,11 +273,7 @@
 config specification](./configuration.md).
 
 Notable options include the socket address of the application
-<<<<<<< HEAD
-(`proxy_app`), the listening address of the Tenderdash peer
-=======
-(`proxy-app`), the listening address of the Tendermint peer
->>>>>>> 97a3e44e
+(`proxy-app`), the listening address of the Tenderdash peer
 (`p2p.laddr`), and the listening address of the RPC server
 (`rpc.laddr`).
 
@@ -319,11 +291,7 @@
 additional flag:
 
 ```sh
-<<<<<<< HEAD
-tenderdash node --consensus.create_empty_blocks=false
-=======
-tendermint start --consensus.create_empty_blocks=false
->>>>>>> 97a3e44e
+tenderdash start --consensus.create_empty_blocks=false
 ```
 
 or set the configuration via the `config.toml` file:
@@ -498,11 +466,7 @@
 For example,
 
 ```sh
-<<<<<<< HEAD
-tenderdash node --p2p.seeds "f9baeaa15fedf5e1ef7448dd60f46c01f1a9e9c4@1.2.3.4:26656,0491d373a8e0fcf1023aaf18c51d6a1d0d4f31bd@5.6.7.8:26656"
-=======
-tendermint start --p2p.seeds "f9baeaa15fedf5e1ef7448dd60f46c01f1a9e9c4@1.2.3.4:26656,0491d373a8e0fcf1023aaf18c51d6a1d0d4f31bd@5.6.7.8:26656"
->>>>>>> 97a3e44e
+tenderdash start --p2p.seeds "f9baeaa15fedf5e1ef7448dd60f46c01f1a9e9c4@1.2.3.4:26656,0491d373a8e0fcf1023aaf18c51d6a1d0d4f31bd@5.6.7.8:26656"
 ```
 
 Alternatively, you can use the `/dial_seeds` endpoint of the RPC to
@@ -522,11 +486,7 @@
 stopping Tenderdash core instance.
 
 ```sh
-<<<<<<< HEAD
-tenderdash node --p2p.persistent_peers "429fcf25974313b95673f58d77eacdd434402665@10.11.12.13:26656,96663a3dd0d7b9d17d4c8211b191af259621c693@10.11.12.14:26656"
-=======
-tendermint start --p2p.persistent-peers "429fcf25974313b95673f58d77eacdd434402665@10.11.12.13:26656,96663a3dd0d7b9d17d4c8211b191af259621c693@10.11.12.14:26656"
->>>>>>> 97a3e44e
+tenderdash start --p2p.persistent_peers "429fcf25974313b95673f58d77eacdd434402665@10.11.12.13:26656,96663a3dd0d7b9d17d4c8211b191af259621c693@10.11.12.14:26656"
 
 curl 'localhost:26657/dial_peers?persistent=true&peers=\["429fcf25974313b95673f58d77eacdd434402665@10.11.12.13:26656","96663a3dd0d7b9d17d4c8211b191af259621c693@10.11.12.14:26656"\]'
 ```
@@ -610,13 +570,9 @@
 file and the new `priv_validator_key.json` to the `~/.tenderdash/config` on
 a new machine.
 
-<<<<<<< HEAD
-Now run `tenderdash node` on both machines, and use either
-`--p2p.persistent_peers` or the `/dial_peers` to get them to peer up.
-=======
-Now run `tendermint start` on both machines, and use either
+Now run `tenderdash start` on both machines, and use either
 `--p2p.persistent-peers` or the `/dial_peers` to get them to peer up.
->>>>>>> 97a3e44e
+
 They should start making blocks, and will only continue to do so as long
 as both of them are online.
 
