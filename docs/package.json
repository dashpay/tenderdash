--- conflicted
+++ resolved
@@ -4,14 +4,10 @@
   "description": "Tendermint Core Documentation",
   "main": "index.js",
   "dependencies": {
-<<<<<<< HEAD
-    "vuepress-theme-cosmos": "^1.0.177"
-=======
     "vuepress-theme-cosmos": "^1.0.180"
   },
   "devDependencies": {
     "watchpack": "^2.1.0"
->>>>>>> 6b2ab0f0
   },
   "scripts": {
     "preserve": "./pre.sh",
