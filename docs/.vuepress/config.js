module.exports = {
  theme: 'cosmos',
  title: 'Tendermint Core',
  // locales: {
  //   "/": {
  //     lang: "en-US"
  //   },
  //   "/ru/": {
  //     lang: "ru"
  //   }
  // },
  base: process.env.VUEPRESS_BASE,
  themeConfig: {
    repo: 'tendermint/tenderdash',
    docsRepo: 'tendermint/tenderdash',
    docsDir: "docs",
    editLinks: true,
    label: 'core',
    algolia: {
      id: "BH4D9OD16A",
      key: "59f0e2deb984aa9cdf2b3a5fd24ac501",
      index: "tendermint"
    },
    versions: [
      {
        "label": "v0.32",
        "key": "v0.32"
      },
      {
        "label": "v0.33",
        "key": "v0.33"
      },
      {
        "label": "v0.34",
        "key": "v0.34"
      },
      {
        "label": "master",
        "key": "master"
      }
    ],
    topbar: {
      banner: false,
    },
    sidebar: {
      auto: true,
      nav: [
        {
          title: 'Resources',
          children: [
            {
              title: 'Developer Sessions',
              path: '/DEV_SESSIONS.html'
            },
            {
              title: 'RPC',
              path: 'https://docs.tendermint.com/master/rpc/',
              static: true
            },
          ]
        }
      ]
    },
    gutter: {
      title: 'Help & Support',
      editLink: true,
      forum: {
        title: 'Tendermint Forum',
        text: 'Join the Tendermint forum to learn more',
        url: 'https://forum.cosmos.network/c/tendermint',
        bg: '#0B7E0B',
        logo: 'tendermint'
      },
      github: {
        title: 'Found an Issue?',
        text: 'Help us improve this page by suggesting edits on GitHub.'
      }
    },
    footer: {
      question: {
<<<<<<< HEAD
        text: 'Chat with Tendermint developers in <a href=\'https://discord.gg/vcExX9T\' target=\'_blank\'>Discord</a> or reach out on the <a href=\'https://forum.cosmos.network/c/tendermint\' target=\'_blank\'>Tendermint Forum</a> to learn more.'
=======
        text: 'Chat with Tendermint developers in <a href=\'https://discord.gg/cosmosnetwork\' target=\'_blank\'>Discord</a> or reach out on the <a href=\'https://forum.cosmos.network/c/tendermint\' target=\'_blank\'>Tendermint Forum</a> to learn more.'
>>>>>>> 97a3e44e
      },
      logo: '/logo-bw.svg',
      textLink: {
        text: 'tendermint.com',
        url: 'https://tendermint.com'
      },
      services: [
        {
          service: 'medium',
          url: 'https://medium.com/@tendermint'
        },
        {
          service: 'twitter',
          url: 'https://twitter.com/tendermint_team'
        },
        {
          service: 'linkedin',
          url: 'https://www.linkedin.com/company/tendermint/'
        },
        {
          service: 'reddit',
          url: 'https://reddit.com/r/cosmosnetwork'
        },
        {
          service: 'telegram',
          url: 'https://t.me/cosmosproject'
        },
        {
          service: 'youtube',
          url: 'https://www.youtube.com/c/CosmosProject'
        }
      ],
      smallprint:
        'The development of Tendermint Core is led primarily by [Interchain GmbH](https://interchain.berlin/). Funding for this development comes primarily from the Interchain Foundation, a Swiss non-profit. The Tendermint trademark is owned by Tendermint Inc, the for-profit entity that also maintains this website.',
      links: [
        {
          title: 'Documentation',
          children: [
            {
              title: 'Cosmos SDK',
              url: 'https://docs.cosmos.network'
            },
            {
              title: 'Cosmos Hub',
              url: 'https://hub.cosmos.network'
            }
          ]
        },
        {
          title: 'Community',
          children: [
            {
              title: 'Tendermint blog',
              url: 'https://medium.com/@tendermint'
            },
            {
              title: 'Forum',
              url: 'https://forum.cosmos.network/c/tendermint'
            }
          ]
        },
        {
          title: 'Contributing',
          children: [
            {
              title: 'Contributing to the docs',
              url: 'https://github.com/dashevo/tenderdash'
            },
            {
              title: 'Source code on GitHub',
              url: 'https://github.com/dashevo/tenderdash'
            },
            {
              title: 'Careers at Tendermint',
              url: 'https://tendermint.com/careers'
            }
          ]
        }
      ]
    }
  },
  plugins: [
    [
      '@vuepress/google-analytics',
      {
        ga: 'UA-51029217-11'
      }
    ]
  ]
};<|MERGE_RESOLUTION|>--- conflicted
+++ resolved
@@ -1,6 +1,6 @@
 module.exports = {
   theme: 'cosmos',
-  title: 'Tendermint Core',
+  title: 'Tenderdash',
   // locales: {
   //   "/": {
   //     lang: "en-US"
@@ -11,28 +11,24 @@
   // },
   base: process.env.VUEPRESS_BASE,
   themeConfig: {
-    repo: 'tendermint/tenderdash',
-    docsRepo: 'tendermint/tenderdash',
+    repo: 'dashevo/tenderdash',
+    docsRepo: 'dashevo/tenderdash',
     docsDir: "docs",
     editLinks: true,
     label: 'core',
     algolia: {
       id: "BH4D9OD16A",
       key: "59f0e2deb984aa9cdf2b3a5fd24ac501",
-      index: "tendermint"
+      index: "tenderdash"
     },
     versions: [
       {
-        "label": "v0.32",
-        "key": "v0.32"
+        "label": "v0.7",
+        "key": "v0.7"
       },
       {
-        "label": "v0.33",
-        "key": "v0.33"
-      },
-      {
-        "label": "v0.34",
-        "key": "v0.34"
+        "label": "v0.8",
+        "key": "v0.8"
       },
       {
         "label": "master",
@@ -65,11 +61,11 @@
       title: 'Help & Support',
       editLink: true,
       forum: {
-        title: 'Tendermint Forum',
-        text: 'Join the Tendermint forum to learn more',
+        title: 'Tenderdash Forum',
+        text: 'Join the Tenderdash forum to learn more',
         url: 'https://forum.cosmos.network/c/tendermint',
         bg: '#0B7E0B',
-        logo: 'tendermint'
+        logo: 'tenderdash'
       },
       github: {
         title: 'Found an Issue?',
@@ -78,56 +74,52 @@
     },
     footer: {
       question: {
-<<<<<<< HEAD
-        text: 'Chat with Tendermint developers in <a href=\'https://discord.gg/vcExX9T\' target=\'_blank\'>Discord</a> or reach out on the <a href=\'https://forum.cosmos.network/c/tendermint\' target=\'_blank\'>Tendermint Forum</a> to learn more.'
-=======
-        text: 'Chat with Tendermint developers in <a href=\'https://discord.gg/cosmosnetwork\' target=\'_blank\'>Discord</a> or reach out on the <a href=\'https://forum.cosmos.network/c/tendermint\' target=\'_blank\'>Tendermint Forum</a> to learn more.'
->>>>>>> 97a3e44e
+        text: 'Chat with Tenderdash developers in <a href=\'https://discord.gg/fqfCb4fX\' target=\'_blank\'>Discord</a>'
       },
       logo: '/logo-bw.svg',
       textLink: {
-        text: 'tendermint.com',
-        url: 'https://tendermint.com'
+        text: 'dash.org',
+        url: 'https://dash.org'
       },
       services: [
         {
           service: 'medium',
-          url: 'https://medium.com/@tendermint'
+          url: 'https://medium.com/@dashpay'
         },
         {
           service: 'twitter',
-          url: 'https://twitter.com/tendermint_team'
+          url: 'https://twitter.com/dashpay'
         },
         {
           service: 'linkedin',
-          url: 'https://www.linkedin.com/company/tendermint/'
+          url: 'https://www.linkedin.com/company/dash-core-group/'
         },
         {
           service: 'reddit',
-          url: 'https://reddit.com/r/cosmosnetwork'
+          url: 'https://reddit.com/r/dashpay'
         },
         {
           service: 'telegram',
-          url: 'https://t.me/cosmosproject'
+          url: 'https://t.me/dash_chat'
         },
         {
           service: 'youtube',
-          url: 'https://www.youtube.com/c/CosmosProject'
+          url: 'https://www.youtube.com/channel/UCAzD2v9Yx4a4iS2_-unODkA'
         }
       ],
       smallprint:
-        'The development of Tendermint Core is led primarily by [Interchain GmbH](https://interchain.berlin/). Funding for this development comes primarily from the Interchain Foundation, a Swiss non-profit. The Tendermint trademark is owned by Tendermint Inc, the for-profit entity that also maintains this website.',
+        'The development of Tenderdash is led by [Dash Core Group](https://dash.org/). Funding for this development comes primarily from the Dash Governance system. The Tendermint trademark is owned by Tendermint Inc. The Tenderdash logo is owned by Dash Core Group Inc., the company that maintains this website.',
       links: [
         {
           title: 'Documentation',
           children: [
             {
-              title: 'Cosmos SDK',
-              url: 'https://docs.cosmos.network'
+              title: 'Dash developer docs',
+              url: 'https://dashplatform.readme.io/'
             },
             {
-              title: 'Cosmos Hub',
-              url: 'https://hub.cosmos.network'
+              title: 'Dash user docs',
+              url: 'https://docs.dash.org/en/stable/'
             }
           ]
         },
@@ -135,12 +127,12 @@
           title: 'Community',
           children: [
             {
-              title: 'Tendermint blog',
-              url: 'https://medium.com/@tendermint'
+              title: 'Dash blog',
+              url: 'https://medium.com/@dashpay'
             },
             {
               title: 'Forum',
-              url: 'https://forum.cosmos.network/c/tendermint'
+              url: 'https://forum.dash.org'
             }
           ]
         },
@@ -156,8 +148,8 @@
               url: 'https://github.com/dashevo/tenderdash'
             },
             {
-              title: 'Careers at Tendermint',
-              url: 'https://tendermint.com/careers'
+              title: 'Careers at Dash Core Group',
+              url: 'https://dash,org/dcg/jobs/'
             }
           ]
         }
