--- conflicted
+++ resolved
@@ -43,18 +43,7 @@
 
 ```bash
 $ go version
-<<<<<<< HEAD
-go version go1.15.x darwin/amd64
-```
-
-Make sure you have `$GOPATH` environment variable set:
-
-```bash
-echo $GOPATH
-/Users/melekes/go
-=======
 go version go1.16.x darwin/amd64
->>>>>>> 97a3e44e
 ```
 
 ## 1.2 Creating a new Go project
@@ -442,34 +431,13 @@
 
 ```bash
 go mod init github.com/me/example
-<<<<<<< HEAD
-go get github.com/tendermint/tendermint/@v0.34.0
-```
-
-After running the above commands you will see two generated files, go.mod and go.sum. The go.mod file should look similar to:
-
-```go
-module github.com/me/example
-
-go 1.15
-
-require (
-	github.com/dgraph-io/badger v1.6.2
-	github.com/tendermint/tendermint v0.34.0
-)
-```
-
-Finally, we will build our binary:
-
-```sh
-=======
 ```
 
 This should create a `go.mod` file. The current tutorial only works with
 the master branch of Tendermint, so let's make sure we're using the latest version:
 
 ```sh
-go get github.com/tendermint/tendermint@master
+go get github.com/dashevo/tenderdash@master
 ```
 
 This will populate the `go.mod` with a release number followed by a hash for Tendermint.
@@ -488,12 +456,11 @@
 Now we can build the binary:
 
 ```bash
->>>>>>> 97a3e44e
 go build
 ```
 
 To create a default configuration, nodeKey and private validator files, let's
-execute `tendermint init validator`. But before we do that, we will need to install
+execute `tenderdash init validator`. But before we do that, we will need to install
 Tendermint Core. Please refer to [the official
 guide](https://docs.tendermint.com/master/introduction/install.html). If you're
 installing from source, don't forget to checkout the latest release (`git
@@ -502,7 +469,7 @@
 
 ```bash
 rm -rf /tmp/example
-TMHOME="/tmp/example" tendermint init validator
+TMHOME="/tmp/example" tenderdash init validator
 
 I[2019-07-16|18:20:36.480] Generated private validator                  module=main keyFile=/tmp/example/config/priv_validator_key.json stateFile=/tmp/example2/data/priv_validator_state.json
 I[2019-07-16|18:20:36.481] Generated node key                           module=main path=/tmp/example/config/node_key.json
