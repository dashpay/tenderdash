--- conflicted
+++ resolved
@@ -33,11 +33,7 @@
 cd tendermint
 ```
 
-<<<<<<< HEAD
-### Compile
-=======
 Then run:
->>>>>>> 97a3e44e
 
 ```sh
 make install
