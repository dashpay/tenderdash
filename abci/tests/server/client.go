package testsuite

import (
	"bytes"
	"context"
	"errors"
	"fmt"

	abciclient "github.com/tendermint/tendermint/abci/client"
	"github.com/tendermint/tendermint/abci/types"
	"github.com/tendermint/tendermint/crypto"
	"github.com/tendermint/tendermint/dash/llmq"
)

func InitChain(ctx context.Context, client abciclient.Client) error {
	const total = 10
	ld, err := llmq.Generate(crypto.RandProTxHashes(total))
	if err != nil {
		return err
	}
	validatorSet, err := types.LLMQToValidatorSetProto(*ld)
	if err != nil {
		return err
	}
	_, err = client.InitChain(ctx, &types.RequestInitChain{
		ValidatorSet: validatorSet,
	})
	if err != nil {
		fmt.Printf("Failed test: InitChain - %v\n", err)
		return err
	}
	fmt.Println("Passed test: InitChain")
	return nil
}

func Commit(ctx context.Context, client abciclient.Client) error {
	_, err := client.Commit(ctx)
	if err != nil {
		fmt.Println("Failed test: Commit")
		fmt.Printf("error while committing: %v\n", err)
		return err
	}
	fmt.Println("Passed test: Commit")
	return nil
}

<<<<<<< HEAD
func ProcessProposal(ctx context.Context, client abciclient.Client, txBytes [][]byte, codeExp []uint32, dataExp []byte) error {
	res, _ := client.ProcessProposal(ctx, &types.RequestProcessProposal{Txs: txBytes})
=======
func FinalizeBlock(ctx context.Context, client abciclient.Client, txBytes [][]byte, codeExp []uint32, dataExp []byte, hashExp []byte) error {
	res, _ := client.FinalizeBlock(ctx, &types.RequestFinalizeBlock{Txs: txBytes})
	appHash := res.AppHash
>>>>>>> 5a2320f1
	for i, tx := range res.TxResults {
		code, data, log := tx.Code, tx.Data, tx.Log
		if code != codeExp[i] {
			fmt.Println("Failed test: ProcessProposal")
			fmt.Printf("ProcessProposal response code was unexpected. Got %v expected %v. Log: %v\n",
				code, codeExp, log)
			return errors.New("ProcessProposal error")
		}
		if !bytes.Equal(data, dataExp) {
			fmt.Println("Failed test:  ProcessProposal")
			fmt.Printf("ProcessProposal response data was unexpected. Got %X expected %X\n",
				data, dataExp)
			return errors.New("ProcessProposal  error")
		}
	}
<<<<<<< HEAD
	fmt.Println("Passed test: ProcessProposal")
	return nil
}

func FinalizeBlock(ctx context.Context, client abciclient.Client, txBytes [][]byte) error {
	_, err := client.FinalizeBlock(ctx, &types.RequestFinalizeBlock{Txs: txBytes})
	if err != nil {
		return err
=======
	if !bytes.Equal(appHash, hashExp) {
		fmt.Println("Failed test: FinalizeBlock")
		fmt.Printf("Application hash was unexpected. Got %X expected %X\n", appHash, hashExp)
		return errors.New("FinalizeBlock  error")
>>>>>>> 5a2320f1
	}
	fmt.Println("Passed test: FinalizeBlock")
	return nil
}

func PrepareProposal(ctx context.Context, client abciclient.Client, txBytes [][]byte, codeExp []types.TxRecord_TxAction, dataExp []byte) error {
	res, _ := client.PrepareProposal(ctx, &types.RequestPrepareProposal{Txs: txBytes})
	for i, tx := range res.TxRecords {
		if tx.Action != codeExp[i] {
			fmt.Println("Failed test: PrepareProposal")
			fmt.Printf("PrepareProposal response code was unexpected. Got %v expected %v.",
				tx.Action, codeExp)
			return errors.New("PrepareProposal error")
		}
	}
	fmt.Println("Passed test: PrepareProposal")
	return nil
}

func ProcessProposal(ctx context.Context, client abciclient.Client, txBytes [][]byte, statusExp types.ResponseProcessProposal_ProposalStatus) error {
	res, _ := client.ProcessProposal(ctx, &types.RequestProcessProposal{Txs: txBytes})
	if res.Status != statusExp {
		fmt.Println("Failed test: ProcessProposal")
		fmt.Printf("ProcessProposal response status was unexpected. Got %v expected %v.",
			res.Status, statusExp)
		return errors.New("ProcessProposal error")
	}
	fmt.Println("Passed test: ProcessProposal")
	return nil
}

func CheckTx(ctx context.Context, client abciclient.Client, txBytes []byte, codeExp uint32, dataExp []byte) error {
	res, _ := client.CheckTx(ctx, &types.RequestCheckTx{Tx: txBytes})
	code, data := res.Code, res.Data
	if code != codeExp {
		fmt.Println("Failed test: CheckTx")
		fmt.Printf("CheckTx response code was unexpected. Got %v expected %v.,",
			code, codeExp)
		return errors.New("checkTx")
	}
	if !bytes.Equal(data, dataExp) {
		fmt.Println("Failed test: CheckTx")
		fmt.Printf("CheckTx response data was unexpected. Got %X expected %X\n",
			data, dataExp)
		return errors.New("checkTx")
	}
	fmt.Println("Passed test: CheckTx")
	return nil
}<|MERGE_RESOLUTION|>--- conflicted
+++ resolved
@@ -44,14 +44,8 @@
 	return nil
 }
 
-<<<<<<< HEAD
 func ProcessProposal(ctx context.Context, client abciclient.Client, txBytes [][]byte, codeExp []uint32, dataExp []byte) error {
 	res, _ := client.ProcessProposal(ctx, &types.RequestProcessProposal{Txs: txBytes})
-=======
-func FinalizeBlock(ctx context.Context, client abciclient.Client, txBytes [][]byte, codeExp []uint32, dataExp []byte, hashExp []byte) error {
-	res, _ := client.FinalizeBlock(ctx, &types.RequestFinalizeBlock{Txs: txBytes})
-	appHash := res.AppHash
->>>>>>> 5a2320f1
 	for i, tx := range res.TxResults {
 		code, data, log := tx.Code, tx.Data, tx.Log
 		if code != codeExp[i] {
@@ -67,21 +61,20 @@
 			return errors.New("ProcessProposal  error")
 		}
 	}
-<<<<<<< HEAD
 	fmt.Println("Passed test: ProcessProposal")
 	return nil
 }
 
 func FinalizeBlock(ctx context.Context, client abciclient.Client, txBytes [][]byte) error {
-	_, err := client.FinalizeBlock(ctx, &types.RequestFinalizeBlock{Txs: txBytes})
+	res, err := client.FinalizeBlock(ctx, &types.RequestFinalizeBlock{Txs: txBytes})
 	if err != nil {
 		return err
-=======
+	}
+	appHash := res.AppHash
 	if !bytes.Equal(appHash, hashExp) {
 		fmt.Println("Failed test: FinalizeBlock")
 		fmt.Printf("Application hash was unexpected. Got %X expected %X\n", appHash, hashExp)
 		return errors.New("FinalizeBlock  error")
->>>>>>> 5a2320f1
 	}
 	fmt.Println("Passed test: FinalizeBlock")
 	return nil
@@ -98,18 +91,6 @@
 		}
 	}
 	fmt.Println("Passed test: PrepareProposal")
-	return nil
-}
-
-func ProcessProposal(ctx context.Context, client abciclient.Client, txBytes [][]byte, statusExp types.ResponseProcessProposal_ProposalStatus) error {
-	res, _ := client.ProcessProposal(ctx, &types.RequestProcessProposal{Txs: txBytes})
-	if res.Status != statusExp {
-		fmt.Println("Failed test: ProcessProposal")
-		fmt.Printf("ProcessProposal response status was unexpected. Got %v expected %v.",
-			res.Status, statusExp)
-		return errors.New("ProcessProposal error")
-	}
-	fmt.Println("Passed test: ProcessProposal")
 	return nil
 }
 
