--- conflicted
+++ resolved
@@ -6,23 +6,13 @@
 	"errors"
 	"fmt"
 
-<<<<<<< HEAD
-	abcicli "github.com/tendermint/tendermint/abci/client"
-=======
 	abciclient "github.com/tendermint/tendermint/abci/client"
->>>>>>> 7952f8ff
 	"github.com/tendermint/tendermint/abci/types"
 	"github.com/tendermint/tendermint/crypto"
 	"github.com/tendermint/tendermint/dash/llmq"
 )
 
-<<<<<<< HEAD
-var ctx = context.Background()
-
-func InitChain(client abcicli.Client) error {
-=======
 func InitChain(ctx context.Context, client abciclient.Client) error {
->>>>>>> 7952f8ff
 	const total = 10
 	ld, err := llmq.Generate(crypto.RandProTxHashes(total))
 	if err != nil {
@@ -32,11 +22,7 @@
 	if err != nil {
 		return err
 	}
-<<<<<<< HEAD
-	_, err = client.InitChainSync(context.Background(), types.RequestInitChain{
-=======
 	_, err = client.InitChain(ctx, &types.RequestInitChain{
->>>>>>> 7952f8ff
 		ValidatorSet: validatorSet,
 	})
 	if err != nil {
