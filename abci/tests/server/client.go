--- conflicted
+++ resolved
@@ -15,29 +15,12 @@
 var ctx = context.Background()
 
 func InitChain(client abcicli.Client) error {
-<<<<<<< HEAD
-	total := 10
-=======
-	const (
-		power = tmtypes.DefaultDashVotingPower
-		total = 10
-	)
-	vals := make([]types.ValidatorUpdate, 0, total)
->>>>>>> a5c3d32f
+	const total = 10
 	ld, err := llmq.Generate(crypto.RandProTxHashes(total))
 	if err != nil {
 		return err
 	}
-<<<<<<< HEAD
 	validatorSet, err := types.LLMQToValidatorSetProto(*ld)
-=======
-	iter := ld.Iter()
-	for iter.Next() {
-		proTxHash, qks := iter.Value()
-		vals = append(vals, types.UpdateValidator(proTxHash, qks.PubKey.Bytes(), power, ""))
-	}
-	abciThresholdPublicKey, err := encoding.PubKeyToProto(ld.ThresholdPubKey)
->>>>>>> a5c3d32f
 	if err != nil {
 		return err
 	}
