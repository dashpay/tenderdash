package types

import (
	"bytes"
	"encoding/json"
	"fmt"

	"github.com/gogo/protobuf/jsonpb"

	"github.com/tendermint/tendermint/crypto"
	cryptoenc "github.com/tendermint/tendermint/crypto/encoding"
	"github.com/tendermint/tendermint/crypto/merkle"
	"github.com/tendermint/tendermint/internal/jsontypes"
	tmbytes "github.com/tendermint/tendermint/libs/bytes"
)

const (
	CodeTypeOK uint32 = 0
)

// IsOK returns true if Code is OK.
func (r ResponseCheckTx) IsOK() bool {
	return r.Code == CodeTypeOK
}

// IsErr returns true if Code is something other than OK.
func (r ResponseCheckTx) IsErr() bool {
	return r.Code != CodeTypeOK
}

// IsOK returns true if Code is OK.
func (r ExecTxResult) IsOK() bool {
	return r.Code == CodeTypeOK
}

// IsErr returns true if Code is something other than OK.
func (r ExecTxResult) IsErr() bool {
	return r.Code != CodeTypeOK
}

// IsOK returns true if Code is OK.
func (r ResponseQuery) IsOK() bool {
	return r.Code == CodeTypeOK
}

// IsErr returns true if Code is something other than OK.
func (r ResponseQuery) IsErr() bool {
	return r.Code != CodeTypeOK
}

func (r ResponseProcessProposal) IsAccepted() bool {
	return r.Status == ResponseProcessProposal_ACCEPT
}

func (r ResponseProcessProposal) IsStatusUnknown() bool {
	return r.Status == ResponseProcessProposal_UNKNOWN
}

// IsStatusUnknown returns true if Code is Unknown
func (r ResponseVerifyVoteExtension) IsStatusUnknown() bool {
	return r.Status == ResponseVerifyVoteExtension_UNKNOWN
}

// IsOK returns true if Code is OK
func (r ResponseVerifyVoteExtension) IsOK() bool {
	return r.Status == ResponseVerifyVoteExtension_ACCEPT
}

// IsErr returns true if Code is something other than OK.
func (r ResponseVerifyVoteExtension) IsErr() bool {
	return r.Status != ResponseVerifyVoteExtension_ACCEPT
}

//---------------------------------------------------------------------------
// override JSON marshaling so we emit defaults (ie. disable omitempty)

var (
	jsonpbMarshaller = jsonpb.Marshaler{
		EnumsAsInts:  true,
		EmitDefaults: true,
	}
	jsonpbUnmarshaller = jsonpb.Unmarshaler{}
)

func (r *ResponseCheckTx) MarshalJSON() ([]byte, error) {
	s, err := jsonpbMarshaller.MarshalToString(r)
	return []byte(s), err
}

func (r *ResponseCheckTx) UnmarshalJSON(b []byte) error {
	reader := bytes.NewBuffer(b)
	return jsonpbUnmarshaller.Unmarshal(reader, r)
}

func (r *ResponseQuery) MarshalJSON() ([]byte, error) {
	s, err := jsonpbMarshaller.MarshalToString(r)
	return []byte(s), err
}

func (r *ResponseQuery) UnmarshalJSON(b []byte) error {
	reader := bytes.NewBuffer(b)
	return jsonpbUnmarshaller.Unmarshal(reader, r)
}

func (r *EventAttribute) MarshalJSON() ([]byte, error) {
	s, err := jsonpbMarshaller.MarshalToString(r)
	return []byte(s), err
}

func (r *EventAttribute) UnmarshalJSON(b []byte) error {
	reader := bytes.NewBuffer(b)
	return jsonpbUnmarshaller.Unmarshal(reader, r)
}

// Some compile time assertions to ensure we don't
// have accidental runtime surprises later on.

// jsonEncodingRoundTripper ensures that asserted
// interfaces implement both MarshalJSON and UnmarshalJSON
type jsonRoundTripper interface {
	json.Marshaler
	json.Unmarshaler
}

var _ jsonRoundTripper = (*ResponseQuery)(nil)
var _ jsonRoundTripper = (*ResponseCheckTx)(nil)

var _ jsonRoundTripper = (*EventAttribute)(nil)

type validatorSetUpdateJSON struct {
	ValidatorUpdates []ValidatorUpdate `json:"validator_updates"`
	ThresholdPubKey  json.RawMessage   `json:"threshold_public_key"`
	QuorumHash       []byte            `json:"quorum_hash,omitempty"`
}

func (m *ValidatorSetUpdate) MarshalJSON() ([]byte, error) {
	if m == nil {
		return nil, nil
	}
	ret := validatorSetUpdateJSON{
		ValidatorUpdates: m.ValidatorUpdates,
		QuorumHash:       m.QuorumHash,
	}
	if m.ThresholdPublicKey.Sum != nil {
		key, err := cryptoenc.PubKeyFromProto(m.ThresholdPublicKey)
		if err != nil {
			return nil, err
		}
		ret.ThresholdPubKey, err = jsontypes.Marshal(key)
		if err != nil {
			return nil, err
		}
	}
	return json.Marshal(ret)
}

func (m *ValidatorSetUpdate) UnmarshalJSON(data []byte) error {
	var vsu validatorSetUpdateJSON
	err := json.Unmarshal(data, &vsu)
	if err != nil {
		return err
	}
	if vsu.ThresholdPubKey != nil {
		var key crypto.PubKey
		err = jsontypes.Unmarshal(vsu.ThresholdPubKey, &key)
		if err != nil {
			return err
		}
		m.ThresholdPublicKey, err = cryptoenc.PubKeyToProto(key)
		if err != nil {
			return err
		}
	}
	m.ValidatorUpdates = vsu.ValidatorUpdates
	m.QuorumHash = vsu.QuorumHash
	return nil
}

type validatorUpdateJSON struct {
	PubKey      json.RawMessage `json:"pub_key"`
	Power       int64           `json:"power"`
	ProTxHash   []byte          `json:"pro_tx_hash"`
	NodeAddress string          `json:"node_address"`
}

func (m *ValidatorUpdate) MarshalJSON() ([]byte, error) {
	res := validatorUpdateJSON{
		Power:       m.Power,
		ProTxHash:   m.ProTxHash,
		NodeAddress: m.NodeAddress,
	}
	if m.PubKey != nil {
		pubKey, err := cryptoenc.PubKeyFromProto(*m.PubKey)
		if err != nil {
			return nil, err
		}
		res.PubKey, err = jsontypes.Marshal(pubKey)
		if err != nil {
			return nil, err
		}
	}
	return json.Marshal(res)
}

func (m *ValidatorUpdate) UnmarshalJSON(b []byte) error {
	var res validatorUpdateJSON
	err := json.Unmarshal(b, &res)
	if err != nil {
		return err
	}
	m.Power = res.Power
	m.NodeAddress = res.NodeAddress
	m.ProTxHash = res.ProTxHash
	if res.PubKey != nil {
		var pubKey crypto.PubKey
		err = jsontypes.Unmarshal(res.PubKey, &pubKey)
		if err != nil {
			return err
		}
		protoPubKey, err := cryptoenc.PubKeyToProto(pubKey)
		if err != nil {
			return err
		}
		m.PubKey = &protoPubKey
	}
	return nil
}

// -----------------------------------------------
// construct Result data

// deterministicExecTxResult constructs a copy of response that omits
// non-deterministic fields. The input response is not modified.
func deterministicExecTxResult(response *ExecTxResult) *ExecTxResult {
	return &ExecTxResult{
		Code:      response.Code,
		Data:      response.Data,
		GasWanted: response.GasWanted,
		GasUsed:   response.GasUsed,
	}
}

// MarshalTxResults encodes the the TxResults as a list of byte
// slices. It strips off the non-deterministic pieces of the TxResults
// so that the resulting data can be used for hash comparisons and used
// in Merkle proofs.
func MarshalTxResults(r []*ExecTxResult) ([][]byte, error) {
	s := make([][]byte, len(r))
	for i, e := range r {
		d := deterministicExecTxResult(e)
		b, err := d.Marshal()
		if err != nil {
			return nil, err
		}
		s[i] = b
	}
	return s, nil
}

// TxResultsHash determines hash of transaction execution results.
// TODO: light client seems to also include events into LastResultsHash, need to investigate
func TxResultsHash(txResults []*ExecTxResult) (tmbytes.HexBytes, error) {
	rs, err := MarshalTxResults(txResults)
	if err != nil {
		return nil, fmt.Errorf("marshaling TxResults: %w", err)
	}
	return merkle.HashFromByteSlices(rs), nil
}

func (m *ResponsePrepareProposal) Validate() error {
	if !isValidApphash(m.AppHash) {
		return fmt.Errorf("apphash (%X) of size %d is invalid", m.AppHash, len(m.AppHash))
	}
<<<<<<< HEAD

=======
	if len(m.TxRecords) != len(m.TxResults) {
		return fmt.Errorf("tx records len %d does not match tx results len %d", len(m.TxRecords), len(m.TxResults))
	}
>>>>>>> 3e4ea856
	return nil
}

func isValidApphash(apphash tmbytes.HexBytes) bool {
	return len(apphash) >= crypto.SmallAppHashSize && len(apphash) <= crypto.LargeAppHashSize
}

func (r ResponseProcessProposal) Validate() error {
	if !isValidApphash(r.AppHash) {
		return fmt.Errorf("apphash (%X) has wrong size %d, expected: %d", r.AppHash, len(r.AppHash), crypto.DefaultAppHashSize)
	}

	return nil
}

func (m *ValidatorSetUpdate) ProTxHashes() []crypto.ProTxHash {
	ret := make([]crypto.ProTxHash, len(m.ValidatorUpdates))
	for i, v := range m.ValidatorUpdates {
		ret[i] = v.ProTxHash
	}
	return ret
}<|MERGE_RESOLUTION|>--- conflicted
+++ resolved
@@ -271,13 +271,7 @@
 	if !isValidApphash(m.AppHash) {
 		return fmt.Errorf("apphash (%X) of size %d is invalid", m.AppHash, len(m.AppHash))
 	}
-<<<<<<< HEAD
-
-=======
-	if len(m.TxRecords) != len(m.TxResults) {
-		return fmt.Errorf("tx records len %d does not match tx results len %d", len(m.TxRecords), len(m.TxResults))
-	}
->>>>>>> 3e4ea856
+
 	return nil
 }
 
