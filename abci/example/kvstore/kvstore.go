package kvstore

import (
	"bytes"
	"context"
	"encoding/base64"
	"encoding/binary"
	"encoding/json"
	"fmt"
	"strconv"
	"strings"
	"sync"

	"github.com/gogo/protobuf/proto"
	dbm "github.com/tendermint/tm-db"

	"github.com/tendermint/tendermint/abci/example/code"
	"github.com/tendermint/tendermint/abci/types"
	"github.com/tendermint/tendermint/crypto"
	"github.com/tendermint/tendermint/internal/libs/protoio"
	tmbytes "github.com/tendermint/tendermint/libs/bytes"
	"github.com/tendermint/tendermint/libs/log"
	"github.com/tendermint/tendermint/version"
)

const ValidatorSetUpdatePrefix string = "vsu:"

var (
	stateKey        = []byte("stateKey")
	kvPairPrefixKey = []byte("kvPairKey:")

	ProtocolVersion uint64 = 0x1
)

type State struct {
	db      dbm.DB
	Height  int64            `json:"height"`
	AppHash tmbytes.HexBytes `json:"app_hash"`
}

func (s *State) appHash() []byte {
	stats := s.db.Stats()
	appHash := make([]byte, crypto.DefaultAppHashSize)
	size, err := strconv.Atoi(stats["database.size"])
	if err != nil {
		panic(err)
	}
	binary.PutVarint(appHash, int64(size))
	return appHash
}

func loadState(db dbm.DB) State {
	var state State
	state.db = db
	stateBytes, err := db.Get(stateKey)
	if err != nil {
		panic(err)
	}
	if len(stateBytes) == 0 {
		return state
	}
	err = json.Unmarshal(stateBytes, &state)
	if err != nil {
		panic(err)
	}
	return state
}

func saveState(state State) {
	stateBytes, err := json.Marshal(state)
	if err != nil {
		panic(err)
	}
	err = state.db.Set(stateKey, stateBytes)
	if err != nil {
		panic(err)
	}
}

func prefixKey(key []byte) []byte {
	return append(kvPairPrefixKey, key...)
}

func (s State) Size() int64 {
	stats := s.db.Stats()
	size, err := strconv.ParseInt(stats["database.size"], 10, 64)
	if err != nil {
		panic("database size error: " + err.Error())
	}
	return size
}

// Copy copies the state. It ensures copy is a valid, initialized state.
// Caller should close the state once it's not needed anymore
// newDBfunc can be provided to define DB that will be used for this copy.
func (s State) Copy(dst *State) error {
	dst.Height = s.Height
	dst.AppHash = s.AppHash.Copy()
	// apphash is required, and should never be nil,zero-length
	if len(dst.AppHash) == 0 {
		dst.AppHash = make(tmbytes.HexBytes, crypto.DefaultAppHashSize)
	}

	dstBatch := dst.db.NewBatch()
	defer dstBatch.Close()

	// cleanup dest DB first
	dstIter, err := dst.db.Iterator(nil, nil)
	if err != nil {
		return fmt.Errorf("cannot create dest db iterator: %w", err)
	}
	defer dstIter.Close()

	keys := make([][]byte, 0, s.Size())
	for dstIter.Valid() {
		keys = append(keys, dstIter.Key())
		dstIter.Next()
	}
	for _, key := range keys {
		dstBatch.Delete(key)
	}

	// write source to dest
	if s.db != nil {
		srcIter, err := s.db.Iterator(nil, nil)
		if err != nil {
			return fmt.Errorf("cannot copy current DB: %w", err)
		}
		defer srcIter.Close()

		for srcIter.Valid() {
			if err = dstBatch.Set(srcIter.Key(), srcIter.Value()); err != nil {
				return err
			}
			srcIter.Next()
		}

		if err = dstBatch.Write(); err != nil {
			return fmt.Errorf("cannot close dest batch: %w", err)
		}
	}

	return nil
}

func (s *State) Close() error {
	if s.db != nil {
		return s.db.Close()
	}
	return nil
}

//---------------------------------------------------

var _ types.Application = (*Application)(nil)

type Application struct {
	types.BaseApplication
	mu sync.Mutex

	lastCommittedState State
	// roundStates contains state for each round, indexed by AppHash.String()
	roundStates  map[string]State
	RetainBlocks int64 // blocks to retain after commit (via ResponseCommit.RetainHeight)
	logger       log.Logger

	finalizedAppHash []byte

	// validator set update
	valUpdatesRepo *repository
	valSetUpdate   types.ValidatorSetUpdate
	valsIndex      map[string]*types.ValidatorUpdate
}

func NewApplication() *Application {
	db := dbm.NewMemDB()
	logger, err := log.NewDefaultLogger(log.LogFormatJSON, log.LogLevelDebug)
	if err != nil {
		panic("cannot create logger: " + err.Error())
	}
	app := &Application{
		logger:             logger.With("module", "kvstore"),
		lastCommittedState: loadState(db),
		roundStates:        map[string]State{},
		valsIndex:          make(map[string]*types.ValidatorUpdate),
		valUpdatesRepo:     &repository{db},
	}

	app.newHeight(0, make([]byte, crypto.DefaultAppHashSize))
	return app
}

func (app *Application) InitChain(_ context.Context, req *types.RequestInitChain) (*types.ResponseInitChain, error) {
	app.mu.Lock()
	defer app.mu.Unlock()
	err := app.setValSetUpdate(req.ValidatorSet)
	if err != nil {
		return nil, err
	}
	return &types.ResponseInitChain{}, nil
}

func (app *Application) Info(_ context.Context, req *types.RequestInfo) (*types.ResponseInfo, error) {
	app.mu.Lock()
	defer app.mu.Unlock()
	return &types.ResponseInfo{
		Data:             fmt.Sprintf("{\"size\":%v}", app.lastCommittedState.Size()),
		Version:          version.ABCIVersion,
		AppVersion:       ProtocolVersion,
		LastBlockHeight:  app.lastCommittedState.Height,
		LastBlockAppHash: app.lastCommittedState.AppHash,
	}, nil
}

<<<<<<< HEAD
=======
// tx is either "val:pubkey!power" or "key=value" or just arbitrary bytes
func (app *Application) handleTx(roundState *State, tx []byte) *types.ExecTxResult {
	if isValidatorSetUpdateTx(tx) {
		err := app.execValidatorSetTx(tx)
		if err != nil {
			return &types.ExecTxResult{
				Code: code.CodeTypeUnknownError,
				Log:  err.Error(),
			}
		}
		return &types.ExecTxResult{Code: code.CodeTypeOK}
	}

	if isPrepareTx(tx) {
		return app.execPrepareTx(tx)
	}

	var key, value string
	parts := bytes.Split(tx, []byte("="))
	if len(parts) == 2 {
		key, value = string(parts[0]), string(parts[1])
	} else {
		key, value = string(tx), string(tx)
	}

	err := roundState.db.Set(prefixKey([]byte(key)), []byte(value))
	if err != nil {
		panic(err)
	}

	events := []types.Event{
		{
			Type: "app",
			Attributes: []types.EventAttribute{
				{Key: "creator", Value: "Cosmoshi Netowoko", Index: true},
				{Key: "key", Value: key, Index: true},
				{Key: "index_key", Value: "index is working", Index: true},
				{Key: "noindex_key", Value: "index is working", Index: false},
			},
		},
	}

	return &types.ExecTxResult{Code: code.CodeTypeOK, Events: events}
}

>>>>>>> 8093d4ea
func (app *Application) Close() error {
	app.mu.Lock()
	defer app.mu.Unlock()

	app.resetRoundStates()
	return app.lastCommittedState.Close()
}

func (app *Application) FinalizeBlock(_ context.Context, req *types.RequestFinalizeBlock) (*types.ResponseFinalizeBlock, error) {
	app.mu.Lock()
	defer app.mu.Unlock()

	app.logger.Debug("finalize block", "req", req)

	_, ok := app.roundStates[tmbytes.HexBytes(req.AppHash).String()]
	if !ok {
		return &types.ResponseFinalizeBlock{}, fmt.Errorf("state with apphash %s not found", req.AppHash)
	}

	app.finalizedAppHash = req.AppHash

	return &types.ResponseFinalizeBlock{}, nil
}

func (*Application) CheckTx(_ context.Context, req *types.RequestCheckTx) (*types.ResponseCheckTx, error) {
	return &types.ResponseCheckTx{Code: code.CodeTypeOK, GasWanted: 1}, nil
}

func (app *Application) Commit(_ context.Context) (*types.ResponseCommit, error) {
	app.mu.Lock()
	defer app.mu.Unlock()

<<<<<<< HEAD
	app.state.AppHash = app.roundAppHash
	app.state.Height++
	//saveState(app.state)
=======
	app.newHeight(app.lastCommittedState.Height+1, app.finalizedAppHash)
>>>>>>> 8093d4ea

	resp := &types.ResponseCommit{Data: app.lastCommittedState.AppHash}
	if app.RetainBlocks > 0 && app.lastCommittedState.Height >= app.RetainBlocks {
		resp.RetainHeight = app.lastCommittedState.Height - app.RetainBlocks + 1
	}
	return resp, nil
}

// Query returns an associated value or nil if missing.
func (app *Application) Query(_ context.Context, reqQuery *types.RequestQuery) (*types.ResponseQuery, error) {
	app.mu.Lock()
	defer app.mu.Unlock()

	switch reqQuery.Path {
	case "/vsu":
		vsu, err := app.valUpdatesRepo.get()
		if err != nil {
			return &types.ResponseQuery{
				Code: code.CodeTypeUnknownError,
				Log:  err.Error(),
			}, nil
		}
		data, err := encodeMsg(vsu)
		if err != nil {
			return &types.ResponseQuery{
				Code: code.CodeTypeEncodingError,
				Log:  err.Error(),
			}, nil
		}
		return &types.ResponseQuery{
			Key:   reqQuery.Data,
			Value: data,
		}, nil
	case "/verify-chainlock":
		return &types.ResponseQuery{
			Code: 0,
		}, nil
	case "/val":
		vu, err := app.valUpdatesRepo.findBy(reqQuery.Data)
		if err != nil {
			return &types.ResponseQuery{
				Code: code.CodeTypeUnknownError,
				Log:  err.Error(),
			}, nil
		}
		value, err := encodeMsg(vu)
		if err != nil {
			return &types.ResponseQuery{
				Code: code.CodeTypeEncodingError,
				Log:  err.Error(),
			}, nil
		}
		return &types.ResponseQuery{
			Key:   reqQuery.Data,
			Value: value,
		}, nil
	}

	if reqQuery.Prove {
		value, err := app.lastCommittedState.db.Get(prefixKey(reqQuery.Data))
		if err != nil {
			panic(err)
		}

		resQuery := types.ResponseQuery{
			Index:  -1,
			Key:    reqQuery.Data,
			Value:  value,
			Height: app.lastCommittedState.Height,
		}

		if value == nil {
			resQuery.Log = "does not exist"
		} else {
			resQuery.Log = "exists"
		}

		return &resQuery, nil
	}

	value, err := app.lastCommittedState.db.Get(prefixKey(reqQuery.Data))
	if err != nil {
		panic(err)
	}

	resQuery := types.ResponseQuery{
		Key:    reqQuery.Data,
		Value:  value,
		Height: app.lastCommittedState.Height,
	}

	if value == nil {
		resQuery.Log = "does not exist"
	} else {
		resQuery.Log = "exists"
	}

	return &resQuery, nil
}

// appHash returns app hash of current app state.
// As we are using a memdb - just return the big endian size of the db
func (s *State) updateAppHash() {
	appHash := make([]byte, crypto.DefaultAppHashSize)
	binary.PutVarint(appHash, s.Size())

	s.AppHash = appHash
}

func (app *Application) newRound(height int64) (State, error) {
	roundState := State{db: dbm.NewMemDB()}
	err := app.lastCommittedState.Copy(&roundState)
	if err != nil {
		return State{}, fmt.Errorf("cannot copy current state: %w", err)
	}

	return roundState, nil
}

// newHeight frees resources from previous height and starts new height.
// `height` shall be new height, and `committedRound` shall be round from previous commit
// Caller should lock the Application.
func (app *Application) newHeight(height int64, committedRound tmbytes.HexBytes) error {
	if height != app.lastCommittedState.Height+1 {
		return fmt.Errorf("invalid height: expected: %d, got: %d", app.lastCommittedState.Height+1, height)
	}

	// Committed round becomes new state
	// Note it can be empty (eg. on initial height), but State.Copy() should handle it
	roundState, _ := app.roundStates[committedRound.String()]
	err := roundState.Copy(&app.lastCommittedState)
	if err != nil {
		return err
	}

	app.resetRoundStates()
	saveState(app.lastCommittedState)

	return nil
}

func (app *Application) resetRoundStates() {
	for _, state := range app.roundStates {
		state.Close()
	}
	app.roundStates = map[string]State{}
}

func (app *Application) handleProposal(txs [][]byte) (State, []*types.ExecTxResult, error) {

	roundState, err := app.newRound(app.lastCommittedState.Height + 1)
	if err != nil {
		return State{}, nil, err
	}

	// execute block
	txResults := make([]*types.ExecTxResult, len(txs))
	for i, tx := range txs {
		txResults[i] = app.handleTx(&roundState, tx)
	}
	roundState.updateAppHash()
	app.roundStates[roundState.AppHash.String()] = roundState

	return roundState, txResults, nil
}
func (app *Application) PrepareProposal(_ context.Context, req *types.RequestPrepareProposal) (*types.ResponsePrepareProposal, error) {
	app.mu.Lock()
	defer app.mu.Unlock()

	app.logger.Debug("prepare proposal", "req", req)

	roundState, txResults, err := app.handleProposal(req.Txs)
	if err != nil {
		return &types.ResponsePrepareProposal{}, err
	}
	app.logger.Debug("end of prepare proposal", "app_hash", roundState.AppHash)

	return &types.ResponsePrepareProposal{
		TxRecords:             app.substPrepareTx(req.Txs, req.MaxTxBytes),
		AppHash:               roundState.AppHash,
		TxResults:             txResults,
		ConsensusParamUpdates: nil,
		CoreChainLockUpdate:   nil,
		ValidatorSetUpdate:    proto.Clone(&app.valSetUpdate).(*types.ValidatorSetUpdate),
	}, nil
}

func (app *Application) ProcessProposal(_ context.Context, req *types.RequestProcessProposal) (*types.ResponseProcessProposal, error) {
	app.logger.Debug("process proposal", "req", req)

<<<<<<< HEAD
	if !bytes.Equal(app.state.AppHash, app.roundAppHash) {
		for i := range req.Txs {
			key, _ := parseTx(req.Txs[i])
			txResults[i] = normalTxResult(key)
		}
=======
	roundState, txResults, err := app.handleProposal(req.Txs)
	if err != nil {
>>>>>>> 8093d4ea
		return &types.ResponseProcessProposal{
			Status: types.ResponseProcessProposal_REJECT,
		}, err
	}

	return &types.ResponseProcessProposal{
		Status:             types.ResponseProcessProposal_ACCEPT,
		AppHash:            roundState.AppHash,
		TxResults:          txResults,
		ValidatorSetUpdate: proto.Clone(&app.valSetUpdate).(*types.ValidatorSetUpdate),
	}, nil
}

func (app *Application) executeTxs(txs [][]byte) []*types.ExecTxResult {
	txResults := make([]*types.ExecTxResult, len(txs))
	for i, tx := range txs {
		txResults[i] = app.handleTx(tx)
	}
	return txResults
}

// tx is either "val:pubkey!power" or "key=value" or just arbitrary bytes
func (app *Application) handleTx(tx []byte) *types.ExecTxResult {
	if isValidatorSetUpdateTx(tx) {
		err := app.execValidatorSetTx(tx)
		if err != nil {
			return &types.ExecTxResult{
				Code: code.CodeTypeUnknownError,
				Log:  err.Error(),
			}
		}
		return &types.ExecTxResult{Code: code.CodeTypeOK}
	}

	if isPrepareTx(tx) {
		return app.execPrepareTx(tx)
	}

	key, value := parseTx(tx)
	err := app.state.db.Set(prefixKey([]byte(key)), []byte(value))
	if err != nil {
		panic(err)
	}
	app.state.Size++
	return normalTxResult(key)
}

func normalTxResult(key string) *types.ExecTxResult {
	events := []types.Event{
		{
			Type: "app",
			Attributes: []types.EventAttribute{
				{Key: "creator", Value: "Cosmoshi Netowoko", Index: true},
				{Key: "key", Value: key, Index: true},
				{Key: "index_key", Value: "index is working", Index: true},
				{Key: "noindex_key", Value: "index is working", Index: false},
			},
		},
	}

	return &types.ExecTxResult{Code: code.CodeTypeOK, Events: events}
}

func parseTx(tx []byte) (string, string) {
	parts := bytes.Split(tx, []byte("="))
	if len(parts) == 2 {
		return string(parts[0]), string(parts[1])
	}
	return string(tx), string(tx)
}

//---------------------------------------------
// update validators

func (app *Application) ValidatorSet() (*types.ValidatorSetUpdate, error) {
	return app.valUpdatesRepo.get()
}

func (app *Application) execValidatorSetTx(tx []byte) error {
	vsu, err := UnmarshalValidatorSetUpdate(tx)
	if err != nil {
		return err
	}
	err = app.setValSetUpdate(vsu)
	if err != nil {
		return err
	}
	app.valSetUpdate = *vsu
	return nil
}

// MarshalValidatorSetUpdate encodes validator-set-update into protobuf, encode into base64 and add "vsu:" prefix
func MarshalValidatorSetUpdate(vsu *types.ValidatorSetUpdate) ([]byte, error) {
	pbData, err := proto.Marshal(vsu)
	if err != nil {
		return nil, err
	}
	return []byte(ValidatorSetUpdatePrefix + base64.StdEncoding.EncodeToString(pbData)), nil
}

// UnmarshalValidatorSetUpdate removes "vsu:" prefix and unmarshal a string into validator-set-update
func UnmarshalValidatorSetUpdate(data []byte) (*types.ValidatorSetUpdate, error) {
	l := len(ValidatorSetUpdatePrefix)
	data, err := base64.StdEncoding.DecodeString(string(data[l:]))
	if err != nil {
		return nil, err
	}
	vsu := new(types.ValidatorSetUpdate)
	err = proto.Unmarshal(data, vsu)
	return vsu, err
}

type repository struct {
	db dbm.DB
}

func (r *repository) set(vsu *types.ValidatorSetUpdate) error {
	data, err := proto.Marshal(vsu)
	if err != nil {
		return err
	}
	return r.db.Set([]byte(ValidatorSetUpdatePrefix), data)
}

func (r *repository) get() (*types.ValidatorSetUpdate, error) {
	data, err := r.db.Get([]byte(ValidatorSetUpdatePrefix))
	if err != nil {
		return nil, err
	}
	vsu := new(types.ValidatorSetUpdate)
	err = proto.Unmarshal(data, vsu)
	if err != nil {
		return nil, err
	}
	return vsu, nil
}

func (r *repository) findBy(proTxHash crypto.ProTxHash) (*types.ValidatorUpdate, error) {
	vsu, err := r.get()
	if err != nil {
		return nil, err
	}
	for _, vu := range vsu.ValidatorUpdates {
		if bytes.Equal(vu.ProTxHash, proTxHash) {
			return &vu, nil
		}
	}
	return nil, err
}

func isValidatorSetUpdateTx(tx []byte) bool {
	return strings.HasPrefix(string(tx), ValidatorSetUpdatePrefix)
}

func encodeMsg(data proto.Message) ([]byte, error) {
	buf := bytes.NewBufferString("")
	w := protoio.NewDelimitedWriter(buf)
	_, err := w.WriteMsg(data)
	if err != nil {
		return nil, err
	}
	return buf.Bytes(), nil
}

// -----------------------------
// prepare proposal machinery

const PreparePrefix = "prepare"

func isPrepareTx(tx []byte) bool {
	return bytes.HasPrefix(tx, []byte(PreparePrefix))
}

// execPrepareTx is noop. tx data is considered as placeholder
// and is substitute at the PrepareProposal.
func (app *Application) execPrepareTx(tx []byte) *types.ExecTxResult {
	// noop
	return &types.ExecTxResult{}
}

// substPrepareTx substitutes all the transactions prefixed with 'prepare' in the
// proposal for transactions with the prefix stripped.
// It marks all of the original transactions as 'REMOVED' so that
// Tendermint will remove them from its mempool.
func (app *Application) substPrepareTx(blockData [][]byte, maxTxBytes int64) []*types.TxRecord {
	trs := make([]*types.TxRecord, 0, len(blockData))
	var removed []*types.TxRecord
	var totalBytes int64
	for _, tx := range blockData {
		txMod := tx
		action := types.TxRecord_UNMODIFIED
		if isPrepareTx(tx) {
			removed = append(removed, &types.TxRecord{
				Tx:     tx,
				Action: types.TxRecord_REMOVED,
			})
			txMod = bytes.TrimPrefix(tx, []byte(PreparePrefix))
			action = types.TxRecord_ADDED
		}
		totalBytes += int64(len(txMod))
		if totalBytes > maxTxBytes {
			break
		}
		trs = append(trs, &types.TxRecord{
			Tx:     txMod,
			Action: action,
		})
	}

	return append(trs, removed...)
}

func (app *Application) setValSetUpdate(valSetUpdate *types.ValidatorSetUpdate) error {
	err := app.valUpdatesRepo.set(valSetUpdate)
	if err != nil {
		return err
	}
	app.valsIndex = make(map[string]*types.ValidatorUpdate)
	for i, v := range valSetUpdate.ValidatorUpdates {
		app.valsIndex[proTxHashString(v.ProTxHash)] = &valSetUpdate.ValidatorUpdates[i]
	}
	return nil
}

func proTxHashString(proTxHash crypto.ProTxHash) string {
	return proTxHash.String()
}<|MERGE_RESOLUTION|>--- conflicted
+++ resolved
@@ -212,8 +212,6 @@
 	}, nil
 }
 
-<<<<<<< HEAD
-=======
 // tx is either "val:pubkey!power" or "key=value" or just arbitrary bytes
 func (app *Application) handleTx(roundState *State, tx []byte) *types.ExecTxResult {
 	if isValidatorSetUpdateTx(tx) {
@@ -259,7 +257,6 @@
 	return &types.ExecTxResult{Code: code.CodeTypeOK, Events: events}
 }
 
->>>>>>> 8093d4ea
 func (app *Application) Close() error {
 	app.mu.Lock()
 	defer app.mu.Unlock()
@@ -292,13 +289,7 @@
 	app.mu.Lock()
 	defer app.mu.Unlock()
 
-<<<<<<< HEAD
-	app.state.AppHash = app.roundAppHash
-	app.state.Height++
-	//saveState(app.state)
-=======
 	app.newHeight(app.lastCommittedState.Height+1, app.finalizedAppHash)
->>>>>>> 8093d4ea
 
 	resp := &types.ResponseCommit{Data: app.lastCommittedState.AppHash}
 	if app.RetainBlocks > 0 && app.lastCommittedState.Height >= app.RetainBlocks {
@@ -489,16 +480,8 @@
 func (app *Application) ProcessProposal(_ context.Context, req *types.RequestProcessProposal) (*types.ResponseProcessProposal, error) {
 	app.logger.Debug("process proposal", "req", req)
 
-<<<<<<< HEAD
-	if !bytes.Equal(app.state.AppHash, app.roundAppHash) {
-		for i := range req.Txs {
-			key, _ := parseTx(req.Txs[i])
-			txResults[i] = normalTxResult(key)
-		}
-=======
 	roundState, txResults, err := app.handleProposal(req.Txs)
 	if err != nil {
->>>>>>> 8093d4ea
 		return &types.ResponseProcessProposal{
 			Status: types.ResponseProcessProposal_REJECT,
 		}, err
@@ -510,40 +493,6 @@
 		TxResults:          txResults,
 		ValidatorSetUpdate: proto.Clone(&app.valSetUpdate).(*types.ValidatorSetUpdate),
 	}, nil
-}
-
-func (app *Application) executeTxs(txs [][]byte) []*types.ExecTxResult {
-	txResults := make([]*types.ExecTxResult, len(txs))
-	for i, tx := range txs {
-		txResults[i] = app.handleTx(tx)
-	}
-	return txResults
-}
-
-// tx is either "val:pubkey!power" or "key=value" or just arbitrary bytes
-func (app *Application) handleTx(tx []byte) *types.ExecTxResult {
-	if isValidatorSetUpdateTx(tx) {
-		err := app.execValidatorSetTx(tx)
-		if err != nil {
-			return &types.ExecTxResult{
-				Code: code.CodeTypeUnknownError,
-				Log:  err.Error(),
-			}
-		}
-		return &types.ExecTxResult{Code: code.CodeTypeOK}
-	}
-
-	if isPrepareTx(tx) {
-		return app.execPrepareTx(tx)
-	}
-
-	key, value := parseTx(tx)
-	err := app.state.db.Set(prefixKey([]byte(key)), []byte(value))
-	if err != nil {
-		panic(err)
-	}
-	app.state.Size++
-	return normalTxResult(key)
 }
 
 func normalTxResult(key string) *types.ExecTxResult {
