package kvstore

import (
	"bytes"
	"context"
	"encoding/base64"
	"encoding/binary"
	"encoding/json"
	"fmt"
	"strings"
	"sync"

	"github.com/gogo/protobuf/proto"
	dbm "github.com/tendermint/tm-db"

	"github.com/tendermint/tendermint/abci/example/code"
	"github.com/tendermint/tendermint/abci/types"
	"github.com/tendermint/tendermint/crypto"
	"github.com/tendermint/tendermint/internal/libs/protoio"
	"github.com/tendermint/tendermint/libs/log"
	"github.com/tendermint/tendermint/version"
)

const ValidatorSetUpdatePrefix string = "vsu:"

var (
	stateKey        = []byte("stateKey")
	kvPairPrefixKey = []byte("kvPairKey:")

	ProtocolVersion uint64 = 0x1
)

type State struct {
	db      dbm.DB
	Size    int64  `json:"size"`
	Height  int64  `json:"height"`
	AppHash []byte `json:"app_hash"`
}

func loadState(db dbm.DB) State {
	var state State
	state.db = db
	stateBytes, err := db.Get(stateKey)
	if err != nil {
		panic(err)
	}
	if len(stateBytes) == 0 {
		return state
	}
	err = json.Unmarshal(stateBytes, &state)
	if err != nil {
		panic(err)
	}
	return state
}

func saveState(state State) {
	stateBytes, err := json.Marshal(state)
	if err != nil {
		panic(err)
	}
	err = state.db.Set(stateKey, stateBytes)
	if err != nil {
		panic(err)
	}
}

func prefixKey(key []byte) []byte {
	return append(kvPairPrefixKey, key...)
}

//---------------------------------------------------

var _ types.Application = (*Application)(nil)

type Application struct {
	types.BaseApplication
	mu           sync.Mutex
	state        State
	RetainBlocks int64 // blocks to retain after commit (via ResponseCommit.RetainHeight)
	logger       log.Logger

	// validator set update
	valUpdatesRepo *repository
	valSetUpdate   types.ValidatorSetUpdate
	valsIndex      map[string]*types.ValidatorUpdate
}

func NewApplication() *Application {
	db := dbm.NewMemDB()
	return &Application{
		logger:         log.NewNopLogger(),
		state:          loadState(db),
		valsIndex:      make(map[string]*types.ValidatorUpdate),
		valUpdatesRepo: &repository{db},
	}
}

func (app *Application) InitChain(_ context.Context, req *types.RequestInitChain) (*types.ResponseInitChain, error) {
	app.mu.Lock()
	defer app.mu.Unlock()
	err := app.setValSetUpdate(req.ValidatorSet)
	if err != nil {
		return nil, err
	}
	return &types.ResponseInitChain{}, nil
}

func (app *Application) Info(_ context.Context, req *types.RequestInfo) (*types.ResponseInfo, error) {
	app.mu.Lock()
	defer app.mu.Unlock()
	return &types.ResponseInfo{
		Data:             fmt.Sprintf("{\"size\":%v}", app.state.Size),
		Version:          version.ABCIVersion,
		AppVersion:       ProtocolVersion,
		LastBlockHeight:  app.state.Height,
		LastBlockAppHash: app.state.AppHash,
	}, nil
}

// tx is either "val:pubkey!power" or "key=value" or just arbitrary bytes
func (app *Application) handleTx(tx []byte) *types.ExecTxResult {
	if isValidatorSetUpdateTx(tx) {
		err := app.execValidatorSetTx(tx)
		if err != nil {
			return &types.ExecTxResult{
				Code: code.CodeTypeUnknownError,
				Log:  err.Error(),
			}
		}
		return &types.ExecTxResult{Code: code.CodeTypeOK}
	}

	if isPrepareTx(tx) {
		return app.execPrepareTx(tx)
	}

	var key, value string
	parts := bytes.Split(tx, []byte("="))
	if len(parts) == 2 {
		key, value = string(parts[0]), string(parts[1])
	} else {
		key, value = string(tx), string(tx)
	}

	err := app.state.db.Set(prefixKey([]byte(key)), []byte(value))
	if err != nil {
		panic(err)
	}
	app.state.Size++

	events := []types.Event{
		{
			Type: "app",
			Attributes: []types.EventAttribute{
				{Key: "creator", Value: "Cosmoshi Netowoko", Index: true},
				{Key: "key", Value: key, Index: true},
				{Key: "index_key", Value: "index is working", Index: true},
				{Key: "noindex_key", Value: "index is working", Index: false},
			},
		},
	}

	return &types.ExecTxResult{Code: code.CodeTypeOK, Events: events}
}

func (app *Application) Close() error {
	app.mu.Lock()
	defer app.mu.Unlock()

	return app.state.db.Close()
}

func (app *Application) FinalizeBlock(_ context.Context, req *types.RequestFinalizeBlock) (*types.ResponseFinalizeBlock, error) {
	app.mu.Lock()
	defer app.mu.Unlock()

	// reset valset changes
	app.valSetUpdate = types.ValidatorSetUpdate{}
	app.valSetUpdate.ValidatorUpdates = make([]types.ValidatorUpdate, 0)

	// Punish validators who committed equivocation.
<<<<<<< HEAD
	for _, ev := range req.ByzantineValidators {
		// TODO it seems this code is not needed to keep here
=======
	for _, ev := range req.Misbehavior {
>>>>>>> d433ebe6
		if ev.Type == types.MisbehaviorType_DUPLICATE_VOTE {
			proTxHash := crypto.ProTxHash(ev.Validator.ProTxHash)
			v, ok := app.valsIndex[proTxHash.String()]
			if !ok {
				return nil, fmt.Errorf("wanted to punish val %q but can't find it", proTxHash.ShortString())
			}
			v.Power = ev.Validator.Power - 1
		}
	}

	respTxs := make([]*types.ExecTxResult, len(req.Txs))
	for i, tx := range req.Txs {
		respTxs[i] = app.handleTx(tx)
	}

<<<<<<< HEAD
	return &types.ResponseFinalizeBlock{
		TxResults:          respTxs,
		ValidatorSetUpdate: proto.Clone(&app.valSetUpdate).(*types.ValidatorSetUpdate),
	}, nil
=======
	// Using a memdb - just return the big endian size of the db
	appHash := make([]byte, 8)
	binary.PutVarint(appHash, app.state.Size)
	app.state.AppHash = appHash
	app.state.Height++

	return &types.ResponseFinalizeBlock{TxResults: respTxs, ValidatorUpdates: app.ValUpdates, AppHash: appHash}, nil
>>>>>>> d433ebe6
}

func (*Application) CheckTx(_ context.Context, req *types.RequestCheckTx) (*types.ResponseCheckTx, error) {
	return &types.ResponseCheckTx{Code: code.CodeTypeOK, GasWanted: 1}, nil
}

func (app *Application) Commit(_ context.Context) (*types.ResponseCommit, error) {
	app.mu.Lock()
	defer app.mu.Unlock()

<<<<<<< HEAD
	// Using a memdb - just return the big endian size of the db
	appHash := make([]byte, 32)
	binary.PutVarint(appHash, app.state.Size)
	app.state.AppHash = appHash
	app.state.Height++
=======
>>>>>>> d433ebe6
	saveState(app.state)

	resp := &types.ResponseCommit{}
	if app.RetainBlocks > 0 && app.state.Height >= app.RetainBlocks {
		resp.RetainHeight = app.state.Height - app.RetainBlocks + 1
	}
	return resp, nil
}

// Query returns an associated value or nil if missing.
func (app *Application) Query(_ context.Context, reqQuery *types.RequestQuery) (*types.ResponseQuery, error) {
	app.mu.Lock()
	defer app.mu.Unlock()

	switch reqQuery.Path {
	case "/vsu":
		vsu, err := app.valUpdatesRepo.get()
		if err != nil {
			return &types.ResponseQuery{
				Code: code.CodeTypeUnknownError,
				Log:  err.Error(),
			}, nil
		}
		data, err := encodeMsg(vsu)
		if err != nil {
			return &types.ResponseQuery{
				Code: code.CodeTypeEncodingError,
				Log:  err.Error(),
			}, nil
		}
		return &types.ResponseQuery{
			Key:   reqQuery.Data,
			Value: data,
		}, nil
	case "/verify-chainlock":
		return &types.ResponseQuery{
			Code: 0,
		}, nil
	case "/val":
		vu, err := app.valUpdatesRepo.findBy(reqQuery.Data)
		if err != nil {
			return &types.ResponseQuery{
				Code: code.CodeTypeUnknownError,
				Log:  err.Error(),
			}, nil
		}
		value, err := encodeMsg(vu)
		if err != nil {
			return &types.ResponseQuery{
				Code: code.CodeTypeEncodingError,
				Log:  err.Error(),
			}, nil
		}
		return &types.ResponseQuery{
			Key:   reqQuery.Data,
			Value: value,
		}, nil
	}

	if reqQuery.Prove {
		value, err := app.state.db.Get(prefixKey(reqQuery.Data))
		if err != nil {
			panic(err)
		}

		resQuery := types.ResponseQuery{
			Index:  -1,
			Key:    reqQuery.Data,
			Value:  value,
			Height: app.state.Height,
		}

		if value == nil {
			resQuery.Log = "does not exist"
		} else {
			resQuery.Log = "exists"
		}

		return &resQuery, nil
	}

	value, err := app.state.db.Get(prefixKey(reqQuery.Data))
	if err != nil {
		panic(err)
	}

	resQuery := types.ResponseQuery{
		Key:    reqQuery.Data,
		Value:  value,
		Height: app.state.Height,
	}

	if value == nil {
		resQuery.Log = "does not exist"
	} else {
		resQuery.Log = "exists"
	}

	return &resQuery, nil
}

func (app *Application) PrepareProposal(_ context.Context, req *types.RequestPrepareProposal) (*types.ResponsePrepareProposal, error) {
	app.mu.Lock()
	defer app.mu.Unlock()

	return &types.ResponsePrepareProposal{
		TxRecords: app.substPrepareTx(req.Txs, req.MaxTxBytes),
	}, nil
}

func (*Application) ProcessProposal(_ context.Context, req *types.RequestProcessProposal) (*types.ResponseProcessProposal, error) {
	for _, tx := range req.Txs {
		if len(tx) == 0 || isPrepareTx(tx) {
			return &types.ResponseProcessProposal{Status: types.ResponseProcessProposal_REJECT}, nil
		}
	}
	return &types.ResponseProcessProposal{Status: types.ResponseProcessProposal_ACCEPT}, nil
}

//---------------------------------------------
// update validators

func (app *Application) ValidatorSet() (*types.ValidatorSetUpdate, error) {
	return app.valUpdatesRepo.get()
}

func (app *Application) execValidatorSetTx(tx []byte) error {
	vsu, err := UnmarshalValidatorSetUpdate(tx)
	if err != nil {
		return err
	}
	err = app.setValSetUpdate(vsu)
	if err != nil {
		return err
	}
	app.valSetUpdate = *vsu
	return nil
}

// MarshalValidatorSetUpdate encodes validator-set-update into protobuf, encode into base64 and add "vsu:" prefix
func MarshalValidatorSetUpdate(vsu *types.ValidatorSetUpdate) ([]byte, error) {
	pbData, err := proto.Marshal(vsu)
	if err != nil {
		return nil, err
	}
	return []byte(ValidatorSetUpdatePrefix + base64.StdEncoding.EncodeToString(pbData)), nil
}

// UnmarshalValidatorSetUpdate removes "vsu:" prefix and unmarshal a string into validator-set-update
func UnmarshalValidatorSetUpdate(data []byte) (*types.ValidatorSetUpdate, error) {
	l := len(ValidatorSetUpdatePrefix)
	data, err := base64.StdEncoding.DecodeString(string(data[l:]))
	if err != nil {
		return nil, err
	}
	vsu := new(types.ValidatorSetUpdate)
	err = proto.Unmarshal(data, vsu)
	return vsu, err
}

type repository struct {
	db dbm.DB
}

func (r *repository) set(vsu *types.ValidatorSetUpdate) error {
	data, err := proto.Marshal(vsu)
	if err != nil {
		return err
	}
	return r.db.Set([]byte(ValidatorSetUpdatePrefix), data)
}

func (r *repository) get() (*types.ValidatorSetUpdate, error) {
	data, err := r.db.Get([]byte(ValidatorSetUpdatePrefix))
	if err != nil {
		return nil, err
	}
	vsu := new(types.ValidatorSetUpdate)
	err = proto.Unmarshal(data, vsu)
	if err != nil {
		return nil, err
	}
	return vsu, nil
}

func (r *repository) findBy(proTxHash crypto.ProTxHash) (*types.ValidatorUpdate, error) {
	vsu, err := r.get()
	if err != nil {
		return nil, err
	}
	for _, vu := range vsu.ValidatorUpdates {
		if bytes.Equal(vu.ProTxHash, proTxHash) {
			return &vu, nil
		}
	}
	return nil, err
}

func isValidatorSetUpdateTx(tx []byte) bool {
	return strings.HasPrefix(string(tx), ValidatorSetUpdatePrefix)
}

func encodeMsg(data proto.Message) ([]byte, error) {
	buf := bytes.NewBufferString("")
	w := protoio.NewDelimitedWriter(buf)
	_, err := w.WriteMsg(data)
	if err != nil {
		return nil, err
	}
	return buf.Bytes(), nil
}

// -----------------------------
// prepare proposal machinery

const PreparePrefix = "prepare"

func isPrepareTx(tx []byte) bool {
	return bytes.HasPrefix(tx, []byte(PreparePrefix))
}

// execPrepareTx is noop. tx data is considered as placeholder
// and is substitute at the PrepareProposal.
func (app *Application) execPrepareTx(tx []byte) *types.ExecTxResult {
	// noop
	return &types.ExecTxResult{}
}

// substPrepareTx substitutes all the transactions prefixed with 'prepare' in the
// proposal for transactions with the prefix stripped.
// It marks all of the original transactions as 'REMOVED' so that
// Tendermint will remove them from its mempool.
func (app *Application) substPrepareTx(blockData [][]byte, maxTxBytes int64) []*types.TxRecord {
	trs := make([]*types.TxRecord, 0, len(blockData))
	var removed []*types.TxRecord
	var totalBytes int64
	for _, tx := range blockData {
		txMod := tx
		action := types.TxRecord_UNMODIFIED
		if isPrepareTx(tx) {
			removed = append(removed, &types.TxRecord{
				Tx:     tx,
				Action: types.TxRecord_REMOVED,
			})
			txMod = bytes.TrimPrefix(tx, []byte(PreparePrefix))
			action = types.TxRecord_ADDED
		}
		totalBytes += int64(len(txMod))
		if totalBytes > maxTxBytes {
			break
		}
		trs = append(trs, &types.TxRecord{
			Tx:     txMod,
			Action: action,
		})
	}

	return append(trs, removed...)
}

func (app *Application) setValSetUpdate(valSetUpdate *types.ValidatorSetUpdate) error {
	err := app.valUpdatesRepo.set(valSetUpdate)
	if err != nil {
		return err
	}
	app.valsIndex = make(map[string]*types.ValidatorUpdate)
	for i, v := range valSetUpdate.ValidatorUpdates {
		app.valsIndex[proTxHashString(v.ProTxHash)] = &valSetUpdate.ValidatorUpdates[i]
	}
	return nil
}

func proTxHashString(proTxHash crypto.ProTxHash) string {
	return proTxHash.String()
}<|MERGE_RESOLUTION|>--- conflicted
+++ resolved
@@ -180,12 +180,8 @@
 	app.valSetUpdate.ValidatorUpdates = make([]types.ValidatorUpdate, 0)
 
 	// Punish validators who committed equivocation.
-<<<<<<< HEAD
-	for _, ev := range req.ByzantineValidators {
+	for _, ev := range req.Misbehavior {
 		// TODO it seems this code is not needed to keep here
-=======
-	for _, ev := range req.Misbehavior {
->>>>>>> d433ebe6
 		if ev.Type == types.MisbehaviorType_DUPLICATE_VOTE {
 			proTxHash := crypto.ProTxHash(ev.Validator.ProTxHash)
 			v, ok := app.valsIndex[proTxHash.String()]
@@ -201,38 +197,26 @@
 		respTxs[i] = app.handleTx(tx)
 	}
 
-<<<<<<< HEAD
-	return &types.ResponseFinalizeBlock{
-		TxResults:          respTxs,
-		ValidatorSetUpdate: proto.Clone(&app.valSetUpdate).(*types.ValidatorSetUpdate),
-	}, nil
-=======
-	// Using a memdb - just return the big endian size of the db
-	appHash := make([]byte, 8)
-	binary.PutVarint(appHash, app.state.Size)
-	app.state.AppHash = appHash
-	app.state.Height++
-
-	return &types.ResponseFinalizeBlock{TxResults: respTxs, ValidatorUpdates: app.ValUpdates, AppHash: appHash}, nil
->>>>>>> d433ebe6
-}
-
-func (*Application) CheckTx(_ context.Context, req *types.RequestCheckTx) (*types.ResponseCheckTx, error) {
-	return &types.ResponseCheckTx{Code: code.CodeTypeOK, GasWanted: 1}, nil
-}
-
-func (app *Application) Commit(_ context.Context) (*types.ResponseCommit, error) {
-	app.mu.Lock()
-	defer app.mu.Unlock()
-
-<<<<<<< HEAD
 	// Using a memdb - just return the big endian size of the db
 	appHash := make([]byte, 32)
 	binary.PutVarint(appHash, app.state.Size)
 	app.state.AppHash = appHash
 	app.state.Height++
-=======
->>>>>>> d433ebe6
+
+	return &types.ResponseFinalizeBlock{
+		TxResults:          respTxs,
+		ValidatorSetUpdate: proto.Clone(&app.valSetUpdate).(*types.ValidatorSetUpdate),
+	}, nil
+}
+
+func (*Application) CheckTx(_ context.Context, req *types.RequestCheckTx) (*types.ResponseCheckTx, error) {
+	return &types.ResponseCheckTx{Code: code.CodeTypeOK, GasWanted: 1}, nil
+}
+
+func (app *Application) Commit(_ context.Context) (*types.ResponseCommit, error) {
+	app.mu.Lock()
+	defer app.mu.Unlock()
+
 	saveState(app.state)
 
 	resp := &types.ResponseCommit{}
