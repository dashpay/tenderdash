package kvstore

import (
	"bytes"
	"context"
	"encoding/json"
	"errors"
	"fmt"
	"path"
	"strconv"
	"sync"
	"time"

	"github.com/gogo/protobuf/proto"
	dbm "github.com/tendermint/tm-db"

	"github.com/tendermint/tendermint/abci/example/code"
	abci "github.com/tendermint/tendermint/abci/types"
	"github.com/tendermint/tendermint/crypto"
	"github.com/tendermint/tendermint/internal/libs/protoio"
	tmbytes "github.com/tendermint/tendermint/libs/bytes"
	"github.com/tendermint/tendermint/libs/log"
	types1 "github.com/tendermint/tendermint/proto/tendermint/types"
	"github.com/tendermint/tendermint/types"
	"github.com/tendermint/tendermint/version"
)

const ProtocolVersion uint64 = 0x1

//---------------------------------------------------

var _ abci.Application = (*Application)(nil)

// OptFunc is a function that can modify application configuration. Used when creating new application.
type OptFunc func(app *Application) error

// Application is an example implementation of abci.Application.
type Application struct {
	abci.BaseApplication
	mu sync.Mutex

	// LastCommittedState is last state that was committed by Tenderdash and finalized with abci.FinalizeBlock()
	LastCommittedState State
	// roundStates contains state for each round, indexed by AppHash.String()
	roundStates  map[string]State
	RetainBlocks int64 // blocks to retain after commit (via ResponseCommit.RetainHeight)
	logger       log.Logger

	validatorSetUpdates    map[int64]abci.ValidatorSetUpdate
	consensusParamsUpdates map[int64]types1.ConsensusParams

	store StoreFactory

	// Genesis configuration

	cfg Config

	initialHeight         int64 // height of the first minted block
	initialCoreLockHeight uint32

	// Transaction handlers

	// prepareTxs prepares transactions, possibly adding and/or removing some of them
	prepareTxs PrepareTxsFunc
	// verifyTx checks if transaction is correct
	verifyTx VerifyTxFunc
	// execTx executes the transaction against some state
	execTx ExecTxFunc
	// Snapshots

	snapshots     *SnapshotStore
	offerSnapshot *offerSnapshot
}

// WithValidatorSetUpdates defines initial validator set when creating Application
func WithValidatorSetUpdates(validatorSetUpdates map[int64]abci.ValidatorSetUpdate) OptFunc {
	return func(app *Application) error {
		for height, vsu := range validatorSetUpdates {
			app.AddValidatorSetUpdate(vsu, height)
		}
		return nil
	}
}

// WithLogger sets logger when creating Application
func WithLogger(logger log.Logger) OptFunc {
	return func(app *Application) error {
		app.logger = logger
		return nil
	}
}

// WithState defines last committed state height and apphash of the Application
func WithState(height int64, appHash []byte) OptFunc {
	return func(app *Application) error {
		if len(appHash) == 0 {
			appHash = make([]byte, crypto.DefaultAppHashSize)
		}
		app.LastCommittedState = &kvState{
			DB:            dbm.NewMemDB(),
			AppHash:       appHash,
			Height:        height,
			InitialHeight: app.initialHeight,
		}
		return nil
	}
}

// WithConfig provides Config to new Application
func WithConfig(config Config) OptFunc {
	return func(app *Application) error {
		app.cfg = config
		if config.ValidatorUpdates != nil {
			vsu, err := config.validatorSetUpdates()
			if err != nil {
				return err
			}
			if err := WithValidatorSetUpdates(vsu)(app); err != nil {
				return err
			}
		}
		if config.InitAppInitialCoreHeight != 0 {
			app.initialCoreLockHeight = config.InitAppInitialCoreHeight
		}
		if config.RetainBlocks != 0 {
			app.RetainBlocks = config.RetainBlocks
		}
		return nil
	}
}

// WithExecTx provides custom transaction executing function to the Application
func WithExecTx(execTx ExecTxFunc) OptFunc {
	return func(app *Application) error {
		app.execTx = execTx
		return nil
	}
}

// WithVerifyTxFunc provides custom transaction verification function to the Application
func WithVerifyTxFunc(verifyTx VerifyTxFunc) OptFunc {
	return func(app *Application) error {
		app.verifyTx = verifyTx
		return nil
	}
}

// WithPrepareTxsFunc provides custom transaction modification function to the Application
func WithPrepareTxsFunc(prepareTxs PrepareTxsFunc) OptFunc {
	return func(app *Application) error {
		app.prepareTxs = prepareTxs
		return nil
	}
}

// NewMemoryApp creates new Key/value store application that stores data to memory.
// Data is lost when the app stops.
// The application can be used for testing or as an example of ABCI
// implementation.
// It is possible to alter initial application configs with option functions.
func NewMemoryApp(opts ...OptFunc) (*Application, error) {
	return newApplication(NewMemStateStore(), opts...)
}

func newApplication(stateStore StoreFactory, opts ...OptFunc) (*Application, error) {
	const initialHeight int64 = 1
	var err error

	app := &Application{
<<<<<<< HEAD
		logger:              log.NewNopLogger(),
		LastCommittedState:  NewKvState(dbm.NewMemDB(), initialHeight), // initial state to avoid InitChain() in unit tests
		roundStates:         map[string]State{},
		validatorSetUpdates: make(map[int64]abci.ValidatorSetUpdate),
		initialHeight:       initialHeight,
		store:               stateStore,
		prepareTxs:          prepareTxs,
		verifyTx:            verifyTx,
		execTx:              execTx,
=======
		logger:                 log.NewNopLogger(),
		LastCommittedState:     NewKvState(dbm.NewMemDB(), 0), // initial state to avoid InitChain() in unit tests
		roundStates:            map[string]State{},
		validatorSetUpdates:    map[int64]abci.ValidatorSetUpdate{},
		consensusParamsUpdates: map[int64]types1.ConsensusParams{},
		initialHeight:          1,
		store:                  stateStore,
		prepareTxs:             prepareTxs,
		verifyTx:               verifyTx,
		execTx:                 execTx,
>>>>>>> bd91a85d
	}

	for _, opt := range opts {
		if err := opt(app); err != nil {
			return nil, err
		}
	}

	// Load state from store if it's available.
	in, err := app.store.Reader()
	if err != nil {
		return nil, fmt.Errorf("open state: %w", err)
	}
	defer in.Close()

	if err := app.LastCommittedState.Load(in); err != nil {
		return nil, fmt.Errorf("load state: %w", err)
	}

	app.snapshots, err = NewSnapshotStore(path.Join(app.cfg.Dir, "snapshots"))
	if err != nil {
		return nil, fmt.Errorf("init snapshot store: %w", err)
	}

	return app, nil
}

// NewPersistentApp creates a new kvstore application that uses json file as persistent storage
// to store state.
func NewPersistentApp(cfg Config, opts ...OptFunc) (*Application, error) {
	options := append([]OptFunc{WithConfig(cfg)}, opts...)
	stateStore := NewFileStore(path.Join(cfg.Dir, "state.json"))
	return newApplication(stateStore, options...)
}

// InitChain implements ABCI
func (app *Application) InitChain(_ context.Context, req *abci.RequestInitChain) (*abci.ResponseInitChain, error) {
	app.mu.Lock()
	defer app.mu.Unlock()

	if req.InitialHeight != 0 {
		app.initialHeight = req.InitialHeight
		if app.LastCommittedState.GetHeight() == 0 {
			app.LastCommittedState = NewKvState(dbm.NewMemDB(), app.initialHeight)
		}
	}

	if req.InitialCoreHeight != 0 {
		app.initialCoreLockHeight = req.InitialCoreHeight
	}

	// Overwrite state based on AppStateBytes
	if len(req.AppStateBytes) > 0 {
		err := json.Unmarshal(req.AppStateBytes, &app.LastCommittedState)
		if err != nil {
			return &abci.ResponseInitChain{}, err
		}
	}

	if req.ValidatorSet != nil {
		app.validatorSetUpdates[app.initialHeight] = *req.ValidatorSet
	}
	coreChainLock, err := app.chainLockUpdate(req.InitialHeight)
	if err != nil {
		return nil, err
	}
	consensusParams, ok := app.consensusParamsUpdates[app.initialHeight]
	if !ok {
		consensusParams = types1.ConsensusParams{
			Version: &types1.VersionParams{
				AppVersion: ProtocolVersion,
			},
		}
	}
	resp := &abci.ResponseInitChain{
		AppHash:                 app.LastCommittedState.GetAppHash(),
		ConsensusParams:         &consensusParams,
		ValidatorSetUpdate:      app.validatorSetUpdates[app.initialHeight],
		InitialCoreHeight:       app.initialCoreLockHeight,
		NextCoreChainLockUpdate: coreChainLock,
	}

	app.logger.Debug("InitChain", "req", req, "resp", resp)
	return resp, nil
}

// PrepareProposal implements ABCI
func (app *Application) PrepareProposal(_ context.Context, req *abci.RequestPrepareProposal) (*abci.ResponsePrepareProposal, error) {
	app.mu.Lock()
	defer app.mu.Unlock()

	if req.MaxTxBytes <= 0 {
		return &abci.ResponsePrepareProposal{}, fmt.Errorf("MaxTxBytes must be positive, got: %d", req.MaxTxBytes)
	}

	txRecords, err := app.prepareTxs(*req)
	if err != nil {
		return &abci.ResponsePrepareProposal{}, err
	}
	includedTxs := txRecords2Txs(txRecords)
	roundState, txResults, err := app.executeProposal(req.Height, includedTxs)
	if err != nil {
		return &abci.ResponsePrepareProposal{}, err
	}
	coreChainLock, err := app.chainLockUpdate(req.Height)
	if err != nil {
		return nil, err
	}
	resp := &abci.ResponsePrepareProposal{
		TxRecords:             txRecords,
		AppHash:               roundState.GetAppHash(),
		TxResults:             txResults,
		ConsensusParamUpdates: app.getConsensusParamsUpdate(req.Height),
		CoreChainLockUpdate:   coreChainLock,
		ValidatorSetUpdate:    app.getValidatorSetUpdate(req.Height),
	}

	if app.cfg.PrepareProposalDelayMS != 0 {
		time.Sleep(time.Duration(app.cfg.PrepareProposalDelayMS) * time.Millisecond)
	}

	app.logger.Debug("PrepareProposal", "app_hash", roundState.GetAppHash(), "req", req, "resp", resp)
	return resp, nil
}

func (app *Application) ProcessProposal(_ context.Context, req *abci.RequestProcessProposal) (*abci.ResponseProcessProposal, error) {
	app.mu.Lock()
	defer app.mu.Unlock()

	roundState, txResults, err := app.executeProposal(req.Height, types.NewTxs(req.Txs))
	if err != nil {
		return &abci.ResponseProcessProposal{
			Status: abci.ResponseProcessProposal_REJECT,
		}, err
	}
	resp := &abci.ResponseProcessProposal{
		Status:                abci.ResponseProcessProposal_ACCEPT,
		AppHash:               roundState.GetAppHash(),
		TxResults:             txResults,
		ConsensusParamUpdates: app.getConsensusParamsUpdate(req.Height),
		ValidatorSetUpdate:    app.getValidatorSetUpdate(req.Height),
	}

	if app.cfg.ProcessProposalDelayMS != 0 {
		time.Sleep(time.Duration(app.cfg.ProcessProposalDelayMS) * time.Millisecond)
	}

	app.logger.Debug("ProcessProposal", "req", req, "resp", resp)
	return resp, nil
}

// FinalizeBlock implements ABCI
func (app *Application) FinalizeBlock(_ context.Context, req *abci.RequestFinalizeBlock) (*abci.ResponseFinalizeBlock, error) {
	app.mu.Lock()
	defer app.mu.Unlock()

	blockHash := tmbytes.HexBytes(req.Hash)

	if err := app.validateHeight(req.Height); err != nil {
		return &abci.ResponseFinalizeBlock{}, fmt.Errorf("finalize block (hash: %s): %w", blockHash, err)
	}

	appHash := tmbytes.HexBytes(req.AppHash)
	roundState, ok := app.roundStates[appHash.String()]
	if !ok {
		return &abci.ResponseFinalizeBlock{}, fmt.Errorf("state with apphash %s not found", appHash)
	}
	if roundState.GetHeight() != req.Height {
		return &abci.ResponseFinalizeBlock{},
			fmt.Errorf("height mismatch: expected %d, got %d", roundState.GetHeight(), req.Height)
	}
	events := []abci.Event{app.eventValUpdate(req.Height)}
	resp := &abci.ResponseFinalizeBlock{
		Events: events,
	}
	if app.RetainBlocks > 0 && app.LastCommittedState.GetHeight() >= app.RetainBlocks {
		resp.RetainHeight = app.LastCommittedState.GetHeight() - app.RetainBlocks + 1
	}

	if app.cfg.FinalizeBlockDelayMS != 0 {
		time.Sleep(time.Duration(app.cfg.FinalizeBlockDelayMS) * time.Millisecond)
	}

	err := app.newHeight(appHash)
	if err != nil {
		return &abci.ResponseFinalizeBlock{}, err
	}

	if err := app.createSnapshot(); err != nil {
		return &abci.ResponseFinalizeBlock{}, fmt.Errorf("create snapshot: %w", err)
	}

	if app.RetainBlocks > 0 && app.LastCommittedState.GetHeight() >= app.RetainBlocks {
		resp.RetainHeight = app.LastCommittedState.GetHeight() - app.RetainBlocks + 1
	}

	app.logger.Debug("finalized block", "req", req)

	return resp, nil
}

// eventValUpdate generates an event that contains info about current validator set
func (app *Application) eventValUpdate(height int64) abci.Event {
	size := 0
	vsu := app.getValidatorSetUpdate(height)
	if vsu != nil {
		size = len(vsu.ValidatorUpdates)
	}
	event := abci.Event{
		Type: "val_updates",
		Attributes: []abci.EventAttribute{
			{
				Key:   "size",
				Value: strconv.Itoa(size),
			},
			{
				Key:   "height",
				Value: strconv.Itoa(int(height)),
			},
		},
	}

	return event
}

// ListSnapshots implements ABCI.
func (app *Application) ListSnapshots(_ context.Context, req *abci.RequestListSnapshots) (*abci.ResponseListSnapshots, error) {
	app.mu.Lock()
	defer app.mu.Unlock()

	snapshots, err := app.snapshots.List()
	if err != nil {
		return &abci.ResponseListSnapshots{}, err
	}
	resp := abci.ResponseListSnapshots{Snapshots: snapshots}

	app.logger.Debug("ListSnapshots", "req", req, "resp", resp)
	return &resp, nil
}

// LoadSnapshotChunk implements ABCI.
func (app *Application) LoadSnapshotChunk(_ context.Context, req *abci.RequestLoadSnapshotChunk) (*abci.ResponseLoadSnapshotChunk, error) {
	app.mu.Lock()
	defer app.mu.Unlock()

	chunk, err := app.snapshots.LoadChunk(req.Height, req.Format, req.Chunk)
	if err != nil {
		return &abci.ResponseLoadSnapshotChunk{}, err
	}
	resp := &abci.ResponseLoadSnapshotChunk{Chunk: chunk}

	app.logger.Debug("LoadSnapshotChunk", "resp", resp)
	return resp, nil
}

// OfferSnapshot implements ABCI.
func (app *Application) OfferSnapshot(_ context.Context, req *abci.RequestOfferSnapshot) (*abci.ResponseOfferSnapshot, error) {
	app.mu.Lock()
	defer app.mu.Unlock()

	app.offerSnapshot = newOfferSnapshot(req.Snapshot, req.AppHash)
	resp := &abci.ResponseOfferSnapshot{Result: abci.ResponseOfferSnapshot_ACCEPT}

	app.logger.Debug("OfferSnapshot", "req", req, "resp", resp)
	return resp, nil
}

// ApplySnapshotChunk implements ABCI.
func (app *Application) ApplySnapshotChunk(_ context.Context, req *abci.RequestApplySnapshotChunk) (*abci.ResponseApplySnapshotChunk, error) {
	app.mu.Lock()
	defer app.mu.Unlock()

	if app.offerSnapshot == nil {
		return &abci.ResponseApplySnapshotChunk{}, fmt.Errorf("no restore in progress")
	}
	app.offerSnapshot.addChunk(int(req.Index), req.Chunk)

	if app.offerSnapshot.isFull() {
		chunks := app.offerSnapshot.bytes()
		err := json.Unmarshal(chunks, &app.LastCommittedState)
		if err != nil {
			return &abci.ResponseApplySnapshotChunk{}, fmt.Errorf("cannot unmarshal state: %w", err)
		}
		app.logger.Info("restored state snapshot",
			"height", app.LastCommittedState.GetHeight(),
			"json", string(chunks),
			"apphash", app.LastCommittedState.GetAppHash(),
			"snapshot_height", app.offerSnapshot.snapshot.Height,
			"snapshot_apphash", app.offerSnapshot.appHash,
		)
		app.offerSnapshot = nil
	}

	resp := &abci.ResponseApplySnapshotChunk{Result: abci.ResponseApplySnapshotChunk_ACCEPT}

	app.logger.Debug("ApplySnapshotChunk", "resp", resp)
	return resp, nil
}

func (app *Application) createSnapshot() error {
	height := app.LastCommittedState.GetHeight()
	if app.cfg.SnapshotInterval == 0 || uint64(height)%app.cfg.SnapshotInterval != 0 {
		return nil
	}
	_, err := app.snapshots.Create(app.LastCommittedState)
	if err != nil {
		return fmt.Errorf("create snapshot: %w", err)
	}
	app.logger.Info("created state sync snapshot", "height", height, "apphash", app.LastCommittedState.GetAppHash())
	err = app.snapshots.Prune(maxSnapshotCount)
	if err != nil {
		return fmt.Errorf("prune snapshots: %w", err)
	}
	return nil
}

// Info implements ABCI
func (app *Application) Info(_ context.Context, req *abci.RequestInfo) (*abci.ResponseInfo, error) {
	app.mu.Lock()
	defer app.mu.Unlock()
	appHash := app.LastCommittedState.GetAppHash()
	resp := &abci.ResponseInfo{
		Data:             fmt.Sprintf("{\"appHash\":\"%s\"}", appHash.String()),
		Version:          version.ABCIVersion,
		AppVersion:       ProtocolVersion,
		LastBlockHeight:  app.LastCommittedState.GetHeight(),
		LastBlockAppHash: app.LastCommittedState.GetAppHash(),
	}
	app.logger.Debug("Info", "req", req, "resp", resp)
	return resp, nil
}

// CheckTx implements ABCI
func (app *Application) CheckTx(_ context.Context, req *abci.RequestCheckTx) (*abci.ResponseCheckTx, error) {
	app.mu.Lock()
	defer app.mu.Unlock()

	resp, err := app.verifyTx(req.Tx, req.Type)
	if app.cfg.CheckTxDelayMS != 0 {
		time.Sleep(time.Duration(app.cfg.CheckTxDelayMS) * time.Millisecond)
	}

	return &resp, err
}

// Query returns an associated value or nil if missing.
func (app *Application) Query(_ context.Context, reqQuery *abci.RequestQuery) (*abci.ResponseQuery, error) {
	app.mu.Lock()
	defer app.mu.Unlock()

	switch reqQuery.Path {
	case "/val":
		vu, err := app.findValidatorUpdate(reqQuery.Data)
		if err != nil {
			return &abci.ResponseQuery{
				Code: code.CodeTypeUnknownError,
				Log:  err.Error(),
			}, nil
		}
		value, err := encodeMsg(&vu)
		if err != nil {
			return &abci.ResponseQuery{
				Code: code.CodeTypeEncodingError,
				Log:  err.Error(),
			}, nil
		}
		return &abci.ResponseQuery{
			Key:   reqQuery.Data,
			Value: value,
		}, nil
	}

	if reqQuery.Prove {
		value, err := app.LastCommittedState.Get(reqQuery.Data)
		if err != nil {
			panic(err)
		}

		resQuery := abci.ResponseQuery{
			Index:  -1,
			Key:    reqQuery.Data,
			Value:  value,
			Height: app.LastCommittedState.GetHeight(),
		}

		if value == nil {
			resQuery.Log = "does not exist"
			resQuery.Code = code.CodeTypeNotFound
		} else {
			resQuery.Log = "exists"
		}

		return &resQuery, nil
	}

	value, err := app.LastCommittedState.Get(reqQuery.Data)
	if err != nil {
		panic(err)
	}

	resQuery := abci.ResponseQuery{
		Key:    reqQuery.Data,
		Value:  value,
		Height: app.LastCommittedState.GetHeight(),
	}

	if value == nil {
		resQuery.Log = "does not exist"
		resQuery.Code = code.CodeTypeNotFound
	} else {
		resQuery.Log = "exists"
	}

	return &resQuery, nil
}

// AddConsensusParamsUpdate schedules new consensus params update to be returned at `height` and used at `height+1`.
// `params` must be a final struct that should be passed to Tenderdash in ResponsePrepare/ProcessProposal at `height`.
func (app *Application) AddConsensusParamsUpdate(params types1.ConsensusParams, height int64) {
	app.mu.Lock()
	defer app.mu.Unlock()
	app.consensusParamsUpdates[height] = params
}

// AddValidatorSetUpdate schedules new valiudator set update at some height
func (app *Application) AddValidatorSetUpdate(vsu abci.ValidatorSetUpdate, height int64) {
	app.mu.Lock()
	defer app.mu.Unlock()
	app.validatorSetUpdates[height] = vsu
}

// Close closes the app gracefully
func (app *Application) Close() error {
	app.mu.Lock()
	defer app.mu.Unlock()

	app.resetRoundStates()
	app.LastCommittedState.Close()

	return nil
}

// newHeight frees resources from previous height and starts new height.
// Caller should lock the Application.
func (app *Application) newHeight(committedAppHash tmbytes.HexBytes) error {
	// Committed round becomes new state
	committedState := app.roundStates[committedAppHash.String()]
	if committedState == nil {
		return fmt.Errorf("round state with apphash %s not found", committedAppHash.String())
	}
	err := committedState.Copy(app.LastCommittedState)
	if err != nil {
		return err
	}

	app.resetRoundStates()
	if err := app.persistInterval(); err != nil {
		return err
	}

	return nil
}

// resetRoundStates closes and cleans up uncommitted round states
func (app *Application) resetRoundStates() {
	for _, state := range app.roundStates {
		state.Close()
	}
	app.roundStates = map[string]State{}
}

// executeProposal executes transactions and creates new candidate state
func (app *Application) executeProposal(height int64, txs types.Txs) (State, []*abci.ExecTxResult, error) {
	if err := app.validateHeight(height); err != nil {
		return nil, nil, err
	}

	// Create new round state based on last committed state, with incremented height

	roundState := NewKvState(dbm.NewMemDB(), app.initialHeight) // height will be overwritten in Copy()
	if err := app.LastCommittedState.Copy(roundState); err != nil {
		return nil, nil, fmt.Errorf("cannot copy current state: %w", err)
	}
	roundState.IncrementHeight()

	// execute block
	txResults := make([]*abci.ExecTxResult, 0, len(txs))
	for _, tx := range txs {
		result, err := app.execTx(tx, roundState)
		if err != nil && result.Code == 0 {
			result = abci.ExecTxResult{Code: code.CodeTypeUnknownError, Log: err.Error()}
		}
		txResults = append(txResults, &result)
	}

	// Don't update AppHash at genesis height
	if roundState.GetHeight() > app.initialHeight {
		if err := roundState.UpdateAppHash(app.LastCommittedState, txs, txResults); err != nil {
			return nil, nil, fmt.Errorf("update apphash: %w", err)
		}
	}
	app.roundStates[roundState.GetAppHash().String()] = roundState

	return roundState, txResults, nil
}

// getConsensusParamsUpdate returns consensus params update to be returned at given `height`
// and applied at `height+1`
func (app *Application) getConsensusParamsUpdate(height int64) *types1.ConsensusParams {
	if cp, ok := app.consensusParamsUpdates[height]; ok {
		return &cp
	}

	return nil
}

// ---------------------------------------------
// getValidatorSetUpdate returns validator update at some `height` that will be applied at `height+1`.
func (app *Application) getValidatorSetUpdate(height int64) *abci.ValidatorSetUpdate {
	vsu, ok := app.validatorSetUpdates[height]
	if !ok {
		return nil
	}
	return proto.Clone(&vsu).(*abci.ValidatorSetUpdate)
}

func (app *Application) chainLockUpdate(height int64) (*types1.CoreChainLock, error) {
	chainLockUpdateStr, ok := app.cfg.ChainLockUpdates[strconv.FormatInt(height, 10)]
	if !ok {
		return nil, nil
	}
	chainLockUpdate, err := strconv.Atoi(chainLockUpdateStr)
	if err != nil {
		return nil, fmt.Errorf("invalid number chainLockUpdate value %q: %w", chainLockUpdateStr, err)
	}
	chainLock := types.NewMockChainLock(uint32(chainLockUpdate))
	return chainLock.ToProto(), nil
}

// -----------------------------
// validator set updates logic

func (app *Application) getActiveValidatorSetUpdates() abci.ValidatorSetUpdate {
	var closestHeight int64
	for height := range app.validatorSetUpdates {
		if height > closestHeight && height <= app.LastCommittedState.GetHeight() {
			closestHeight = height
		}
	}
	return app.validatorSetUpdates[closestHeight]
}

func (app *Application) findValidatorUpdate(proTxHash crypto.ProTxHash) (abci.ValidatorUpdate, error) {
	vsu := app.getActiveValidatorSetUpdates()
	for _, vu := range vsu.ValidatorUpdates {
		if proTxHash.Equal(vu.ProTxHash) {
			return vu, nil
		}
	}
	return abci.ValidatorUpdate{}, errors.New("validator-update not found")
}

func encodeMsg(data proto.Message) ([]byte, error) {
	buf := bytes.NewBufferString("")
	w := protoio.NewDelimitedWriter(buf)
	_, err := w.WriteMsg(data)
	if err != nil {
		return nil, err
	}
	return buf.Bytes(), nil
}

// persist persists application state according to the config
func (app *Application) persist() error {
	out, err := app.store.Writer()
	if err != nil {
		return err
	}
	defer out.Close()
	return app.LastCommittedState.Save(out)
}

// persistInterval persists application state according to persist-interval parameter
func (app *Application) persistInterval() error {
	if app.cfg.PersistInterval == 0 || app.LastCommittedState.GetHeight()%int64(app.cfg.PersistInterval) != 0 {
		return nil
	}
	return app.persist()
}

// validateHeight ensures that provided height is valid for new block
func (app *Application) validateHeight(height int64) error {
	lastHeight := app.LastCommittedState.GetHeight()
	if lastHeight == 0 && height != app.initialHeight {
		return fmt.Errorf("unexpected height %d, expected initial height %d", height, app.initialHeight)
	}
	if lastHeight > 0 && height != lastHeight+1 {
		return fmt.Errorf("unexpected height %d, last committed height: %d, last apphash: %s",
			height, lastHeight, app.LastCommittedState.GetAppHash().String())
	}

	return nil
}<|MERGE_RESOLUTION|>--- conflicted
+++ resolved
@@ -167,28 +167,16 @@
 	var err error
 
 	app := &Application{
-<<<<<<< HEAD
-		logger:              log.NewNopLogger(),
-		LastCommittedState:  NewKvState(dbm.NewMemDB(), initialHeight), // initial state to avoid InitChain() in unit tests
-		roundStates:         map[string]State{},
-		validatorSetUpdates: make(map[int64]abci.ValidatorSetUpdate),
-		initialHeight:       initialHeight,
-		store:               stateStore,
-		prepareTxs:          prepareTxs,
-		verifyTx:            verifyTx,
-		execTx:              execTx,
-=======
 		logger:                 log.NewNopLogger(),
-		LastCommittedState:     NewKvState(dbm.NewMemDB(), 0), // initial state to avoid InitChain() in unit tests
+		LastCommittedState:     NewKvState(dbm.NewMemDB(), initialHeight), // initial state to avoid InitChain() in unit tests
 		roundStates:            map[string]State{},
 		validatorSetUpdates:    map[int64]abci.ValidatorSetUpdate{},
 		consensusParamsUpdates: map[int64]types1.ConsensusParams{},
-		initialHeight:          1,
+		initialHeight:          initialHeight,
 		store:                  stateStore,
 		prepareTxs:             prepareTxs,
 		verifyTx:               verifyTx,
 		execTx:                 execTx,
->>>>>>> bd91a85d
 	}
 
 	for _, opt := range opts {
