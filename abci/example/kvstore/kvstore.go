--- conflicted
+++ resolved
@@ -3,17 +3,10 @@
 import (
 	"bytes"
 	"context"
-<<<<<<< HEAD
 	"encoding/binary"
 	"encoding/json"
 	"fmt"
 	"strconv"
-=======
-	"encoding/base64"
-	"encoding/json"
-	"fmt"
-	"strings"
->>>>>>> a4c35953
 	"sync"
 
 	"github.com/gogo/protobuf/proto"
@@ -38,11 +31,6 @@
 	db      dbm.DB
 	Height  int64            `json:"height"`
 	AppHash tmbytes.HexBytes `json:"app_hash"`
-
-	// validator set update
-	valSetUpdate   types.ValidatorSetUpdate
-	valsIndex      map[string]*types.ValidatorUpdate
-	valUpdatesRepo repository
 }
 
 func (s *State) appHash() []byte {
@@ -59,9 +47,6 @@
 func loadState(db dbm.DB) State {
 	var state State
 	state.db = db
-	state.valUpdatesRepo = repository{db: db}
-	state.valsIndex = map[string]*types.ValidatorUpdate{}
-
 	stateBytes, err := db.Get(stateKey)
 	if err != nil {
 		panic(err)
@@ -91,22 +76,6 @@
 	return append(kvPairPrefixKey, key...)
 }
 
-<<<<<<< HEAD
-func (s State) Size() int64 {
-	stats := s.db.Stats()
-	sizeStr, ok := stats["database.size"]
-	if !ok {
-		return 0
-	}
-	size, err := strconv.ParseInt(sizeStr, 10, 64)
-	if err != nil {
-		panic("database size error: " + err.Error())
-	}
-	return size
-}
-
-=======
->>>>>>> a4c35953
 // Copy copies the state. It ensures copy is a valid, initialized state.
 // Caller should close the state once it's not needed anymore
 // newDBfunc can be provided to define DB that will be used for this copy.
@@ -117,20 +86,9 @@
 	if len(dst.AppHash) == 0 {
 		dst.AppHash = make(tmbytes.HexBytes, crypto.DefaultAppHashSize)
 	}
-
 	if err := copyDB(s.db, dst.db); err != nil {
 		return fmt.Errorf("copy state db: %w", err)
 	}
-
-	if err := copyDB(s.valUpdatesRepo.db, dst.valUpdatesRepo.db); err != nil {
-		return fmt.Errorf("copy val update db: %w", err)
-	}
-	dst.valsIndex = map[string]*types.ValidatorUpdate{}
-	for k, v := range s.valsIndex {
-		dst.valsIndex[k] = v
-	}
-	dst.valSetUpdate = s.valSetUpdate
-
 	return nil
 }
 
@@ -201,7 +159,6 @@
 	RetainBlocks int64 // blocks to retain after commit (via ResponseCommit.RetainHeight)
 	logger       log.Logger
 
-<<<<<<< HEAD
 	finalizedAppHash    []byte
 	validatorSetUpdates map[int64]types.ValidatorSetUpdate
 }
@@ -212,9 +169,6 @@
 			app.AddValidatorSetUpdate(vsu, height)
 		}
 	}
-=======
-	finalizedAppHash []byte
->>>>>>> a4c35953
 }
 
 func NewApplication(opts ...func(app *Application)) *Application {
@@ -224,94 +178,40 @@
 		panic("cannot create logger: " + err.Error())
 	}
 	app := &Application{
-<<<<<<< HEAD
 		logger:              logger.With("module", "kvstore"),
 		lastCommittedState:  loadState(db),
 		roundStates:         map[string]State{},
 		validatorSetUpdates: make(map[int64]types.ValidatorSetUpdate),
+		initialHeight:       1,
 	}
 
 	app.newHeight(0, make([]byte, crypto.DefaultAppHashSize))
 	for _, opt := range opts {
 		opt(app)
 	}
-=======
-		logger:             logger.With("module", "kvstore"),
-		lastCommittedState: loadState(db),
-		roundStates:        map[string]State{},
-		initialHeight:      1,
-	}
-
->>>>>>> a4c35953
 	return app
 }
 
 func (app *Application) InitChain(_ context.Context, req *types.RequestInitChain) (*types.ResponseInitChain, error) {
 	app.mu.Lock()
 	defer app.mu.Unlock()
-<<<<<<< HEAD
+	if req.InitialHeight != 0 {
+		app.initialHeight = req.InitialHeight
+	}
 	if req.ValidatorSet != nil {
 		app.validatorSetUpdates[req.InitialHeight] = *req.ValidatorSet
-=======
-
-	if req.InitialHeight != 0 {
-		app.initialHeight = req.InitialHeight
-	}
-
+	}
 	if err := app.newHeight(app.initialHeight, make([]byte, crypto.DefaultAppHashSize)); err != nil {
 		panic(err)
 	}
-
-	err := app.lastCommittedState.setValSetUpdate(req.ValidatorSet)
-	if err != nil {
-		return nil, err
->>>>>>> a4c35953
-	}
-
 	return &types.ResponseInitChain{}, nil
 }
 
 func (app *Application) PrepareProposal(_ context.Context, req *types.RequestPrepareProposal) (*types.ResponsePrepareProposal, error) {
 	app.mu.Lock()
 	defer app.mu.Unlock()
-<<<<<<< HEAD
 
 	app.logger.Debug("prepare proposal", "req", req)
-=======
-	return &types.ResponseInfo{
-		Data:             fmt.Sprintf("{\"appHash\":%v}", app.lastCommittedState.AppHash.String()),
-		Version:          version.ABCIVersion,
-		AppVersion:       ProtocolVersion,
-		LastBlockHeight:  app.lastCommittedState.Height,
-		LastBlockAppHash: app.lastCommittedState.AppHash,
-	}, nil
-}
-
-// tx is either "val:pubkey!power" or "key=value" or just arbitrary bytes
-func (app *Application) handleTx(roundState *State, tx []byte) *types.ExecTxResult {
-	if isValidatorSetUpdateTx(tx) {
-		err := roundState.execValidatorSetTx(tx)
-		if err != nil {
-			return &types.ExecTxResult{
-				Code: code.CodeTypeUnknownError,
-				Log:  err.Error(),
-			}
-		}
-		return &types.ExecTxResult{Code: code.CodeTypeOK}
-	}
-
-	if isPrepareTx(tx) {
-		return app.execPrepareTx(tx)
-	}
-
-	var key, value string
-	parts := bytes.Split(tx, []byte("="))
-	if len(parts) == 2 {
-		key, value = string(parts[0]), string(parts[1])
-	} else {
-		key, value = string(tx), string(tx)
-	}
->>>>>>> a4c35953
 
 	roundState, txResults, err := app.handleProposal(req.Height, req.Txs)
 	if err != nil {
@@ -367,11 +267,6 @@
 	app.mu.Lock()
 	defer app.mu.Unlock()
 
-<<<<<<< HEAD
-	err := app.newHeight(app.lastCommittedState.Height+1, app.finalizedAppHash)
-	if err != nil {
-		panic(err)
-=======
 	if len(app.finalizedAppHash) == 0 {
 		return &types.ResponseCommit{}, fmt.Errorf("no uncommitted finalized block")
 	}
@@ -379,7 +274,6 @@
 	err := app.newHeight(app.lastCommittedState.Height+1, app.finalizedAppHash)
 	if err != nil {
 		return &types.ResponseCommit{}, err
->>>>>>> a4c35953
 	}
 
 	resp := &types.ResponseCommit{Data: app.lastCommittedState.AppHash}
@@ -396,7 +290,7 @@
 	app.mu.Lock()
 	defer app.mu.Unlock()
 	return &types.ResponseInfo{
-		Data:             fmt.Sprintf("{\"size\":%v}", app.lastCommittedState.Size()),
+		Data:             fmt.Sprintf("{\"appHash\":%v}", app.lastCommittedState.AppHash.String()),
 		Version:          version.ABCIVersion,
 		AppVersion:       ProtocolVersion,
 		LastBlockHeight:  app.lastCommittedState.Height,
@@ -414,54 +308,10 @@
 	defer app.mu.Unlock()
 
 	switch reqQuery.Path {
-<<<<<<< HEAD
-=======
-	case "/vsu":
-		vsu, err := app.lastCommittedState.valUpdatesRepo.get()
-		if err != nil {
-			return &types.ResponseQuery{
-				Code: code.CodeTypeUnknownError,
-				Log:  err.Error(),
-			}, nil
-		}
-		data, err := encodeMsg(vsu)
-		if err != nil {
-			return &types.ResponseQuery{
-				Code: code.CodeTypeEncodingError,
-				Log:  err.Error(),
-			}, nil
-		}
-		return &types.ResponseQuery{
-			Key:   reqQuery.Data,
-			Value: data,
-		}, nil
->>>>>>> a4c35953
 	case "/verify-chainlock":
 		return &types.ResponseQuery{
 			Code: 0,
 		}, nil
-<<<<<<< HEAD
-=======
-	case "/val":
-		vu, err := app.lastCommittedState.valUpdatesRepo.findBy(reqQuery.Data)
-		if err != nil {
-			return &types.ResponseQuery{
-				Code: code.CodeTypeUnknownError,
-				Log:  err.Error(),
-			}, nil
-		}
-		value, err := encodeMsg(vu)
-		if err != nil {
-			return &types.ResponseQuery{
-				Code: code.CodeTypeEncodingError,
-				Log:  err.Error(),
-			}, nil
-		}
-		return &types.ResponseQuery{
-			Key:   reqQuery.Data,
-			Value: value,
-		}, nil
->>>>>>> a4c35953
 	}
 
 	if reqQuery.Prove {
@@ -506,7 +356,6 @@
 	return &resQuery, nil
 }
 
-<<<<<<< HEAD
 // AddValidatorSetUpdate ...
 func (app *Application) AddValidatorSetUpdate(vsu types.ValidatorSetUpdate, height int64) {
 	app.mu.Lock()
@@ -522,39 +371,6 @@
 	return app.lastCommittedState.Close()
 }
 
-// tx is either "val:pubkey!power" or "key=value" or just arbitrary bytes
-func (app *Application) handleTx(roundState *State, tx []byte) *types.ExecTxResult {
-	if isPrepareTx(tx) {
-		return app.execPrepareTx(tx)
-	}
-
-	key, value := parseTx(tx)
-	err := roundState.db.Set(prefixKey([]byte(key)), []byte(value))
-	if err != nil {
-		panic(err)
-	}
-
-	events := []types.Event{
-		{
-			Type: "app",
-			Attributes: []types.EventAttribute{
-				{Key: "creator", Value: "Cosmoshi Netowoko", Index: true},
-				{Key: "key", Value: key, Index: true},
-				{Key: "index_key", Value: "index is working", Index: true},
-				{Key: "noindex_key", Value: "index is working", Index: false},
-			},
-		},
-	}
-
-	return &types.ExecTxResult{Code: code.CodeTypeOK, Events: events}
-}
-
-// appHash returns app hash of current app state.
-// As we are using a memdb - just return the big endian size of the db
-func (s *State) updateAppHash() {
-	appHash := make([]byte, crypto.DefaultAppHashSize)
-	binary.PutVarint(appHash, s.Size())
-=======
 // appHash updates app hash for the current app state.
 func (s *State) updateAppHash(lastAppHash tmbytes.HexBytes, txResults []*types.ExecTxResult) error {
 	txResultsHash, err := types.TxResultsHash(txResults)
@@ -562,25 +378,15 @@
 		return err
 	}
 	s.AppHash = crypto.Checksum(append(lastAppHash, txResultsHash...))
->>>>>>> a4c35953
 
 	return nil
 }
 
 func (app *Application) newRound(height int64) (State, error) {
-<<<<<<< HEAD
-	roundState := State{db: dbm.NewMemDB(), Height: height}
-=======
 	if height != app.lastCommittedState.Height+1 {
 		return State{}, fmt.Errorf("invalid height: expected: %d, got: %d", app.lastCommittedState.Height+1, height)
 	}
-	database := dbm.NewMemDB()
-	roundState := State{
-		db:             database,
-		valUpdatesRepo: repository{database},
-	}
-
->>>>>>> a4c35953
+	roundState := State{db: dbm.NewMemDB()}
 	err := app.lastCommittedState.Copy(&roundState)
 	roundState.Height = height
 	if err != nil {
@@ -588,8 +394,6 @@
 	}
 	// overwrite what was set in Copy, as we are at new height
 	roundState.Height = height
-	roundState.valSetUpdate = types.ValidatorSetUpdate{}
-
 	return roundState, nil
 }
 
@@ -645,103 +449,8 @@
 
 	return roundState, txResults, nil
 }
-<<<<<<< HEAD
-
-func parseTx(tx []byte) (string, string) {
-	parts := bytes.Split(tx, []byte("="))
-	if len(parts) == 2 {
-		return string(parts[0]), string(parts[1])
-	}
-	return string(tx), string(tx)
-}
 
 //---------------------------------------------
-=======
-func (app *Application) PrepareProposal(_ context.Context, req *types.RequestPrepareProposal) (*types.ResponsePrepareProposal, error) {
-	app.mu.Lock()
-	defer app.mu.Unlock()
-
-	app.logger.Debug("prepare proposal", "req", req)
-
-	roundState, txResults, err := app.handleProposal(req.Height, req.Txs)
-	if err != nil {
-		return &types.ResponsePrepareProposal{}, err
-	}
-	app.logger.Debug("end of prepare proposal", "app_hash", roundState.AppHash)
-
-	return &types.ResponsePrepareProposal{
-		TxRecords:             app.substPrepareTx(req.Txs, req.MaxTxBytes),
-		AppHash:               roundState.AppHash,
-		TxResults:             txResults,
-		ConsensusParamUpdates: nil,
-		CoreChainLockUpdate:   nil,
-		ValidatorSetUpdate:    proto.Clone(&roundState.valSetUpdate).(*types.ValidatorSetUpdate),
-	}, nil
-}
-
-func (app *Application) ProcessProposal(_ context.Context, req *types.RequestProcessProposal) (*types.ResponseProcessProposal, error) {
-	app.logger.Debug("process proposal", "req", req)
-
-	roundState, txResults, err := app.handleProposal(req.Height, req.Txs)
-	if err != nil {
-		return &types.ResponseProcessProposal{
-			Status: types.ResponseProcessProposal_REJECT,
-		}, err
-	}
-
-	return &types.ResponseProcessProposal{
-		Status:             types.ResponseProcessProposal_ACCEPT,
-		AppHash:            roundState.AppHash,
-		TxResults:          txResults,
-		ValidatorSetUpdate: proto.Clone(&roundState.valSetUpdate).(*types.ValidatorSetUpdate),
-	}, nil
-}
-
-//---------------------------------------------
-// update validators
-
-func (app *Application) ValidatorSet() (*types.ValidatorSetUpdate, error) {
-	return app.lastCommittedState.valUpdatesRepo.get()
-}
-
-func (s *State) execValidatorSetTx(tx []byte) error {
-	vsu, err := UnmarshalValidatorSetUpdate(tx)
-	if err != nil {
-		return err
-	}
-	err = s.setValSetUpdate(vsu)
-	if err != nil {
-		return err
-	}
-	s.valSetUpdate = *vsu
-	return nil
-}
-
-// MarshalValidatorSetUpdate encodes validator-set-update into protobuf, encode into base64 and add "vsu:" prefix
-func MarshalValidatorSetUpdate(vsu *types.ValidatorSetUpdate) ([]byte, error) {
-	pbData, err := proto.Marshal(vsu)
-	if err != nil {
-		return nil, err
-	}
-	return []byte(ValidatorSetUpdatePrefix + base64.StdEncoding.EncodeToString(pbData)), nil
-}
-
-// UnmarshalValidatorSetUpdate removes "vsu:" prefix and unmarshal a string into validator-set-update
-func UnmarshalValidatorSetUpdate(data []byte) (*types.ValidatorSetUpdate, error) {
-	l := len(ValidatorSetUpdatePrefix)
-	data, err := base64.StdEncoding.DecodeString(string(data[l:]))
-	if err != nil {
-		return nil, err
-	}
-	vsu := new(types.ValidatorSetUpdate)
-	err = proto.Unmarshal(data, vsu)
-	return vsu, err
-}
-
-type repository struct {
-	db dbm.DB
-}
->>>>>>> a4c35953
 
 func (app *Application) getValidatorSetUpdate(height int64) *types.ValidatorSetUpdate {
 	vsu, ok := app.validatorSetUpdates[height]
@@ -803,23 +512,46 @@
 	}
 
 	return append(trs, removed...)
-<<<<<<< HEAD
-=======
-}
-
-func (s *State) setValSetUpdate(valSetUpdate *types.ValidatorSetUpdate) error {
-	err := s.valUpdatesRepo.set(valSetUpdate)
-	if err != nil {
-		return err
-	}
-	s.valsIndex = make(map[string]*types.ValidatorUpdate)
-	for i, v := range valSetUpdate.ValidatorUpdates {
-		s.valsIndex[proTxHashString(v.ProTxHash)] = &valSetUpdate.ValidatorUpdates[i]
-	}
-	return nil
-}
-
-func proTxHashString(proTxHash crypto.ProTxHash) string {
-	return proTxHash.String()
->>>>>>> a4c35953
+}
+
+// tx is either "val:pubkey!power" or "key=value" or just arbitrary bytes
+func (app *Application) handleTx(roundState *State, tx []byte) *types.ExecTxResult {
+	if isPrepareTx(tx) {
+		return app.execPrepareTx(tx)
+	}
+
+	var key, value string
+	parts := bytes.Split(tx, []byte("="))
+	if len(parts) == 2 {
+		key, value = string(parts[0]), string(parts[1])
+	} else {
+		key, value = string(tx), string(tx)
+	}
+
+	err := roundState.db.Set(prefixKey([]byte(key)), []byte(value))
+	if err != nil {
+		panic(err)
+	}
+
+	events := []types.Event{
+		{
+			Type: "app",
+			Attributes: []types.EventAttribute{
+				{Key: "creator", Value: "Cosmoshi Netowoko", Index: true},
+				{Key: "key", Value: key, Index: true},
+				{Key: "index_key", Value: "index is working", Index: true},
+				{Key: "noindex_key", Value: "index is working", Index: false},
+			},
+		},
+	}
+
+	return &types.ExecTxResult{Code: code.CodeTypeOK, Events: events}
+}
+
+func parseTx(tx []byte) (string, string) {
+	parts := bytes.Split(tx, []byte("="))
+	if len(parts) == 2 {
+		return string(parts[0]), string(parts[1])
+	}
+	return string(tx), string(tx)
 }