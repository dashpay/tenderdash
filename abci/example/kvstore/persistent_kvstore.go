--- conflicted
+++ resolved
@@ -25,17 +25,11 @@
 
 	return &PersistentKVStoreApplication{
 		Application: &Application{
-<<<<<<< HEAD
 			lastCommittedState:  loadState(db),
 			roundStates:         make(map[string]State),
 			logger:              logger,
 			validatorSetUpdates: make(map[int64]types.ValidatorSetUpdate),
-=======
-			lastCommittedState: loadState(db),
-			logger:             logger,
-			roundStates:        map[string]State{},
-			initialHeight:      1,
->>>>>>> a4c35953
+			initialHeight:       1,
 		},
 	}
 }
