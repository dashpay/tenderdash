--- conflicted
+++ resolved
@@ -166,29 +166,17 @@
 
 	kvVals, err := kvstore.ValidatorSet()
 	require.NoError(t, err)
-<<<<<<< HEAD
-	valSetEqualTest(t, *kvVals, initVals)
-=======
 	valSetEqualTest(t, kvVals, &initVals)
->>>>>>> 7952f8ff
 
 	tx, err := MarshalValidatorSetUpdate(&fullVals)
 	require.NoError(t, err)
 
 	// change the validator set to the full validator set
-<<<<<<< HEAD
-	makeApplyBlock(t, kvstore, 1, fullVals, tx)
+	makeApplyBlock(ctx, t, kvstore, 1, fullVals, tx)
 
 	kvVals, err = kvstore.ValidatorSet()
 	require.NoError(t, err)
-	valSetEqualTest(t, *kvVals, fullVals)
-=======
-	makeApplyBlock(ctx, t, kvstore, 1, fullVals, tx)
-
-	kvVals, err = kvstore.ValidatorSet()
-	require.NoError(t, err)
 	valSetEqualTest(t, kvVals, &fullVals)
->>>>>>> 7952f8ff
 }
 
 func makeApplyBlock(
@@ -204,21 +192,9 @@
 	resFinalizeBlock, err := kvstore.FinalizeBlock(ctx, &types.RequestFinalizeBlock{
 		Hash:   hash,
 		Height: height,
-<<<<<<< HEAD
-	}
-
-	kvstore.BeginBlock(types.RequestBeginBlock{Hash: hash, Header: header})
-	for i, tx := range txs {
-		r := kvstore.DeliverTx(types.RequestDeliverTx{Tx: tx})
-		require.False(t, r.IsErr(), "i=%d, tx=%s, err=%s", i, tx, r.String())
-	}
-	resEndBlock := kvstore.EndBlock(types.RequestEndBlock{Height: header.Height})
-	kvstore.Commit()
-=======
 		Txs:    txs,
 	})
 	require.NoError(t, err)
->>>>>>> 7952f8ff
 
 	_, err = kvstore.Commit(ctx)
 	require.NoError(t, err)
@@ -228,11 +204,8 @@
 
 // order doesn't matter
 func valsEqualTest(t *testing.T, vals1, vals2 []types.ValidatorUpdate) {
-<<<<<<< HEAD
-=======
 	t.Helper()
 
->>>>>>> 7952f8ff
 	require.Equal(t, len(vals1), len(vals2), "vals dont match in len. got %d, expected %d", len(vals2), len(vals1))
 	sort.Sort(types.ValidatorUpdates(vals1))
 	sort.Sort(types.ValidatorUpdates(vals2))
