--- conflicted
+++ resolved
@@ -47,13 +47,8 @@
 	require.NoError(t, err)
 	require.Equal(t, 1, len(respFin.Events))
 
-<<<<<<< HEAD
-	// repeating tx doesn't raise error
-	_, err = app.FinalizeBlock(ctx, reqFin)
-=======
 	// repeating tx raises an error
 	respFin, err = app.FinalizeBlock(ctx, reqFin)
->>>>>>> 4ce1d6f7
 	require.Error(t, err)
 
 	info, err := app.Info(ctx, &types.RequestInfo{})
