package kvstore

import (
<<<<<<< HEAD
=======
	"context"
	mrand "math/rand"

>>>>>>> 6c40ad39
	"github.com/tendermint/tendermint/abci/types"
	"github.com/tendermint/tendermint/crypto"
	"github.com/tendermint/tendermint/dash/llmq"
	tmtypes "github.com/tendermint/tendermint/types"
)

// RandValidatorSetUpdate returns a list of cnt validators for initializing
// the application. Note that the keys are deterministically
// derived from the index in the array
func RandValidatorSetUpdate(cnt int) types.ValidatorSetUpdate {
	ld := llmq.MustGenerate(crypto.RandProTxHashes(cnt))
	vsu, err := types.LLMQToValidatorSetProto(
		*ld,
		types.WithNodeAddrs(randNodeAddrs(cnt)),
		types.WithRandQuorumHash(),
	)
	if err != nil {
		panic(err)
	}
	return *vsu
}

// InitKVStore initializes the kvstore app with some data,
// which allows tests to pass and is fine as long as you
// don't make any tx that modify the validator state
<<<<<<< HEAD
func InitKVStore(app *PersistentKVStoreApplication) {
	val := RandValidatorSetUpdate(1)
	app.InitChain(types.RequestInitChain{
		ValidatorSet: &val,
	})
}

func randNodeAddrs(n int) []string {
	addrs := make([]string, n)
	for i := 0; i < n; i++ {
		addrs[i] = tmtypes.RandValidatorAddress().String()
	}
	return addrs
=======
func InitKVStore(ctx context.Context, app *PersistentKVStoreApplication) error {
	_, err := app.InitChain(ctx, &types.RequestInitChain{
		Validators: RandVals(1),
	})
	return err
>>>>>>> 6c40ad39
}<|MERGE_RESOLUTION|>--- conflicted
+++ resolved
@@ -1,12 +1,9 @@
 package kvstore
 
 import (
-<<<<<<< HEAD
-=======
 	"context"
 	mrand "math/rand"
 
->>>>>>> 6c40ad39
 	"github.com/tendermint/tendermint/abci/types"
 	"github.com/tendermint/tendermint/crypto"
 	"github.com/tendermint/tendermint/dash/llmq"
@@ -32,12 +29,12 @@
 // InitKVStore initializes the kvstore app with some data,
 // which allows tests to pass and is fine as long as you
 // don't make any tx that modify the validator state
-<<<<<<< HEAD
-func InitKVStore(app *PersistentKVStoreApplication) {
+func InitKVStore(ctx context.Context, app *PersistentKVStoreApplication) error {
 	val := RandValidatorSetUpdate(1)
-	app.InitChain(types.RequestInitChain{
+	_, err := app.InitChain(ctx, &types.RequestInitChain{
 		ValidatorSet: &val,
 	})
+	return err
 }
 
 func randNodeAddrs(n int) []string {
@@ -46,11 +43,4 @@
 		addrs[i] = tmtypes.RandValidatorAddress().String()
 	}
 	return addrs
-=======
-func InitKVStore(ctx context.Context, app *PersistentKVStoreApplication) error {
-	_, err := app.InitChain(ctx, &types.RequestInitChain{
-		Validators: RandVals(1),
-	})
-	return err
->>>>>>> 6c40ad39
 }