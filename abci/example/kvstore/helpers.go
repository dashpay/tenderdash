package kvstore

import (
	mrand "math/rand"

	"github.com/tendermint/tendermint/abci/types"
	"github.com/tendermint/tendermint/crypto"
	"github.com/tendermint/tendermint/crypto/bls12381"
	cryptoenc "github.com/tendermint/tendermint/crypto/encoding"
)

<<<<<<< HEAD
func ValUpdate(pubKey crypto.PubKey, proTxHash crypto.ProTxHash) types.ValidatorUpdate {
	return types.UpdateValidator(proTxHash, pubKey.Bytes(), 100)
=======
// RandVal creates one random validator, with a key derived
// from the input value
func RandVal(i int) types.ValidatorUpdate {
	pubkey := tmrand.Bytes(32)
	// Random value between [0, 2^16 - 1]
	power := mrand.Uint32() & (1<<16 - 1) // nolint:gosec // G404: Use of weak random number generator
	v := types.UpdateValidator(pubkey, int64(power), "")
	return v
>>>>>>> 97a3e44e
}

// RandValidatorSetUpdate returns a list of cnt validators for initializing
// the application. Note that the keys are deterministically
// derived from the index in the array
func RandValidatorSetUpdate(cnt int) types.ValidatorSetUpdate {
	res := make([]types.ValidatorUpdate, cnt)

	privKeys, proTxHashes, thresholdPublicKey := bls12381.CreatePrivLLMQDataDefaultThreshold(cnt)
	for i := 0; i < cnt; i++ {
		res[i] = ValUpdate(privKeys[i].PubKey(), proTxHashes[i])
	}
	thresholdPublicKeyABCI, err := cryptoenc.PubKeyToProto(thresholdPublicKey)
	if err != nil {
		panic(err)
	}
	return types.ValidatorSetUpdate{
		ValidatorUpdates:   res,
		ThresholdPublicKey: thresholdPublicKeyABCI,
		QuorumHash:         crypto.RandQuorumHash(),
	}
}

// InitKVStore initializes the kvstore app with some data,
// which allows tests to pass and is fine as long as you
// don't make any tx that modify the validator state
func InitKVStore(app *PersistentKVStoreApplication) {
	val := RandValidatorSetUpdate(1)
	app.InitChain(types.RequestInitChain{
		ValidatorSet: &val,
	})
}<|MERGE_RESOLUTION|>--- conflicted
+++ resolved
@@ -1,6 +1,7 @@
 package kvstore
 
 import (
+	types2 "github.com/tendermint/tendermint/types"
 	mrand "math/rand"
 
 	"github.com/tendermint/tendermint/abci/types"
@@ -9,19 +10,8 @@
 	cryptoenc "github.com/tendermint/tendermint/crypto/encoding"
 )
 
-<<<<<<< HEAD
 func ValUpdate(pubKey crypto.PubKey, proTxHash crypto.ProTxHash) types.ValidatorUpdate {
-	return types.UpdateValidator(proTxHash, pubKey.Bytes(), 100)
-=======
-// RandVal creates one random validator, with a key derived
-// from the input value
-func RandVal(i int) types.ValidatorUpdate {
-	pubkey := tmrand.Bytes(32)
-	// Random value between [0, 2^16 - 1]
-	power := mrand.Uint32() & (1<<16 - 1) // nolint:gosec // G404: Use of weak random number generator
-	v := types.UpdateValidator(pubkey, int64(power), "")
-	return v
->>>>>>> 97a3e44e
+	return types.UpdateValidator(proTxHash, pubKey.Bytes(), types2.DefaultDashVotingPower)
 }
 
 // RandValidatorSetUpdate returns a list of cnt validators for initializing
