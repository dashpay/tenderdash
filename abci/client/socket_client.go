--- conflicted
+++ resolved
@@ -16,11 +16,6 @@
 	"github.com/dashpay/tenderdash/libs/log"
 	tmnet "github.com/dashpay/tenderdash/libs/net"
 	"github.com/dashpay/tenderdash/libs/service"
-)
-
-const (
-	// Maximum number of requests stored in the request queue
-	RequestQueueSize = 1000
 )
 
 // This is goroutine-safe, but users should beware that the application in
@@ -120,14 +115,6 @@
 	return cli.err
 }
 
-<<<<<<< HEAD
-func (cli *socketClient) sendRequestsRoutine(ctx context.Context, conn io.Writer) {
-	bw := bufio.NewWriter(conn)
-	for {
-		// wait for new message to arrive
-		select {
-		case <-ctx.Done():
-=======
 //----------------------------------------
 
 // Add the request to the pending messages queue.
@@ -171,7 +158,6 @@
 
 		if err := types.WriteMessage(reqres.Request, bw); err != nil {
 			cli.stopForError(fmt.Errorf("write to buffer: %w", err))
->>>>>>> 608bc11e
 			return
 		}
 
@@ -252,16 +238,8 @@
 	}
 
 	reqres := makeReqRes(ctx, req)
-<<<<<<< HEAD
-
-	select {
-	case cli.reqQueue <- reqres:
-	case <-ctx.Done():
-		return nil, fmt.Errorf("can't queue req: %w", ctx.Err())
-=======
 	if err := cli.enqueue(ctx, reqres); err != nil {
 		return nil, err
->>>>>>> 608bc11e
 	}
 
 	// wait for response for our request
