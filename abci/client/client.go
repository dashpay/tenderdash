--- conflicted
+++ resolved
@@ -137,26 +137,16 @@
 //
 // ref: https://github.com/tendermint/tendermint/issues/5439
 func (r *ReqRes) GetCallback() func(*types.Response) {
-<<<<<<< HEAD
-	r.mtx.RLock()
-	defer r.mtx.RUnlock()
-=======
 	r.mtx.Lock()
 	defer r.mtx.Unlock()
->>>>>>> 97a3e44e
 	return r.cb
 }
 
 // SetDone marks the ReqRes object as done.
 func (r *ReqRes) SetDone() {
 	r.mtx.Lock()
-<<<<<<< HEAD
-	defer r.mtx.Unlock()
-	r.done = true
-=======
 	r.done = true
 	r.mtx.Unlock()
->>>>>>> 97a3e44e
 }
 
 func waitGroup1() (wg *sync.WaitGroup) {
