package abciclient

import (
	"context"

	types "github.com/tendermint/tendermint/abci/types"
	tmsync "github.com/tendermint/tendermint/internal/libs/sync"
	"github.com/tendermint/tendermint/libs/service"
)

// NOTE: use defer to unlock mutex because Application might panic (e.g., in
// case of malicious tx or query). It only makes sense for publicly exposed
// methods like CheckTx (/broadcast_tx_* RPC endpoint) or Query (/abci_query
// RPC endpoint), but defers are used everywhere for the sake of consistency.
type localClient struct {
	service.BaseService

	mtx *tmsync.RWMutex
	types.Application
	Callback
}

var _ Client = (*localClient)(nil)

// NewLocalClient creates a local client, which will be directly calling the
// methods of the given app.
//
// Both Async and Sync methods ignore the given context.Context parameter.
<<<<<<< HEAD
func NewLocalClient(mtx *tmsync.RWMutex, app types.Application) Client {
=======
func NewLocalClient(mtx *tmsync.Mutex, app types.Application) Client {
>>>>>>> 97a3e44e
	if mtx == nil {
		mtx = &tmsync.RWMutex{}
	}

	cli := &localClient{
		mtx:         mtx,
		Application: app,
	}

	cli.BaseService = *service.NewBaseService(nil, "localClient", cli)
	return cli
}

func (app *localClient) SetResponseCallback(cb Callback) {
	app.mtx.Lock()
	defer app.mtx.Unlock()
	app.Callback = cb
}

// TODO: change types.Application to include Error()?
func (app *localClient) Error() error {
	return nil
}

func (app *localClient) FlushAsync(ctx context.Context) (*ReqRes, error) {
	// Do nothing
	return newLocalReqRes(types.ToRequestFlush(), nil), nil
}

func (app *localClient) EchoAsync(ctx context.Context, msg string) (*ReqRes, error) {
	app.mtx.Lock()
	defer app.mtx.Unlock()

	return app.callback(
		types.ToRequestEcho(msg),
		types.ToResponseEcho(msg),
	), nil
}

<<<<<<< HEAD
func (app *localClient) InfoAsync(req types.RequestInfo) *ReqRes {
	app.mtx.RLock()
	defer app.mtx.RUnlock()
=======
func (app *localClient) InfoAsync(ctx context.Context, req types.RequestInfo) (*ReqRes, error) {
	app.mtx.Lock()
	defer app.mtx.Unlock()
>>>>>>> 97a3e44e

	res := app.Application.Info(req)
	return app.callback(
		types.ToRequestInfo(req),
		types.ToResponseInfo(res),
	), nil
}

func (app *localClient) DeliverTxAsync(ctx context.Context, params types.RequestDeliverTx) (*ReqRes, error) {
	app.mtx.Lock()
	defer app.mtx.Unlock()

	res := app.Application.DeliverTx(params)
	return app.callback(
		types.ToRequestDeliverTx(params),
		types.ToResponseDeliverTx(res),
	), nil
}

func (app *localClient) CheckTxAsync(ctx context.Context, req types.RequestCheckTx) (*ReqRes, error) {
	app.mtx.Lock()
	defer app.mtx.Unlock()

	res := app.Application.CheckTx(req)
	return app.callback(
		types.ToRequestCheckTx(req),
		types.ToResponseCheckTx(res),
	), nil
}

<<<<<<< HEAD
func (app *localClient) QueryAsync(req types.RequestQuery) *ReqRes {
	app.mtx.RLock()
	defer app.mtx.RUnlock()
=======
func (app *localClient) QueryAsync(ctx context.Context, req types.RequestQuery) (*ReqRes, error) {
	app.mtx.Lock()
	defer app.mtx.Unlock()
>>>>>>> 97a3e44e

	res := app.Application.Query(req)
	return app.callback(
		types.ToRequestQuery(req),
		types.ToResponseQuery(res),
	), nil
}

func (app *localClient) CommitAsync(ctx context.Context) (*ReqRes, error) {
	app.mtx.Lock()
	defer app.mtx.Unlock()

	res := app.Application.Commit()
	return app.callback(
		types.ToRequestCommit(),
		types.ToResponseCommit(res),
	), nil
}

func (app *localClient) InitChainAsync(ctx context.Context, req types.RequestInitChain) (*ReqRes, error) {
	app.mtx.Lock()
	defer app.mtx.Unlock()

	res := app.Application.InitChain(req)
	return app.callback(
		types.ToRequestInitChain(req),
		types.ToResponseInitChain(res),
	), nil
}

func (app *localClient) BeginBlockAsync(ctx context.Context, req types.RequestBeginBlock) (*ReqRes, error) {
	app.mtx.Lock()
	defer app.mtx.Unlock()

	res := app.Application.BeginBlock(req)
	return app.callback(
		types.ToRequestBeginBlock(req),
		types.ToResponseBeginBlock(res),
	), nil
}

func (app *localClient) EndBlockAsync(ctx context.Context, req types.RequestEndBlock) (*ReqRes, error) {
	app.mtx.Lock()
	defer app.mtx.Unlock()

	res := app.Application.EndBlock(req)
	return app.callback(
		types.ToRequestEndBlock(req),
		types.ToResponseEndBlock(res),
	), nil
}

func (app *localClient) ListSnapshotsAsync(ctx context.Context, req types.RequestListSnapshots) (*ReqRes, error) {
	app.mtx.Lock()
	defer app.mtx.Unlock()

	res := app.Application.ListSnapshots(req)
	return app.callback(
		types.ToRequestListSnapshots(req),
		types.ToResponseListSnapshots(res),
	), nil
}

func (app *localClient) OfferSnapshotAsync(ctx context.Context, req types.RequestOfferSnapshot) (*ReqRes, error) {
	app.mtx.Lock()
	defer app.mtx.Unlock()

	res := app.Application.OfferSnapshot(req)
	return app.callback(
		types.ToRequestOfferSnapshot(req),
		types.ToResponseOfferSnapshot(res),
	), nil
}

func (app *localClient) LoadSnapshotChunkAsync(
	ctx context.Context,
	req types.RequestLoadSnapshotChunk,
) (*ReqRes, error) {
	app.mtx.Lock()
	defer app.mtx.Unlock()

	res := app.Application.LoadSnapshotChunk(req)
	return app.callback(
		types.ToRequestLoadSnapshotChunk(req),
		types.ToResponseLoadSnapshotChunk(res),
	), nil
}

func (app *localClient) ApplySnapshotChunkAsync(
	ctx context.Context,
	req types.RequestApplySnapshotChunk,
) (*ReqRes, error) {
	app.mtx.Lock()
	defer app.mtx.Unlock()

	res := app.Application.ApplySnapshotChunk(req)
	return app.callback(
		types.ToRequestApplySnapshotChunk(req),
		types.ToResponseApplySnapshotChunk(res),
	), nil
}

//-------------------------------------------------------

func (app *localClient) FlushSync(ctx context.Context) error {
	return nil
}

func (app *localClient) EchoSync(ctx context.Context, msg string) (*types.ResponseEcho, error) {
	return &types.ResponseEcho{Message: msg}, nil
}

<<<<<<< HEAD
func (app *localClient) InfoSync(req types.RequestInfo) (*types.ResponseInfo, error) {
	app.mtx.RLock()
	defer app.mtx.RUnlock()
=======
func (app *localClient) InfoSync(ctx context.Context, req types.RequestInfo) (*types.ResponseInfo, error) {
	app.mtx.Lock()
	defer app.mtx.Unlock()
>>>>>>> 97a3e44e

	res := app.Application.Info(req)
	return &res, nil
}

func (app *localClient) DeliverTxSync(
	ctx context.Context,
	req types.RequestDeliverTx,
) (*types.ResponseDeliverTx, error) {

	app.mtx.Lock()
	defer app.mtx.Unlock()

	res := app.Application.DeliverTx(req)
	return &res, nil
}

func (app *localClient) CheckTxSync(
	ctx context.Context,
	req types.RequestCheckTx,
) (*types.ResponseCheckTx, error) {
	app.mtx.Lock()
	defer app.mtx.Unlock()

	res := app.Application.CheckTx(req)
	return &res, nil
}

<<<<<<< HEAD
func (app *localClient) QuerySync(req types.RequestQuery) (*types.ResponseQuery, error) {
	app.mtx.RLock()
	defer app.mtx.RUnlock()
=======
func (app *localClient) QuerySync(
	ctx context.Context,
	req types.RequestQuery,
) (*types.ResponseQuery, error) {
	app.mtx.Lock()
	defer app.mtx.Unlock()
>>>>>>> 97a3e44e

	res := app.Application.Query(req)
	return &res, nil
}

func (app *localClient) CommitSync(ctx context.Context) (*types.ResponseCommit, error) {
	app.mtx.Lock()
	defer app.mtx.Unlock()

	res := app.Application.Commit()
	return &res, nil
}

func (app *localClient) InitChainSync(
	ctx context.Context,
	req types.RequestInitChain,
) (*types.ResponseInitChain, error) {

	app.mtx.Lock()
	defer app.mtx.Unlock()

	res := app.Application.InitChain(req)
	return &res, nil
}

func (app *localClient) BeginBlockSync(
	ctx context.Context,
	req types.RequestBeginBlock,
) (*types.ResponseBeginBlock, error) {

	app.mtx.Lock()
	defer app.mtx.Unlock()

	res := app.Application.BeginBlock(req)
	return &res, nil
}

func (app *localClient) EndBlockSync(
	ctx context.Context,
	req types.RequestEndBlock,
) (*types.ResponseEndBlock, error) {

	app.mtx.Lock()
	defer app.mtx.Unlock()

	res := app.Application.EndBlock(req)
	return &res, nil
}

func (app *localClient) ListSnapshotsSync(
	ctx context.Context,
	req types.RequestListSnapshots,
) (*types.ResponseListSnapshots, error) {

	app.mtx.Lock()
	defer app.mtx.Unlock()

	res := app.Application.ListSnapshots(req)
	return &res, nil
}

func (app *localClient) OfferSnapshotSync(
	ctx context.Context,
	req types.RequestOfferSnapshot,
) (*types.ResponseOfferSnapshot, error) {

	app.mtx.Lock()
	defer app.mtx.Unlock()

	res := app.Application.OfferSnapshot(req)
	return &res, nil
}

func (app *localClient) LoadSnapshotChunkSync(
	ctx context.Context,
	req types.RequestLoadSnapshotChunk) (*types.ResponseLoadSnapshotChunk, error) {

	app.mtx.Lock()
	defer app.mtx.Unlock()

	res := app.Application.LoadSnapshotChunk(req)
	return &res, nil
}

func (app *localClient) ApplySnapshotChunkSync(
	ctx context.Context,
	req types.RequestApplySnapshotChunk) (*types.ResponseApplySnapshotChunk, error) {

	app.mtx.Lock()
	defer app.mtx.Unlock()

	res := app.Application.ApplySnapshotChunk(req)
	return &res, nil
}

//-------------------------------------------------------

func (app *localClient) callback(req *types.Request, res *types.Response) *ReqRes {
	app.Callback(req, res)
	return newLocalReqRes(req, res)
}

func newLocalReqRes(req *types.Request, res *types.Response) *ReqRes {
	reqRes := NewReqRes(req)
	reqRes.Response = res
	reqRes.SetDone()
	return reqRes
}<|MERGE_RESOLUTION|>--- conflicted
+++ resolved
@@ -15,7 +15,7 @@
 type localClient struct {
 	service.BaseService
 
-	mtx *tmsync.RWMutex
+	mtx *tmsync.Mutex
 	types.Application
 	Callback
 }
@@ -26,13 +26,9 @@
 // methods of the given app.
 //
 // Both Async and Sync methods ignore the given context.Context parameter.
-<<<<<<< HEAD
-func NewLocalClient(mtx *tmsync.RWMutex, app types.Application) Client {
-=======
 func NewLocalClient(mtx *tmsync.Mutex, app types.Application) Client {
->>>>>>> 97a3e44e
 	if mtx == nil {
-		mtx = &tmsync.RWMutex{}
+		mtx = &tmsync.Mutex{}
 	}
 
 	cli := &localClient{
@@ -70,15 +66,9 @@
 	), nil
 }
 
-<<<<<<< HEAD
-func (app *localClient) InfoAsync(req types.RequestInfo) *ReqRes {
-	app.mtx.RLock()
-	defer app.mtx.RUnlock()
-=======
 func (app *localClient) InfoAsync(ctx context.Context, req types.RequestInfo) (*ReqRes, error) {
 	app.mtx.Lock()
 	defer app.mtx.Unlock()
->>>>>>> 97a3e44e
 
 	res := app.Application.Info(req)
 	return app.callback(
@@ -109,15 +99,9 @@
 	), nil
 }
 
-<<<<<<< HEAD
-func (app *localClient) QueryAsync(req types.RequestQuery) *ReqRes {
-	app.mtx.RLock()
-	defer app.mtx.RUnlock()
-=======
 func (app *localClient) QueryAsync(ctx context.Context, req types.RequestQuery) (*ReqRes, error) {
 	app.mtx.Lock()
 	defer app.mtx.Unlock()
->>>>>>> 97a3e44e
 
 	res := app.Application.Query(req)
 	return app.callback(
@@ -230,15 +214,9 @@
 	return &types.ResponseEcho{Message: msg}, nil
 }
 
-<<<<<<< HEAD
-func (app *localClient) InfoSync(req types.RequestInfo) (*types.ResponseInfo, error) {
-	app.mtx.RLock()
-	defer app.mtx.RUnlock()
-=======
 func (app *localClient) InfoSync(ctx context.Context, req types.RequestInfo) (*types.ResponseInfo, error) {
 	app.mtx.Lock()
 	defer app.mtx.Unlock()
->>>>>>> 97a3e44e
 
 	res := app.Application.Info(req)
 	return &res, nil
@@ -267,18 +245,12 @@
 	return &res, nil
 }
 
-<<<<<<< HEAD
-func (app *localClient) QuerySync(req types.RequestQuery) (*types.ResponseQuery, error) {
-	app.mtx.RLock()
-	defer app.mtx.RUnlock()
-=======
 func (app *localClient) QuerySync(
 	ctx context.Context,
 	req types.RequestQuery,
 ) (*types.ResponseQuery, error) {
 	app.mtx.Lock()
 	defer app.mtx.Unlock()
->>>>>>> 97a3e44e
 
 	res := app.Application.Query(req)
 	return &res, nil
