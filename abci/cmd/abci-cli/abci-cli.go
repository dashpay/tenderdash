--- conflicted
+++ resolved
@@ -336,16 +336,7 @@
 					code.CodeTypeOK,
 				}, nil, []byte{0, 0, 0, 0, 0, 0, 0, 1})
 			},
-<<<<<<< HEAD
-			func() error {
-				return servertest.Commit(ctx, client, []byte{
-					0, 0, 0, 0, 0, 0, 0, 0, 0, 0, 0, 0, 0, 0, 0, 0,
-					0, 0, 0, 0, 0, 0, 0, 0, 0, 0, 0, 0, 0, 0, 0, 1,
-				})
-			},
-=======
 			func() error { return servertest.Commit(ctx, client) },
->>>>>>> d433ebe6
 			func() error {
 				return servertest.FinalizeBlock(ctx, client, [][]byte{
 					{0x00},
