package types

import (
	"bytes"
	"encoding/json"
	"fmt"
	"runtime/debug"
	"strings"
	"sync"

<<<<<<< HEAD
	"github.com/tendermint/tendermint/crypto/bls12381"
	tmsync "github.com/tendermint/tendermint/internal/libs/sync"
=======
>>>>>>> 6c40ad39
	"github.com/tendermint/tendermint/libs/bits"
	tmproto "github.com/tendermint/tendermint/proto/tendermint/types"
)

const (
	// MaxVotesCount is the maximum number of votes in a set. Used in ValidateBasic funcs for
	// protection against DOS attacks. Note this implies a corresponding equal limit to
	// the number of validators.
	MaxVotesCount = 10000
)

<<<<<<< HEAD
// UNSTABLE
// XXX: duplicate of types.NodeID to avoid dependence between packages.
// Perhaps we can have a minimal types package containing this (and other things?)
// that both `types` and `p2p` import ?
type P2PID string

=======
>>>>>>> 6c40ad39
/*
	VoteSet helps collect signatures from validators at each height+round for a
	predefined vote type.

	We need VoteSet to be able to keep track of conflicting votes when validators
	double-sign.  Yet, we can't keep track of *all* the votes seen, as that could
	be a DoS attack vector.

	There are two storage areas for votes.
	1. voteSet.votes
	2. voteSet.votesByBlock

	`.votes` is the "canonical" list of votes.  It always has at least one vote,
	if a vote from a validator had been seen at all.  Usually it keeps track of
	the first vote seen, but when a 2/3 majority is found, votes for that get
	priority and are copied over from `.votesByBlock`.

	`.votesByBlock` keeps track of a list of votes for a particular block.  There
	are two ways a &blockVotes{} gets created in `.votesByBlock`.
	1. the first vote seen by a validator was for the particular block.
	2. a peer claims to have seen 2/3 majority for the particular block.

	Since the first vote from a validator will always get added in `.votesByBlock`
	, all votes in `.votes` will have a corresponding entry in `.votesByBlock`.

	When a &blockVotes{} in `.votesByBlock` reaches a 2/3 majority quorum, its
	votes are copied into `.votes`.

	All this is memory bounded because conflicting votes only get added if a peer
	told us to track that block, each peer only gets to tell us 1 such block, and,
	there's only a limited number of peers.

	NOTE: Assumes that the sum total of voting power does not exceed MaxUInt64.
*/
type VoteSet struct {
	chainID       string
	height        int64
	stateID       StateID // ID of state for which this voting is executed
	round         int32
	signedMsgType tmproto.SignedMsgType
	valSet        *ValidatorSet

<<<<<<< HEAD
	mtx               tmsync.Mutex
	votesBitArray     *bits.BitArray
	votes             []*Vote                // Primary votes to share
	sum               int64                  // Sum of voting power for seen votes, discounting conflicts
	maj23             *BlockID               // First 2/3 majority seen
	thresholdBlockSig []byte                 // If a 2/3 majority is seen, recover the block sig
	thresholdStateSig []byte                 // If a 2/3 majority is seen, recover the state sig
	votesByBlock      map[string]*blockVotes // string(blockHash|blockParts) -> blockVotes
	peerMaj23s        map[P2PID]BlockID      // Maj23 for each peer
=======
	mtx           sync.Mutex
	votesBitArray *bits.BitArray
	votes         []*Vote                // Primary votes to share
	sum           int64                  // Sum of voting power for seen votes, discounting conflicts
	maj23         *BlockID               // First 2/3 majority seen
	votesByBlock  map[string]*blockVotes // string(blockHash|blockParts) -> blockVotes
	peerMaj23s    map[string]BlockID     // Maj23 for each peer
>>>>>>> 6c40ad39
}

// NewVoteSet constructs a new VoteSet struct used to accumulate votes for given height/round.
func NewVoteSet(chainID string, height int64, round int32,
	signedMsgType tmproto.SignedMsgType, valSet *ValidatorSet, stateID StateID) *VoteSet {
	if height == 0 {
		panic("Cannot make VoteSet for height == 0, doesn't make sense.")
	}
	if !valSet.HasPublicKeys {
		panic("Cannot make VoteSet when the validator set doesn't have public keys.")
	}

	return &VoteSet{
		chainID:       chainID,
		height:        height,
		stateID:       stateID,
		round:         round,
		signedMsgType: signedMsgType,
		valSet:        valSet,
		votesBitArray: bits.NewBitArray(valSet.Size()),
		votes:         make([]*Vote, valSet.Size()),
		sum:           0,
		maj23:         nil,
		votesByBlock:  make(map[string]*blockVotes, valSet.Size()),
		peerMaj23s:    make(map[string]BlockID),
	}
}

func (voteSet *VoteSet) ChainID() string {
	return voteSet.chainID
}

// Implements VoteSetReader.
func (voteSet *VoteSet) GetHeight() int64 {
	if voteSet == nil {
		return 0
	}
	return voteSet.height
}

// Implements VoteSetReader.
func (voteSet *VoteSet) GetRound() int32 {
	if voteSet == nil {
		return -1
	}
	return voteSet.round
}

// Implements VoteSetReader.
func (voteSet *VoteSet) Type() byte {
	if voteSet == nil {
		return 0x00
	}
	return byte(voteSet.signedMsgType)
}

// Implements VoteSetReader.
func (voteSet *VoteSet) Size() int {
	if voteSet == nil {
		return 0
	}
	return voteSet.valSet.Size()
}

// AddVote
// Returns added=true if vote is valid and new.
// Otherwise returns err=ErrVote[
//		UnexpectedStep | InvalidIndex | InvalidAddress |
//		InvalidSignature | InvalidBlockHash | ConflictingVotes ]
// Duplicate votes return added=false, err=nil.
// Conflicting votes return added=*, err=ErrVoteConflictingVotes.
// NOTE: vote should not be mutated after adding.
// NOTE: VoteSet must not be nil
// NOTE: Vote must not be nil
func (voteSet *VoteSet) AddVote(vote *Vote) (added bool, err error) {
	if voteSet == nil {
		panic("AddVote() on nil VoteSet")
	}
	voteSet.mtx.Lock()
	defer voteSet.mtx.Unlock()

	return voteSet.addVote(vote)
}

// NOTE: Validates as much as possible before attempting to verify the signature.
func (voteSet *VoteSet) addVote(vote *Vote) (added bool, err error) {
	if vote == nil {
		return false, ErrVoteNil
	}
	valIndex := vote.ValidatorIndex
	valProTxHash := vote.ValidatorProTxHash
	blockKey := vote.BlockID.Key()

	// Ensure that validator index was set
	if valIndex < 0 {
		return false, fmt.Errorf("index < 0: %w", ErrVoteInvalidValidatorIndex)
	} else if len(valProTxHash) == 0 {
		return false, fmt.Errorf("empty pro_tx_hash: %w", ErrVoteInvalidValidatorProTxHash)
	}

	// Make sure the step matches.
	if (vote.Height != voteSet.height) ||
		(vote.Round != voteSet.round) ||
		(vote.Type != voteSet.signedMsgType) {
		return false, fmt.Errorf("expected %d/%d/%d, but got %d/%d/%d: %w",
			voteSet.height, voteSet.round, voteSet.signedMsgType,
			vote.Height, vote.Round, vote.Type, ErrVoteUnexpectedStep)
	}

	// Ensure that signer is a validator.
	lookupProTxHash, val := voteSet.valSet.GetByIndex(valIndex)
	if val == nil {
		return false, fmt.Errorf(
			"cannot find validator %d in valSet of size %d: %w",
			valIndex, voteSet.valSet.Size(), ErrVoteInvalidValidatorIndex)
	}

	// Ensure that the signer has the right proTxHash.
	if !bytes.Equal(valProTxHash, lookupProTxHash) {
		return false, fmt.Errorf(
			"vote.ValidatorProTxHash (%X) does not match proTxHash (%X) for vote.ValidatorIndex (%d)\n"+
				"Ensure the genesis file is correct across all validators: %w",
			valProTxHash, lookupProTxHash, valIndex, ErrVoteInvalidValidatorProTxHash)
	}

	// If we already know of this vote, return false.
	if existing, ok := voteSet.getVote(valIndex, blockKey); ok {
		if bytes.Equal(existing.BlockSignature, vote.BlockSignature) &&
			bytes.Equal(existing.StateSignature, vote.StateSignature) {
			return false, nil // duplicate
		}
		return false, fmt.Errorf(
			"existing vote: %v; new vote: %v: %w", existing, vote, ErrVoteNonDeterministicSignature,
		)
	}

	// Check signature.
<<<<<<< HEAD

	signID, stateSignID, err := vote.Verify(
		voteSet.chainID, voteSet.valSet.QuorumType, voteSet.valSet.QuorumHash, val.PubKey, val.ProTxHash, voteSet.stateID)
	if err != nil {
		return false, ErrInvalidVoteSignature(
			fmt.Errorf("failed to verify vote with ChainID %s and PubKey %s ProTxHash %s: %w",
				voteSet.chainID, val.PubKey, val.ProTxHash, err))
=======
	if err := vote.VerifyWithExtension(voteSet.chainID, val.PubKey); err != nil {
		return false, fmt.Errorf("failed to verify vote with ChainID %s and PubKey %s: %w", voteSet.chainID, val.PubKey, err)
>>>>>>> 6c40ad39
	}

	// Add vote and get conflicting vote if any.
	added, conflicting := voteSet.addVerifiedVote(vote, blockKey, val.VotingPower, signID, stateSignID)
	if conflicting != nil {
		fmt.Printf("-----\n")
		debug.PrintStack()
		fmt.Printf("-----\n")
		return added, NewConflictingVoteError(conflicting, vote)
	}
	if !added {
		panic("Expected to add non-conflicting vote")
	}
	return added, nil
}

// Returns (vote, true) if vote exists for valIndex and blockKey.
func (voteSet *VoteSet) getVote(valIndex int32, blockKey string) (vote *Vote, ok bool) {
	if existing := voteSet.votes[valIndex]; existing != nil && existing.BlockID.Key() == blockKey {
		return existing, true
	}
	if existing := voteSet.votesByBlock[blockKey].getByIndex(valIndex); existing != nil {
		return existing, true
	}
	return nil, false
}

func (voteSet *VoteSet) GetVotes() []*Vote {
	if voteSet == nil {
		return nil
	}
	return voteSet.votes
}

// Assumes signature is valid.
// If conflicting vote exists, returns it.
func (voteSet *VoteSet) addVerifiedVote(
	vote *Vote,
	blockKey string,
	votingPower int64,
	signID []byte,
	stateSignID []byte,
) (added bool, conflicting *Vote) {
	valIndex := vote.ValidatorIndex

	// Already exists in voteSet.votes?
	if existing := voteSet.votes[valIndex]; existing != nil {
		if existing.BlockID.Equals(vote.BlockID) {
			panic("addVerifiedVote does not expect duplicate votes")
		} else {
			conflicting = existing
		}
		// Replace vote if blockKey matches voteSet.maj23.
		if voteSet.maj23 != nil && voteSet.maj23.Key() == blockKey {
			voteSet.votes[valIndex] = vote
			voteSet.votesBitArray.SetIndex(int(valIndex), true)
		}
		// Otherwise don't add it to voteSet.votes
	} else {
		// Add to voteSet.votes and incr .sum
		voteSet.votes[valIndex] = vote
		voteSet.votesBitArray.SetIndex(int(valIndex), true)
		voteSet.sum += votingPower
	}

	votesByBlock, ok := voteSet.votesByBlock[blockKey]
	if ok {
		if conflicting != nil && !votesByBlock.peerMaj23 {
			// There's a conflict and no peer claims that this block is special.
			return false, conflicting
		}
		// We'll add the vote in a bit.
	} else {
		// .votesByBlock doesn't exist...
		if conflicting != nil {
			// ... and there's a conflicting vote.
			// We're not even tracking this blockKey, so just forget it.
			return false, conflicting
		}
		// ... and there's no conflicting vote.
		// Start tracking this blockKey
		votesByBlock = newBlockVotes(false, voteSet.valSet.Size())
		voteSet.votesByBlock[blockKey] = votesByBlock
		// We'll add the vote in a bit.
	}

	// Before adding to votesByBlock, see if we'll exceed quorum
	origSum := votesByBlock.sum

	quorum := voteSet.valSet.QuorumVotingThresholdPower()

	// Add vote to votesByBlock
	votesByBlock.addVerifiedVote(vote, votingPower)

	// If we just crossed the quorum threshold and have 2/3 majority...
	if origSum < quorum && quorum <= votesByBlock.sum {
		// Only consider the first quorum reached
		if voteSet.maj23 == nil {
			maj23BlockID := vote.BlockID
			// fmt.Printf("vote majority reached at height %d (%d/%d) quorum size %d\n",
			//  voteSet.height, voteSet.round, voteSet.signedMsgType, quorum)
			voteSet.maj23 = &maj23BlockID
			if voteSet.signedMsgType == tmproto.PrecommitType {
				if len(votesByBlock.votes) > 1 {
					err := voteSet.recoverThresholdSigsAndVerify(votesByBlock, signID, stateSignID)
					if err != nil {
						// fmt.Printf("error %v quorum %d\n", err, quorum)
						// for i, vote := range votesByBlock.votes {
						// 	fmt.Printf("vote %d %v\n", i, vote)
						// }
						panic(fmt.Errorf("failed recovering or verifying threshold signature: %v", err))
					}
				} else {
					// there is only 1 validator
					voteSet.thresholdBlockSig = vote.BlockSignature
					voteSet.thresholdStateSig = vote.StateSignature
				}
			}
			// And also copy votes over to voteSet.votes
			for i, vote := range votesByBlock.votes {
				if vote != nil {
					voteSet.votes[i] = vote
				}
			}
		}
	}

	return true, conflicting
}

func (voteSet *VoteSet) recoverThresholdSigsAndVerify(blockVotes *blockVotes, signID []byte, stateSignID []byte) error {
	err := voteSet.recoverThresholdSigs(blockVotes)
	if err != nil {
		return err
	}
	verified := voteSet.valSet.ThresholdPublicKey.VerifySignatureDigest(signID, voteSet.thresholdBlockSig)
	if !verified {
		thresholdBlockSig := voteSet.thresholdBlockSig
		return fmt.Errorf("recovered incorrect threshold signature %X voteSetCount %d",
			thresholdBlockSig, len(blockVotes.votes))
	}
	if voteSet.thresholdStateSig != nil {
		verified = voteSet.valSet.ThresholdPublicKey.VerifySignatureDigest(stateSignID, voteSet.thresholdStateSig)
		if !verified {
			thresholdStateSig := voteSet.thresholdStateSig
			return fmt.Errorf("recovered incorrect state threshold signature %X voteSetCount %d",
				thresholdStateSig, len(blockVotes.votes))
		}
	}
	return nil
}

func (voteSet *VoteSet) recoverThresholdSigs(blockVotes *blockVotes) error {
	if len(blockVotes.votes) < 2 {
		return fmt.Errorf("attempting to recover a threshold signature with only 1 vote")
	}
	var blockSigs [][]byte
	var stateSigs [][]byte
	var blsIDs [][]byte
	for _, vote := range blockVotes.votes {
		if vote != nil {
			blockSigs = append(blockSigs, vote.BlockSignature)
			stateSigs = append(stateSigs, vote.StateSignature)
			blsIDs = append(blsIDs, vote.ValidatorProTxHash)
		}
	}
	thresholdBlockSig, err := bls12381.RecoverThresholdSignatureFromShares(blockSigs, blsIDs)
	if err != nil {
		return fmt.Errorf("error recovering threshold block sig: %v", err)
	}
	voteSet.thresholdBlockSig = thresholdBlockSig

	if voteSet.maj23 != nil && voteSet.maj23.Hash != nil {
		// if the vote is voting for nil, then we do not care to recover the state signature
		thresholdStateSig, err := bls12381.RecoverThresholdSignatureFromShares(stateSigs, blsIDs)
		if err != nil {
			return fmt.Errorf("error recovering threshold state sig: %v", err)
		}
		voteSet.thresholdStateSig = thresholdStateSig
	}
	return nil
}

// If a peer claims that it has 2/3 majority for given blockKey, call this.
// NOTE: if there are too many peers, or too much peer churn,
// this can cause memory issues.
// TODO: implement ability to remove peers too
// NOTE: VoteSet must not be nil
func (voteSet *VoteSet) SetPeerMaj23(peerID string, blockID BlockID) error {
	if voteSet == nil {
		panic("SetPeerMaj23() on nil VoteSet")
	}
	voteSet.mtx.Lock()
	defer voteSet.mtx.Unlock()

	blockKey := blockID.Key()

	// Make sure peer hasn't already told us something.
	if existing, ok := voteSet.peerMaj23s[peerID]; ok {
		if existing.Equals(blockID) {
			return nil // Nothing to do
		}
		return fmt.Errorf("setPeerMaj23: Received conflicting blockID from peer %v. Got %v, expected %v",
			peerID, blockID, existing)
	}
	voteSet.peerMaj23s[peerID] = blockID

	// Create .votesByBlock entry if needed.
	votesByBlock, ok := voteSet.votesByBlock[blockKey]
	if ok {
		if votesByBlock.peerMaj23 {
			return nil // Nothing to do
		}
		votesByBlock.peerMaj23 = true
		// No need to copy votes, already there.
	} else {
		votesByBlock = newBlockVotes(true, voteSet.valSet.Size())
		voteSet.votesByBlock[blockKey] = votesByBlock
		// No need to copy votes, no votes to copy over.
	}
	return nil
}

// Implements VoteSetReader.
func (voteSet *VoteSet) BitArray() *bits.BitArray {
	if voteSet == nil {
		return nil
	}
	voteSet.mtx.Lock()
	defer voteSet.mtx.Unlock()
	return voteSet.votesBitArray.Copy()
}

func (voteSet *VoteSet) BitArrayByBlockID(blockID BlockID) *bits.BitArray {
	if voteSet == nil {
		return nil
	}
	voteSet.mtx.Lock()
	defer voteSet.mtx.Unlock()
	votesByBlock, ok := voteSet.votesByBlock[blockID.Key()]
	if ok {
		return votesByBlock.bitArray.Copy()
	}
	return nil
}

// NOTE: if validator has conflicting votes, returns "canonical" vote
// Implements VoteSetReader.
func (voteSet *VoteSet) GetByIndex(valIndex int32) *Vote {
	if voteSet == nil {
		return nil
	}
	voteSet.mtx.Lock()
	defer voteSet.mtx.Unlock()
	if int(valIndex) >= len(voteSet.votes) {
		return nil
	}
	return voteSet.votes[valIndex]
}

// List returns a copy of the list of votes stored by the VoteSet.
func (voteSet *VoteSet) List() []Vote {
	if voteSet == nil || voteSet.votes == nil {
		return nil
	}
	votes := make([]Vote, 0, len(voteSet.votes))
	for i := range voteSet.votes {
		if voteSet.votes[i] != nil {
			votes = append(votes, *voteSet.votes[i])
		}
	}
	return votes
}

<<<<<<< HEAD
func (voteSet *VoteSet) GetByProTxHash(proTxHash []byte) *Vote {
=======
func (voteSet *VoteSet) GetByAddress(address []byte) *Vote {
>>>>>>> 6c40ad39
	if voteSet == nil {
		return nil
	}
	voteSet.mtx.Lock()
	defer voteSet.mtx.Unlock()
	valIndex, val := voteSet.valSet.GetByProTxHash(proTxHash)
	if val == nil {
		panic("GetByProTxHash(address) returned nil")
	}
	return voteSet.votes[valIndex]
}

func (voteSet *VoteSet) HasTwoThirdsMajority() bool {
	if voteSet == nil {
		return false
	}
	voteSet.mtx.Lock()
	defer voteSet.mtx.Unlock()
	return voteSet.maj23 != nil
}

// Implements VoteSetReader.
func (voteSet *VoteSet) IsCommit() bool {
	if voteSet == nil {
		return false
	}
	if voteSet.signedMsgType != tmproto.PrecommitType {
		return false
	}
	voteSet.mtx.Lock()
	defer voteSet.mtx.Unlock()
	return voteSet.maj23 != nil
}

// HasTwoThirdsAny returns true if we are above voting threshold, regardless of the block id voted
func (voteSet *VoteSet) HasTwoThirdsAny() bool {
	if voteSet == nil {
		return false
	}
	voteSet.mtx.Lock()
	defer voteSet.mtx.Unlock()
	return voteSet.sum >= voteSet.valSet.QuorumVotingThresholdPower()
}

func (voteSet *VoteSet) HasAll() bool {
	if voteSet == nil {
		return false
	}
	voteSet.mtx.Lock()
	defer voteSet.mtx.Unlock()
	return voteSet.sum == voteSet.valSet.TotalVotingPower()
}

// If there was a +2/3 majority for blockID, return blockID and true.
// Else, return the empty BlockID{} and false.
func (voteSet *VoteSet) TwoThirdsMajority() (blockID BlockID, ok bool) {
	if voteSet == nil {
		return BlockID{}, false
	}
	voteSet.mtx.Lock()
	defer voteSet.mtx.Unlock()
	if voteSet.maj23 != nil {
		return *voteSet.maj23, true
	}
	return BlockID{}, false
}

//--------------------------------------------------------------------------------
// Strings and JSON

const nilVoteSetString = "nil-VoteSet"

// String returns a string representation of VoteSet.
//
// See StringIndented.
func (voteSet *VoteSet) String() string {
	if voteSet == nil {
		return nilVoteSetString
	}
	return voteSet.StringIndented("")
}

// StringIndented returns an indented String.
//
// Height Round Type
// Votes
// Votes bit array
// 2/3+ majority
//
// See Vote#String.
func (voteSet *VoteSet) StringIndented(indent string) string {
	voteSet.mtx.Lock()
	defer voteSet.mtx.Unlock()

	voteStrings := make([]string, len(voteSet.votes))
	for i, vote := range voteSet.votes {
		if vote == nil {
			voteStrings[i] = nilVoteStr
		} else {
			voteStrings[i] = vote.String()
		}
	}
	return fmt.Sprintf(`VoteSet{
%s  H:%v R:%v T:%v
%s  %v
%s  %v
%s  %v
%s}`,
		indent, voteSet.height, voteSet.round, voteSet.signedMsgType,
		indent, strings.Join(voteStrings, "\n"+indent+"  "),
		indent, voteSet.votesBitArray,
		indent, voteSet.peerMaj23s,
		indent)
}

// Marshal the VoteSet to JSON. Same as String(), just in JSON,
// and without the height/round/signedMsgType (since its already included in the votes).
func (voteSet *VoteSet) MarshalJSON() ([]byte, error) {
	voteSet.mtx.Lock()
	defer voteSet.mtx.Unlock()
	return json.Marshal(VoteSetJSON{
		voteSet.voteStrings(),
		voteSet.bitArrayString(),
		voteSet.peerMaj23s,
	})
}

// More human readable JSON of the vote set
// NOTE: insufficient for unmarshaling from (compressed votes)
// TODO: make the peerMaj23s nicer to read (eg just the block hash)
type VoteSetJSON struct {
	Votes         []string           `json:"votes"`
	VotesBitArray string             `json:"votes_bit_array"`
	PeerMaj23s    map[string]BlockID `json:"peer_maj_23s"`
}

// Return the bit-array of votes including
// the fraction of power that has voted like:
// "BA{29:xx__x__x_x___x__x_______xxx__} 856/1304 = 0.66"
func (voteSet *VoteSet) BitArrayString() string {
	voteSet.mtx.Lock()
	defer voteSet.mtx.Unlock()
	return voteSet.bitArrayString()
}

func (voteSet *VoteSet) bitArrayString() string {
	bAString := voteSet.votesBitArray.String()
	voted, total, fracVoted := voteSet.sumTotalFrac()
	return fmt.Sprintf("%s %d/%d = %.2f", bAString, voted, total, fracVoted)
}

// Returns a list of votes compressed to more readable strings.
func (voteSet *VoteSet) VoteStrings() []string {
	voteSet.mtx.Lock()
	defer voteSet.mtx.Unlock()
	return voteSet.voteStrings()
}

func (voteSet *VoteSet) voteStrings() []string {
	voteStrings := make([]string, len(voteSet.votes))
	for i, vote := range voteSet.votes {
		if vote == nil {
			voteStrings[i] = nilVoteStr
		} else {
			voteStrings[i] = vote.String()
		}
	}
	return voteStrings
}

// StringShort returns a short representation of VoteSet.
//
// 1. height
// 2. round
// 3. signed msg type
// 4. first 2/3+ majority
// 5. fraction of voted power
// 6. votes bit array
// 7. 2/3+ majority for each peer
func (voteSet *VoteSet) StringShort() string {
	if voteSet == nil {
		return nilVoteSetString
	}
	voteSet.mtx.Lock()
	defer voteSet.mtx.Unlock()
	_, _, frac := voteSet.sumTotalFrac()
	return fmt.Sprintf(`VoteSet{H:%v R:%v T:%v +2/3:%v(%v) %v %v}`,
		voteSet.height, voteSet.round, voteSet.signedMsgType, voteSet.maj23, frac, voteSet.votesBitArray, voteSet.peerMaj23s)
}

// LogString produces a logging suitable string representation of the
// vote set.
func (voteSet *VoteSet) LogString() string {
	if voteSet == nil {
		return nilVoteSetString
	}
	voteSet.mtx.Lock()
	defer voteSet.mtx.Unlock()
	voted, total, frac := voteSet.sumTotalFrac()

	return fmt.Sprintf("Votes:%d/%d(%.3f)", voted, total, frac)
}

// return the power voted, the total, and the fraction
func (voteSet *VoteSet) sumTotalFrac() (int64, int64, float64) {
	if voteSet.valSet == nil {
		panic("vote set validator set should be set")
	}
	voted, total := voteSet.sum, voteSet.valSet.TotalVotingPower()
	fracVoted := float64(voted) / float64(total)
	return voted, total, fracVoted
}

//--------------------------------------------------------------------------------
// Commit

// MakeCommit constructs a Commit from the VoteSet. It only includes precommits
// for the block, which has 2/3+ majority, and nil.
//
// Panics if the vote type is not PrecommitType or if there's no +2/3 votes for
// a single block.
func (voteSet *VoteSet) MakeCommit() *Commit {
	if voteSet.signedMsgType != tmproto.PrecommitType {
		panic("Cannot MakeCommit() unless VoteSet.Type is PrecommitType")
	}
	voteSet.mtx.Lock()
	defer voteSet.mtx.Unlock()

	// Make sure we have a 2/3 majority
	if voteSet.maj23 == nil {
		panic("Cannot MakeCommit() unless a blockhash has +2/3")
	}

<<<<<<< HEAD
	if voteSet.thresholdBlockSig == nil {
		panic("Cannot MakeCommit() unless a thresholdBlockSig has been created")
	}

	if voteSet.thresholdStateSig == nil {
		panic("Cannot MakeCommit() unless a thresholdStateSig has been created")
=======
	// For every validator, get the precommit
	commitSigs := make([]CommitSig, len(voteSet.votes))
	for i, v := range voteSet.votes {
		commitSig := v.CommitSig()
		// if block ID exists but doesn't match, exclude sig
		if commitSig.ForBlock() && !v.BlockID.Equals(*voteSet.maj23) {
			commitSig = NewCommitSigAbsent()
		}

		commitSigs[i] = commitSig
>>>>>>> 6c40ad39
	}

	return NewCommit(
		voteSet.GetHeight(),
		voteSet.GetRound(),
		*voteSet.maj23,
		voteSet.stateID,
		voteSet.valSet.QuorumHash,
		voteSet.thresholdBlockSig,
		voteSet.thresholdStateSig,
	)
}

//--------------------------------------------------------------------------------

/*
	Votes for a particular block
	There are two ways a *blockVotes gets created for a blockKey.
	1. first (non-conflicting) vote of a validator w/ blockKey (peerMaj23=false)
	2. A peer claims to have a 2/3 majority w/ blockKey (peerMaj23=true)
*/
type blockVotes struct {
	peerMaj23 bool           // peer claims to have maj23
	bitArray  *bits.BitArray // valIndex -> hasVote?
	votes     []*Vote        // valIndex -> *Vote
	sum       int64          // vote sum
}

func newBlockVotes(peerMaj23 bool, numValidators int) *blockVotes {
	return &blockVotes{
		peerMaj23: peerMaj23,
		bitArray:  bits.NewBitArray(numValidators),
		votes:     make([]*Vote, numValidators),
		sum:       0,
	}
}

func (vs *blockVotes) addVerifiedVote(vote *Vote, votingPower int64) {
	valIndex := vote.ValidatorIndex
	if existing := vs.votes[valIndex]; existing == nil {
		vs.bitArray.SetIndex(int(valIndex), true)
		vs.votes[valIndex] = vote
		vs.sum += votingPower
	}
}

func (vs *blockVotes) getByIndex(index int32) *Vote {
	if vs == nil {
		return nil
	}
	return vs.votes[index]
}

//--------------------------------------------------------------------------------

// Common interface between *consensus.VoteSet and types.Commit
type VoteSetReader interface {
	GetHeight() int64
	GetRound() int32
	Type() byte
	Size() int
	BitArray() *bits.BitArray
	GetByIndex(int32) *Vote
	IsCommit() bool
}<|MERGE_RESOLUTION|>--- conflicted
+++ resolved
@@ -8,11 +8,8 @@
 	"strings"
 	"sync"
 
-<<<<<<< HEAD
 	"github.com/tendermint/tendermint/crypto/bls12381"
 	tmsync "github.com/tendermint/tendermint/internal/libs/sync"
-=======
->>>>>>> 6c40ad39
 	"github.com/tendermint/tendermint/libs/bits"
 	tmproto "github.com/tendermint/tendermint/proto/tendermint/types"
 )
@@ -24,15 +21,6 @@
 	MaxVotesCount = 10000
 )
 
-<<<<<<< HEAD
-// UNSTABLE
-// XXX: duplicate of types.NodeID to avoid dependence between packages.
-// Perhaps we can have a minimal types package containing this (and other things?)
-// that both `types` and `p2p` import ?
-type P2PID string
-
-=======
->>>>>>> 6c40ad39
 /*
 	VoteSet helps collect signatures from validators at each height+round for a
 	predefined vote type.
@@ -75,25 +63,17 @@
 	signedMsgType tmproto.SignedMsgType
 	valSet        *ValidatorSet
 
-<<<<<<< HEAD
-	mtx               tmsync.Mutex
-	votesBitArray     *bits.BitArray
-	votes             []*Vote                // Primary votes to share
-	sum               int64                  // Sum of voting power for seen votes, discounting conflicts
-	maj23             *BlockID               // First 2/3 majority seen
-	thresholdBlockSig []byte                 // If a 2/3 majority is seen, recover the block sig
-	thresholdStateSig []byte                 // If a 2/3 majority is seen, recover the state sig
-	votesByBlock      map[string]*blockVotes // string(blockHash|blockParts) -> blockVotes
-	peerMaj23s        map[P2PID]BlockID      // Maj23 for each peer
-=======
-	mtx           sync.Mutex
+	mtx           tmsync.Mutex
 	votesBitArray *bits.BitArray
 	votes         []*Vote                // Primary votes to share
 	sum           int64                  // Sum of voting power for seen votes, discounting conflicts
 	maj23         *BlockID               // First 2/3 majority seen
 	votesByBlock  map[string]*blockVotes // string(blockHash|blockParts) -> blockVotes
 	peerMaj23s    map[string]BlockID     // Maj23 for each peer
->>>>>>> 6c40ad39
+
+	// dash fields
+	thresholdBlockSig []byte                 // If a 2/3 majority is seen, recover the block sig
+	thresholdStateSig []byte                 // If a 2/3 majority is seen, recover the state sig
 }
 
 // NewVoteSet constructs a new VoteSet struct used to accumulate votes for given height/round.
@@ -231,18 +211,13 @@
 	}
 
 	// Check signature.
-<<<<<<< HEAD
-
-	signID, stateSignID, err := vote.Verify(
+
+	signID, stateSignID, err := vote.VerifyWithExtension(
 		voteSet.chainID, voteSet.valSet.QuorumType, voteSet.valSet.QuorumHash, val.PubKey, val.ProTxHash, voteSet.stateID)
 	if err != nil {
 		return false, ErrInvalidVoteSignature(
 			fmt.Errorf("failed to verify vote with ChainID %s and PubKey %s ProTxHash %s: %w",
 				voteSet.chainID, val.PubKey, val.ProTxHash, err))
-=======
-	if err := vote.VerifyWithExtension(voteSet.chainID, val.PubKey); err != nil {
-		return false, fmt.Errorf("failed to verify vote with ChainID %s and PubKey %s: %w", voteSet.chainID, val.PubKey, err)
->>>>>>> 6c40ad39
 	}
 
 	// Add vote and get conflicting vote if any.
@@ -517,11 +492,7 @@
 	return votes
 }
 
-<<<<<<< HEAD
 func (voteSet *VoteSet) GetByProTxHash(proTxHash []byte) *Vote {
-=======
-func (voteSet *VoteSet) GetByAddress(address []byte) *Vote {
->>>>>>> 6c40ad39
 	if voteSet == nil {
 		return nil
 	}
@@ -755,25 +726,12 @@
 		panic("Cannot MakeCommit() unless a blockhash has +2/3")
 	}
 
-<<<<<<< HEAD
 	if voteSet.thresholdBlockSig == nil {
 		panic("Cannot MakeCommit() unless a thresholdBlockSig has been created")
 	}
 
 	if voteSet.thresholdStateSig == nil {
 		panic("Cannot MakeCommit() unless a thresholdStateSig has been created")
-=======
-	// For every validator, get the precommit
-	commitSigs := make([]CommitSig, len(voteSet.votes))
-	for i, v := range voteSet.votes {
-		commitSig := v.CommitSig()
-		// if block ID exists but doesn't match, exclude sig
-		if commitSig.ForBlock() && !v.BlockID.Equals(*voteSet.maj23) {
-			commitSig = NewCommitSigAbsent()
-		}
-
-		commitSigs[i] = commitSig
->>>>>>> 6c40ad39
 	}
 
 	return NewCommit(
