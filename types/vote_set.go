--- conflicted
+++ resolved
@@ -213,18 +213,8 @@
 	}
 
 	// Check signature.
-<<<<<<< HEAD
-	if err := vote.Verify(
-		voteSet.chainID,
-		voteSet.valSet.QuorumType,
-		voteSet.valSet.QuorumHash,
-		val.PubKey,
-		val.ProTxHash,
-	); err != nil {
-=======
 	signId, stateSignId, err := vote.Verify(voteSet.chainID, voteSet.valSet.QuorumType, voteSet.valSet.QuorumHash, val.PubKey, val.ProTxHash)
 	if err != nil {
->>>>>>> 4668ca2a
 		return false, fmt.Errorf("failed to verify vote with ChainID %s and PubKey %s ProTxHash %s: %w",
 			voteSet.chainID, val.PubKey, val.ProTxHash, err)
 	}
