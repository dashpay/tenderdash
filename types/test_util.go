--- conflicted
+++ resolved
@@ -8,10 +8,6 @@
 	"github.com/tendermint/tendermint/crypto/tmhash"
 	tmrand "github.com/tendermint/tendermint/libs/rand"
 	tmproto "github.com/tendermint/tendermint/proto/tendermint/types"
-)
-
-var (
-	randSeed *rand.Rand = tmrand.NewRand()
 )
 
 func MakeCommit(blockID BlockID, stateID StateID, height int64, round int32,
@@ -99,11 +95,7 @@
 
 func RandStateID() StateID {
 	return StateID{
-<<<<<<< HEAD
-		Height:      randSeed.Int63(),
-=======
 		Height:      rand.Int63(), // nolint:gosec
->>>>>>> 1dd7819e
 		LastAppHash: tmrand.Bytes(tmhash.Size),
 	}
 }