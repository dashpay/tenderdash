--- conflicted
+++ resolved
@@ -10,7 +10,6 @@
 	tmproto "github.com/tendermint/tendermint/proto/tendermint/types"
 )
 
-<<<<<<< HEAD
 func RandStateID() StateID {
 	return StateID{
 		Height:      rand.Int63(), // nolint:gosec
@@ -27,10 +26,6 @@
 	voteSet *VoteSet,
 	validators []PrivValidator,
 ) (*Commit, error) {
-=======
-func makeExtCommit(ctx context.Context, blockID BlockID, height int64, round int32,
-	voteSet *VoteSet, validators []PrivValidator, now time.Time) (*ExtendedCommit, error) {
->>>>>>> d433ebe6
 
 	// all sign
 	for i := 0; i < len(validators); i++ {
