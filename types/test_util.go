package types

import (
	"context"
	"fmt"

	"github.com/tendermint/tendermint/crypto/tmhash"
	tmrand "github.com/tendermint/tendermint/libs/rand"
	tmproto "github.com/tendermint/tendermint/proto/tendermint/types"
)

<<<<<<< HEAD
func MakeCommit(blockID BlockID, stateID StateID, height int64, round int32,
	voteSet *VoteSet, validators []PrivValidator) (*Commit, error) {

	// all sign
	for i := 0; i < len(validators); i++ {
		proTxHash, err := validators[i].GetProTxHash()
=======
func makeCommit(blockID BlockID, height int64, round int32,
	voteSet *VoteSet, validators []PrivValidator, now time.Time) (*Commit, error) {

	// all sign
	for i := 0; i < len(validators); i++ {
		pubKey, err := validators[i].GetPubKey(context.Background())
>>>>>>> 97a3e44e
		if err != nil {
			return nil, fmt.Errorf("can't get proTxHash: %w", err)
		}
		vote := &Vote{
			ValidatorProTxHash: proTxHash,
			ValidatorIndex:     int32(i),
			Height:             height,
			Round:              round,
			Type:               tmproto.PrecommitType,
			BlockID:            blockID,
		}

		_, err = signAddVote(validators[i], vote, voteSet)
		if err != nil {
			return nil, err
		}
	}

	return voteSet.MakeCommit(), nil
}

// signAddVote signs a vote using StateID configured inside voteSet, and adds it to that voteSet
func signAddVote(privVal PrivValidator, vote *Vote, voteSet *VoteSet) (signed bool, err error) {
	return signAddVoteForStateID(privVal, vote, voteSet, voteSet.stateID)
}

// signAddVoteForStateID signs a vote using specific StateID and adds it to voteSet
func signAddVoteForStateID(privVal PrivValidator, vote *Vote, voteSet *VoteSet,
	stateID StateID) (signed bool, err error) {
	v := vote.ToProto()
<<<<<<< HEAD

	err = privVal.SignVote(voteSet.ChainID(), voteSet.valSet.QuorumType, voteSet.valSet.QuorumHash,
		v, stateID, nil)
=======
	err = privVal.SignVote(context.Background(), voteSet.ChainID(), v)
>>>>>>> 97a3e44e
	if err != nil {
		return false, err
	}
	vote.BlockSignature = v.BlockSignature
	vote.StateSignature = v.StateSignature
	return voteSet.AddVote(vote)
<<<<<<< HEAD
}

func MakeVote(
	height int64,
	blockID BlockID,
	stateID StateID,
	valSet *ValidatorSet,
	privVal PrivValidator,
	chainID string,
) (*Vote, error) {
	if privVal == nil {
		return nil, fmt.Errorf("privVal must be set")
	}
	proTxHash, err := privVal.GetProTxHash()
	if err != nil {
		return nil, fmt.Errorf("can't get proTxHash: %w", err)
	}
	idx, _ := valSet.GetByProTxHash(proTxHash)
	vote := &Vote{
		ValidatorProTxHash: proTxHash,
		ValidatorIndex:     idx,
		Height:             height,
		Round:              0,
		Type:               tmproto.PrecommitType,
		BlockID:            blockID,
	}
	v := vote.ToProto()

	if err := privVal.SignVote(chainID, valSet.QuorumType, valSet.QuorumHash, v, stateID, nil); err != nil {
		return nil, err
	}

	vote.BlockSignature = v.BlockSignature
	vote.StateSignature = v.StateSignature

	return vote, nil
}

// MakeBlock returns a new block with an empty header, except what can be
// computed from itself.
// It populates the same set of fields validated by ValidateBasic.
func MakeBlock(
	height int64,
	coreChainLockedHeight uint32,
	coreChainLock *CoreChainLock,
	txs []Tx,
	lastCommit *Commit,
	evidence []Evidence,
	proposedAppVersion uint64,
) *Block {
	block := &Block{
		Header: Header{
			Version:               tmversion.Consensus{Block: version.BlockProtocol, App: 0},
			Height:                height,
			CoreChainLockedHeight: coreChainLockedHeight,
			ProposedAppVersion:    proposedAppVersion,
		},
		CoreChainLock: coreChainLock,
		Data: Data{
			Txs: txs,
		},
		Evidence:   EvidenceData{Evidence: evidence},
		LastCommit: lastCommit,
	}
	block.fillHeader()
	return block
}

func RandStateID() StateID {
	return StateID{
		Height:      tmrand.Int63(),
		LastAppHash: tmrand.Bytes(tmhash.Size),
	}
=======
>>>>>>> 97a3e44e
}<|MERGE_RESOLUTION|>--- conflicted
+++ resolved
@@ -3,27 +3,19 @@
 import (
 	"context"
 	"fmt"
+	"math/rand"
 
 	"github.com/tendermint/tendermint/crypto/tmhash"
 	tmrand "github.com/tendermint/tendermint/libs/rand"
 	tmproto "github.com/tendermint/tendermint/proto/tendermint/types"
 )
 
-<<<<<<< HEAD
 func MakeCommit(blockID BlockID, stateID StateID, height int64, round int32,
 	voteSet *VoteSet, validators []PrivValidator) (*Commit, error) {
 
 	// all sign
 	for i := 0; i < len(validators); i++ {
-		proTxHash, err := validators[i].GetProTxHash()
-=======
-func makeCommit(blockID BlockID, height int64, round int32,
-	voteSet *VoteSet, validators []PrivValidator, now time.Time) (*Commit, error) {
-
-	// all sign
-	for i := 0; i < len(validators); i++ {
-		pubKey, err := validators[i].GetPubKey(context.Background())
->>>>>>> 97a3e44e
+		proTxHash, err := validators[i].GetProTxHash(context.Background())
 		if err != nil {
 			return nil, fmt.Errorf("can't get proTxHash: %w", err)
 		}
@@ -54,20 +46,14 @@
 func signAddVoteForStateID(privVal PrivValidator, vote *Vote, voteSet *VoteSet,
 	stateID StateID) (signed bool, err error) {
 	v := vote.ToProto()
-<<<<<<< HEAD
-
-	err = privVal.SignVote(voteSet.ChainID(), voteSet.valSet.QuorumType, voteSet.valSet.QuorumHash,
+	err = privVal.SignVote(context.Background(), voteSet.ChainID(), voteSet.valSet.QuorumType, voteSet.valSet.QuorumHash,
 		v, stateID, nil)
-=======
-	err = privVal.SignVote(context.Background(), voteSet.ChainID(), v)
->>>>>>> 97a3e44e
 	if err != nil {
 		return false, err
 	}
 	vote.BlockSignature = v.BlockSignature
 	vote.StateSignature = v.StateSignature
 	return voteSet.AddVote(vote)
-<<<<<<< HEAD
 }
 
 func MakeVote(
@@ -81,7 +67,7 @@
 	if privVal == nil {
 		return nil, fmt.Errorf("privVal must be set")
 	}
-	proTxHash, err := privVal.GetProTxHash()
+	proTxHash, err := privVal.GetProTxHash(context.Background())
 	if err != nil {
 		return nil, fmt.Errorf("can't get proTxHash: %w", err)
 	}
@@ -96,7 +82,8 @@
 	}
 	v := vote.ToProto()
 
-	if err := privVal.SignVote(chainID, valSet.QuorumType, valSet.QuorumHash, v, stateID, nil); err != nil {
+	if err := privVal.SignVote(context.Background(), chainID, valSet.QuorumType, valSet.QuorumHash,
+		v, stateID, nil); err != nil {
 		return nil, err
 	}
 
@@ -106,41 +93,9 @@
 	return vote, nil
 }
 
-// MakeBlock returns a new block with an empty header, except what can be
-// computed from itself.
-// It populates the same set of fields validated by ValidateBasic.
-func MakeBlock(
-	height int64,
-	coreChainLockedHeight uint32,
-	coreChainLock *CoreChainLock,
-	txs []Tx,
-	lastCommit *Commit,
-	evidence []Evidence,
-	proposedAppVersion uint64,
-) *Block {
-	block := &Block{
-		Header: Header{
-			Version:               tmversion.Consensus{Block: version.BlockProtocol, App: 0},
-			Height:                height,
-			CoreChainLockedHeight: coreChainLockedHeight,
-			ProposedAppVersion:    proposedAppVersion,
-		},
-		CoreChainLock: coreChainLock,
-		Data: Data{
-			Txs: txs,
-		},
-		Evidence:   EvidenceData{Evidence: evidence},
-		LastCommit: lastCommit,
-	}
-	block.fillHeader()
-	return block
-}
-
 func RandStateID() StateID {
 	return StateID{
-		Height:      tmrand.Int63(),
+		Height:      rand.Int63(),
 		LastAppHash: tmrand.Bytes(tmhash.Size),
 	}
-=======
->>>>>>> 97a3e44e
 }