--- conflicted
+++ resolved
@@ -61,14 +61,9 @@
 }
 
 func TestProposalVerifySignature(t *testing.T) {
-<<<<<<< HEAD
-	quorumHash := crypto.RandQuorumHash()
-	privVal := NewMockPVForQuorum(quorumHash)
-	pubKey, err := privVal.GetPubKey(quorumHash)
-=======
-	privVal := NewMockPV()
-	pubKey, err := privVal.GetPubKey(context.Background())
->>>>>>> 97a3e44e
+	quorumHash := crypto.RandQuorumHash()
+	privVal := NewMockPVForQuorum(quorumHash)
+	pubKey, err := privVal.GetPubKey(context.Background(), quorumHash)
 	require.NoError(t, err)
 
 	prop := NewProposal(
@@ -78,11 +73,7 @@
 	signID := ProposalBlockSignID("test_chain_id", p, btcjson.LLMQType_5_60, quorumHash)
 
 	// sign it
-<<<<<<< HEAD
-	_, err = privVal.SignProposal("test_chain_id", btcjson.LLMQType_5_60, quorumHash, p)
-=======
-	err = privVal.SignProposal(context.Background(), "test_chain_id", p)
->>>>>>> 97a3e44e
+	_, err = privVal.SignProposal(context.Background(), "test_chain_id", btcjson.LLMQType_5_60, quorumHash, p)
 	require.NoError(t, err)
 	prop.Signature = p.Signature
 
@@ -120,11 +111,7 @@
 	quorumHash := crypto.RandQuorumHash()
 	privVal := NewMockPVForQuorum(quorumHash)
 	for i := 0; i < b.N; i++ {
-<<<<<<< HEAD
-		_, err := privVal.SignProposal("test_chain_id", 0, quorumHash, pbp)
-=======
-		err := privVal.SignProposal(context.Background(), "test_chain_id", pbp)
->>>>>>> 97a3e44e
+		_, err := privVal.SignProposal(context.Background(), "test_chain_id", 0, quorumHash, pbp)
 		if err != nil {
 			b.Error(err)
 		}
@@ -132,18 +119,11 @@
 }
 
 func BenchmarkProposalVerifySignature(b *testing.B) {
-<<<<<<< HEAD
-	quorumHash := crypto.RandQuorumHash()
-	privVal := NewMockPVForQuorum(quorumHash)
-	_, err := privVal.SignProposal("test_chain_id", 0, quorumHash, pbp)
+	quorumHash := crypto.RandQuorumHash()
+	privVal := NewMockPVForQuorum(quorumHash)
+	_, err := privVal.SignProposal(context.Background(), "test_chain_id", 0, quorumHash, pbp)
 	require.NoError(b, err)
-	pubKey, err := privVal.GetPubKey(quorumHash)
-=======
-	privVal := NewMockPV()
-	err := privVal.SignProposal(context.Background(), "test_chain_id", pbp)
-	require.NoError(b, err)
-	pubKey, err := privVal.GetPubKey(context.Background())
->>>>>>> 97a3e44e
+	pubKey, err := privVal.GetPubKey(context.Background(), quorumHash)
 	require.NoError(b, err)
 
 	for i := 0; i < b.N; i++ {
@@ -183,11 +163,7 @@
 				4, 1, 2, 2,
 				blockID)
 			p := prop.ToProto()
-<<<<<<< HEAD
-			_, err := privVal.SignProposal("test_chain_id", 0, quorumHash, p)
-=======
-			err := privVal.SignProposal(context.Background(), "test_chain_id", p)
->>>>>>> 97a3e44e
+			_, err := privVal.SignProposal(context.Background(), "test_chain_id", 0, quorumHash, p)
 			prop.Signature = p.Signature
 			require.NoError(t, err)
 			tc.malleateProposal(prop)
