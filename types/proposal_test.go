--- conflicted
+++ resolved
@@ -117,7 +117,6 @@
 	require.True(t, valid)
 }
 
-<<<<<<< HEAD
 func TestProposalVerifySignatureHardcoded(t *testing.T) {
 	testCases := []struct {
 		quorumHash tmbytes.HexBytes
@@ -156,8 +155,6 @@
 	}
 }
 
-=======
->>>>>>> 7abc25c7
 func BenchmarkProposalWriteSignBytes(b *testing.B) {
 	pbp := getTestProposal(b).ToProto()
 
