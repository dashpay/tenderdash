package types

import (
	"bytes"
	"encoding/json"
	"errors"
	"fmt"
	"strings"

	"github.com/rs/zerolog"

	"github.com/tendermint/tendermint/crypto"
<<<<<<< HEAD
	"github.com/tendermint/tendermint/crypto/bls12381"
	ce "github.com/tendermint/tendermint/crypto/encoding"
=======
	"github.com/tendermint/tendermint/crypto/encoding"
	"github.com/tendermint/tendermint/internal/jsontypes"
>>>>>>> 6c40ad39
	tmproto "github.com/tendermint/tendermint/proto/tendermint/types"
)

// Validator Volatile state for each Validator
// NOTE: The ProposerPriority is not included in Validator.Hash();
// make sure to update that method if changes are made here
// The ProTxHash is part of Dash additions required for BLS threshold signatures
type Validator struct {
<<<<<<< HEAD
	PubKey      crypto.PubKey    `json:"pub_key"`
	VotingPower int64            `json:"voting_power"`
	ProTxHash   ProTxHash        `json:"pro_tx_hash"`
	NodeAddress ValidatorAddress `json:"address"`
=======
	Address          Address
	PubKey           crypto.PubKey
	VotingPower      int64
	ProposerPriority int64
}

type validatorJSON struct {
	Address          Address         `json:"address"`
	PubKey           json.RawMessage `json:"pub_key,omitempty"`
	VotingPower      int64           `json:"voting_power,string"`
	ProposerPriority int64           `json:"proposer_priority,string"`
}

func (v Validator) MarshalJSON() ([]byte, error) {
	val := validatorJSON{
		Address:          v.Address,
		VotingPower:      v.VotingPower,
		ProposerPriority: v.ProposerPriority,
	}
	if v.PubKey != nil {
		pk, err := jsontypes.Marshal(v.PubKey)
		if err != nil {
			return nil, err
		}
		val.PubKey = pk
	}
	return json.Marshal(val)
}
>>>>>>> 6c40ad39

func (v *Validator) UnmarshalJSON(data []byte) error {
	var val validatorJSON
	if err := json.Unmarshal(data, &val); err != nil {
		return err
	}
	if err := jsontypes.Unmarshal(val.PubKey, &v.PubKey); err != nil {
		return err
	}
	v.Address = val.Address
	v.VotingPower = val.VotingPower
	v.ProposerPriority = val.ProposerPriority
	return nil
}

func NewTestValidatorGeneratedFromProTxHash(proTxHash crypto.ProTxHash) *Validator {
	return &Validator{
		VotingPower:      DefaultDashVotingPower,
		ProposerPriority: 0,
		ProTxHash:        proTxHash,
	}
}

func NewTestRemoveValidatorGeneratedFromProTxHash(proTxHash crypto.ProTxHash) *Validator {
	return &Validator{
		VotingPower:      0,
		ProposerPriority: 0,
		ProTxHash:        proTxHash,
	}
}

func NewValidatorDefaultVotingPower(pubKey crypto.PubKey, proTxHash []byte) *Validator {
	return NewValidator(pubKey, DefaultDashVotingPower, proTxHash, "")
}

// NewValidator returns a new validator with the given pubkey and voting power.
func NewValidator(pubKey crypto.PubKey, votingPower int64, proTxHash ProTxHash, address string) *Validator {
	var (
		addr ValidatorAddress
		err  error
	)
	if address != "" {
		addr, err = ParseValidatorAddress(address)
		if err != nil {
			panic(err.Error())
		}
	}
	return &Validator{
		PubKey:           pubKey,
		VotingPower:      votingPower,
		ProposerPriority: 0,
		ProTxHash:        proTxHash,
		NodeAddress:      addr,
	}
}

// ValidateBasic performs basic validation.
func (v *Validator) ValidateBasic() error {
	if v == nil {
		return errors.New("nil validator")
	}

	if v.ProTxHash == nil {
		return errors.New("validator does not have a provider transaction hash")
	}

	if v.VotingPower < 0 {
		return errors.New("validator has negative voting power")
	}

	if len(v.ProTxHash) != crypto.DefaultHashSize {
		return fmt.Errorf("validator proTxHash is the wrong size: %v", len(v.ProTxHash))
	}

	if !v.NodeAddress.Zero() {
		if err := v.NodeAddress.Validate(); err != nil {
			return fmt.Errorf("validator node address is invalid: %w", err)
		}
	}

	return nil
}

// ValidatePubKey performs basic validation on the public key.
func (v *Validator) ValidatePubKey() error {
	if v.PubKey == nil {
		return errors.New("validator does not have a public key")
	}

	if len(v.PubKey.Bytes()) != bls12381.PubKeySize {
		return fmt.Errorf("validator PubKey is the wrong size: %X", v.PubKey.Bytes())
	}
	return nil
}

// Copy creates a new copy of the validator so we can mutate ProposerPriority.
// Panics if the validator is nil.
func (v *Validator) Copy() *Validator {
	vCopy := *v
	return &vCopy
}

// CompareProposerPriority Returns the one with higher ProposerPriority.
func (v *Validator) CompareProposerPriority(other *Validator) *Validator {
	if v == nil {
		return other
	}
	switch {
	case v.ProposerPriority > other.ProposerPriority:
		return v
	case v.ProposerPriority < other.ProposerPriority:
		return other
	default:
		result := bytes.Compare(v.ProTxHash, other.ProTxHash)
		switch {
		case result < 0:
			return v
		case result > 0:
			return other
		default:
			panic("Cannot compare identical validators")
		}
	}
}

// String returns a string representation of String.
//
// 1. address
// 2. public key
// 3. voting power
// 4. proposer priority
// 5. node address
func (v *Validator) String() string {
	if v == nil {
		return "nil-Validator"
	}
	return fmt.Sprintf("Validator{%v %v VP:%v A:%v N:%s}",
		v.ProTxHash,
		v.PubKey,
		v.VotingPower,
		v.ProposerPriority,
		v.NodeAddress.String())
}

func (v *Validator) ShortStringBasic() string {
	if v == nil {
		return "nil-Validator"
	}
	return fmt.Sprintf("Validator{%v %v}",
		v.ProTxHash.ShortString(),
		v.PubKey)
}

// MarshalZerologObject implements zerolog.LogObjectMarshaler
func (v *Validator) MarshalZerologObject(e *zerolog.Event) {
	e.Str("protxhash", v.ProTxHash.ShortString())
	e.Int64("voting_power", v.VotingPower)
	e.Int64("proposer_priority", v.ProposerPriority)
	e.Str("address", v.NodeAddress.String())

	if v.PubKey != nil {
		pubkey := v.PubKey.HexString()
		if len(pubkey) > 8 {
			pubkey = pubkey[:8]
		}
		e.Str("pub_key", pubkey)
		e.Str("pub_key_type", v.PubKey.Type())
	}
}

// ValidatorListString returns a prettified validator list for logging purposes.
func ValidatorListString(vals []*Validator) string {
	chunks := make([]string, len(vals))
	for i, val := range vals {
		chunks[i] = fmt.Sprintf("%s:%s:%d", val.ProTxHash, val.PubKey, val.VotingPower)
	}

	return strings.Join(chunks, ",")
}

// Bytes computes the unique encoding of a validator with a given voting power.
// These are the bytes that gets hashed in consensus. It excludes address
// as its redundant with the pubkey. This also excludes ProposerPriority
// which changes every round.
func (v *Validator) Bytes() []byte {
	pk := ce.MustPubKeyToProto(v.PubKey)

	pbv := tmproto.SimpleValidator{
		PubKey:      &pk,
		VotingPower: v.VotingPower,
	}

	bz, err := pbv.Marshal()
	if err != nil {
		panic(err)
	}
	return bz
}

// ToProto converts Validator to protobuf
func (v *Validator) ToProto() (*tmproto.Validator, error) {
	if v == nil {
		return nil, errors.New("nil validator")
	}

	if v.ProTxHash == nil {
		return nil, errors.New("the validator must have a proTxHash")
	}

	vp := tmproto.Validator{
		VotingPower:      v.VotingPower,
		ProposerPriority: v.ProposerPriority,
		ProTxHash:        v.ProTxHash,
	}

	if v.PubKey != nil && len(v.PubKey.Bytes()) > 0 {
		pk, err := ce.PubKeyToProto(v.PubKey)
		if err != nil {
			return nil, err
		}
		vp.PubKey = &pk
	}
	vp.NodeAddress = v.NodeAddress.String()

	return &vp, nil
}

// ValidatorFromProto sets a protobuf Validator to the given pointer.
// It returns an error if the public key is invalid.
func ValidatorFromProto(vp *tmproto.Validator) (*Validator, error) {
	if vp == nil {
		return nil, errors.New("nil validator")
	}
	v := new(Validator)
	v.VotingPower = vp.GetVotingPower()
	v.ProposerPriority = vp.GetProposerPriority()
	v.ProTxHash = vp.ProTxHash

	var err error
	if vp.PubKey != nil && vp.PubKey.Sum != nil {
		if v.PubKey, err = ce.PubKeyFromProto(*vp.PubKey); err != nil {
			return nil, err
		}
	}

	if vp.NodeAddress != "" {
		if v.NodeAddress, err = ParseValidatorAddress(vp.NodeAddress); err != nil {
			return nil, err
		}
	}

	return v, nil
}<|MERGE_RESOLUTION|>--- conflicted
+++ resolved
@@ -10,13 +10,9 @@
 	"github.com/rs/zerolog"
 
 	"github.com/tendermint/tendermint/crypto"
-<<<<<<< HEAD
 	"github.com/tendermint/tendermint/crypto/bls12381"
 	ce "github.com/tendermint/tendermint/crypto/encoding"
-=======
-	"github.com/tendermint/tendermint/crypto/encoding"
 	"github.com/tendermint/tendermint/internal/jsontypes"
->>>>>>> 6c40ad39
 	tmproto "github.com/tendermint/tendermint/proto/tendermint/types"
 )
 
@@ -25,28 +21,25 @@
 // make sure to update that method if changes are made here
 // The ProTxHash is part of Dash additions required for BLS threshold signatures
 type Validator struct {
-<<<<<<< HEAD
-	PubKey      crypto.PubKey    `json:"pub_key"`
-	VotingPower int64            `json:"voting_power"`
-	ProTxHash   ProTxHash        `json:"pro_tx_hash"`
-	NodeAddress ValidatorAddress `json:"address"`
-=======
-	Address          Address
-	PubKey           crypto.PubKey
-	VotingPower      int64
+	ProTxHash   ProTxHash
+	PubKey      crypto.PubKey
+	VotingPower int64
+	NodeAddress ValidatorAddress
+
 	ProposerPriority int64
 }
 
 type validatorJSON struct {
-	Address          Address         `json:"address"`
-	PubKey           json.RawMessage `json:"pub_key,omitempty"`
-	VotingPower      int64           `json:"voting_power,string"`
-	ProposerPriority int64           `json:"proposer_priority,string"`
+	PubKey           json.RawMessage  `json:"pub_key,omitempty"`
+	VotingPower      int64            `json:"voting_power,string"`
+	ProTxHash        ProTxHash        `json:"pro_tx_hash"`
+	NodeAddress      ValidatorAddress `json:"address"`
+	ProposerPriority int64            `json:"proposer_priority,string"`
 }
 
 func (v Validator) MarshalJSON() ([]byte, error) {
 	val := validatorJSON{
-		Address:          v.Address,
+		ProTxHash:        v.ProTxHash,
 		VotingPower:      v.VotingPower,
 		ProposerPriority: v.ProposerPriority,
 	}
@@ -59,7 +52,6 @@
 	}
 	return json.Marshal(val)
 }
->>>>>>> 6c40ad39
 
 func (v *Validator) UnmarshalJSON(data []byte) error {
 	var val validatorJSON
@@ -69,7 +61,7 @@
 	if err := jsontypes.Unmarshal(val.PubKey, &v.PubKey); err != nil {
 		return err
 	}
-	v.Address = val.Address
+	v.ProTxHash = val.ProTxHash
 	v.VotingPower = val.VotingPower
 	v.ProposerPriority = val.ProposerPriority
 	return nil
