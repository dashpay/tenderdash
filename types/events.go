--- conflicted
+++ resolved
@@ -5,15 +5,11 @@
 	"strings"
 
 	abci "github.com/tendermint/tendermint/abci/types"
-<<<<<<< HEAD
 	"github.com/tendermint/tendermint/crypto"
-	tmjson "github.com/tendermint/tendermint/libs/json"
+	"github.com/tendermint/tendermint/internal/jsontypes"
+	tmquery "github.com/tendermint/tendermint/internal/pubsub/query"
 	tmpubsub "github.com/tendermint/tendermint/libs/pubsub"
 	tmquery "github.com/tendermint/tendermint/libs/pubsub/query"
-=======
-	"github.com/tendermint/tendermint/internal/jsontypes"
-	tmquery "github.com/tendermint/tendermint/internal/pubsub/query"
->>>>>>> 6c40ad39
 )
 
 // Reserved event types (alphabetically sorted).
@@ -46,14 +42,11 @@
 	EventTimeoutWaitValue     = "TimeoutWait"
 	EventValidBlockValue      = "ValidBlock"
 	EventVoteValue            = "Vote"
-<<<<<<< HEAD
 	EventCommitValue          = "Commit"
-=======
 
 	// Events emitted by the evidence reactor when evidence is validated
 	// and before it is committed
 	EventEvidenceValidatedValue = "EvidenceValidated"
->>>>>>> 6c40ad39
 )
 
 // Pre-populated ABCI Tendermint-reserved events
@@ -113,20 +106,6 @@
 }
 
 func init() {
-<<<<<<< HEAD
-	tmjson.RegisterType(EventDataNewBlock{}, "tendermint/event/NewBlock")
-	tmjson.RegisterType(EventDataNewBlockHeader{}, "tendermint/event/NewBlockHeader")
-	tmjson.RegisterType(EventDataNewEvidence{}, "tendermint/event/NewEvidence")
-	tmjson.RegisterType(EventDataTx{}, "tendermint/event/Tx")
-	tmjson.RegisterType(EventDataRoundState{}, "tendermint/event/RoundState")
-	tmjson.RegisterType(EventDataNewRound{}, "tendermint/event/NewRound")
-	tmjson.RegisterType(EventDataCompleteProposal{}, "tendermint/event/CompleteProposal")
-	tmjson.RegisterType(EventDataVote{}, "tendermint/event/Vote")
-	tmjson.RegisterType(EventDataValidatorSetUpdate{}, "tendermint/event/ValidatorSetUpdate")
-	tmjson.RegisterType(EventDataString(""), "tendermint/event/ProposalString")
-	tmjson.RegisterType(EventDataBlockSyncStatus{}, "tendermint/event/FastSyncStatus")
-	tmjson.RegisterType(EventDataStateSyncStatus{}, "tendermint/event/StateSyncStatus")
-=======
 	jsontypes.MustRegister(EventDataBlockSyncStatus{})
 	jsontypes.MustRegister(EventDataCompleteProposal{})
 	jsontypes.MustRegister(EventDataNewBlock{})
@@ -138,9 +117,9 @@
 	jsontypes.MustRegister(EventDataTx{})
 	jsontypes.MustRegister(EventDataValidatorSetUpdates{})
 	jsontypes.MustRegister(EventDataVote{})
+	jsontypes.MustRegister(EventDataValidatorSetUpdates{})
 	jsontypes.MustRegister(EventDataEvidenceValidated{})
 	jsontypes.MustRegister(EventDataString(""))
->>>>>>> 6c40ad39
 }
 
 // Most event messages are basic types (a block, a transaction)
@@ -239,29 +218,25 @@
 	Vote *Vote
 }
 
-<<<<<<< HEAD
+// TypeTag implements the required method of jsontypes.Tagged.
+func (EventDataVote) TypeTag() string { return "tendermint/event/Vote" }
+
 type EventDataCommit struct {
 	Commit *Commit
 }
 
+// TypeTag implements the required method of jsontypes.Tagged.
+func (EventDataCommit) TypeTag() string { return "tendermint/event/Commit" }
+
 type EventDataString string
 
-type EventDataValidatorSetUpdate struct {
+// TypeTag implements the required method of jsontypes.Tagged.
+func (EventDataString) TypeTag() string { return "tendermint/event/ProposalString" }
+
+type EventDataValidatorSetUpdates struct {
 	ValidatorSetUpdates []*Validator      `json:"validator_updates"`
 	ThresholdPublicKey  crypto.PubKey     `json:"threshold_public_key"`
 	QuorumHash          crypto.QuorumHash `json:"quorum_hash"`
-=======
-// TypeTag implements the required method of jsontypes.Tagged.
-func (EventDataVote) TypeTag() string { return "tendermint/event/Vote" }
-
-type EventDataString string
-
-// TypeTag implements the required method of jsontypes.Tagged.
-func (EventDataString) TypeTag() string { return "tendermint/event/ProposalString" }
-
-type EventDataValidatorSetUpdates struct {
-	ValidatorUpdates []*Validator `json:"validator_updates"`
->>>>>>> 6c40ad39
 }
 
 // TypeTag implements the required method of jsontypes.Tagged.
@@ -328,12 +303,8 @@
 	EventQueryTimeoutPropose      = QueryForEvent(EventTimeoutProposeValue)
 	EventQueryTimeoutWait         = QueryForEvent(EventTimeoutWaitValue)
 	EventQueryTx                  = QueryForEvent(EventTxValue)
-<<<<<<< HEAD
 	EventQueryUnlock              = QueryForEvent(EventUnlockValue)
 	EventQueryValidatorSetUpdates = QueryForEvent(EventValidatorSetUpdateValue)
-=======
-	EventQueryValidatorSetUpdates = QueryForEvent(EventValidatorSetUpdatesValue)
->>>>>>> 6c40ad39
 	EventQueryValidBlock          = QueryForEvent(EventValidBlockValue)
 	EventQueryVote                = QueryForEvent(EventVoteValue)
 	EventQueryBlockSyncStatus     = QueryForEvent(EventBlockSyncStatusValue)
@@ -341,19 +312,11 @@
 	EventQueryEvidenceValidated   = QueryForEvent(EventEvidenceValidatedValue)
 )
 
-<<<<<<< HEAD
-func EventQueryTxFor(tx Tx) tmpubsub.Query {
-	return tmquery.MustCompile(fmt.Sprintf("%s='%s' AND %s='%X'", EventTypeKey, EventTxValue, TxHashKey, tx.Hash()))
-}
-
-func QueryForEvent(eventValue string) tmpubsub.Query {
-=======
 func EventQueryTxFor(tx Tx) *tmquery.Query {
 	return tmquery.MustCompile(fmt.Sprintf("%s='%s' AND %s='%X'", EventTypeKey, EventTxValue, TxHashKey, tx.Hash()))
 }
 
 func QueryForEvent(eventValue string) *tmquery.Query {
->>>>>>> 6c40ad39
 	return tmquery.MustCompile(fmt.Sprintf("%s='%s'", EventTypeKey, eventValue))
 }
 
