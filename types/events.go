--- conflicted
+++ resolved
@@ -2,11 +2,11 @@
 
 import (
 	"fmt"
+	"strings"
+
 	"github.com/tendermint/tendermint/crypto"
-	"strings"
 
 	abci "github.com/tendermint/tendermint/abci/types"
-	"github.com/tendermint/tendermint/libs/bytes"
 	tmjson "github.com/tendermint/tendermint/libs/json"
 	tmpubsub "github.com/tendermint/tendermint/libs/pubsub"
 	tmquery "github.com/tendermint/tendermint/libs/pubsub/query"
@@ -19,11 +19,11 @@
 	// after a block has been committed.
 	// These are also used by the tx indexer for async indexing.
 	// All of this data can be fetched through the rpc.
-	EventNewBlockValue            = "NewBlock"
-	EventNewBlockHeaderValue      = "NewBlockHeader"
-	EventNewEvidenceValue         = "NewEvidence"
-	EventTxValue                  = "Tx"
-	EventValidatorSetUpdateValue  = "ValidatorSetUpdate"
+	EventNewBlockValue           = "NewBlock"
+	EventNewBlockHeaderValue     = "NewBlockHeader"
+	EventNewEvidenceValue        = "NewEvidence"
+	EventTxValue                 = "Tx"
+	EventValidatorSetUpdateValue = "ValidatorSetUpdate"
 
 	// Internal consensus events.
 	// These are used for testing the consensus state machine.
@@ -179,13 +179,11 @@
 
 type EventDataString string
 
-<<<<<<< HEAD
 type EventDataValidatorSetUpdate struct {
 	ValidatorSetUpdates []*Validator      `json:"validator_updates"`
 	ThresholdPublicKey  crypto.PubKey     `json:"threshold_public_key"`
 	QuorumHash          crypto.QuorumHash `json:"quorum_hash"`
 }
-
 
 // EventDataBlockSyncStatus shows the fastsync status and the
 // height when the node state sync mechanism changes.
@@ -199,11 +197,6 @@
 type EventDataStateSyncStatus struct {
 	Complete bool  `json:"complete"`
 	Height   int64 `json:"height"`
-=======
-type EventDataValidatorSetUpdates struct {
-	ValidatorUpdates []*Validator `json:"validator_updates"`
-	QuorumHash       bytes.HexBytes
->>>>>>> 8acb1d0c
 }
 
 // PUBSUB
@@ -224,7 +217,6 @@
 
 	EventTypeBeginBlock = "begin_block"
 	EventTypeEndBlock   = "end_block"
-
 )
 
 var (
