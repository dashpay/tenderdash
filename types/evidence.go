--- conflicted
+++ resolved
@@ -3,11 +3,8 @@
 import (
 	"bytes"
 	"context"
-<<<<<<< HEAD
-=======
 	"encoding/binary"
 	"encoding/json"
->>>>>>> 6c40ad39
 	"errors"
 	"fmt"
 	"strings"
@@ -248,327 +245,6 @@
 	return dve, dve.ValidateBasic()
 }
 
-<<<<<<< HEAD
-=======
-//------------------------------------ LIGHT EVIDENCE --------------------------------------
-
-// LightClientAttackEvidence is a generalized evidence that captures all forms of known attacks on
-// a light client such that a full node can verify, propose and commit the evidence on-chain for
-// punishment of the malicious validators. There are three forms of attacks: Lunatic, Equivocation
-// and Amnesia. These attacks are exhaustive. You can find a more detailed overview of this at
-// tendermint/docs/architecture/adr-047-handling-evidence-from-light-client.md
-//
-// CommonHeight is used to indicate the type of attack. If the height is different to the conflicting block
-// height, then nodes will treat this as of the Lunatic form, else it is of the Equivocation form.
-type LightClientAttackEvidence struct {
-	ConflictingBlock *LightBlock
-	CommonHeight     int64 `json:",string"`
-
-	// abci specific information
-	ByzantineValidators []*Validator // validators in the validator set that misbehaved in creating the conflicting block
-	TotalVotingPower    int64        `json:",string"` // total voting power of the validator set at the common height
-	Timestamp           time.Time    // timestamp of the block at the common height
-}
-
-// TypeTag implements the jsontypes.Tagged interface.
-func (*LightClientAttackEvidence) TypeTag() string { return "tendermint/LightClientAttackEvidence" }
-
-var _ Evidence = &LightClientAttackEvidence{}
-
-// ABCI forms an array of abci.Misbehavior for each byzantine validator
-func (l *LightClientAttackEvidence) ABCI() []abci.Misbehavior {
-	abciEv := make([]abci.Misbehavior, len(l.ByzantineValidators))
-	for idx, val := range l.ByzantineValidators {
-		abciEv[idx] = abci.Misbehavior{
-			Type:             abci.MisbehaviorType_LIGHT_CLIENT_ATTACK,
-			Validator:        TM2PB.Validator(val),
-			Height:           l.Height(),
-			Time:             l.Timestamp,
-			TotalVotingPower: l.TotalVotingPower,
-		}
-	}
-	return abciEv
-}
-
-// Bytes returns the proto-encoded evidence as a byte array
-func (l *LightClientAttackEvidence) Bytes() []byte {
-	pbe, err := l.ToProto()
-	if err != nil {
-		panic("converting light client attack evidence to proto: " + err.Error())
-	}
-	bz, err := pbe.Marshal()
-	if err != nil {
-		panic("marshaling light client attack evidence to bytes: " + err.Error())
-	}
-	return bz
-}
-
-// GetByzantineValidators finds out what style of attack LightClientAttackEvidence was and then works out who
-// the malicious validators were and returns them. This is used both for forming the ByzantineValidators
-// field and for validating that it is correct. Validators are ordered based on validator power
-func (l *LightClientAttackEvidence) GetByzantineValidators(commonVals *ValidatorSet,
-	trusted *SignedHeader) []*Validator {
-	var validators []*Validator
-	// First check if the header is invalid. This means that it is a lunatic attack and therefore we take the
-	// validators who are in the commonVals and voted for the lunatic header
-	if l.ConflictingHeaderIsInvalid(trusted.Header) {
-		for _, commitSig := range l.ConflictingBlock.Commit.Signatures {
-			if !commitSig.ForBlock() {
-				continue
-			}
-
-			_, val := commonVals.GetByAddress(commitSig.ValidatorAddress)
-			if val == nil {
-				// validator wasn't in the common validator set
-				continue
-			}
-			validators = append(validators, val)
-		}
-		sort.Sort(ValidatorsByVotingPower(validators))
-		return validators
-	} else if trusted.Commit.Round == l.ConflictingBlock.Commit.Round {
-		// This is an equivocation attack as both commits are in the same round. We then find the validators
-		// from the conflicting light block validator set that voted in both headers.
-		// Validator hashes are the same therefore the indexing order of validators are the same and thus we
-		// only need a single loop to find the validators that voted twice.
-		for i := 0; i < len(l.ConflictingBlock.Commit.Signatures); i++ {
-			sigA := l.ConflictingBlock.Commit.Signatures[i]
-			if !sigA.ForBlock() {
-				continue
-			}
-
-			sigB := trusted.Commit.Signatures[i]
-			if !sigB.ForBlock() {
-				continue
-			}
-
-			_, val := l.ConflictingBlock.ValidatorSet.GetByAddress(sigA.ValidatorAddress)
-			validators = append(validators, val)
-		}
-		sort.Sort(ValidatorsByVotingPower(validators))
-		return validators
-	}
-	// if the rounds are different then this is an amnesia attack. Unfortunately, given the nature of the attack,
-	// we aren't able yet to deduce which are malicious validators and which are not hence we return an
-	// empty validator set.
-	return validators
-}
-
-// ConflictingHeaderIsInvalid takes a trusted header and matches it againt a conflicting header
-// to determine whether the conflicting header was the product of a valid state transition
-// or not. If it is then all the deterministic fields of the header should be the same.
-// If not, it is an invalid header and constitutes a lunatic attack.
-func (l *LightClientAttackEvidence) ConflictingHeaderIsInvalid(trustedHeader *Header) bool {
-	return !bytes.Equal(trustedHeader.ValidatorsHash, l.ConflictingBlock.ValidatorsHash) ||
-		!bytes.Equal(trustedHeader.NextValidatorsHash, l.ConflictingBlock.NextValidatorsHash) ||
-		!bytes.Equal(trustedHeader.ConsensusHash, l.ConflictingBlock.ConsensusHash) ||
-		!bytes.Equal(trustedHeader.AppHash, l.ConflictingBlock.AppHash) ||
-		!bytes.Equal(trustedHeader.LastResultsHash, l.ConflictingBlock.LastResultsHash)
-
-}
-
-// Hash returns the hash of the header and the commonHeight. This is designed to cause hash collisions
-// with evidence that have the same conflicting header and common height but different permutations
-// of validator commit signatures. The reason for this is that we don't want to allow several
-// permutations of the same evidence to be committed on chain. Ideally we commit the header with the
-// most commit signatures (captures the most byzantine validators) but anything greater than 1/3 is
-// sufficient.
-// TODO: We should change the hash to include the commit, header, total voting power, byzantine
-// validators and timestamp
-func (l *LightClientAttackEvidence) Hash() []byte {
-	buf := make([]byte, binary.MaxVarintLen64)
-	n := binary.PutVarint(buf, l.CommonHeight)
-	bz := make([]byte, crypto.HashSize+n)
-	copy(bz[:crypto.HashSize-1], l.ConflictingBlock.Hash().Bytes())
-	copy(bz[crypto.HashSize:], buf)
-	return crypto.Checksum(bz)
-}
-
-// Height returns the last height at which the primary provider and witness provider had the same header.
-// We use this as the height of the infraction rather than the actual conflicting header because we know
-// that the malicious validators were bonded at this height which is important for evidence expiry
-func (l *LightClientAttackEvidence) Height() int64 {
-	return l.CommonHeight
-}
-
-// String returns a string representation of LightClientAttackEvidence
-func (l *LightClientAttackEvidence) String() string {
-	return fmt.Sprintf(`LightClientAttackEvidence{
-		ConflictingBlock: %v,
-		CommonHeight: %d,
-		ByzatineValidators: %v,
-		TotalVotingPower: %d,
-		Timestamp: %v}#%X`,
-		l.ConflictingBlock.String(), l.CommonHeight, l.ByzantineValidators,
-		l.TotalVotingPower, l.Timestamp, l.Hash())
-}
-
-// Time returns the time of the common block where the infraction leveraged off.
-func (l *LightClientAttackEvidence) Time() time.Time {
-	return l.Timestamp
-}
-
-// ValidateBasic performs basic validation such that the evidence is consistent and can now be used for verification.
-func (l *LightClientAttackEvidence) ValidateBasic() error {
-	if l.ConflictingBlock == nil {
-		return errors.New("conflicting block is nil")
-	}
-
-	// this check needs to be done before we can run validate basic
-	if l.ConflictingBlock.Header == nil {
-		return errors.New("conflicting block missing header")
-	}
-
-	if l.TotalVotingPower <= 0 {
-		return errors.New("negative or zero total voting power")
-	}
-
-	if l.CommonHeight <= 0 {
-		return errors.New("negative or zero common height")
-	}
-
-	// check that common height isn't ahead of the height of the conflicting block. It
-	// is possible that they are the same height if the light node witnesses either an
-	// amnesia or a equivocation attack.
-	if l.CommonHeight > l.ConflictingBlock.Height {
-		return fmt.Errorf("common height is ahead of the conflicting block height (%d > %d)",
-			l.CommonHeight, l.ConflictingBlock.Height)
-	}
-
-	if err := l.ConflictingBlock.ValidateBasic(l.ConflictingBlock.ChainID); err != nil {
-		return fmt.Errorf("invalid conflicting light block: %w", err)
-	}
-
-	return nil
-}
-
-// ValidateABCI validates the ABCI component of the evidence by checking the
-// timestamp, byzantine validators and total voting power all match. ABCI
-// components are validated separately because they can be re generated if
-// invalid.
-func (l *LightClientAttackEvidence) ValidateABCI(
-	commonVals *ValidatorSet,
-	trustedHeader *SignedHeader,
-	evidenceTime time.Time,
-) error {
-
-	if evTotal, valsTotal := l.TotalVotingPower, commonVals.TotalVotingPower(); evTotal != valsTotal {
-		return fmt.Errorf("total voting power from the evidence and our validator set does not match (%d != %d)",
-			evTotal, valsTotal)
-	}
-
-	if l.Timestamp != evidenceTime {
-		return fmt.Errorf(
-			"evidence has a different time to the block it is associated with (%v != %v)",
-			l.Timestamp, evidenceTime)
-	}
-
-	// Find out what type of attack this was and thus extract the malicious
-	// validators. Note, in the case of an Amnesia attack we don't have any
-	// malicious validators.
-	validators := l.GetByzantineValidators(commonVals, trustedHeader)
-
-	// Ensure this matches the validators that are listed in the evidence. They
-	// should be ordered based on power.
-	if validators == nil && l.ByzantineValidators != nil {
-		return fmt.Errorf(
-			"expected nil validators from an amnesia light client attack but got %d",
-			len(l.ByzantineValidators),
-		)
-	}
-
-	if exp, got := len(validators), len(l.ByzantineValidators); exp != got {
-		return fmt.Errorf("expected %d byzantine validators from evidence but got %d", exp, got)
-	}
-
-	for idx, val := range validators {
-		if !bytes.Equal(l.ByzantineValidators[idx].Address, val.Address) {
-			return fmt.Errorf(
-				"evidence contained an unexpected byzantine validator address; expected: %v, got: %v",
-				val.Address, l.ByzantineValidators[idx].Address,
-			)
-		}
-
-		if l.ByzantineValidators[idx].VotingPower != val.VotingPower {
-			return fmt.Errorf(
-				"evidence contained unexpected byzantine validator power; expected %d, got %d",
-				val.VotingPower, l.ByzantineValidators[idx].VotingPower,
-			)
-		}
-	}
-
-	return nil
-}
-
-// GenerateABCI populates the ABCI component of the evidence: the timestamp,
-// total voting power and byantine validators
-func (l *LightClientAttackEvidence) GenerateABCI(
-	commonVals *ValidatorSet,
-	trustedHeader *SignedHeader,
-	evidenceTime time.Time,
-) {
-	l.Timestamp = evidenceTime
-	l.TotalVotingPower = commonVals.TotalVotingPower()
-	l.ByzantineValidators = l.GetByzantineValidators(commonVals, trustedHeader)
-}
-
-// ToProto encodes LightClientAttackEvidence to protobuf
-func (l *LightClientAttackEvidence) ToProto() (*tmproto.LightClientAttackEvidence, error) {
-	conflictingBlock, err := l.ConflictingBlock.ToProto()
-	if err != nil {
-		return nil, err
-	}
-
-	byzVals := make([]*tmproto.Validator, len(l.ByzantineValidators))
-	for idx, val := range l.ByzantineValidators {
-		valpb, err := val.ToProto()
-		if err != nil {
-			return nil, err
-		}
-		byzVals[idx] = valpb
-	}
-
-	return &tmproto.LightClientAttackEvidence{
-		ConflictingBlock:    conflictingBlock,
-		CommonHeight:        l.CommonHeight,
-		ByzantineValidators: byzVals,
-		TotalVotingPower:    l.TotalVotingPower,
-		Timestamp:           l.Timestamp,
-	}, nil
-}
-
-// LightClientAttackEvidenceFromProto decodes protobuf
-func LightClientAttackEvidenceFromProto(lpb *tmproto.LightClientAttackEvidence) (*LightClientAttackEvidence, error) {
-	if lpb == nil {
-		return nil, errors.New("empty light client attack evidence")
-	}
-
-	conflictingBlock, err := LightBlockFromProto(lpb.ConflictingBlock)
-	if err != nil {
-		return nil, err
-	}
-
-	byzVals := make([]*Validator, len(lpb.ByzantineValidators))
-	for idx, valpb := range lpb.ByzantineValidators {
-		val, err := ValidatorFromProto(valpb)
-		if err != nil {
-			return nil, err
-		}
-		byzVals[idx] = val
-	}
-
-	l := &LightClientAttackEvidence{
-		ConflictingBlock:    conflictingBlock,
-		CommonHeight:        lpb.CommonHeight,
-		ByzantineValidators: byzVals,
-		TotalVotingPower:    lpb.TotalVotingPower,
-		Timestamp:           lpb.Timestamp,
-	}
-
-	return l, l.ValidateBasic()
-}
-
->>>>>>> 6c40ad39
 //------------------------------------------------------------------------------------------
 
 // EvidenceList is a list of Evidence. Evidences is not a word.
@@ -749,12 +425,7 @@
 }
 
 func init() {
-<<<<<<< HEAD
-	tmjson.RegisterType(&DuplicateVoteEvidence{}, "tendermint/DuplicateVoteEvidence")
-=======
 	jsontypes.MustRegister((*DuplicateVoteEvidence)(nil))
-	jsontypes.MustRegister((*LightClientAttackEvidence)(nil))
->>>>>>> 6c40ad39
 }
 
 //-------------------------------------------- ERRORS --------------------------------------
@@ -795,9 +466,9 @@
 
 // unstable - use only for testing
 
-<<<<<<< HEAD
 // NewMockDuplicateVoteEvidence assumes the round to be 0 and the validator index to be 0
 func NewMockDuplicateVoteEvidence(
+	ctx context.Context,
 	height int64,
 	time time.Time,
 	chainID string,
@@ -805,13 +476,14 @@
 	quorumHash crypto.QuorumHash,
 ) (*DuplicateVoteEvidence, error) {
 	val := NewMockPVForQuorum(quorumHash)
-	return NewMockDuplicateVoteEvidenceWithValidator(height, time, val, chainID, quorumType, quorumHash)
+	return NewMockDuplicateVoteEvidenceWithValidator(ctx, height, time, val, chainID, quorumType, quorumHash)
 }
 
 // NewMockDuplicateVoteEvidenceWithValidator assumes voting power to be DefaultDashVotingPower and
 // validator to be the only one in the set
 // TODO: discuss if this might be moved to some *_test.go file
 func NewMockDuplicateVoteEvidenceWithValidator(
+	ctx context.Context,
 	height int64,
 	time time.Time,
 	pv PrivValidator,
@@ -819,14 +491,14 @@
 	quorumType btcjson.LLMQType,
 	quorumHash crypto.QuorumHash,
 ) (*DuplicateVoteEvidence, error) {
-	pubKey, err := pv.GetPubKey(context.Background(), quorumHash)
+	pubKey, err := pv.GetPubKey(ctx, quorumHash)
 	if err != nil {
 		panic(err)
 	}
 
 	stateID := RandStateID().WithHeight(height - 1)
 
-	proTxHash, _ := pv.GetProTxHash(context.Background())
+	proTxHash, _ := pv.GetProTxHash(ctx)
 	val := NewValidator(pubKey, DefaultDashVotingPower, proTxHash, "")
 
 	voteA := makeMockVote(height, 0, 0, proTxHash, randBlockID())
@@ -836,7 +508,7 @@
 	voteA.StateSignature = vA.StateSignature
 	voteB := makeMockVote(height, 0, 0, proTxHash, randBlockID())
 	vB := voteB.ToProto()
-	_ = pv.SignVote(context.Background(), chainID, quorumType, quorumHash, vB, stateID, nil)
+	_ = pv.SignVote(ctx, chainID, quorumType, quorumHash, vB, stateID, nil)
 	voteB.BlockSignature = vB.BlockSignature
 	voteB.StateSignature = vB.StateSignature
 	return NewDuplicateVoteEvidence(
@@ -866,35 +538,6 @@
 	voteB.BlockSignature = vB.BlockSignature
 	voteB.StateSignature = vB.StateSignature
 	return NewDuplicateVoteEvidence(voteA, voteB, time, valSet)
-=======
-// assumes the round to be 0 and the validator index to be 0
-func NewMockDuplicateVoteEvidence(ctx context.Context, height int64, time time.Time, chainID string) (*DuplicateVoteEvidence, error) {
-	val := NewMockPV()
-	return NewMockDuplicateVoteEvidenceWithValidator(ctx, height, time, val, chainID)
-}
-
-// assumes voting power to be 10 and validator to be the only one in the set
-func NewMockDuplicateVoteEvidenceWithValidator(ctx context.Context, height int64, time time.Time, pv PrivValidator, chainID string) (*DuplicateVoteEvidence, error) {
-	pubKey, err := pv.GetPubKey(ctx)
-	if err != nil {
-		return nil, err
-	}
-
-	val := NewValidator(pubKey, 10)
-	voteA := makeMockVote(height, 0, 0, pubKey.Address(), randBlockID(), time)
-	vA := voteA.ToProto()
-	_ = pv.SignVote(ctx, chainID, vA)
-	voteA.Signature = vA.Signature
-	voteB := makeMockVote(height, 0, 0, pubKey.Address(), randBlockID(), time)
-	vB := voteB.ToProto()
-	_ = pv.SignVote(ctx, chainID, vB)
-	voteB.Signature = vB.Signature
-	ev, err := NewDuplicateVoteEvidence(voteA, voteB, time, NewValidatorSet([]*Validator{val}))
-	if err != nil {
-		return nil, fmt.Errorf("constructing mock duplicate vote evidence: %w", err)
-	}
-	return ev, nil
->>>>>>> 6c40ad39
 }
 
 func makeMockVote(height int64, round, index int32, proTxHash crypto.ProTxHash,
