--- conflicted
+++ resolved
@@ -539,21 +539,14 @@
 		require.NoError(t, err)
 	}
 
-	extCommit := voteSet.MakeExtendedCommit()
-
-<<<<<<< HEAD
-=======
-	// Commit should have 10 elements
-	assert.Equal(t, 10, len(extCommit.ExtendedSignatures))
-
->>>>>>> d433ebe6
+	commit := voteSet.MakeCommit()
+
 	// Ensure that Commit is good.
-	if err := extCommit.ValidateBasic(); err != nil {
+	if err := commit.ValidateBasic(); err != nil {
 		t.Errorf("error in Commit.ValidateBasic(): %v", err)
 	}
 }
 
-<<<<<<< HEAD
 func TestVoteSet_LLMQType_50_60(t *testing.T) {
 	const (
 		height = int64(1)
@@ -661,94 +654,6 @@
 	return twoThirdsMajority, voteSet.HasTwoThirdsAny()
 }
 
-=======
-// TestVoteSet_VoteExtensionsEnabled tests that the vote set correctly validates
-// vote extensions data when either required or not required.
-func TestVoteSet_VoteExtensionsEnabled(t *testing.T) {
-	for _, tc := range []struct {
-		name              string
-		requireExtensions bool
-		addExtension      bool
-		exepectError      bool
-	}{
-		{
-			name:              "no extension but expected",
-			requireExtensions: true,
-			addExtension:      false,
-			exepectError:      true,
-		},
-		{
-			name:              "invalid extensions but not expected",
-			requireExtensions: true,
-			addExtension:      false,
-			exepectError:      true,
-		},
-		{
-			name:              "no extension and not expected",
-			requireExtensions: false,
-			addExtension:      false,
-			exepectError:      false,
-		},
-		{
-			name:              "extension and expected",
-			requireExtensions: true,
-			addExtension:      true,
-			exepectError:      false,
-		},
-	} {
-		t.Run(tc.name, func(t *testing.T) {
-			ctx, cancel := context.WithCancel(context.Background())
-			defer cancel()
-
-			height, round := int64(1), int32(0)
-			valSet, privValidators := randValidatorPrivValSet(ctx, t, 5, 10)
-			var voteSet *VoteSet
-			if tc.requireExtensions {
-				voteSet = NewExtendedVoteSet("test_chain_id", height, round, tmproto.PrecommitType, valSet)
-			} else {
-				voteSet = NewVoteSet("test_chain_id", height, round, tmproto.PrecommitType, valSet)
-			}
-
-			val0 := privValidators[0]
-
-			val0p, err := val0.GetPubKey(ctx)
-			require.NoError(t, err)
-			val0Addr := val0p.Address()
-			blockHash := crypto.CRandBytes(32)
-			blockPartsTotal := uint32(123)
-			blockPartSetHeader := PartSetHeader{blockPartsTotal, crypto.CRandBytes(32)}
-
-			vote := &Vote{
-				ValidatorAddress: val0Addr,
-				ValidatorIndex:   0,
-				Height:           height,
-				Round:            round,
-				Type:             tmproto.PrecommitType,
-				Timestamp:        tmtime.Now(),
-				BlockID:          BlockID{blockHash, blockPartSetHeader},
-			}
-			v := vote.ToProto()
-			err = val0.SignVote(ctx, voteSet.ChainID(), v)
-			require.NoError(t, err)
-			vote.Signature = v.Signature
-
-			if tc.addExtension {
-				vote.ExtensionSignature = v.ExtensionSignature
-			}
-
-			added, err := voteSet.AddVote(vote)
-			if tc.exepectError {
-				require.Error(t, err)
-				require.False(t, added)
-			} else {
-				require.NoError(t, err)
-				require.True(t, added)
-			}
-		})
-	}
-}
-
->>>>>>> d433ebe6
 // NOTE: privValidators are in order
 func randVoteSet(
 	ctx context.Context,
@@ -760,15 +665,10 @@
 	stateID StateID,
 ) (*VoteSet, *ValidatorSet, []PrivValidator) {
 	t.Helper()
-<<<<<<< HEAD
 	valSet, mockPVs := RandValidatorSet(numValidators)
 	return NewVoteSet("test_chain_id", height, round, signedMsgType, valSet, stateID),
 		valSet,
 		append([]PrivValidator(nil), mockPVs...)
-=======
-	valSet, privValidators := randValidatorPrivValSet(ctx, t, numValidators, votingPower)
-	return NewExtendedVoteSet("test_chain_id", height, round, signedMsgType, valSet), valSet, privValidators
->>>>>>> d433ebe6
 }
 
 func randVoteSetWithLLMQType(
@@ -780,7 +680,6 @@
 	llmqType btcjson.LLMQType,
 	threshold int,
 ) (*VoteSet, *ValidatorSet, []PrivValidator) {
-<<<<<<< HEAD
 	valz := make([]*Validator, 0, numValidators)
 	privValidators := make([]PrivValidator, 0, numValidators)
 	ld := llmq.MustGenerate(crypto.RandProTxHashes(numValidators), llmq.WithThreshold(threshold))
@@ -806,30 +705,6 @@
 		valSet, stateID)
 
 	return voteSet, valSet, privValidators
-=======
-	t.Helper()
-	valSet, privValidators := deterministicValidatorSet(ctx, t)
-	return NewExtendedVoteSet("test_chain_id", height, round, signedMsgType, valSet), valSet, privValidators
-}
-
-func randValidatorPrivValSet(ctx context.Context, t testing.TB, numValidators int, votingPower int64) (*ValidatorSet, []PrivValidator) {
-	var (
-		valz           = make([]*Validator, numValidators)
-		privValidators = make([]PrivValidator, numValidators)
-	)
-
-	for i := 0; i < numValidators; i++ {
-		val, privValidator, err := randValidator(ctx, false, votingPower)
-		require.NoError(t, err)
-
-		valz[i] = val
-		privValidators[i] = privValidator
-	}
-
-	sort.Sort(PrivValidatorsByAddress(privValidators))
-
-	return NewValidatorSet(valz), privValidators
->>>>>>> d433ebe6
 }
 
 // Convenience: Return new vote with different validator address/index
