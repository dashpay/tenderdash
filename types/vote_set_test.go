package types

import (
	"bytes"
	"context"
	"math"
	"sort"
	"strconv"
	"testing"

	"github.com/dashevo/dashd-go/btcjson"
	"github.com/stretchr/testify/assert"
	"github.com/stretchr/testify/require"

	"github.com/tendermint/tendermint/crypto"
	"github.com/tendermint/tendermint/crypto/bls12381"
	tmrand "github.com/tendermint/tendermint/libs/rand"
	tmproto "github.com/tendermint/tendermint/proto/tendermint/types"
)

func TestVoteSet_AddVote_Good(t *testing.T) {
	height, round := int64(1), int32(0)
	voteSet, _, privValidators := randVoteSet(height, round, tmproto.PrevoteType, 10,
		RandStateID().WithHeight(height-1))
	val0 := privValidators[0]

	val0ProTxHash, err := val0.GetProTxHash(context.Background())
	require.NoError(t, err)

	assert.Nil(t, voteSet.GetByProTxHash(val0ProTxHash))
	assert.False(t, voteSet.BitArray().GetIndex(0))
	blockID, ok := voteSet.TwoThirdsMajority()
	assert.False(t, ok || !blockID.IsZero(), "there should be no 2/3 majority")

	vote := &Vote{
		ValidatorProTxHash: val0ProTxHash,
		ValidatorIndex:     0, // since privValidators are in order
		Height:             height,
		Round:              round,
		Type:               tmproto.PrevoteType,
		BlockID:            BlockID{nil, PartSetHeader{}},
	}
	_, err = signAddVote(val0, vote, voteSet)
	require.NoError(t, err)

	assert.NotNil(t, voteSet.GetByProTxHash(val0ProTxHash))
	assert.True(t, voteSet.BitArray().GetIndex(0))
	blockID, ok = voteSet.TwoThirdsMajority()
	assert.False(t, ok || !blockID.IsZero(), "there should be no 2/3 majority")
}

func TestVoteSet_AddVote_Bad(t *testing.T) {
	height, round := int64(1), int32(0)
	voteSet, _, privValidators := randVoteSet(height, round, tmproto.PrevoteType, 10,
		RandStateID().WithHeight(height-1))

	voteProto := &Vote{
		ValidatorProTxHash: nil,
		ValidatorIndex:     -1,
		Height:             height,
		Round:              round,
		Type:               tmproto.PrevoteType,
		BlockID:            BlockID{nil, PartSetHeader{}},
	}

	// val0 votes for nil.
	{
		proTxHash, err := privValidators[0].GetProTxHash(context.Background())
		require.NoError(t, err)
		vote := withValidator(voteProto, proTxHash, 0)
		added, err := signAddVote(privValidators[0], vote, voteSet)
		if !added || err != nil {
			t.Errorf("expected VoteSet.Add to succeed")
		}
	}

	// val0 votes again for some block.
	{
		proTxHash, err := privValidators[0].GetProTxHash(context.Background())
		require.NoError(t, err)
		vote := withValidator(voteProto, proTxHash, 0)
		added, err := signAddVote(privValidators[0], withBlockHash(vote, tmrand.Bytes(32)), voteSet)
		if added || err == nil {
			t.Errorf("expected VoteSet.Add to fail, conflicting vote.")
		}
	}

	// val1 votes on another height
	{
		proTxHash, err := privValidators[1].GetProTxHash(context.Background())
		require.NoError(t, err)
		vote := withValidator(voteProto, proTxHash, 1)
		added, err := signAddVote(privValidators[1], withHeight(vote, height+1), voteSet)
		if added || err == nil {
			t.Errorf("expected VoteSet.Add to fail, wrong height")
		}
	}

	// val2 votes on another round
	{
		proTxHash, err := privValidators[2].GetProTxHash(context.Background())
		require.NoError(t, err)
		vote := withValidator(voteProto, proTxHash, 2)
		added, err := signAddVote(privValidators[2], withRound(vote, round+1), voteSet)
		if added || err == nil {
			t.Errorf("expected VoteSet.Add to fail, wrong round")
		}
	}

	// val3 votes of another type.
	{
		proTxHash, err := privValidators[3].GetProTxHash(context.Background())
		require.NoError(t, err)
		vote := withValidator(voteProto, proTxHash, 3)
		added, err := signAddVote(privValidators[3], withType(vote, byte(tmproto.PrecommitType)), voteSet)
		if added || err == nil {
			t.Errorf("expected VoteSet.Add to fail, wrong type")
		}
	}
}

// TestVoteSet_AddVote_StateID checks if state signature is verified correctly when adding votes to voteSet
func TestVoteSet_AddVote_StateID(t *testing.T) {
	height, round := int64(10), int32(0)

	randStateID1 := RandStateID().WithHeight(height - 1)
	randStateID2 := RandStateID().WithHeight(height - 1)

	testCases := []struct {
		name           string
		voteSetStateID StateID
		wrongStateID   StateID
		shouldFail     bool
	}{
		{"correct", randStateID1, randStateID1, false},
		{"wrong apphash", randStateID1, randStateID2, true},
		{"too low height", randStateID1, randStateID1.WithHeight(height - 5), true},
		{"too high height", randStateID1, randStateID1.WithHeight(height + 5), true},
	}
	//nolint:scopelint
	for _, tc := range testCases {
		t.Run(tc.name, func(t *testing.T) {
			voteSet, _, privValidators := randVoteSet(height, round, tmproto.PrevoteType, 10,
				tc.voteSetStateID)

			val0 := privValidators[0]
			val0ProTxHash, err := val0.GetProTxHash(context.Background())
			require.NoError(t, err)

			val1 := privValidators[1]
			val1ProTxHash, err := val1.GetProTxHash(context.Background())
			require.NoError(t, err)

			assert.Nil(t, voteSet.GetByProTxHash(val0ProTxHash))
			assert.False(t, voteSet.BitArray().GetIndex(0))
			majorityBlockID, ok := voteSet.TwoThirdsMajority()
			assert.False(t, ok || !majorityBlockID.IsZero(), "there should be no 2/3 majority")
			blockID := randBlockID()
			vote1 := &Vote{
				ValidatorProTxHash: val0ProTxHash,
				ValidatorIndex:     0, // since privValidators are in order
				Height:             height,
				Round:              round,
				Type:               tmproto.PrevoteType,
				BlockID:            blockID,
			}
			_, err = signAddVote(val0, vote1, voteSet)
			require.NoError(t, err)

			vote2 := &Vote{
				ValidatorProTxHash: val1ProTxHash,
				ValidatorIndex:     1, // since privValidators are in order
				Height:             height,
				Round:              round,
				Type:               tmproto.PrevoteType,
				BlockID:            blockID,
			}
			_, err = signAddVoteForStateID(val1, vote2, voteSet, tc.wrongStateID)
			if tc.shouldFail {
				require.Error(t, err)
				assert.Contains(t, err.Error(), "invalid state signature")
			} else {
				require.NoError(t, err)
			}

			assert.NotNil(t, voteSet.GetByProTxHash(val0ProTxHash))
			assert.True(t, voteSet.BitArray().GetIndex(0))
			majorityBlockID, ok = voteSet.TwoThirdsMajority()
			assert.False(t, ok || !majorityBlockID.IsZero(), "there should be no 2/3 majority")
		})
	}
}

func TestVoteSet_2_3Majority(t *testing.T) {
	height, round := int64(1), int32(0)
	voteSet, _, privValidators := randVoteSet(height, round, tmproto.PrevoteType, 10,
		RandStateID().WithHeight(height-1))

	voteProto := &Vote{
		ValidatorProTxHash: nil, // NOTE: must fill in
		ValidatorIndex:     -1,  // NOTE: must fill in
		Height:             height,
		Round:              round,
		Type:               tmproto.PrevoteType,
		BlockID:            BlockID{nil, PartSetHeader{}},
	}
	// 6 out of 10 voted for nil.
	for i := int32(0); i < 6; i++ {
		proTxHash, err := privValidators[i].GetProTxHash(context.Background())
		require.NoError(t, err)
		vote := withValidator(voteProto, proTxHash, i)
		_, err = signAddVote(privValidators[i], vote, voteSet)
		require.NoError(t, err)
	}
	blockID, ok := voteSet.TwoThirdsMajority()
	assert.False(t, ok || !blockID.IsZero(), "there should be no 2/3 majority")

	// 7th validator voted for some blockhash
	{
		proTxHash, err := privValidators[6].GetProTxHash(context.Background())
		require.NoError(t, err)
		vote := withValidator(voteProto, proTxHash, 6)
		_, err = signAddVote(privValidators[6], withBlockHash(vote, tmrand.Bytes(32)), voteSet)
		require.NoError(t, err)
		blockID, ok = voteSet.TwoThirdsMajority()
		assert.False(t, ok || !blockID.IsZero(), "there should be no 2/3 majority")
	}

	// 8th validator voted for nil.
	{
		proTxHash, err := privValidators[7].GetProTxHash(context.Background())
		require.NoError(t, err)
		vote := withValidator(voteProto, proTxHash, 7)
		_, err = signAddVote(privValidators[7], vote, voteSet)
		require.NoError(t, err)
		blockID, ok = voteSet.TwoThirdsMajority()
		assert.True(t, ok || blockID.IsZero(), "there should be 2/3 majority for nil")
	}
}

func TestVoteSet_2_3MajorityRedux(t *testing.T) {
	height, round := int64(1), int32(0)
	voteSet, _, privValidators := randVoteSet(height, round, tmproto.PrevoteType, 100,
		RandStateID().WithHeight(height-1))

	blockHash := crypto.CRandBytes(32)
	blockPartsTotal := uint32(123)
	blockPartSetHeader := PartSetHeader{blockPartsTotal, crypto.CRandBytes(32)}

	voteProto := &Vote{
		ValidatorProTxHash: nil, // NOTE: must fill in
		ValidatorIndex:     -1,  // NOTE: must fill in
		Height:             height,
		Round:              round,
		Type:               tmproto.PrevoteType,
		BlockID:            BlockID{blockHash, blockPartSetHeader},
	}

	// 66 out of 100 voted for nil.
	for i := int32(0); i < 66; i++ {
		proTxHash, err := privValidators[i].GetProTxHash(context.Background())
		require.NoError(t, err)
		vote := withValidator(voteProto, proTxHash, i)
		_, err = signAddVote(privValidators[i], vote, voteSet)
		require.NoError(t, err)
	}
	blockID, ok := voteSet.TwoThirdsMajority()
	assert.False(t, ok || !blockID.IsZero(),
		"there should be no 2/3 majority")

	// 67th validator voted for nil
	{
		proTxHash, err := privValidators[66].GetProTxHash(context.Background())
		require.NoError(t, err)
		vote := withValidator(voteProto, proTxHash, 66)
		_, err = signAddVote(privValidators[66], withBlockHash(vote, nil), voteSet)
		require.NoError(t, err)
		blockID, ok = voteSet.TwoThirdsMajority()
		assert.False(t, ok || !blockID.IsZero(),
			"there should be no 2/3 majority: last vote added was nil")
	}

	// 68th validator voted for a different BlockParts PartSetHeader
	{
		proTxHash, err := privValidators[67].GetProTxHash(context.Background())
		require.NoError(t, err)
		vote := withValidator(voteProto, proTxHash, 67)
		blockPartsHeader := PartSetHeader{blockPartsTotal, crypto.CRandBytes(32)}
		_, err = signAddVote(privValidators[67], withBlockPartSetHeader(vote, blockPartsHeader), voteSet)
		require.NoError(t, err)
		blockID, ok = voteSet.TwoThirdsMajority()
		assert.False(t, ok || !blockID.IsZero(),
			"there should be no 2/3 majority: last vote added had different PartSetHeader Hash")
	}

	// 69th validator voted for different BlockParts Total
	{
		proTxHash, err := privValidators[68].GetProTxHash(context.Background())
		require.NoError(t, err)
		vote := withValidator(voteProto, proTxHash, 68)
		blockPartsHeader := PartSetHeader{blockPartsTotal + 1, blockPartSetHeader.Hash}
		_, err = signAddVote(privValidators[68], withBlockPartSetHeader(vote, blockPartsHeader), voteSet)
		require.NoError(t, err)
		blockID, ok = voteSet.TwoThirdsMajority()
		assert.False(t, ok || !blockID.IsZero(),
			"there should be no 2/3 majority: last vote added had different PartSetHeader Total")
	}

	// 70th validator voted for different CoreBlockHash
	{
		proTxHash, err := privValidators[69].GetProTxHash(context.Background())
		require.NoError(t, err)
		vote := withValidator(voteProto, proTxHash, 69)
		_, err = signAddVote(privValidators[69], withBlockHash(vote, tmrand.Bytes(32)), voteSet)
		require.NoError(t, err)
		blockID, ok = voteSet.TwoThirdsMajority()
		assert.False(t, ok || !blockID.IsZero(),
			"there should be no 2/3 majority: last vote added had different CoreBlockHash")
	}

	// 71st validator voted for the right CoreBlockHash & BlockPartSetHeader
	{
		proTxHash, err := privValidators[70].GetProTxHash(context.Background())
		require.NoError(t, err)
		vote := withValidator(voteProto, proTxHash, 70)
		_, err = signAddVote(privValidators[70], vote, voteSet)
		require.NoError(t, err)
		blockID, ok = voteSet.TwoThirdsMajority()
		assert.True(t, ok && blockID.Equals(BlockID{blockHash, blockPartSetHeader}),
			"there should be 2/3 majority")
	}
}

func TestVoteSet_Conflicts(t *testing.T) {
	height, round := int64(1), int32(0)
	voteSet, _, privValidators := randVoteSet(height, round, tmproto.PrevoteType, 4,
		RandStateID().WithHeight(height-1))
	blockHash1 := tmrand.Bytes(32)
	blockHash2 := tmrand.Bytes(32)

	voteProto := &Vote{
		ValidatorProTxHash: nil,
		ValidatorIndex:     -1,
		Height:             height,
		Round:              round,
		Type:               tmproto.PrevoteType,
		BlockID:            BlockID{nil, PartSetHeader{}},
	}

	val0ProTxHash, err := privValidators[0].GetProTxHash(context.Background())
	require.NoError(t, err)

	// val0 votes for nil.
	{
		vote := withValidator(voteProto, val0ProTxHash, 0)
		added, err := signAddVote(privValidators[0], vote, voteSet)
		if !added || err != nil {
			t.Errorf("expected VoteSet.Add to succeed")
		}
	}

	// val0 votes again for blockHash1.
	{
		vote := withValidator(voteProto, val0ProTxHash, 0)
		added, err := signAddVote(privValidators[0], withBlockHash(vote, blockHash1), voteSet)
		assert.False(t, added, "conflicting vote")
		assert.Error(t, err, "conflicting vote")
	}

	// start tracking blockHash1
	err = voteSet.SetPeerMaj23("peerA", BlockID{blockHash1, PartSetHeader{}})
	require.NoError(t, err)

	// val0 votes again for blockHash1.
	{
		vote := withValidator(voteProto, val0ProTxHash, 0)
		added, err := signAddVote(privValidators[0], withBlockHash(vote, blockHash1), voteSet)
		assert.True(t, added, "called SetPeerMaj23()")
		assert.Error(t, err, "conflicting vote")
	}

	// attempt tracking blockHash2, should fail because already set for peerA.
	err = voteSet.SetPeerMaj23("peerA", BlockID{blockHash2, PartSetHeader{}})
	require.Error(t, err)

	// val0 votes again for blockHash1.
	{
		vote := withValidator(voteProto, val0ProTxHash, 0)
		added, err := signAddVote(privValidators[0], withBlockHash(vote, blockHash2), voteSet)
		assert.False(t, added, "duplicate SetPeerMaj23() from peerA")
		assert.Error(t, err, "conflicting vote")
	}

	// val1 votes for blockHash1.
	{
		pvProTxHash, err := privValidators[1].GetProTxHash(context.Background())
		assert.NoError(t, err)
		vote := withValidator(voteProto, pvProTxHash, 1)
		added, err := signAddVote(privValidators[1], withBlockHash(vote, blockHash1), voteSet)
		if !added || err != nil {
			t.Errorf("expected VoteSet.Add to succeed")
		}
	}

	// check
	if voteSet.HasTwoThirdsMajority() {
		t.Errorf("we shouldn't have 2/3 majority yet")
	}
	if voteSet.HasTwoThirdsAny() {
		t.Errorf("we shouldn't have 2/3 if any votes yet")
	}

	// val2 votes for blockHash2.
	{
		pvProTxHash, err := privValidators[2].GetProTxHash(context.Background())
		assert.NoError(t, err)
		vote := withValidator(voteProto, pvProTxHash, 2)
		added, err := signAddVote(privValidators[2], withBlockHash(vote, blockHash2), voteSet)
		if !added || err != nil {
			t.Errorf("expected VoteSet.Add to succeed")
		}
	}

	// check
	if voteSet.HasTwoThirdsMajority() {
		t.Errorf("we shouldn't have 2/3 majority yet")
	}
	if !voteSet.HasTwoThirdsAny() {
		t.Errorf("we should have 2/3 if any votes")
	}

	// now attempt tracking blockHash1
	err = voteSet.SetPeerMaj23("peerB", BlockID{blockHash1, PartSetHeader{}})
	require.NoError(t, err)

	// val2 votes for blockHash1.
	{
		pvProTxHash, err := privValidators[2].GetProTxHash(context.Background())
		assert.NoError(t, err)
		vote := withValidator(voteProto, pvProTxHash, 2)
		added, err := signAddVote(privValidators[2], withBlockHash(vote, blockHash1), voteSet)
		assert.True(t, added)
		assert.Error(t, err, "conflicting vote")
	}

	// check
	if !voteSet.HasTwoThirdsMajority() {
		t.Errorf("we should have 2/3 majority for blockHash1")
	}
	blockIDMaj23, _ := voteSet.TwoThirdsMajority()
	if !bytes.Equal(blockIDMaj23.Hash, blockHash1) {
		t.Errorf("got the wrong 2/3 majority blockhash")
	}
	if !voteSet.HasTwoThirdsAny() {
		t.Errorf("we should have 2/3 if any votes")
	}
}

func TestVoteSet_MakeCommit(t *testing.T) {
	height, round := int64(1), int32(0)
	voteSet, _, privValidators := randVoteSet(height, round, tmproto.PrecommitType, 10,
		RandStateID().WithHeight(height-1))
	blockHash, blockPartSetHeader := crypto.CRandBytes(32), PartSetHeader{123, crypto.CRandBytes(32)}

	voteProto := &Vote{
		ValidatorProTxHash: nil,
		ValidatorIndex:     -1,
		Height:             height,
		Round:              round,
		Type:               tmproto.PrecommitType,
		BlockID:            BlockID{blockHash, blockPartSetHeader},
	}

	// 6 out of 10 voted for some block.
	for i := int32(0); i < 6; i++ {
		pvProTxHash, err := privValidators[i].GetProTxHash(context.Background())
		assert.NoError(t, err)
		vote := withValidator(voteProto, pvProTxHash, i)
		_, err = signAddVote(privValidators[i], vote, voteSet)
		if err != nil {
			t.Error(err)
		}
	}

	// MakeCommit should fail.
	assert.Panics(t, func() { voteSet.MakeCommit() }, "Doesn't have +2/3 majority")

	// 7th voted for some other block.
	{
		pvProTxHash, err := privValidators[6].GetProTxHash(context.Background())
		assert.NoError(t, err)
		vote := withValidator(voteProto, pvProTxHash, 6)
		vote = withBlockHash(vote, tmrand.Bytes(32))
		vote = withBlockPartSetHeader(vote, PartSetHeader{123, tmrand.Bytes(32)})

		_, err = signAddVote(privValidators[6], vote, voteSet)
		require.NoError(t, err)
	}

	// The 8th voted like everyone else.
	{
		pvProTxHash, err := privValidators[7].GetProTxHash(context.Background())
		assert.NoError(t, err)
		vote := withValidator(voteProto, pvProTxHash, 7)
		_, err = signAddVote(privValidators[7], vote, voteSet)
		require.NoError(t, err)
	}

	// The 9th voted for nil.
	{
		pvProTxHash, err := privValidators[8].GetProTxHash(context.Background())
		assert.NoError(t, err)
		vote := withValidator(voteProto, pvProTxHash, 8)
		vote.BlockID = BlockID{}

		_, err = signAddVote(privValidators[8], vote, voteSet)
		require.NoError(t, err)
	}

	commit := voteSet.MakeCommit()

	// Ensure that Commit is good.
	if err := commit.ValidateBasic(); err != nil {
		t.Errorf("error in Commit.ValidateBasic(): %v", err)
	}
}

func TestVoteSet_LLMQType_50_60(t *testing.T) {
	const (
		height = int64(1)
		round  = int32(0)
	)
	testCases := []struct {
		llmqType      btcjson.LLMQType
		numValidators int
		threshold     int
	}{
		{
			llmqType:      btcjson.LLMQType(0), // "tendermint" algorithm
			numValidators: 40,
			threshold:     int(math.Floor(2.0/3.0*40)) + 1,
		},
		{
			llmqType:      btcjson.LLMQType_50_60,
			numValidators: 35,
			threshold:     30,
		},
		{
			llmqType:      btcjson.LLMQType(0),
			numValidators: 50,
			threshold:     34,
		},
		{
			llmqType:      btcjson.LLMQType_50_60,
			numValidators: 50,
			threshold:     30,
		},
	}

	for ti, tt := range testCases {
		name := strconv.Itoa(ti)
		t.Run(name, func(t *testing.T) {
			voteSet, valSet, privValidators := randVoteSetWithLLMQType(
				height,
				round,
				tmproto.PrevoteType,
				tt.numValidators,
				RandStateID().WithHeight(height-1),
				tt.llmqType,
				tt.threshold,
			)
			assert.EqualValues(t, tt.threshold, valSet.QuorumTypeThresholdCount())
			assert.GreaterOrEqual(t, len(privValidators), tt.threshold+3,
				"need at least %d validators", tt.threshold+3)

			blockHash := crypto.CRandBytes(32)
			blockPartSetHeader := PartSetHeader{uint32(123), crypto.CRandBytes(32)}
			votedBlock := BlockID{blockHash, blockPartSetHeader}

			// below threshold
			for i := 0; i < tt.threshold-1; i++ {
				blockMaj, anyMaj := castVote(t, votedBlock, height, round, privValidators, int32(i), voteSet)
				assert.False(t, blockMaj, "no block majority expected here: i=%d, threshold=%d", i, tt.threshold)
				assert.False(t, anyMaj, "no 'any' majority expected here: i=%d, threshold=%d", i, tt.threshold)
			}

			// we add null vote
			blockMaj, anyMaj := castVote(t, BlockID{}, height, round, privValidators, int32(tt.threshold), voteSet)
			assert.False(t, blockMaj, "no block majority expected after nil vote")
			assert.True(t, anyMaj, "'any' majority expected  after nil vote at threshold")

			// at threshold
			blockMaj, anyMaj = castVote(t, votedBlock, height, round, privValidators, int32(tt.threshold+1), voteSet)
			assert.True(t, blockMaj, "block majority expected")
			assert.True(t, anyMaj, "'any' majority expected")

			// above threshold
			blockMaj, anyMaj = castVote(t, votedBlock, height, round, privValidators, int32(tt.threshold+2), voteSet)
			assert.True(t, blockMaj, "block majority expected")
			assert.True(t, anyMaj, "'any' majority expected")
		})
	}
}

func castVote(
	t *testing.T,
	blockID BlockID,
	height int64,
	round int32,
	privValidators []PrivValidator,
	validatorID int32,
	voteSet *VoteSet,
) (twoThirdsMajority, hasTwoThirdsAny bool) {
	voteProto := &Vote{
		ValidatorProTxHash: nil, // NOTE: must fill in
		ValidatorIndex:     -1,  // NOTE: must fill in
		Height:             height,
		Round:              round,
		Type:               tmproto.PrevoteType,
		BlockID:            blockID,
	}
	proTxHash, err := privValidators[validatorID].GetProTxHash(context.Background())
	require.NoError(t, err)
	vote := withValidator(voteProto, proTxHash, validatorID)
	signed, err := signAddVote(privValidators[validatorID], vote, voteSet)
	require.True(t, signed)
	require.NoError(t, err)

	majorityBlock, twoThirdsMajority := voteSet.TwoThirdsMajority()
	assert.EqualValues(t, twoThirdsMajority, !majorityBlock.IsZero())
	return twoThirdsMajority, voteSet.HasTwoThirdsAny()
}

// NOTE: privValidators are in order
func randVoteSet(
	height int64,
	round int32,
	signedMsgType tmproto.SignedMsgType,
	numValidators int,
	stateID StateID,
) (*VoteSet, *ValidatorSet, []PrivValidator) {
	valSet, mockPVs := RandValidatorSet(numValidators)
<<<<<<< HEAD
	privVals := make([]PrivValidator, 0, len(mockPVs))
	privVals = append(privVals, mockPVs...)
	return NewVoteSet("test_chain_id", height, round, signedMsgType, valSet, stateID), valSet, privVals
=======
	return NewVoteSet("test_chain_id", height, round, signedMsgType, valSet, stateID),
		valSet,
		append([]PrivValidator(nil), mockPVs...)
>>>>>>> 1dd7819e
}

func randVoteSetWithLLMQType(
	height int64,
	round int32,
	signedMsgType tmproto.SignedMsgType,
	numValidators int,
	stateID StateID,
	llmqType btcjson.LLMQType,
	threshold int,
) (*VoteSet, *ValidatorSet, []PrivValidator) {
	var (
		valz           = make([]*Validator, numValidators)
		privValidators = make([]PrivValidator, numValidators)
	)
	privateKeys, proTxHashes, thresholdPublicKey := bls12381.CreatePrivLLMQData(numValidators, threshold)
	quorumHash := crypto.RandQuorumHash()

	for i := 0; i < numValidators; i++ {
		privValidators[i] = NewMockPVWithParams(privateKeys[i], proTxHashes[i], quorumHash,
			thresholdPublicKey, false, false)
		valz[i] = NewValidatorDefaultVotingPower(privateKeys[i].PubKey(), proTxHashes[i])
	}

	sort.Sort(PrivValidatorsByProTxHash(privValidators))

	valSet := NewValidatorSet(valz, thresholdPublicKey, llmqType, quorumHash, true)
	voteSet := NewVoteSet("test_chain_id", height, round, signedMsgType,
		valSet, stateID)

	return voteSet, valSet, privValidators
}

// Convenience: Return new vote with different validator address/index
func withValidator(vote *Vote, proTxHash []byte, idx int32) *Vote {
	vote = vote.Copy()
	vote.ValidatorProTxHash = proTxHash
	vote.ValidatorIndex = idx
	return vote
}

// Convenience: Return new vote with different height
func withHeight(vote *Vote, height int64) *Vote {
	vote = vote.Copy()
	vote.Height = height
	return vote
}

// Convenience: Return new vote with different round
func withRound(vote *Vote, round int32) *Vote {
	vote = vote.Copy()
	vote.Round = round
	return vote
}

// Convenience: Return new vote with different type
func withType(vote *Vote, signedMsgType byte) *Vote {
	vote = vote.Copy()
	vote.Type = tmproto.SignedMsgType(signedMsgType)
	return vote
}

// Convenience: Return new vote with different blockHash
func withBlockHash(vote *Vote, blockHash []byte) *Vote {
	vote = vote.Copy()
	vote.BlockID.Hash = blockHash
	return vote
}

// Convenience: Return new vote with different blockParts
func withBlockPartSetHeader(vote *Vote, blockPartsHeader PartSetHeader) *Vote {
	vote = vote.Copy()
	vote.BlockID.PartSetHeader = blockPartsHeader
	return vote
}<|MERGE_RESOLUTION|>--- conflicted
+++ resolved
@@ -640,15 +640,9 @@
 	stateID StateID,
 ) (*VoteSet, *ValidatorSet, []PrivValidator) {
 	valSet, mockPVs := RandValidatorSet(numValidators)
-<<<<<<< HEAD
-	privVals := make([]PrivValidator, 0, len(mockPVs))
-	privVals = append(privVals, mockPVs...)
-	return NewVoteSet("test_chain_id", height, round, signedMsgType, valSet, stateID), valSet, privVals
-=======
 	return NewVoteSet("test_chain_id", height, round, signedMsgType, valSet, stateID),
 		valSet,
 		append([]PrivValidator(nil), mockPVs...)
->>>>>>> 1dd7819e
 }
 
 func randVoteSetWithLLMQType(
