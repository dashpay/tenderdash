package types

import (
	"context"
	"strings"
	"testing"

	"github.com/dashevo/dashd-go/btcjson"

	"github.com/gogo/protobuf/proto"
	"github.com/stretchr/testify/assert"
	"github.com/stretchr/testify/require"

	"github.com/tendermint/tendermint/crypto/bls12381"

	"github.com/tendermint/tendermint/crypto"
<<<<<<< HEAD
	"github.com/tendermint/tendermint/crypto/tmhash"
=======
	"github.com/tendermint/tendermint/crypto/ed25519"
>>>>>>> 6c40ad39
	"github.com/tendermint/tendermint/internal/libs/protoio"
	tmtime "github.com/tendermint/tendermint/libs/time"
	tmproto "github.com/tendermint/tendermint/proto/tendermint/types"
)

func examplePrevote(t *testing.T) *Vote {
	t.Helper()
	return exampleVote(t, byte(tmproto.PrevoteType))
}

func examplePrecommit(t testing.TB) *Vote {
	t.Helper()
	vote := exampleVote(t, byte(tmproto.PrecommitType))
	vote.ExtensionSignature = []byte("signature")
	return vote
}

<<<<<<< HEAD
func exampleVote(t byte) *Vote {
=======
func exampleVote(tb testing.TB, t byte) *Vote {
	tb.Helper()
	var stamp, err = time.Parse(TimeFormat, "2017-12-25T03:00:01.234Z")
	require.NoError(tb, err)

>>>>>>> 6c40ad39
	return &Vote{
		Type:   tmproto.SignedMsgType(t),
		Height: 12345,
		Round:  2,
		BlockID: BlockID{
			Hash: crypto.Checksum([]byte("blockID_hash")),
			PartSetHeader: PartSetHeader{
				Total: 1000000,
				Hash:  crypto.Checksum([]byte("blockID_part_set_header_hash")),
			},
		},
		ValidatorProTxHash: crypto.ProTxHashFromSeedBytes([]byte("validator_pro_tx_hash")),
		ValidatorIndex:     56789,
	}
}

func TestVoteSignable(t *testing.T) {
	vote := examplePrecommit(t)
	v := vote.ToProto()
	signBytes := VoteBlockSignBytes("test_chain_id", v)
	pb := CanonicalizeVote("test_chain_id", v)
	expected, err := protoio.MarshalDelimited(&pb)
	require.NoError(t, err)

	require.Equal(t, expected, signBytes, "Got unexpected sign bytes for Vote.")
}

func TestVoteSignBytesTestVectors(t *testing.T) {

	tests := []struct {
		chainID string
		vote    *Vote
		want    []byte
	}{
		0: {
			"", &Vote{},
			// NOTE: Height and Round are skipped here. This case needs to be considered while parsing.
			[]byte{0x0},
		},
		// with proper (fixed size) height and round (PreCommit):
		1: {
			"", &Vote{Height: 1, Round: 1, Type: tmproto.PrecommitType},
			[]byte{
				0x14,                                   // length
				0x8,                                    // (field_number << 3) | wire_type
				0x2,                                    // PrecommitType
				0x11,                                   // (field_number << 3) | wire_type
				0x1, 0x0, 0x0, 0x0, 0x0, 0x0, 0x0, 0x0, // height
				0x19,                                   // (field_number << 3) | wire_type
				0x1, 0x0, 0x0, 0x0, 0x0, 0x0, 0x0, 0x0, // round
			},
		},
		// with proper (fixed size) height and round (PreVote):
		2: {
			"", &Vote{Height: 1, Round: 1, Type: tmproto.PrevoteType},
			[]byte{
				0x14,                                   // length
				0x8,                                    // (field_number << 3) | wire_type
				0x1,                                    // PrevoteType
				0x11,                                   // (field_number << 3) | wire_type
				0x1, 0x0, 0x0, 0x0, 0x0, 0x0, 0x0, 0x0, // height
				0x19,                                   // (field_number << 3) | wire_type
				0x1, 0x0, 0x0, 0x0, 0x0, 0x0, 0x0, 0x0, // round
			},
		},
		3: {
			"", &Vote{Height: 1, Round: 1},
			[]byte{
				0x12,                                   // length
				0x11,                                   // (field_number << 3) | wire_type
				0x1, 0x0, 0x0, 0x0, 0x0, 0x0, 0x0, 0x0, // height
				0x19,                                   // (field_number << 3) | wire_type
				0x1, 0x0, 0x0, 0x0, 0x0, 0x0, 0x0, 0x0, // round
			},
		},
		// containing non-empty chain_id:
		4: {
			"test_chain_id", &Vote{Height: 1, Round: 1},
			[]byte{
				0x21,                                   // length
				0x11,                                   // (field_number << 3) | wire_type
				0x1, 0x0, 0x0, 0x0, 0x0, 0x0, 0x0, 0x0, // height
				0x19,                                   // (field_number << 3) | wire_type
				0x1, 0x0, 0x0, 0x0, 0x0, 0x0, 0x0, 0x0, // round
				// remaining fields:
				// (field_number << 3) | wire_type
				0x32,
				0xd, 0x74, 0x65, 0x73, 0x74, 0x5f, 0x63, 0x68, 0x61, 0x69, 0x6e, 0x5f, 0x69, 0x64}, // chainID
		},
		// containing vote extension
		5: {
			"test_chain_id", &Vote{
				Height:    1,
				Round:     1,
				Extension: []byte("extension"),
			},
			[]byte{
				0x2e,                                   // length
				0x11,                                   // (field_number << 3) | wire_type
				0x1, 0x0, 0x0, 0x0, 0x0, 0x0, 0x0, 0x0, // height
				0x19,                                   // (field_number << 3) | wire_type
				0x1, 0x0, 0x0, 0x0, 0x0, 0x0, 0x0, 0x0, // round
				// remaning fields:
				0x2a,                                                                // (field_number << 3) | wire_type
				0xb, 0x8, 0x80, 0x92, 0xb8, 0xc3, 0x98, 0xfe, 0xff, 0xff, 0xff, 0x1, // timestamp
				// (field_number << 3) | wire_type
				0x32,
				0xd, 0x74, 0x65, 0x73, 0x74, 0x5f, 0x63, 0x68, 0x61, 0x69, 0x6e, 0x5f, 0x69, 0x64, // chainID
			}, // chainID
		},
	}
	for i, tc := range tests {
		v := tc.vote.ToProto()
		got := VoteBlockSignBytes(tc.chainID, v)
		assert.Equal(t, len(tc.want), len(got), "test case #%v: got unexpected sign bytes length for Vote.", i)
		assert.Equal(t, tc.want, got, "test case #%v: got unexpected sign bytes for Vote.", i)
	}
}

func TestVoteStateSignBytesTestVectors(t *testing.T) {
	tests := []struct {
		chainID string
		height  int64
		apphash []byte
		want    []byte
	}{
		0: {
			"", 1, []byte("12345678901234567890123456789012"),
			// NOTE: Height and Round are skipped here. This case needs to be considered while parsing.
			[]byte{0x1, 0x0, 0x0, 0x0, 0x0, 0x0, 0x0, 0x0, 0x31, 0x32, 0x33, 0x34, 0x35, 0x36, 0x37, 0x38,
				0x39, 0x30, 0x31, 0x32, 0x33, 0x34, 0x35, 0x36, 0x37, 0x38, 0x39, 0x30, 0x31, 0x32, 0x33,
				0x34, 0x35, 0x36, 0x37, 0x38, 0x39, 0x30, 0x31, 0x32},
		},
	}
	for i, tc := range tests {
		sid := StateID{
			Height:      tc.height,
			LastAppHash: tc.apphash,
		}
		got := sid.SignBytes(tc.chainID)
		assert.Equal(t, len(tc.want), len(got), "test case #%v: got unexpected sign bytes length for Vote.", i)
		assert.Equal(t, tc.want, got, "test case #%v: got unexpected sign bytes for Vote.", i)
	}
}

func TestVoteProposalNotEq(t *testing.T) {
	cv := CanonicalizeVote("", &tmproto.Vote{Height: 1, Round: 1})
	p := CanonicalizeProposal("", &tmproto.Proposal{Height: 1, Round: 1})
	vb, err := proto.Marshal(&cv)
	require.NoError(t, err)
	pb, err := proto.Marshal(&p)
	require.NoError(t, err)
	require.NotEqual(t, vb, pb)
}

func TestVoteVerifySignature(t *testing.T) {
<<<<<<< HEAD
	quorumHash := crypto.RandQuorumHash()
	privVal := NewMockPVForQuorum(quorumHash)
	pubkey, err := privVal.GetPubKey(context.Background(), quorumHash)
=======
	ctx, cancel := context.WithCancel(context.Background())
	defer cancel()

	privVal := NewMockPV()
	pubkey, err := privVal.GetPubKey(ctx)
>>>>>>> 6c40ad39
	require.NoError(t, err)

	vote := examplePrecommit(t)
	v := vote.ToProto()
	stateID := RandStateID().WithHeight(vote.Height - 1)
	quorumType := btcjson.LLMQType_5_60
	signID := VoteBlockSignID("test_chain_id", v, quorumType, quorumHash)
	signStateID := stateID.SignID("test_chain_id", quorumType, quorumHash)

	// sign it
<<<<<<< HEAD
	err = privVal.SignVote(context.Background(), "test_chain_id", quorumType, quorumHash, v, stateID, nil)
=======
	err = privVal.SignVote(ctx, "test_chain_id", v)
>>>>>>> 6c40ad39
	require.NoError(t, err)

	// verify the same vote
	valid := pubkey.VerifySignatureDigest(signID, v.BlockSignature)
	require.True(t, valid)

	// verify the same vote
	valid = pubkey.VerifySignatureDigest(signStateID, v.StateSignature)
	require.True(t, valid)

	// serialize, deserialize and verify again....
	precommit := new(tmproto.Vote)
	bs, err := proto.Marshal(v)
	require.NoError(t, err)
	err = proto.Unmarshal(bs, precommit)
	require.NoError(t, err)

	// verify the transmitted vote
	newSignID := VoteBlockSignID("test_chain_id", precommit, quorumType, quorumHash)
	newSignStateID := stateID.SignID("test_chain_id", quorumType, quorumHash)
	require.Equal(t, string(signID), string(newSignID))
	require.Equal(t, string(signStateID), string(newSignStateID))
	valid = pubkey.VerifySignatureDigest(newSignID, precommit.BlockSignature)
	require.True(t, valid)
	valid = pubkey.VerifySignatureDigest(newSignStateID, precommit.StateSignature)
	require.True(t, valid)
}

// TestVoteExtension tests that the vote verification behaves correctly in each case
// of vote extension being set on the vote.
func TestVoteExtension(t *testing.T) {
	ctx, cancel := context.WithCancel(context.Background())
	defer cancel()

	testCases := []struct {
		name             string
		extension        []byte
		includeSignature bool
		expectError      bool
	}{
		{
			name:             "all fields present",
			extension:        []byte("extension"),
			includeSignature: true,
			expectError:      false,
		},
		// TODO(thane): Re-enable once
		// https://github.com/tendermint/tendermint/issues/8272 is resolved
		//{
		//	name:             "no extension signature",
		//	extension:        []byte("extension"),
		//	includeSignature: false,
		//	expectError:      true,
		//},
		{
			name:             "empty extension",
			includeSignature: true,
			expectError:      false,
		},
		// TODO: Re-enable once
		// https://github.com/tendermint/tendermint/issues/8272 is resolved.
		//{
		//	name:             "no extension and no signature",
		//	includeSignature: false,
		//	expectError:      true,
		//},
	}

	for _, tc := range testCases {
		t.Run(tc.name, func(t *testing.T) {
			height, round := int64(1), int32(0)
			privVal := NewMockPV()
			pk, err := privVal.GetPubKey(ctx)
			require.NoError(t, err)
			blk := Block{}
			ps, err := blk.MakePartSet(BlockPartSizeBytes)
			require.NoError(t, err)
			vote := &Vote{
				ValidatorAddress: pk.Address(),
				ValidatorIndex:   0,
				Height:           height,
				Round:            round,
				Timestamp:        tmtime.Now(),
				Type:             tmproto.PrecommitType,
				BlockID:          BlockID{blk.Hash(), ps.Header()},
			}

			v := vote.ToProto()
			err = privVal.SignVote(ctx, "test_chain_id", v)
			require.NoError(t, err)
			vote.Signature = v.Signature
			if tc.includeSignature {
				vote.ExtensionSignature = v.ExtensionSignature
			}
			err = vote.VerifyWithExtension("test_chain_id", pk)
			if tc.expectError {
				require.Error(t, err)
			} else {
				require.NoError(t, err)
			}
		})
	}
}

func TestIsVoteTypeValid(t *testing.T) {
	tc := []struct {
		name string
		in   tmproto.SignedMsgType
		out  bool
	}{
		{"Prevote", tmproto.PrevoteType, true},
		{"Precommit", tmproto.PrecommitType, true},
		{"InvalidType", tmproto.SignedMsgType(0x3), false},
	}

	for _, tt := range tc {
		tt := tt
		t.Run(tt.name, func(st *testing.T) {
			if rs := IsVoteTypeValid(tt.in); rs != tt.out {
				t.Errorf("got unexpected Vote type. Expected:\n%v\nGot:\n%v", rs, tt.out)
			}
		})
	}
}

func TestVoteVerify(t *testing.T) {
<<<<<<< HEAD
	quorumHash := crypto.RandQuorumHash()
	privVal := NewMockPVForQuorum(quorumHash)
	proTxHash, err := privVal.GetProTxHash(context.Background())
	require.NoError(t, err)

	quorumType := btcjson.LLMQType_5_60

	pubkey, err := privVal.GetPubKey(context.Background(), quorumHash)
	require.NoError(t, err)

	vote := examplePrevote()
	vote.ValidatorProTxHash = proTxHash

	stateID := RandStateID().WithHeight(vote.Height - 1)
	_, _, err = vote.Verify("test_chain_id", quorumType, quorumHash, bls12381.GenPrivKey().PubKey(),
		crypto.RandProTxHash(), stateID)
=======
	ctx, cancel := context.WithCancel(context.Background())
	defer cancel()

	privVal := NewMockPV()
	pubkey, err := privVal.GetPubKey(ctx)
	require.NoError(t, err)

	vote := examplePrevote(t)
	vote.ValidatorAddress = pubkey.Address()
>>>>>>> 6c40ad39

	if assert.Error(t, err) {
		assert.Equal(t, ErrVoteInvalidValidatorProTxHash, err)
	}

	_, _, err = vote.Verify("test_chain_id", quorumType, quorumHash, pubkey, proTxHash, stateID)
	if assert.Error(t, err) {
		assert.True(
			t, strings.HasPrefix(err.Error(), ErrVoteInvalidBlockSignature.Error()),
		) // since block signatures are verified first
	}
}

func TestVoteString(t *testing.T) {
<<<<<<< HEAD
	str := examplePrecommit().String()
	expected := `Vote{56789:959A8F5EF2BE 12345/02/SIGNED_MSG_TYPE_PRECOMMIT(Precommit) 8B01023386C3 000000000000 000000000000}`
=======
	str := examplePrecommit(t).String()
	expected := `Vote{56789:6AF1F4111082 12345/02/SIGNED_MSG_TYPE_PRECOMMIT(Precommit) 8B01023386C3 000000000000 000000000000 @ 2017-12-25T03:00:01.234Z}` //nolint:lll //ignore line length for tests
>>>>>>> 6c40ad39
	if str != expected {
		t.Errorf("got unexpected string for Vote. Expected:\n%v\nGot:\n%v", expected, str)
	}

<<<<<<< HEAD
	str2 := examplePrevote().String()
	expected = `Vote{56789:959A8F5EF2BE 12345/02/SIGNED_MSG_TYPE_PREVOTE(Prevote) 8B01023386C3 000000000000 000000000000}`
=======
	str2 := examplePrevote(t).String()
	expected = `Vote{56789:6AF1F4111082 12345/02/SIGNED_MSG_TYPE_PREVOTE(Prevote) 8B01023386C3 000000000000 000000000000 @ 2017-12-25T03:00:01.234Z}` //nolint:lll //ignore line length for tests
>>>>>>> 6c40ad39
	if str2 != expected {
		t.Errorf("got unexpected string for Vote. Expected:\n%v\nGot:\n%v", expected, str2)
	}
}

<<<<<<< HEAD
func TestVoteValidateBasic(t *testing.T) {
	quorumHash := crypto.RandQuorumHash()
	privVal := NewMockPVForQuorum(quorumHash)
=======
func signVote(ctx context.Context, t *testing.T, pv PrivValidator, chainID string, vote *Vote) {
	t.Helper()

	v := vote.ToProto()
	require.NoError(t, pv.SignVote(ctx, chainID, v))
	vote.Signature = v.Signature
	vote.ExtensionSignature = v.ExtensionSignature
}

func TestValidVotes(t *testing.T) {
	ctx, cancel := context.WithCancel(context.Background())
	defer cancel()
	privVal := NewMockPV()
>>>>>>> 6c40ad39

	testCases := []struct {
		name         string
		vote         *Vote
		malleateVote func(*Vote)
	}{
<<<<<<< HEAD
		{"Good Vote", func(v *Vote) {}, false},
		{"Negative Height", func(v *Vote) { v.Height = -1 }, true},
		{"Negative Round", func(v *Vote) { v.Round = -1 }, true},
		{"Invalid BlockID", func(v *Vote) {
			v.BlockID = BlockID{[]byte{1, 2, 3}, PartSetHeader{111, []byte("blockparts")}}
		}, true},
		{"Invalid ProTxHash", func(v *Vote) { v.ValidatorProTxHash = make([]byte, 1) }, true},
		{"Invalid ValidatorIndex", func(v *Vote) { v.ValidatorIndex = -1 }, true},
		{"Invalid Signature", func(v *Vote) { v.BlockSignature = nil }, true},
		{"Too big Signature", func(v *Vote) { v.BlockSignature = make([]byte, SignatureSize+1) }, true},
	}
	for _, tc := range testCases {
		tc := tc
		t.Run(tc.testName, func(t *testing.T) {
			vote := examplePrecommit()
			v := vote.ToProto()
			stateID := RandStateID().WithHeight(v.Height - 1)
			err := privVal.SignVote(context.Background(), "test_chain_id", 0, quorumHash, v, stateID, nil)
			vote.BlockSignature = v.BlockSignature
			vote.StateSignature = v.StateSignature
			require.NoError(t, err)
			tc.malleateVote(vote)
			assert.Equal(t, tc.expectErr, vote.ValidateBasic() != nil, "Validate Basic had an unexpected result")
		})
=======
		{"good prevote", examplePrevote(t), func(v *Vote) {}},
		{"good precommit without vote extension", examplePrecommit(t), func(v *Vote) { v.Extension = nil }},
		{"good precommit with vote extension", examplePrecommit(t), func(v *Vote) { v.Extension = []byte("extension") }},
	}
	for _, tc := range testCases {
		signVote(ctx, t, privVal, "test_chain_id", tc.vote)
		tc.malleateVote(tc.vote)
		require.NoError(t, tc.vote.ValidateBasic(), "ValidateBasic for %s", tc.name)
		require.NoError(t, tc.vote.ValidateWithExtension(), "ValidateWithExtension for %s", tc.name)
	}
}

func TestInvalidVotes(t *testing.T) {
	ctx, cancel := context.WithCancel(context.Background())
	defer cancel()
	privVal := NewMockPV()

	testCases := []struct {
		name         string
		malleateVote func(*Vote)
	}{
		{"negative height", func(v *Vote) { v.Height = -1 }},
		{"negative round", func(v *Vote) { v.Round = -1 }},
		{"invalid block ID", func(v *Vote) { v.BlockID = BlockID{[]byte{1, 2, 3}, PartSetHeader{111, []byte("blockparts")}} }},
		{"invalid address", func(v *Vote) { v.ValidatorAddress = make([]byte, 1) }},
		{"invalid validator index", func(v *Vote) { v.ValidatorIndex = -1 }},
		{"invalid signature", func(v *Vote) { v.Signature = nil }},
		{"oversized signature", func(v *Vote) { v.Signature = make([]byte, MaxSignatureSize+1) }},
	}
	for _, tc := range testCases {
		prevote := examplePrevote(t)
		signVote(ctx, t, privVal, "test_chain_id", prevote)
		tc.malleateVote(prevote)
		require.Error(t, prevote.ValidateBasic(), "ValidateBasic for %s in invalid prevote", tc.name)
		require.Error(t, prevote.ValidateWithExtension(), "ValidateWithExtension for %s in invalid prevote", tc.name)

		precommit := examplePrecommit(t)
		signVote(ctx, t, privVal, "test_chain_id", precommit)
		tc.malleateVote(precommit)
		require.Error(t, precommit.ValidateBasic(), "ValidateBasic for %s in invalid precommit", tc.name)
		require.Error(t, precommit.ValidateWithExtension(), "ValidateWithExtension for %s in invalid precommit", tc.name)
	}
}

func TestInvalidPrevotes(t *testing.T) {
	ctx, cancel := context.WithCancel(context.Background())
	defer cancel()
	privVal := NewMockPV()

	testCases := []struct {
		name         string
		malleateVote func(*Vote)
	}{
		{"vote extension present", func(v *Vote) { v.Extension = []byte("extension") }},
		{"vote extension signature present", func(v *Vote) { v.ExtensionSignature = []byte("signature") }},
	}
	for _, tc := range testCases {
		prevote := examplePrevote(t)
		signVote(ctx, t, privVal, "test_chain_id", prevote)
		tc.malleateVote(prevote)
		require.Error(t, prevote.ValidateBasic(), "ValidateBasic for %s", tc.name)
		require.Error(t, prevote.ValidateWithExtension(), "ValidateWithExtension for %s", tc.name)
	}
}

func TestInvalidPrecommitExtensions(t *testing.T) {
	ctx, cancel := context.WithCancel(context.Background())
	defer cancel()
	privVal := NewMockPV()

	testCases := []struct {
		name         string
		malleateVote func(*Vote)
	}{
		{"vote extension present without signature", func(v *Vote) {
			v.Extension = []byte("extension")
			v.ExtensionSignature = nil
		}},
		// TODO(thane): Re-enable once https://github.com/tendermint/tendermint/issues/8272 is resolved
		//{"missing vote extension signature", func(v *Vote) { v.ExtensionSignature = nil }},
		{"oversized vote extension signature", func(v *Vote) { v.ExtensionSignature = make([]byte, MaxSignatureSize+1) }},
	}
	for _, tc := range testCases {
		precommit := examplePrecommit(t)
		signVote(ctx, t, privVal, "test_chain_id", precommit)
		tc.malleateVote(precommit)
		// We don't expect an error from ValidateBasic, because it doesn't
		// handle vote extensions.
		require.NoError(t, precommit.ValidateBasic(), "ValidateBasic for %s", tc.name)
		require.Error(t, precommit.ValidateWithExtension(), "ValidateWithExtension for %s", tc.name)
>>>>>>> 6c40ad39
	}
}

func TestVoteProtobuf(t *testing.T) {
<<<<<<< HEAD
	quorumHash := crypto.RandQuorumHash()
	privVal := NewMockPVForQuorum(quorumHash)
	vote := examplePrecommit()
	v := vote.ToProto()
	stateID := RandStateID().WithHeight(v.Height - 1)
	err := privVal.SignVote(context.Background(), "test_chain_id", 0, quorumHash, v, stateID, nil)
	vote.BlockSignature = v.BlockSignature
	vote.StateSignature = v.StateSignature
=======
	ctx, cancel := context.WithCancel(context.Background())
	defer cancel()

	privVal := NewMockPV()
	vote := examplePrecommit(t)
	v := vote.ToProto()
	err := privVal.SignVote(ctx, "test_chain_id", v)
	vote.Signature = v.Signature
>>>>>>> 6c40ad39
	require.NoError(t, err)

	testCases := []struct {
		msg                 string
		vote                *Vote
		convertsOk          bool
		passesValidateBasic bool
	}{
		{"success", vote, true, true},
		{"fail vote validate basic", &Vote{}, true, false},
	}
	for _, tc := range testCases {
		protoProposal := tc.vote.ToProto()

		v, err := VoteFromProto(protoProposal)
		if tc.convertsOk {
			require.NoError(t, err)
		} else {
			require.Error(t, err)
		}

		err = v.ValidateBasic()
		if tc.passesValidateBasic {
			require.NoError(t, err)
			require.Equal(t, tc.vote, v, tc.msg)
		} else {
			require.Error(t, err)
		}
	}
}

var sink interface{}

func getSampleCommit(ctx context.Context, t testing.TB) *Commit {
	t.Helper()

	lastID := makeBlockIDRandom()
	voteSet, _, vals := randVoteSet(ctx, t, 2, 1, tmproto.PrecommitType, 10, 1)
	commit, err := makeCommit(ctx, lastID, 2, 1, voteSet, vals, time.Now())

	require.NoError(t, err)

	return commit
}

func BenchmarkVoteSignBytes(b *testing.B) {
	protoVote := examplePrecommit(b).ToProto()

	b.ReportAllocs()
	b.ResetTimer()

	for i := 0; i < b.N; i++ {
		sink = VoteSignBytes("test_chain_id", protoVote)
	}

	if sink == nil {
		b.Fatal("Benchmark did not run")
	}

	// Reset the sink.
	sink = (interface{})(nil)
}

func BenchmarkCommitVoteSignBytes(b *testing.B) {
	ctx, cancel := context.WithCancel(context.Background())
	defer cancel()

	sampleCommit := getSampleCommit(ctx, b)

	b.ReportAllocs()
	b.ResetTimer()

	for i := 0; i < b.N; i++ {
		for index := range sampleCommit.Signatures {
			sink = sampleCommit.VoteSignBytes("test_chain_id", int32(index))
		}
	}

	if sink == nil {
		b.Fatal("Benchmark did not run")
	}

	// Reset the sink.
	sink = (interface{})(nil)
}<|MERGE_RESOLUTION|>--- conflicted
+++ resolved
@@ -2,23 +2,17 @@
 
 import (
 	"context"
+	"github.com/tendermint/tendermint/libs/log"
 	"strings"
 	"testing"
 
 	"github.com/dashevo/dashd-go/btcjson"
-
 	"github.com/gogo/protobuf/proto"
 	"github.com/stretchr/testify/assert"
 	"github.com/stretchr/testify/require"
 
+	"github.com/tendermint/tendermint/crypto"
 	"github.com/tendermint/tendermint/crypto/bls12381"
-
-	"github.com/tendermint/tendermint/crypto"
-<<<<<<< HEAD
-	"github.com/tendermint/tendermint/crypto/tmhash"
-=======
-	"github.com/tendermint/tendermint/crypto/ed25519"
->>>>>>> 6c40ad39
 	"github.com/tendermint/tendermint/internal/libs/protoio"
 	tmtime "github.com/tendermint/tendermint/libs/time"
 	tmproto "github.com/tendermint/tendermint/proto/tendermint/types"
@@ -36,15 +30,9 @@
 	return vote
 }
 
-<<<<<<< HEAD
-func exampleVote(t byte) *Vote {
-=======
 func exampleVote(tb testing.TB, t byte) *Vote {
 	tb.Helper()
-	var stamp, err = time.Parse(TimeFormat, "2017-12-25T03:00:01.234Z")
-	require.NoError(tb, err)
-
->>>>>>> 6c40ad39
+
 	return &Vote{
 		Type:   tmproto.SignedMsgType(t),
 		Height: 12345,
@@ -201,17 +189,12 @@
 }
 
 func TestVoteVerifySignature(t *testing.T) {
-<<<<<<< HEAD
+	ctx, cancel := context.WithCancel(context.Background())
+	defer cancel()
+
 	quorumHash := crypto.RandQuorumHash()
 	privVal := NewMockPVForQuorum(quorumHash)
 	pubkey, err := privVal.GetPubKey(context.Background(), quorumHash)
-=======
-	ctx, cancel := context.WithCancel(context.Background())
-	defer cancel()
-
-	privVal := NewMockPV()
-	pubkey, err := privVal.GetPubKey(ctx)
->>>>>>> 6c40ad39
 	require.NoError(t, err)
 
 	vote := examplePrecommit(t)
@@ -222,11 +205,7 @@
 	signStateID := stateID.SignID("test_chain_id", quorumType, quorumHash)
 
 	// sign it
-<<<<<<< HEAD
-	err = privVal.SignVote(context.Background(), "test_chain_id", quorumType, quorumHash, v, stateID, nil)
-=======
-	err = privVal.SignVote(ctx, "test_chain_id", v)
->>>>>>> 6c40ad39
+	err = privVal.SignVote(ctx, "test_chain_id", quorumType, quorumHash, v, stateID, nil)
 	require.NoError(t, err)
 
 	// verify the same vote
@@ -353,10 +332,12 @@
 }
 
 func TestVoteVerify(t *testing.T) {
-<<<<<<< HEAD
+	ctx, cancel := context.WithCancel(context.Background())
+	defer cancel()
+
 	quorumHash := crypto.RandQuorumHash()
 	privVal := NewMockPVForQuorum(quorumHash)
-	proTxHash, err := privVal.GetProTxHash(context.Background())
+	proTxHash, err := privVal.GetProTxHash(ctx)
 	require.NoError(t, err)
 
 	quorumType := btcjson.LLMQType_5_60
@@ -364,23 +345,12 @@
 	pubkey, err := privVal.GetPubKey(context.Background(), quorumHash)
 	require.NoError(t, err)
 
-	vote := examplePrevote()
+	vote := examplePrevote(t)
 	vote.ValidatorProTxHash = proTxHash
 
 	stateID := RandStateID().WithHeight(vote.Height - 1)
 	_, _, err = vote.Verify("test_chain_id", quorumType, quorumHash, bls12381.GenPrivKey().PubKey(),
 		crypto.RandProTxHash(), stateID)
-=======
-	ctx, cancel := context.WithCancel(context.Background())
-	defer cancel()
-
-	privVal := NewMockPV()
-	pubkey, err := privVal.GetPubKey(ctx)
-	require.NoError(t, err)
-
-	vote := examplePrevote(t)
-	vote.ValidatorAddress = pubkey.Address()
->>>>>>> 6c40ad39
 
 	if assert.Error(t, err) {
 		assert.Equal(t, ErrVoteInvalidValidatorProTxHash, err)
@@ -395,86 +365,59 @@
 }
 
 func TestVoteString(t *testing.T) {
-<<<<<<< HEAD
-	str := examplePrecommit().String()
+	str := examplePrecommit(t).String()
 	expected := `Vote{56789:959A8F5EF2BE 12345/02/SIGNED_MSG_TYPE_PRECOMMIT(Precommit) 8B01023386C3 000000000000 000000000000}`
-=======
-	str := examplePrecommit(t).String()
-	expected := `Vote{56789:6AF1F4111082 12345/02/SIGNED_MSG_TYPE_PRECOMMIT(Precommit) 8B01023386C3 000000000000 000000000000 @ 2017-12-25T03:00:01.234Z}` //nolint:lll //ignore line length for tests
->>>>>>> 6c40ad39
 	if str != expected {
 		t.Errorf("got unexpected string for Vote. Expected:\n%v\nGot:\n%v", expected, str)
 	}
 
-<<<<<<< HEAD
-	str2 := examplePrevote().String()
+	str2 := examplePrevote(t).String()
 	expected = `Vote{56789:959A8F5EF2BE 12345/02/SIGNED_MSG_TYPE_PREVOTE(Prevote) 8B01023386C3 000000000000 000000000000}`
-=======
-	str2 := examplePrevote(t).String()
-	expected = `Vote{56789:6AF1F4111082 12345/02/SIGNED_MSG_TYPE_PREVOTE(Prevote) 8B01023386C3 000000000000 000000000000 @ 2017-12-25T03:00:01.234Z}` //nolint:lll //ignore line length for tests
->>>>>>> 6c40ad39
 	if str2 != expected {
 		t.Errorf("got unexpected string for Vote. Expected:\n%v\nGot:\n%v", expected, str2)
 	}
 }
 
-<<<<<<< HEAD
-func TestVoteValidateBasic(t *testing.T) {
-	quorumHash := crypto.RandQuorumHash()
-	privVal := NewMockPVForQuorum(quorumHash)
-=======
-func signVote(ctx context.Context, t *testing.T, pv PrivValidator, chainID string, vote *Vote) {
+func signVote(
+	ctx context.Context,
+	t *testing.T,
+	pv PrivValidator,
+	chainID string,
+	quorumType btcjson.LLMQType,
+	quorumHash crypto.QuorumHash,
+	vote *Vote,
+	stateID StateID,
+	logger log.Logger,
+) {
 	t.Helper()
 
 	v := vote.ToProto()
-	require.NoError(t, pv.SignVote(ctx, chainID, v))
-	vote.Signature = v.Signature
+	require.NoError(t, pv.SignVote(ctx, chainID, quorumType, quorumHash, v, stateID, logger))
+	vote.StateSignature = v.StateSignature
+	vote.BlockSignature = v.BlockSignature
 	vote.ExtensionSignature = v.ExtensionSignature
 }
 
 func TestValidVotes(t *testing.T) {
 	ctx, cancel := context.WithCancel(context.Background())
 	defer cancel()
-	privVal := NewMockPV()
->>>>>>> 6c40ad39
 
 	testCases := []struct {
 		name         string
 		vote         *Vote
 		malleateVote func(*Vote)
 	}{
-<<<<<<< HEAD
-		{"Good Vote", func(v *Vote) {}, false},
-		{"Negative Height", func(v *Vote) { v.Height = -1 }, true},
-		{"Negative Round", func(v *Vote) { v.Round = -1 }, true},
-		{"Invalid BlockID", func(v *Vote) {
-			v.BlockID = BlockID{[]byte{1, 2, 3}, PartSetHeader{111, []byte("blockparts")}}
-		}, true},
-		{"Invalid ProTxHash", func(v *Vote) { v.ValidatorProTxHash = make([]byte, 1) }, true},
-		{"Invalid ValidatorIndex", func(v *Vote) { v.ValidatorIndex = -1 }, true},
-		{"Invalid Signature", func(v *Vote) { v.BlockSignature = nil }, true},
-		{"Too big Signature", func(v *Vote) { v.BlockSignature = make([]byte, SignatureSize+1) }, true},
-	}
-	for _, tc := range testCases {
-		tc := tc
-		t.Run(tc.testName, func(t *testing.T) {
-			vote := examplePrecommit()
-			v := vote.ToProto()
-			stateID := RandStateID().WithHeight(v.Height - 1)
-			err := privVal.SignVote(context.Background(), "test_chain_id", 0, quorumHash, v, stateID, nil)
-			vote.BlockSignature = v.BlockSignature
-			vote.StateSignature = v.StateSignature
-			require.NoError(t, err)
-			tc.malleateVote(vote)
-			assert.Equal(t, tc.expectErr, vote.ValidateBasic() != nil, "Validate Basic had an unexpected result")
-		})
-=======
 		{"good prevote", examplePrevote(t), func(v *Vote) {}},
 		{"good precommit without vote extension", examplePrecommit(t), func(v *Vote) { v.Extension = nil }},
 		{"good precommit with vote extension", examplePrecommit(t), func(v *Vote) { v.Extension = []byte("extension") }},
 	}
 	for _, tc := range testCases {
-		signVote(ctx, t, privVal, "test_chain_id", tc.vote)
+		quorumHash := crypto.RandQuorumHash()
+		privVal := NewMockPVForQuorum(quorumHash)
+
+		v := tc.vote.ToProto()
+		stateID := RandStateID().WithHeight(v.Height - 1)
+		signVote(ctx, t, privVal, "test_chain_id", 0, quorumHash, tc.vote, stateID, nil)
 		tc.malleateVote(tc.vote)
 		require.NoError(t, tc.vote.ValidateBasic(), "ValidateBasic for %s", tc.name)
 		require.NoError(t, tc.vote.ValidateWithExtension(), "ValidateWithExtension for %s", tc.name)
@@ -484,7 +427,6 @@
 func TestInvalidVotes(t *testing.T) {
 	ctx, cancel := context.WithCancel(context.Background())
 	defer cancel()
-	privVal := NewMockPV()
 
 	testCases := []struct {
 		name         string
@@ -493,20 +435,24 @@
 		{"negative height", func(v *Vote) { v.Height = -1 }},
 		{"negative round", func(v *Vote) { v.Round = -1 }},
 		{"invalid block ID", func(v *Vote) { v.BlockID = BlockID{[]byte{1, 2, 3}, PartSetHeader{111, []byte("blockparts")}} }},
-		{"invalid address", func(v *Vote) { v.ValidatorAddress = make([]byte, 1) }},
-		{"invalid validator index", func(v *Vote) { v.ValidatorIndex = -1 }},
-		{"invalid signature", func(v *Vote) { v.Signature = nil }},
-		{"oversized signature", func(v *Vote) { v.Signature = make([]byte, MaxSignatureSize+1) }},
+		{"Invalid ProTxHash", func(v *Vote) { v.ValidatorProTxHash = make([]byte, 1) }},
+		{"Invalid ValidatorIndex", func(v *Vote) { v.ValidatorIndex = -1 }},
+		{"Invalid Signature", func(v *Vote) { v.BlockSignature = nil }},
+		{"Too big Signature", func(v *Vote) { v.BlockSignature = make([]byte, SignatureSize+1) }},
 	}
 	for _, tc := range testCases {
+		quorumHash := crypto.RandQuorumHash()
+		privVal := NewMockPVForQuorum(quorumHash)
 		prevote := examplePrevote(t)
-		signVote(ctx, t, privVal, "test_chain_id", prevote)
+		v := prevote.ToProto()
+		stateID := RandStateID().WithHeight(v.Height - 1)
+		signVote(ctx, t, privVal, "test_chain_id", 0, quorumHash, prevote, stateID, nil)
 		tc.malleateVote(prevote)
 		require.Error(t, prevote.ValidateBasic(), "ValidateBasic for %s in invalid prevote", tc.name)
 		require.Error(t, prevote.ValidateWithExtension(), "ValidateWithExtension for %s in invalid prevote", tc.name)
 
 		precommit := examplePrecommit(t)
-		signVote(ctx, t, privVal, "test_chain_id", precommit)
+		signVote(ctx, t, privVal, "test_chain_id", 0, quorumHash, precommit, stateID, nil)
 		tc.malleateVote(precommit)
 		require.Error(t, precommit.ValidateBasic(), "ValidateBasic for %s in invalid precommit", tc.name)
 		require.Error(t, precommit.ValidateWithExtension(), "ValidateWithExtension for %s in invalid precommit", tc.name)
@@ -516,7 +462,9 @@
 func TestInvalidPrevotes(t *testing.T) {
 	ctx, cancel := context.WithCancel(context.Background())
 	defer cancel()
-	privVal := NewMockPV()
+
+	quorumHash := crypto.RandQuorumHash()
+	privVal := NewMockPVForQuorum(quorumHash)
 
 	testCases := []struct {
 		name         string
@@ -527,7 +475,9 @@
 	}
 	for _, tc := range testCases {
 		prevote := examplePrevote(t)
-		signVote(ctx, t, privVal, "test_chain_id", prevote)
+		v := prevote.ToProto()
+		stateID := RandStateID().WithHeight(v.Height - 1)
+		signVote(ctx, t, privVal, "test_chain_id", 0, quorumHash, prevote, stateID, nil)
 		tc.malleateVote(prevote)
 		require.Error(t, prevote.ValidateBasic(), "ValidateBasic for %s", tc.name)
 		require.Error(t, prevote.ValidateWithExtension(), "ValidateWithExtension for %s", tc.name)
@@ -537,7 +487,9 @@
 func TestInvalidPrecommitExtensions(t *testing.T) {
 	ctx, cancel := context.WithCancel(context.Background())
 	defer cancel()
-	privVal := NewMockPV()
+
+	quorumHash := crypto.RandQuorumHash()
+	privVal := NewMockPVForQuorum(quorumHash)
 
 	testCases := []struct {
 		name         string
@@ -553,36 +505,29 @@
 	}
 	for _, tc := range testCases {
 		precommit := examplePrecommit(t)
-		signVote(ctx, t, privVal, "test_chain_id", precommit)
+		v := precommit.ToProto()
+		stateID := RandStateID().WithHeight(v.Height - 1)
+		signVote(ctx, t, privVal, "test_chain_id", 0, quorumHash, precommit, stateID, nil)
 		tc.malleateVote(precommit)
 		// We don't expect an error from ValidateBasic, because it doesn't
 		// handle vote extensions.
 		require.NoError(t, precommit.ValidateBasic(), "ValidateBasic for %s", tc.name)
 		require.Error(t, precommit.ValidateWithExtension(), "ValidateWithExtension for %s", tc.name)
->>>>>>> 6c40ad39
 	}
 }
 
 func TestVoteProtobuf(t *testing.T) {
-<<<<<<< HEAD
+	ctx, cancel := context.WithCancel(context.Background())
+	defer cancel()
+
 	quorumHash := crypto.RandQuorumHash()
 	privVal := NewMockPVForQuorum(quorumHash)
-	vote := examplePrecommit()
+	vote := examplePrecommit(t)
 	v := vote.ToProto()
 	stateID := RandStateID().WithHeight(v.Height - 1)
-	err := privVal.SignVote(context.Background(), "test_chain_id", 0, quorumHash, v, stateID, nil)
+	err := privVal.SignVote(ctx, "test_chain_id", 0, quorumHash, v, stateID, nil)
 	vote.BlockSignature = v.BlockSignature
 	vote.StateSignature = v.StateSignature
-=======
-	ctx, cancel := context.WithCancel(context.Background())
-	defer cancel()
-
-	privVal := NewMockPV()
-	vote := examplePrecommit(t)
-	v := vote.ToProto()
-	err := privVal.SignVote(ctx, "test_chain_id", v)
-	vote.Signature = v.Signature
->>>>>>> 6c40ad39
 	require.NoError(t, err)
 
 	testCases := []struct {
