--- conflicted
+++ resolved
@@ -5,32 +5,6 @@
 	"github.com/tendermint/tendermint/crypto/bls12381"
 )
 
-<<<<<<< HEAD
 const (
 	SignatureSize = bls12381.SignatureSize
-)
-
-// Signable is an interface for all signable things.
-// It typically removes signatures before serializing.
-// NOTE: chainIDs are part of the SignBytes but not
-// necessarily the object themselves.
-// NOTE: Expected to panic if there is an error marshaling.
-type Signable interface {
-	// SignBytes returns the bytes to be signed.
-	SignBytes(chainID string) []byte
-	// SignRequestID returns a deterministically calculable, unique id of a signing request.
-	// See DIP-0007 for more details.
-	SignRequestID() []byte
-
-	// SignID returns signing session data that will be signed to get threshold signature share.
-	// See DIP-0007 for more details.
-	SignID(chainID string, quorumType btcjson.LLMQType, quorumHash []byte) []byte
-}
-=======
-var (
-	// MaxSignatureSize is a maximum allowed signature size for the Proposal
-	// and Vote.
-	// XXX: secp256k1 does not have Size nor MaxSize defined.
-	MaxSignatureSize = tmmath.MaxInt(ed25519.SignatureSize, 64)
-)
->>>>>>> 6c40ad39
+)