package types

import (
	// it is ok to use math/rand here: we do not need a cryptographically secure random
	// number generator here and we can run the tests a bit faster
	"context"
	"crypto/rand"
	"encoding/hex"
	"fmt"
	"math"
	mrand "math/rand"
	"os"
	"reflect"
	"strconv"
	"testing"
	"time"

	"github.com/tendermint/tendermint/crypto/bls12381"

	"github.com/dashevo/dashd-go/btcjson"
	gogotypes "github.com/gogo/protobuf/types"
	"github.com/stretchr/testify/assert"
	"github.com/stretchr/testify/require"

	"github.com/tendermint/tendermint/crypto"
	"github.com/tendermint/tendermint/crypto/bls12381"
	"github.com/tendermint/tendermint/crypto/merkle"
	"github.com/tendermint/tendermint/crypto/tmhash"
	tmbytes "github.com/tendermint/tendermint/libs/bytes"
	tmrand "github.com/tendermint/tendermint/libs/rand"
	tmproto "github.com/tendermint/tendermint/proto/tendermint/types"
	tmversion "github.com/tendermint/tendermint/proto/tendermint/version"
	"github.com/tendermint/tendermint/version"
)

func TestMain(m *testing.M) {
	code := m.Run()
	os.Exit(code)
}

func TestBlockAddEvidence(t *testing.T) {
	txs := []Tx{Tx("foo"), Tx("bar")}
	lastID := makeBlockIDRandom()

	h := int64(3)
	stateID := RandStateID().WithHeight(h - 2)

	coreChainLock := NewMockChainLock(1)

	voteSet, valSet, vals := randVoteSet(h-1, 1, tmproto.PrecommitType, 10, stateID)
	commit, err := MakeCommit(lastID, stateID, h-1, 1, voteSet, vals)
	require.NoError(t, err)

	ev, err := NewMockDuplicateVoteEvidenceWithValidator(h, time.Now(), vals[0], "block-test-chain", valSet.QuorumType,
		valSet.QuorumHash)
	require.NoError(t, err)
	evList := []Evidence{ev}

	block := MakeBlock(h, coreChainLock.CoreBlockHeight, &coreChainLock, txs, commit, evList, 0)
	require.NotNil(t, block)
	require.Equal(t, 1, len(block.Evidence.Evidence))
	require.NotNil(t, block.EvidenceHash)
}

func TestBlockValidateBasic(t *testing.T) {
	require.Error(t, (*Block)(nil).ValidateBasic())

	txs := []Tx{Tx("foo"), Tx("bar")}
	lastID := makeBlockIDRandom()
	h := int64(3)

	stateID := RandStateID().WithHeight(h - 2)

	voteSet, valSet, vals := randVoteSet(h-1, 1, tmproto.PrecommitType, 10, stateID)
	commit, err := MakeCommit(lastID, stateID, h-1, 1, voteSet, vals)
	require.NoError(t, err)

	ev, err := NewMockDuplicateVoteEvidenceWithValidator(h, time.Now(), vals[0], "block-test-chain", valSet.QuorumType,
		valSet.QuorumHash)
	require.NoError(t, err)
	evList := []Evidence{ev}

	testCases := []struct {
		testName      string
		malleateBlock func(*Block)
		expErr        bool
	}{
		{"Make Block", func(blk *Block) {}, false},
		{"Make Block w/ proposer pro_tx_hash", func(blk *Block) {
			blk.ProposerProTxHash =
				valSet.GetProposer().ProTxHash
		}, false},
		{"Negative Height", func(blk *Block) { blk.Height = -1 }, true},
		{"Modify the last Commit", func(blk *Block) {
			blk.LastCommit.BlockID = BlockID{}
			blk.LastCommit.hash = nil // clear hash or change wont be noticed
		}, true},
		{"Remove LastCommitHash", func(blk *Block) {
			blk.LastCommitHash =
				[]byte("something else")
		}, true},
		{"Tampered Data", func(blk *Block) {
			blk.Data.Txs[0] = Tx("something else")
			blk.Data.hash = nil // clear hash or change wont be noticed
		}, true},
		{"Tampered DataHash", func(blk *Block) {
			blk.DataHash = tmrand.Bytes(len(blk.DataHash))
		}, true},
		{"Tampered EvidenceHash", func(blk *Block) {
			blk.EvidenceHash = tmrand.Bytes(len(blk.EvidenceHash))
		}, true},
		{"Incorrect block protocol version", func(blk *Block) {
			blk.Version.Block = 1
		}, true},
		{"Missing LastCommit", func(blk *Block) {
			blk.LastCommit = nil
		}, true},
		{"Invalid LastCommit", func(blk *Block) {
			blk.LastCommit = NewCommit(-1, 0, *voteSet.maj23, StateID{}, nil, nil, nil)
		}, true},
		{"Invalid Evidence", func(blk *Block) {
			emptyEv := &DuplicateVoteEvidence{}
			blk.Evidence = EvidenceData{Evidence: []Evidence{emptyEv}}
		}, true},
	}

	for i, tc := range testCases {
		tcRun := tc
		j := i
		t.Run(tcRun.testName, func(t *testing.T) {
			block := MakeBlock(h, 0, nil, txs, commit, evList, 0)
			block.ProposerProTxHash = valSet.GetProposer().ProTxHash
			tcRun.malleateBlock(block)
			err = block.ValidateBasic()
			assert.Equal(t, tcRun.expErr, err != nil, "#%d: %v", j, err)
		})
	}
}

func TestBlockHash(t *testing.T) {
	assert.Nil(t, (*Block)(nil).Hash())
	assert.Nil(t, MakeBlock(int64(3), 0, nil, []Tx{Tx("Hello World")}, nil, nil, 0).Hash())
}

func TestBlockMakePartSet(t *testing.T) {
	assert.Nil(t, (*Block)(nil).MakePartSet(2))

	partSet := MakeBlock(int64(3), 0, nil, []Tx{Tx("Hello World")}, nil, nil, 0).MakePartSet(1024)
	assert.NotNil(t, partSet)
	assert.EqualValues(t, 1, partSet.Total())
}

func TestBlockMakePartSetWithEvidence(t *testing.T) {
	assert.Nil(t, (*Block)(nil).MakePartSet(2))

	lastID := makeBlockIDRandom()
	h := int64(3)
	stateID := RandStateID().WithHeight(h - 2)

	voteSet, valSet, vals := randVoteSet(h-1, 1, tmproto.PrecommitType, 10, stateID)
	commit, err := MakeCommit(lastID, stateID, h-1, 1, voteSet, vals)
	require.NoError(t, err)

	ev, err := NewMockDuplicateVoteEvidenceWithValidator(h, time.Now(), vals[0], "block-test-chain", valSet.QuorumType,
		valSet.QuorumHash)
	require.NoError(t, err)
	evList := []Evidence{ev}

	block := MakeBlock(h, 0, nil, []Tx{Tx("Hello World")}, commit, evList, 0)
	partSet := block.MakePartSet(512)
	assert.NotNil(t, partSet)
	// The part set can be either 3 or 4 parts, this is because of variance in sizes due to the non second part of
<<<<<<< HEAD
	// timestamps marshaling to different sizes
=======
	//  timestamps marshaling to different sizes
>>>>>>> 1dd7819e
	assert.True(t, partSet.Total() == 3)
}

func TestBlockHashesTo(t *testing.T) {
	assert.False(t, (*Block)(nil).HashesTo(nil))

	lastID := makeBlockIDRandom()
	h := int64(3)
	stateID := RandStateID().WithHeight(h - 2)

	voteSet, valSet, vals := randVoteSet(h-1, 1, tmproto.PrecommitType, 10, stateID)
	commit, err := MakeCommit(lastID, stateID, h-1, 1, voteSet, vals)
	require.NoError(t, err)

	ev, err := NewMockDuplicateVoteEvidenceWithValidator(h, time.Now(), vals[0], "block-test-chain", valSet.QuorumType,
		valSet.QuorumHash)
	require.NoError(t, err)
	evList := []Evidence{ev}

	block := MakeBlock(h, 0, nil, []Tx{Tx("Hello World")}, commit, evList, 0)
	block.ValidatorsHash = valSet.Hash()
	assert.False(t, block.HashesTo([]byte{}))
	assert.False(t, block.HashesTo([]byte("something else")))
	assert.True(t, block.HashesTo(block.Hash()))
}

func TestBlockSize(t *testing.T) {
	size := MakeBlock(int64(3), 0, nil, []Tx{Tx("Hello World")}, nil, nil, 0).Size()
	if size <= 0 {
		t.Fatal("Size of the block is zero or negative")
	}
}

func TestBlockString(t *testing.T) {
	assert.Equal(t, "nil-Block", (*Block)(nil).String())
	assert.Equal(t, "nil-Block", (*Block)(nil).StringIndented(""))
	assert.Equal(t, "nil-Block", (*Block)(nil).StringShort())

	block := MakeBlock(int64(3), 0, nil, []Tx{Tx("Hello World")}, nil, nil, 0)
	assert.NotEqual(t, "nil-Block", block.String())
	assert.NotEqual(t, "nil-Block", block.StringIndented(""))
	assert.NotEqual(t, "nil-Block", block.StringShort())
}

func makeBlockIDRandom() BlockID {
	var (
		blockHash   = make([]byte, tmhash.Size)
		partSetHash = make([]byte, tmhash.Size)
	)
	rand.Read(blockHash)   //nolint: errcheck // ignore errcheck for read
	rand.Read(partSetHash) //nolint: errcheck // ignore errcheck for read
	return BlockID{blockHash, PartSetHeader{123, partSetHash}}
}

func makeBlockID(hash []byte, partSetSize uint32, partSetHash []byte) BlockID {
	var (
		h   = make([]byte, tmhash.Size)
		psH = make([]byte, tmhash.Size)
	)
	copy(h, hash)
	copy(psH, partSetHash)
	return BlockID{
		Hash: h,
		PartSetHeader: PartSetHeader{
			Total: partSetSize,
			Hash:  psH,
		},
	}
}

var nilBytes []byte

// This follows RFC-6962, i.e. `echo -n '' | sha256sum`
var emptyBytes = []byte{0xe3, 0xb0, 0xc4, 0x42, 0x98, 0xfc, 0x1c, 0x14, 0x9a, 0xfb, 0xf4, 0xc8,
	0x99, 0x6f, 0xb9, 0x24, 0x27, 0xae, 0x41, 0xe4, 0x64, 0x9b, 0x93, 0x4c, 0xa4, 0x95, 0x99, 0x1b,
	0x78, 0x52, 0xb8, 0x55}

func TestNilHeaderHashDoesntCrash(t *testing.T) {
	assert.Equal(t, nilBytes, []byte((*Header)(nil).Hash()))
	assert.Equal(t, nilBytes, []byte((new(Header)).Hash()))
}

func TestNilDataHashDoesntCrash(t *testing.T) {
	assert.Equal(t, emptyBytes, []byte((*Data)(nil).Hash()))
	assert.Equal(t, emptyBytes, []byte(new(Data).Hash()))
}

func TestCommit(t *testing.T) {
	lastID := makeBlockIDRandom()
	h := int64(3)
	stateID := RandStateID().WithHeight(h - 2)

	voteSet, _, vals := randVoteSet(h-1, 1, tmproto.PrecommitType, 10, stateID)
	commit, err := MakeCommit(lastID, stateID, h-1, 1, voteSet, vals)
	require.NoError(t, err)

	assert.Equal(t, h-1, commit.Height)
	assert.EqualValues(t, 1, commit.Round)
	assert.Equal(t, tmproto.PrecommitType, tmproto.SignedMsgType(commit.Type()))

	require.NotNil(t, commit.ThresholdBlockSignature)
	require.NotNil(t, commit.ThresholdStateSignature)
	assert.True(t, commit.IsCommit())
}

func TestCommitValidateBasic(t *testing.T) {
	const height int64 = 5
	testCases := []struct {
		testName       string
		malleateCommit func(*Commit)
		expectErr      bool
	}{
		{"Random Commit", func(com *Commit) {}, false},
		{"Incorrect block signature", func(com *Commit) { com.ThresholdBlockSignature = []byte{0} }, true},
		{"Incorrect state signature", func(com *Commit) { com.ThresholdStateSignature = []byte{0} }, true},
		{"Incorrect height", func(com *Commit) { com.Height = int64(-100) }, true},
		{"Incorrect round", func(com *Commit) { com.Round = -100 }, true},
	}
	for _, tc := range testCases {
		tcRun := tc
		t.Run(tcRun.testName, func(t *testing.T) {
			com := randCommit(RandStateID().WithHeight(height - 1))
			tcRun.malleateCommit(com)
			assert.Equal(t, tcRun.expectErr, com.ValidateBasic() != nil, "Validate Basic had an unexpected result")
		})
	}
}

func TestMaxCommitBytes(t *testing.T) {
	// check size with a single commit
	commit := &Commit{
		Height: math.MaxInt64,
		Round:  math.MaxInt32,
		BlockID: BlockID{
			Hash: tmhash.Sum([]byte("blockID_hash")),
			PartSetHeader: PartSetHeader{
				Total: math.MaxInt32,
				Hash:  tmhash.Sum([]byte("blockID_part_set_header_hash")),
			},
		},
		StateID: StateID{
			LastAppHash: tmhash.Sum([]byte("stateID_hash")),
		},
		ThresholdBlockSignature: crypto.CRandBytes(SignatureSize),
		ThresholdStateSignature: crypto.CRandBytes(SignatureSize),
	}

	pb := commit.ToProto()
	pbSize := int64(pb.Size())
	assert.EqualValues(t, MaxCommitOverheadBytes, pbSize)

	pb = commit.ToProto()

	assert.EqualValues(t, MaxCommitOverheadBytes, int64(pb.Size()))
}

func TestHeaderHash(t *testing.T) {
	testCases := []struct {
		desc       string
		header     *Header
		expectHash tmbytes.HexBytes
	}{
		{"Generates expected hash", &Header{
			Version:               version.Consensus{Block: 1, App: 2},
			ChainID:               "chainId",
			Height:                3,
			CoreChainLockedHeight: 1,
			Time:                  time.Date(2019, 10, 13, 16, 14, 44, 0, time.UTC),
			LastBlockID:           makeBlockID(make([]byte, tmhash.Size), 6, make([]byte, tmhash.Size)),
			LastCommitHash:        tmhash.Sum([]byte("last_commit_hash")),
			DataHash:              tmhash.Sum([]byte("data_hash")),
			ValidatorsHash:        tmhash.Sum([]byte("validators_hash")),
			NextValidatorsHash:    tmhash.Sum([]byte("next_validators_hash")),
			ConsensusHash:         tmhash.Sum([]byte("consensus_hash")),
			AppHash:               tmhash.Sum([]byte("app_hash")),
			LastResultsHash:       tmhash.Sum([]byte("last_results_hash")),
			EvidenceHash:          tmhash.Sum([]byte("evidence_hash")),
			ProposerProTxHash:     crypto.ProTxHashFromSeedBytes([]byte("proposer_pro_tx_hash")),
			ProposedAppVersion:    1,
		}, hexBytesFromString("74EEFDA2F09ACE19D46DE191EC2745CE14B42F7DE48AF86E6D65B17939B08D3E")},
		{"nil header yields nil", nil, nil},
		{"nil ValidatorsHash yields nil", &Header{
			Version:               version.Consensus{Block: 1, App: 2},
			ChainID:               "chainId",
			Height:                3,
			CoreChainLockedHeight: 1,
			Time:                  time.Date(2019, 10, 13, 16, 14, 44, 0, time.UTC),
			LastBlockID:           makeBlockID(make([]byte, tmhash.Size), 6, make([]byte, tmhash.Size)),
			LastCommitHash:        tmhash.Sum([]byte("last_commit_hash")),
			DataHash:              tmhash.Sum([]byte("data_hash")),
			ValidatorsHash:        nil,
			NextValidatorsHash:    tmhash.Sum([]byte("next_validators_hash")),
			ConsensusHash:         tmhash.Sum([]byte("consensus_hash")),
			AppHash:               tmhash.Sum([]byte("app_hash")),
			LastResultsHash:       tmhash.Sum([]byte("last_results_hash")),
			EvidenceHash:          tmhash.Sum([]byte("evidence_hash")),
			ProposerProTxHash:     crypto.ProTxHashFromSeedBytes([]byte("proposer_pro_tx_hash")),
			ProposedAppVersion:    1,
		}, nil},
	}
	for _, tc := range testCases {
		tcRun := tc
		t.Run(tcRun.desc, func(t *testing.T) {
			assert.Equal(t, tcRun.expectHash, tcRun.header.Hash())

			// We also make sure that all fields are hashed in struct order, and that all
			// fields in the test struct are non-zero.
			if tcRun.header != nil && tcRun.expectHash != nil {
				byteSlices := [][]byte{}

				s := reflect.ValueOf(*tcRun.header)
				for i := 0; i < s.NumField(); i++ {
					f := s.Field(i)

					assert.False(t, f.IsZero(), "Found zero-valued field %v",
						s.Type().Field(i).Name)

					switch f := f.Interface().(type) {
					case int64, uint32, uint64, tmbytes.HexBytes, string:
						byteSlices = append(byteSlices, cdcEncode(f))
					case time.Time:
						bz, err := gogotypes.StdTimeMarshal(f)
						require.NoError(t, err)
						byteSlices = append(byteSlices, bz)
					case version.Consensus:
						pbc := tmversion.Consensus{
							Block: f.Block,
							App:   f.App,
						}
						bz, err := pbc.Marshal()
						require.NoError(t, err)
						byteSlices = append(byteSlices, bz)
					case BlockID:
						pbbi := f.ToProto()
						bz, err := pbbi.Marshal()
						require.NoError(t, err)
						byteSlices = append(byteSlices, bz)
					default:
						t.Errorf("unknown type %T", f)
					}
				}
				assert.Equal(t,
					tmbytes.HexBytes(merkle.HashFromByteSlices(byteSlices)), tcRun.header.Hash())
			}
		})
	}
}

func TestMaxHeaderBytes(t *testing.T) {
	// Construct a UTF-8 string of MaxChainIDLen length using the supplementary
	// characters.
	// Each supplementary character takes 4 bytes.
	// http://www.i18nguy.com/unicode/supplementary-test.html
	maxChainID := ""
	for i := 0; i < MaxChainIDLen; i++ {
		maxChainID += "𠜎"
	}

	// time is varint encoded so need to pick the max.
	// year int, month Month, day, hour, min, sec, nsec int, loc *Location
	timestamp := time.Date(math.MaxInt64, 0, 0, 0, 0, 0, math.MaxInt64, time.UTC)

	h := Header{
		Version:               version.Consensus{Block: math.MaxInt64, App: math.MaxInt64},
		ChainID:               maxChainID,
		Height:                math.MaxInt64,
		CoreChainLockedHeight: math.MaxUint32,
		Time:                  timestamp,
		LastBlockID:           makeBlockID(make([]byte, tmhash.Size), math.MaxInt32, make([]byte, tmhash.Size)),
		LastCommitHash:        tmhash.Sum([]byte("last_commit_hash")),
		DataHash:              tmhash.Sum([]byte("data_hash")),
		ValidatorsHash:        tmhash.Sum([]byte("validators_hash")),
		NextValidatorsHash:    tmhash.Sum([]byte("next_validators_hash")),
		ConsensusHash:         tmhash.Sum([]byte("consensus_hash")),
		AppHash:               tmhash.Sum([]byte("app_hash")),
		LastResultsHash:       tmhash.Sum([]byte("last_results_hash")),
		EvidenceHash:          tmhash.Sum([]byte("evidence_hash")),
		ProposerProTxHash:     crypto.ProTxHashFromSeedBytes([]byte("proposer_pro_tx_hash")),
	}

	bz, err := h.ToProto().Marshal()
	require.NoError(t, err)

	assert.EqualValues(t, MaxHeaderBytes, int64(len(bz)))
}

func randCommit(stateID StateID) *Commit {
	lastID := makeBlockIDRandom()
	height := stateID.Height + 1

	voteSet, _, vals := randVoteSet(height, 1, tmproto.PrecommitType, 10, stateID)
	commit, err := MakeCommit(lastID, stateID, height, 1, voteSet, vals)
	if err != nil {
		panic(err)
	}
	return commit
}

func hexBytesFromString(s string) tmbytes.HexBytes {
	b, err := hex.DecodeString(s)
	if err != nil {
		panic(err)
	}
	return tmbytes.HexBytes(b)
}

func TestBlockMaxDataBytes(t *testing.T) {
	testCases := []struct {
		maxBytes      int64
		keyType       crypto.KeyType
		valsCount     int
		evidenceBytes int64
		panics        bool
		result        int64
	}{
		0: {-10, crypto.BLS12381, 1, 0, true, 0},
		1: {10, crypto.BLS12381, 1, 0, true, 0},
		2: {1114, crypto.BLS12381, 1, 0, true, 0},
		3: {1118, crypto.BLS12381, 1, 0, false, 0},
		4: {1119, crypto.BLS12381, 1, 0, false, 1},
		5: {1119, crypto.BLS12381, 2, 0, false, 1},
		6: {1218, crypto.BLS12381, 2, 100, false, 0},
	}
	// An extra 33 bytes (32 for sig, 1 for proto encoding are needed for BLS compared to edwards per validator

	for i, tc := range testCases {
		tcRun := tc
		j := i
		t.Run(fmt.Sprintf("%d", tcRun.maxBytes), func(t *testing.T) {
			if tcRun.panics {
				assert.Panics(t, func() {
					MaxDataBytes(tcRun.maxBytes, tcRun.keyType, tcRun.evidenceBytes, tcRun.valsCount)
				}, "#%v", j)
			} else {
				assert.Equal(t,
					tcRun.result,
					MaxDataBytes(tcRun.maxBytes, tcRun.keyType, tcRun.evidenceBytes, tcRun.valsCount),
					"#%v", j)
			}
		})
	}
}

func TestBlockMaxDataBytesNoEvidence(t *testing.T) {
	testCases := []struct {
		maxBytes    int64
		maxEvidence uint32
		keyType     crypto.KeyType
		valsCount   int
		panics      bool
		result      int64
	}{
		0: {-10, 1, crypto.BLS12381, 1, true, 0},
		1: {10, 1, crypto.BLS12381, 1, true, 0},
		2: {1114, 1, crypto.BLS12381, 1, true, 0},
		3: {1118, 1, crypto.BLS12381, 1, false, 0},
		4: {1119, 1, crypto.BLS12381, 1, false, 1},
	}

	for i, tc := range testCases {
		tcRun := tc
		j := i
		t.Run(fmt.Sprintf("%d", tcRun.maxBytes), func(t *testing.T) {
			if tcRun.panics {
				assert.Panics(t, func() {
					MaxDataBytesNoEvidence(tcRun.maxBytes)
				}, "#%v", j)
			} else {
				assert.Equal(t,
					tcRun.result,
					MaxDataBytesNoEvidence(tcRun.maxBytes),
					"#%v", j)
			}
		})
	}
}

func TestCommitToVoteSetWithVotesForNilBlock(t *testing.T) {
	blockID := makeBlockID([]byte("blockhash"), 1000, []byte("partshash"))

	const (
		height = int64(3)
		round  = 0
	)

	// all votes below use height - 1, so state is at height - 2
	stateID := RandStateID().WithHeight(height - 2)

	type commitVoteTest struct {
		blockIDs      []BlockID
		numVotes      []int // must sum to numValidators
		numValidators int
		valid         bool
	}

	testCases := []commitVoteTest{
		{[]BlockID{blockID, {}}, []int{67, 33}, 100, true},
	}

	for _, tc := range testCases {
		voteSet, valSet, vals := randVoteSet(height-1, round, tmproto.PrecommitType, tc.numValidators, stateID)

		vi := int32(0)
		for n := range tc.blockIDs {
			for i := 0; i < tc.numVotes[n]; i++ {
				proTxHash, err := vals[vi].GetProTxHash(context.Background())
				require.NoError(t, err)
				vote := &Vote{
					ValidatorProTxHash: proTxHash,
					ValidatorIndex:     vi,
					Height:             height - 1,
					Round:              round,
					Type:               tmproto.PrecommitType,
					BlockID:            tc.blockIDs[n],
				}

				added, err := signAddVote(vals[vi], vote, voteSet)
				assert.NoError(t, err)
				assert.True(t, added)

				vi++
			}
		}

		if tc.valid {
			commit := voteSet.MakeCommit() // panics without > 2/3 valid votes
			assert.NotNil(t, commit)
			err := valSet.VerifyCommit(voteSet.ChainID(), blockID, stateID, height-1, commit)
			assert.Nil(t, err)
		} else {
			assert.Panics(t, func() { voteSet.MakeCommit() })
		}
	}
}

func TestBlockIDValidateBasic(t *testing.T) {
	validBlockID := BlockID{
		Hash: tmbytes.HexBytes{},
		PartSetHeader: PartSetHeader{
			Total: 1,
			Hash:  tmbytes.HexBytes{},
		},
	}

	invalidBlockID := BlockID{
		Hash: []byte{0},
		PartSetHeader: PartSetHeader{
			Total: 1,
			Hash:  []byte{0},
		},
	}

	testCases := []struct {
		testName             string
		blockIDHash          tmbytes.HexBytes
		blockIDPartSetHeader PartSetHeader
		expectErr            bool
	}{
		{"Valid BlockID", validBlockID.Hash, validBlockID.PartSetHeader, false},
		{"Invalid BlockID", invalidBlockID.Hash, validBlockID.PartSetHeader, true},
		{"Invalid BlockID", validBlockID.Hash, invalidBlockID.PartSetHeader, true},
	}

	for _, tc := range testCases {
		tcRun := tc
		t.Run(tcRun.testName, func(t *testing.T) {
			blockID := BlockID{
				Hash:          tcRun.blockIDHash,
				PartSetHeader: tcRun.blockIDPartSetHeader,
			}
			assert.Equal(t, tcRun.expectErr, blockID.ValidateBasic() != nil, "Validate Basic had an unexpected result")
		})
	}
}

func TestBlockProtoBuf(t *testing.T) {
	h := mrand.Int63()
	stateID := RandStateID().WithHeight(h - 1)
	c1 := randCommit(stateID)
	b1 := MakeBlock(h, 0, nil, []Tx{Tx([]byte{1})}, &Commit{}, []Evidence{}, 0)
	b1.ProposerProTxHash = tmrand.Bytes(crypto.DefaultHashSize)

	b2 := MakeBlock(h, 0, nil, []Tx{Tx([]byte{1})}, c1, []Evidence{}, 0)
	b2.ProposerProTxHash = tmrand.Bytes(crypto.DefaultHashSize)
	evidenceTime := time.Date(2019, 1, 1, 0, 0, 0, 0, time.UTC)
	evi, err := NewMockDuplicateVoteEvidence(
		h,
		evidenceTime,
		"block-test-chain",
		btcjson.LLMQType_5_60,
		crypto.RandQuorumHash(),
	)
	require.NoError(t, err)
	b2.Evidence = EvidenceData{Evidence: EvidenceList{evi}}
	b2.EvidenceHash = b2.Evidence.Hash()

	b3 := MakeBlock(h, 0, nil, []Tx{}, c1, []Evidence{}, 0)
	b3.ProposerProTxHash = tmrand.Bytes(crypto.DefaultHashSize)
	testCases := []struct {
		msg      string
		b1       *Block
		expPass  bool
		expPass2 bool
	}{
		{"nil block", nil, false, false},
		{"b1", b1, true, true},
		{"b2", b2, true, true},
		{"b3", b3, true, true},
	}
	for _, tc := range testCases {
		pb, err := tc.b1.ToProto()
		if tc.expPass {
			require.NoError(t, err, tc.msg)
		} else {
			require.Error(t, err, tc.msg)
		}

		block, err := BlockFromProto(pb)
		if tc.expPass2 {
			require.NoError(t, err, tc.msg)
			require.EqualValues(t, tc.b1.Header, block.Header, tc.msg)
			require.EqualValues(t, tc.b1.Data, block.Data, tc.msg)
			require.EqualValues(t, tc.b1.Evidence.Evidence, block.Evidence.Evidence, tc.msg)
			require.EqualValues(t, *tc.b1.LastCommit, *block.LastCommit, tc.msg)
		} else {
			require.Error(t, err, tc.msg)
		}
	}
}

func TestDataProtoBuf(t *testing.T) {
	data := &Data{Txs: Txs{Tx([]byte{1}), Tx([]byte{2}), Tx([]byte{3})}}
	data2 := &Data{Txs: Txs{}}
	testCases := []struct {
		msg     string
		data1   *Data
		expPass bool
	}{
		{"success", data, true},
		{"success data2", data2, true},
	}
	for _, tc := range testCases {
		protoData := tc.data1.ToProto()
		d, err := DataFromProto(&protoData)
		if tc.expPass {
			require.NoError(t, err, tc.msg)
			require.EqualValues(t, tc.data1, &d, tc.msg)
		} else {
			require.Error(t, err, tc.msg)
		}
	}
}

// TestEvidenceDataProtoBuf ensures parity in converting to and from proto.
func TestEvidenceDataProtoBuf(t *testing.T) {
	const chainID = "mychain"
	ev, err := NewMockDuplicateVoteEvidence(
		math.MaxInt64,
		time.Now(),
		chainID,
		btcjson.LLMQType_5_60,
		crypto.RandQuorumHash(),
	)
	require.NoError(t, err)
	data := &EvidenceData{Evidence: EvidenceList{ev}}
	_ = data.ByteSize()
	testCases := []struct {
		msg      string
		data1    *EvidenceData
		expPass1 bool
		expPass2 bool
	}{
		{"success", data, true, true},
		{"empty evidenceData", &EvidenceData{Evidence: EvidenceList{}}, true, true},
		{"fail nil Data", nil, false, false},
	}

	for _, tc := range testCases {
		protoData, err := tc.data1.ToProto()
		if tc.expPass1 {
			require.NoError(t, err, tc.msg)
		} else {
			require.Error(t, err, tc.msg)
		}

		eviD := new(EvidenceData)
		err = eviD.FromProto(protoData)
		if tc.expPass2 {
			require.NoError(t, err, tc.msg)
			require.Equal(t, tc.data1, eviD, tc.msg)
		} else {
			require.Error(t, err, tc.msg)
		}
	}
}

// exposed for testing
func MakeRandHeader() Header {
	chainID := "test"
	t := time.Now()
	height := mrand.Int63()
	randBytes := tmrand.Bytes(tmhash.Size)
	randProTxHash := tmrand.Bytes(crypto.DefaultHashSize)
	h := Header{
		Version:            version.Consensus{Block: version.BlockProtocol, App: 1},
		ChainID:            chainID,
		Height:             height,
		Time:               t,
		LastBlockID:        BlockID{},
		LastCommitHash:     randBytes,
		DataHash:           randBytes,
		ValidatorsHash:     randBytes,
		NextValidatorsHash: randBytes,
		ConsensusHash:      randBytes,
		AppHash:            randBytes,

		LastResultsHash: randBytes,

		EvidenceHash:      randBytes,
		ProposerProTxHash: randProTxHash,
	}

	return h
}

func TestHeaderProto(t *testing.T) {
	h1 := MakeRandHeader()
	tc := []struct {
		msg     string
		h1      *Header
		expPass bool
	}{
		{"success", &h1, true},
		{"failure empty Header", &Header{}, false},
	}

	for _, tt := range tc {
		tt := tt
		t.Run(tt.msg, func(t *testing.T) {
			pb := tt.h1.ToProto()
			h, err := HeaderFromProto(pb)
			if tt.expPass {
				require.NoError(t, err, tt.msg)
				require.Equal(t, tt.h1, &h, tt.msg)
			} else {
				require.Error(t, err, tt.msg)
			}

		})
	}
}

func TestBlockIDProtoBuf(t *testing.T) {
	blockID := makeBlockID([]byte("hash"), 2, []byte("part_set_hash"))
	testCases := []struct {
		msg     string
		bid1    *BlockID
		expPass bool
	}{
		{"success", &blockID, true},
		{"success empty", &BlockID{}, true},
		{"failure BlockID nil", nil, false},
	}
	for _, tc := range testCases {
		protoBlockID := tc.bid1.ToProto()

		bi, err := BlockIDFromProto(&protoBlockID)
		if tc.expPass {
			require.NoError(t, err)
			require.Equal(t, tc.bid1, bi, tc.msg)
		} else {
			require.NotEqual(t, tc.bid1, bi, tc.msg)
		}
	}
}

func TestSignedHeaderProtoBuf(t *testing.T) {
	stateID := RandStateID()

	commit := randCommit(stateID)
	h := MakeRandHeader()

	sh := SignedHeader{Header: &h, Commit: commit}

	testCases := []struct {
		msg     string
		sh1     *SignedHeader
		expPass bool
	}{
		{"empty SignedHeader 2", &SignedHeader{}, true},
		{"success", &sh, true},
		{"failure nil", nil, false},
	}
	for _, tc := range testCases {
		protoSignedHeader := tc.sh1.ToProto()

		sh, err := SignedHeaderFromProto(protoSignedHeader)

		if tc.expPass {
			require.NoError(t, err, tc.msg)
			require.Equal(t, tc.sh1, sh, tc.msg)
		} else {
			require.Error(t, err, tc.msg)
		}
	}
}

func TestBlockIDEquals(t *testing.T) {
	var (
		blockID          = makeBlockID([]byte("hash"), 2, []byte("part_set_hash"))
		blockIDDuplicate = makeBlockID([]byte("hash"), 2, []byte("part_set_hash"))
		blockIDDifferent = makeBlockID([]byte("different_hash"), 2, []byte("part_set_hash"))
		blockIDEmpty     = BlockID{}
	)

	assert.True(t, blockID.Equals(blockIDDuplicate))
	assert.False(t, blockID.Equals(blockIDDifferent))
	assert.False(t, blockID.Equals(blockIDEmpty))
	assert.True(t, blockIDEmpty.Equals(blockIDEmpty))
	assert.False(t, blockIDEmpty.Equals(blockIDDifferent))
}

// StateID tests

// TODO: Move to separate file

func TestStateID_Copy(t *testing.T) {
	state1 := RandStateID()
	state2 := state1.Copy()
	assert.Equal(t, state1, state2)

	state2.LastAppHash[5] = 0x12
	assert.NotEqual(t, state1, state2)
}

func TestStateID_Equals(t *testing.T) {
	tests := []struct {
		state1 StateID
		state2 StateID
		equal  bool
	}{
		{RandStateID(), RandStateID(), false},
		{
			StateID{12, []byte("12345678901234567890123456789012")},
			StateID{12, []byte("12345678901234567890123456789012")},
			true,
		},
		{
			StateID{11, []byte("12345678901234567890123456789012")},
			StateID{12, []byte("12345678901234567890123456789012")},
			false,
		},
		{
			StateID{12, []byte("12345678901234567890123456789012")},
			StateID{12, []byte("1234567890123456789012345678901")},
			false,
		},
	}
	//nolint:scopelint
	for tcID, tc := range tests {
		t.Run(strconv.Itoa(tcID), func(t *testing.T) {
			assert.Equal(t, tc.equal, tc.state1.Equals(tc.state2))
		})
	}
}

func TestHeader_ValidateBasic(t *testing.T) {
	testCases := []struct {
		name      string
		header    Header
		expectErr bool
		errString string
	}{
		{
			"invalid version block",
			Header{Version: version.Consensus{Block: version.BlockProtocol + 1}},
			true, "block protocol is incorrect",
		},
		{
			"invalid chain ID length",
			Header{
				Version: version.Consensus{Block: version.BlockProtocol},
				ChainID: string(make([]byte, MaxChainIDLen+1)),
			},
			true, "chainID is too long",
		},
		{
			"invalid height (negative)",
			Header{
				Version: version.Consensus{Block: version.BlockProtocol},
				ChainID: string(make([]byte, MaxChainIDLen)),
				Height:  -1,
			},
			true, "negative Height",
		},
		{
			"invalid height (zero)",
			Header{
				Version: version.Consensus{Block: version.BlockProtocol},
				ChainID: string(make([]byte, MaxChainIDLen)),
				Height:  0,
			},
			true, "zero Height",
		},
		{
			"invalid block ID hash",
			Header{
				Version: version.Consensus{Block: version.BlockProtocol},
				ChainID: string(make([]byte, MaxChainIDLen)),
				Height:  1,
				LastBlockID: BlockID{
					Hash: make([]byte, tmhash.Size+1),
				},
			},
			true, "wrong Hash",
		},
		{
			"invalid block ID parts header hash",
			Header{
				Version: version.Consensus{Block: version.BlockProtocol},
				ChainID: string(make([]byte, MaxChainIDLen)),
				Height:  1,
				LastBlockID: BlockID{
					Hash: make([]byte, tmhash.Size),
					PartSetHeader: PartSetHeader{
						Hash: make([]byte, tmhash.Size+1),
					},
				},
			},
			true, "wrong PartSetHeader",
		},
		{
			"invalid last commit hash",
			Header{
				Version: version.Consensus{Block: version.BlockProtocol},
				ChainID: string(make([]byte, MaxChainIDLen)),
				Height:  1,
				LastBlockID: BlockID{
					Hash: make([]byte, tmhash.Size),
					PartSetHeader: PartSetHeader{
						Hash: make([]byte, tmhash.Size),
					},
				},
				LastCommitHash: make([]byte, tmhash.Size+1),
			},
			true, "wrong LastCommitHash",
		},
		{
			"invalid data hash",
			Header{
				Version: version.Consensus{Block: version.BlockProtocol},
				ChainID: string(make([]byte, MaxChainIDLen)),
				Height:  1,
				LastBlockID: BlockID{
					Hash: make([]byte, tmhash.Size),
					PartSetHeader: PartSetHeader{
						Hash: make([]byte, tmhash.Size),
					},
				},
				LastCommitHash: make([]byte, tmhash.Size),
				DataHash:       make([]byte, tmhash.Size+1),
			},
			true, "wrong DataHash",
		},
		{
			"invalid evidence hash",
			Header{
				Version: version.Consensus{Block: version.BlockProtocol},
				ChainID: string(make([]byte, MaxChainIDLen)),
				Height:  1,
				LastBlockID: BlockID{
					Hash: make([]byte, tmhash.Size),
					PartSetHeader: PartSetHeader{
						Hash: make([]byte, tmhash.Size),
					},
				},
				LastCommitHash: make([]byte, tmhash.Size),
				DataHash:       make([]byte, tmhash.Size),
				EvidenceHash:   make([]byte, tmhash.Size+1),
			},
			true, "wrong EvidenceHash",
		},
		{
			"invalid proposer protxhash",
			Header{
				Version: version.Consensus{Block: version.BlockProtocol},
				ChainID: string(make([]byte, MaxChainIDLen)),
				Height:  1,
				LastBlockID: BlockID{
					Hash: make([]byte, tmhash.Size),
					PartSetHeader: PartSetHeader{
						Hash: make([]byte, tmhash.Size),
					},
				},
				LastCommitHash:    make([]byte, tmhash.Size),
				DataHash:          make([]byte, tmhash.Size),
				EvidenceHash:      make([]byte, tmhash.Size),
				ProposerProTxHash: make([]byte, crypto.ProTxHashSize+1),
			},
			true, "invalid ProposerProTxHash length; got: 33, expected: 32",
		},
		{
			"invalid validator hash",
			Header{
				Version: version.Consensus{Block: version.BlockProtocol},
				ChainID: string(make([]byte, MaxChainIDLen)),
				Height:  1,
				LastBlockID: BlockID{
					Hash: make([]byte, tmhash.Size),
					PartSetHeader: PartSetHeader{
						Hash: make([]byte, tmhash.Size),
					},
				},
				LastCommitHash:    make([]byte, tmhash.Size),
				DataHash:          make([]byte, tmhash.Size),
				EvidenceHash:      make([]byte, tmhash.Size),
				ProposerProTxHash: make([]byte, crypto.ProTxHashSize),
				ValidatorsHash:    make([]byte, tmhash.Size+1),
			},
			true, "wrong ValidatorsHash",
		},
		{
			"invalid next validator hash",
			Header{
				Version: version.Consensus{Block: version.BlockProtocol},
				ChainID: string(make([]byte, MaxChainIDLen)),
				Height:  1,
				LastBlockID: BlockID{
					Hash: make([]byte, tmhash.Size),
					PartSetHeader: PartSetHeader{
						Hash: make([]byte, tmhash.Size),
					},
				},
				LastCommitHash:     make([]byte, tmhash.Size),
				DataHash:           make([]byte, tmhash.Size),
				EvidenceHash:       make([]byte, tmhash.Size),
				ProposerProTxHash:  make([]byte, crypto.ProTxHashSize),
				ValidatorsHash:     make([]byte, tmhash.Size),
				NextValidatorsHash: make([]byte, tmhash.Size+1),
			},
			true, "wrong NextValidatorsHash",
		},
		{
			"invalid consensus hash",
			Header{
				Version: version.Consensus{Block: version.BlockProtocol},
				ChainID: string(make([]byte, MaxChainIDLen)),
				Height:  1,
				LastBlockID: BlockID{
					Hash: make([]byte, tmhash.Size),
					PartSetHeader: PartSetHeader{
						Hash: make([]byte, tmhash.Size),
					},
				},
				LastCommitHash:     make([]byte, tmhash.Size),
				DataHash:           make([]byte, tmhash.Size),
				EvidenceHash:       make([]byte, tmhash.Size),
				ProposerProTxHash:  make([]byte, crypto.ProTxHashSize),
				ValidatorsHash:     make([]byte, tmhash.Size),
				NextValidatorsHash: make([]byte, tmhash.Size),
				ConsensusHash:      make([]byte, tmhash.Size+1),
			},
			true, "wrong ConsensusHash",
		},
		{
			"invalid last results hash",
			Header{
				Version: version.Consensus{Block: version.BlockProtocol},
				ChainID: string(make([]byte, MaxChainIDLen)),
				Height:  1,
				LastBlockID: BlockID{
					Hash: make([]byte, tmhash.Size),
					PartSetHeader: PartSetHeader{
						Hash: make([]byte, tmhash.Size),
					},
				},
				LastCommitHash:     make([]byte, tmhash.Size),
				DataHash:           make([]byte, tmhash.Size),
				EvidenceHash:       make([]byte, tmhash.Size),
				ProposerProTxHash:  make([]byte, crypto.ProTxHashSize),
				ValidatorsHash:     make([]byte, tmhash.Size),
				NextValidatorsHash: make([]byte, tmhash.Size),
				ConsensusHash:      make([]byte, tmhash.Size),
				LastResultsHash:    make([]byte, tmhash.Size+1),
			},
			true, "wrong LastResultsHash",
		},
		{
			"valid header",
			Header{
				Version:               version.Consensus{Block: version.BlockProtocol},
				ChainID:               string(make([]byte, MaxChainIDLen)),
				Height:                1,
				CoreChainLockedHeight: 1,
				LastBlockID: BlockID{
					Hash: make([]byte, tmhash.Size),
					PartSetHeader: PartSetHeader{
						Hash: make([]byte, tmhash.Size),
					},
				},
				LastCommitHash:     make([]byte, tmhash.Size),
				DataHash:           make([]byte, tmhash.Size),
				EvidenceHash:       make([]byte, tmhash.Size),
				ProposerProTxHash:  make([]byte, crypto.ProTxHashSize),
				ValidatorsHash:     make([]byte, tmhash.Size),
				NextValidatorsHash: make([]byte, tmhash.Size),
				ConsensusHash:      make([]byte, tmhash.Size),
				LastResultsHash:    make([]byte, tmhash.Size),
			},
			false, "",
		},
	}

	for _, tc := range testCases {
		tc := tc

		t.Run(tc.name, func(t *testing.T) {
			err := tc.header.ValidateBasic()
			if tc.expectErr {
				require.Error(t, err)
				require.Contains(t, err.Error(), tc.errString)
			} else {
				require.NoError(t, err)
			}
		})
	}
}

func TestStateID_ValidateBasic(t *testing.T) {
	type fields struct {
		Height      int64
		LastAppHash tmbytes.HexBytes
	}
	tests := []struct {
		name    string
		fields  fields
		wantErr bool
	}{
		{name: "negative height", fields: fields{-1, nil}, wantErr: true},
		{name: "zero height - allowed for genesis block", fields: fields{0, nil}, wantErr: false},
		{name: "nil apphash", fields: fields{12, nil}, wantErr: false},
		{name: "empty apphash", fields: fields{12, []byte{}}, wantErr: false},
		{name: "apphash too short", fields: fields{12, []byte{0x1, 0x2, 0x3}}, wantErr: true},
		{name: "apphash too short 2", fields: fields{12, tmrand.Bytes(crypto.SmallAppHashSize - 1)}, wantErr: true},
		{name: "apphash small", fields: fields{12, tmrand.Bytes(crypto.SmallAppHashSize)}, wantErr: false},
		{name: "apphash default", fields: fields{12, tmrand.Bytes(crypto.DefaultAppHashSize)}, wantErr: false},
		{name: "apphash large", fields: fields{12, tmrand.Bytes(crypto.LargeAppHashSize)}, wantErr: false},
		{name: "apphash too large", fields: fields{12, tmrand.Bytes(crypto.LargeAppHashSize + 1)}, wantErr: true},
	}
	//nolint:scopelint
	for _, tt := range tests {
		t.Run(tt.name, func(t *testing.T) {
			stateID := StateID{
				Height:      tt.fields.Height,
				LastAppHash: tt.fields.LastAppHash,
			}
			if err := stateID.ValidateBasic(); (err != nil) != tt.wantErr {
				t.Errorf("StateID.ValidateBasic() error = %v, wantErr %v", err, tt.wantErr)
			}
		})
	}
}

func TestCommit_ValidateBasic(t *testing.T) {
	testCases := []struct {
		name      string
		commit    *Commit
		expectErr bool
		errString string
	}{
		{
			"invalid height",
			&Commit{Height: -1},
			true, "negative Height",
		},
		{
			"invalid round",
			&Commit{Height: 1, Round: -1},
			true, "negative Round",
		},
		{
			"invalid block ID",
			&Commit{
				Height:  1,
				Round:   1,
				BlockID: BlockID{},
			},
			true, "commit cannot be for nil block",
		},
		{
			"invalid block signature",
			&Commit{
				Height: 1,
				Round:  1,
				BlockID: BlockID{
					Hash: make([]byte, tmhash.Size),
					PartSetHeader: PartSetHeader{
						Hash: make([]byte, tmhash.Size),
					},
				},
				ThresholdBlockSignature: make([]byte, bls12381.SignatureSize+1),
				ThresholdStateSignature: make([]byte, bls12381.SignatureSize),
			},
			true, "block threshold signature is wrong size",
		},
		{
			"invalid state signature",
			&Commit{
				Height: 1,
				Round:  1,
				BlockID: BlockID{
					Hash: make([]byte, tmhash.Size),
					PartSetHeader: PartSetHeader{
						Hash: make([]byte, tmhash.Size),
					},
				},
				ThresholdBlockSignature: make([]byte, bls12381.SignatureSize),
				ThresholdStateSignature: make([]byte, bls12381.SignatureSize+1),
			},
			true, "state threshold signature is wrong size",
		},
		{
			"valid commit",
			&Commit{
				Height: 1,
				Round:  1,
				BlockID: BlockID{
					Hash: make([]byte, tmhash.Size),
					PartSetHeader: PartSetHeader{
						Hash: make([]byte, tmhash.Size),
					},
				},
				ThresholdBlockSignature: make([]byte, bls12381.SignatureSize),
				ThresholdStateSignature: make([]byte, bls12381.SignatureSize),
			},
			false, "",
		},
	}

	for _, tc := range testCases {
		tc := tc

		t.Run(tc.name, func(t *testing.T) {
			err := tc.commit.ValidateBasic()
			if tc.expectErr {
				require.Error(t, err)
				require.Contains(t, err.Error(), tc.errString)
			} else {
				require.NoError(t, err)
			}
		})
	}
}

func TestStateID_WithHeight(t *testing.T) {
	stateID := RandStateID()
	height := stateID.Height
	stateIDWithHeight := stateID.WithHeight(height + 1)

	assert.Equal(t, height, stateIDWithHeight.Height-1)
}

func TestHeaderHashVector(t *testing.T) {
	chainID := "test"
	h := Header{
		Version:            version.Consensus{Block: 1, App: 1},
		ChainID:            chainID,
		Height:             50,
		Time:               time.Date(math.MaxInt64, 0, 0, 0, 0, 0, math.MaxInt64, time.UTC),
		LastBlockID:        BlockID{},
		LastCommitHash:     []byte("f2564c78071e26643ae9b3e2a19fa0dc10d4d9e873aa0be808660123f11a1e78"),
		DataHash:           []byte("f2564c78071e26643ae9b3e2a19fa0dc10d4d9e873aa0be808660123f11a1e78"),
		ValidatorsHash:     []byte("f2564c78071e26643ae9b3e2a19fa0dc10d4d9e873aa0be808660123f11a1e78"),
		NextValidatorsHash: []byte("f2564c78071e26643ae9b3e2a19fa0dc10d4d9e873aa0be808660123f11a1e78"),
		ConsensusHash:      []byte("f2564c78071e26643ae9b3e2a19fa0dc10d4d9e873aa0be808660123f11a1e78"),
		AppHash:            []byte("f2564c78071e26643ae9b3e2a19fa0dc10d4d9e873aa0be808660123f11a1e78"),

		LastResultsHash: []byte("f2564c78071e26643ae9b3e2a19fa0dc10d4d9e873aa0be808660123f11a1e78"),

		EvidenceHash:      []byte("f2564c78071e26643ae9b3e2a19fa0dc10d4d9e873aa0be808660123f11a1e78"),
		ProposerProTxHash: []byte("f2564c78071e26643ae9b3e2a19fa0dc10d4d9e873aa0be808660123f11a1e78"),
	}

	testCases := []struct {
		header   Header
		expBytes string
	}{
		{header: h, expBytes: "8df5f303af2ae303adaaa56d8f5645247dd8fd12dc5ebdff55444649f653452f"},
	}

	for _, tc := range testCases {
		hash := tc.header.Hash()
		require.Equal(t, tc.expBytes, hex.EncodeToString(hash))
	}
}<|MERGE_RESOLUTION|>--- conflicted
+++ resolved
@@ -14,8 +14,6 @@
 	"strconv"
 	"testing"
 	"time"
-
-	"github.com/tendermint/tendermint/crypto/bls12381"
 
 	"github.com/dashevo/dashd-go/btcjson"
 	gogotypes "github.com/gogo/protobuf/types"
@@ -170,11 +168,7 @@
 	partSet := block.MakePartSet(512)
 	assert.NotNil(t, partSet)
 	// The part set can be either 3 or 4 parts, this is because of variance in sizes due to the non second part of
-<<<<<<< HEAD
 	// timestamps marshaling to different sizes
-=======
-	//  timestamps marshaling to different sizes
->>>>>>> 1dd7819e
 	assert.True(t, partSet.Total() == 3)
 }
 
