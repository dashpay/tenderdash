--- conflicted
+++ resolved
@@ -304,11 +304,7 @@
 	}{
 		{"duplicateVoteEvidence",
 			EvidenceList{&DuplicateVoteEvidence{VoteA: v2, VoteB: v}},
-<<<<<<< HEAD
-			"da971433bafdf670fb51a82360731aff158864907578adcf56d97a3c49718ee1",
-=======
 			"8f8d2512e20e226d9f11bfbd445b9465e98bc4360cb8b82556576c55ff77e8e3",
->>>>>>> aac082fd
 		},
 	}
 
