--- conflicted
+++ resolved
@@ -304,11 +304,7 @@
 	}{
 		{"duplicateVoteEvidence",
 			EvidenceList{&DuplicateVoteEvidence{VoteA: v2, VoteB: v}},
-<<<<<<< HEAD
 			"e7ecf042ecce7d2ae66e816a666bfb8e539f5451ed60edf2b5567cddd9181793",
-=======
-			"610e41b91c9aaadee89241219d3000a6dfc54a5abf232264d4fda3b0d3b6f51c",
->>>>>>> a9bd792f
 		},
 	}
 
