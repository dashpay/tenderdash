package types

import (
	"bytes"
	"errors"
	"fmt"
	"math"
	"math/big"
	"sort"
	"strings"

	"github.com/dashevo/dashd-go/btcjson"
	"github.com/rs/zerolog"

	abci "github.com/tendermint/tendermint/abci/types"
	"github.com/tendermint/tendermint/crypto"
	"github.com/tendermint/tendermint/crypto/bls12381"
	cryptoenc "github.com/tendermint/tendermint/crypto/encoding"
	"github.com/tendermint/tendermint/crypto/merkle"
	"github.com/tendermint/tendermint/dash/llmq"
	tmproto "github.com/tendermint/tendermint/proto/tendermint/types"
)

const (
	// MaxTotalVotingPower - the maximum allowed total voting power.
	// It needs to be sufficiently small to, in all cases:
	// 1. prevent clipping in incrementProposerPriority()
	// 2. let (diff+diffMax-1) not overflow in IncrementProposerPriority()
	// (Proof of 1 is tricky, left to the reader).
	// It could be higher, but this is sufficiently large for our purposes,
	// and leaves room for defensive purposes.
	MaxTotalVotingPower = int64(math.MaxInt64) / 8

	DefaultDashVotingPower = int64(100)

	// PriorityWindowSizeFactor - is a constant that when multiplied with the
	// total voting power gives the maximum allowed distance between validator
	// priorities.
	PriorityWindowSizeFactor = 2
)

// ErrTotalVotingPowerOverflow is returned if the total voting power of the
// resulting validator set exceeds MaxTotalVotingPower.
var ErrTotalVotingPowerOverflow = fmt.Errorf("total voting power of resulting valset exceeds max %d",
	MaxTotalVotingPower)

// ValidatorSet represent a set of *Validator at a given height.
//
// The validators can be fetched by address or index.
// The index is in order of .VotingPower, so the indices are fixed for all
// rounds of a given blockchain height - ie. the validators are sorted by their
// voting power (descending). Secondary index - .ProTxHash (ascending).
//
// On the other hand, the .ProposerPriority of each validator and the
// designated .GetProposer() of a set changes every round, upon calling
// .IncrementProposerPriority().
//
// NOTE: Not goroutine-safe.
// NOTE: All get/set to validators should copy the value for safety.
type ValidatorSet struct {
	// NOTE: persisted via reflect, must be exported.
	Validators         []*Validator      `json:"validators"`
	Proposer           *Validator        `json:"proposer"`
	ThresholdPublicKey crypto.PubKey     `json:"threshold_public_key"`
	QuorumHash         crypto.QuorumHash `json:"quorum_hash"`
	QuorumType         btcjson.LLMQType  `json:"quorum_type"`
	HasPublicKeys      bool              `json:"has_public_keys"`

	// cached (unexported)
	totalVotingPower int64
}

// NewValidatorSet initializes a ValidatorSet by copying over the values from
// `valz`, a list of Validators. If valz is nil or empty, the new ValidatorSet
// will have an empty list of Validators.
//
// The addresses of validators in `valz` must be unique otherwise the function
// panics.
//
// Note the validator set size has an implied limit equal to that of the
// MaxVotesCount - commits by a validator set larger than this will fail
// validation.
<<<<<<< HEAD
func NewValidatorSet(valz []*Validator, newThresholdPublicKey crypto.PubKey, quorumType btcjson.LLMQType,
	quorumHash crypto.QuorumHash, hasPublicKeys bool) *ValidatorSet {
	vals := &ValidatorSet{
		QuorumHash:    quorumHash,
		QuorumType:    quorumType,
		HasPublicKeys: hasPublicKeys,
	}
	err := vals.updateWithChangeSet(valz, false, newThresholdPublicKey, quorumHash)
=======
func NewValidatorSet(valz []*Validator) *ValidatorSet {
	vals := &ValidatorSet{Validators: []*Validator{}}
	err := vals.updateWithChangeSet(valz, false)
>>>>>>> 6c40ad39
	if err != nil {
		panic(fmt.Errorf("cannot create validator set: %w", err))
	}
	if len(valz) > 0 {
		vals.IncrementProposerPriority(1)
	}
	return vals
}

// NewValidatorSetWithLocalNodeProTxHash initializes a ValidatorSet the same way as NewValidatorSet does,
// however it does allows to set the localNodeProTxHash to more easily identify if the validator set should have public
// keys. If the local node is part of the validator set the public keys must be present
func NewValidatorSetWithLocalNodeProTxHash(
	valz []*Validator,
	newThresholdPublicKey crypto.PubKey,
	quorumType btcjson.LLMQType,
	quorumHash crypto.QuorumHash,
	localNodeProTxHash crypto.ProTxHash,
) *ValidatorSet {
	vals := NewValidatorSet(valz, newThresholdPublicKey, quorumType, quorumHash, false)
	if vals.HasProTxHash(localNodeProTxHash) {
		vals.HasPublicKeys = true
	}
	return vals
}

// NewEmptyValidatorSet initializes a ValidatorSet with no validators
func NewEmptyValidatorSet() *ValidatorSet {
	return NewValidatorSet(nil, nil, 0, nil, false)
}

func (vals *ValidatorSet) ValidateBasic() error {
	if vals.IsNilOrEmpty() {
		return errors.New("validator set is nil or empty")
	}

	if vals.Proposer == nil {
		return errors.New("validator set proposer is not set")
	}

	for idx, val := range vals.Validators {
		if err := val.ValidateBasic(); err != nil {
			return fmt.Errorf("invalid validator #%d: %w", idx, err)
		}
		// We should only validate the public keys of validators if our local node is in the validator set
		if vals.HasPublicKeys {
			if err := val.ValidatePubKey(); err != nil {
				return fmt.Errorf("invalid validator pub key #%d: %w", idx, err)
			}
		}
	}

	if err := vals.ThresholdPublicKeyValid(); err != nil {
		return fmt.Errorf("thresholdPublicKey error: %w", err)
	}

	if err := vals.QuorumHashValid(); err != nil {
		return fmt.Errorf("quorumHash error: %w", err)
	}

	if err := vals.Proposer.ValidateBasic(); err != nil {
		return fmt.Errorf("proposer failed validate basic, error: %w", err)
	}

	return nil
}

func (vals *ValidatorSet) Equals(other *ValidatorSet) bool {
	if !vals.ThresholdPublicKey.Equals(other.ThresholdPublicKey) {
		return false
	}
	if !bytes.Equal(vals.QuorumHash, other.QuorumHash) {
		return false
	}
	if vals.QuorumType != other.QuorumType {
		return false
	}
	if len(vals.Validators) != len(other.Validators) {
		return false
	}
	for i, val := range vals.Validators {
		if !bytes.Equal(val.Bytes(), other.Validators[i].Bytes()) {
			return false
		}
	}
	return true
}

// IsNilOrEmpty returns true if validator set is nil or empty.
func (vals *ValidatorSet) IsNilOrEmpty() bool {
	return vals == nil || len(vals.Validators) == 0
}

// ThresholdPublicKeyValid returns true if threshold public key is valid.
func (vals *ValidatorSet) ThresholdPublicKeyValid() error {
	if vals.ThresholdPublicKey == nil {
		return errors.New("threshold public key is not set")
	}
	if len(vals.ThresholdPublicKey.Bytes()) != bls12381.PubKeySize {
		return errors.New("threshold public key is wrong size")
	}
	if len(vals.Validators) == 1 && vals.HasPublicKeys {
		if !vals.Validators[0].PubKey.Equals(vals.ThresholdPublicKey) {
			return errors.New("incorrect threshold public key")
		}
	} else if len(vals.Validators) > 1 && vals.HasPublicKeys {
		// if we have validators and our node is in the validator set then verify the recovered threshold public key
		recoveredThresholdPublicKey, err := bls12381.RecoverThresholdPublicKeyFromPublicKeys(
			vals.GetPublicKeys(),
			vals.GetProTxHashesAsByteArrays(),
		)
		if err != nil {
			return err
		} else if !recoveredThresholdPublicKey.Equals(vals.ThresholdPublicKey) {
			return fmt.Errorf(
				"incorrect recovered threshold public key recovered %s expected %s keys %v proTxHashes %v",
				recoveredThresholdPublicKey.String(),
				vals.ThresholdPublicKey.String(),
				vals.GetPublicKeys(),
				vals.GetProTxHashesAsByteArrays(),
			)
		}
	}
	return nil
}

// QuorumHashValid returns true if quorum hash is valid.
func (vals *ValidatorSet) QuorumHashValid() error {
	if vals.QuorumHash == nil {
		return errors.New("quorum hash is not set")
	}
	if len(vals.QuorumHash.Bytes()) != crypto.DefaultHashSize {
		return errors.New("quorum hash is wrong size")
	}
	return nil
}

// CopyIncrementProposerPriority increments ProposerPriority and updates the
// proposer on a copy, and returns it.
func (vals *ValidatorSet) CopyIncrementProposerPriority(times int32) *ValidatorSet {
	copy := vals.Copy()
	copy.IncrementProposerPriority(times)
	return copy
}

// IncrementProposerPriority increments ProposerPriority of each validator and
// updates the proposer. Panics if validator set is empty.
// `times` must be positive.
func (vals *ValidatorSet) IncrementProposerPriority(times int32) {
	if vals.IsNilOrEmpty() {
		panic("empty validator set")
	}
	if times <= 0 {
		panic("Cannot call IncrementProposerPriority with non-positive times")
	}

	// Cap the difference between priorities to be proportional to 2*totalPower by
	// re-normalizing priorities, i.e., rescale all priorities by multiplying with:
	//  2*totalVotingPower/(maxPriority - minPriority)
	diffMax := PriorityWindowSizeFactor * vals.TotalVotingPower()
	vals.RescalePriorities(diffMax)
	vals.shiftByAvgProposerPriority()

	var proposer *Validator
	// Call IncrementProposerPriority(1) times times.
	for i := int32(0); i < times; i++ {
		proposer = vals.incrementProposerPriority()
	}

	vals.Proposer = proposer
}

// RescalePriorities rescales the priorities such that the distance between the
// maximum and minimum is smaller than `diffMax`. Panics if validator set is
// empty.
func (vals *ValidatorSet) RescalePriorities(diffMax int64) {
	if vals.IsNilOrEmpty() {
		panic("empty validator set")
	}
	// NOTE: This check is merely a sanity check which could be
	// removed if all tests would init. voting power appropriately;
	// i.e. diffMax should always be > 0
	if diffMax <= 0 {
		return
	}

	// Calculating ceil(diff/diffMax):
	// Re-normalization is performed by dividing by an integer for simplicity.
	// NOTE: This may make debugging priority issues easier as well.
	diff := computeMaxMinPriorityDiff(vals)
	ratio := (diff + diffMax - 1) / diffMax
	if diff > diffMax && ratio != 0 {
		for _, val := range vals.Validators {
			val.ProposerPriority /= ratio
		}
	}
}

func (vals *ValidatorSet) incrementProposerPriority() *Validator {
	for _, val := range vals.Validators {
		// Check for overflow for sum.
		newPrio := safeAddClip(val.ProposerPriority, val.VotingPower)
		val.ProposerPriority = newPrio
	}
	// Decrement the validator with most ProposerPriority.
	mostest := vals.getValWithMostPriority()
	// Mind the underflow.
	mostest.ProposerPriority = safeSubClip(mostest.ProposerPriority, vals.TotalVotingPower())

	return mostest
}

// Should not be called on an empty validator set.
func (vals *ValidatorSet) computeAvgProposerPriority() int64 {
	n := int64(len(vals.Validators))
	sum := big.NewInt(0)
	for _, val := range vals.Validators {
		sum.Add(sum, big.NewInt(val.ProposerPriority))
	}
	avg := sum.Div(sum, big.NewInt(n))
	if avg.IsInt64() {
		return avg.Int64()
	}

	// This should never happen: each val.ProposerPriority is in bounds of int64.
	panic(fmt.Sprintf("Cannot represent avg ProposerPriority as an int64 %v", avg))
}

// Compute the difference between the max and min ProposerPriority of that set.
func computeMaxMinPriorityDiff(vals *ValidatorSet) int64 {
	if vals.IsNilOrEmpty() {
		panic("empty validator set")
	}
	max := int64(math.MinInt64)
	min := int64(math.MaxInt64)
	for _, v := range vals.Validators {
		if v.ProposerPriority < min {
			min = v.ProposerPriority
		}
		if v.ProposerPriority > max {
			max = v.ProposerPriority
		}
	}
	diff := max - min
	if diff < 0 {
		return -1 * diff
	}
	return diff
}

func (vals *ValidatorSet) getValWithMostPriority() *Validator {
	var res *Validator
	for _, val := range vals.Validators {
		res = res.CompareProposerPriority(val)
	}
	return res
}

func (vals *ValidatorSet) shiftByAvgProposerPriority() {
	if vals.IsNilOrEmpty() {
		panic("empty validator set")
	}
	avgProposerPriority := vals.computeAvgProposerPriority()
	for _, val := range vals.Validators {
		val.ProposerPriority = safeSubClip(val.ProposerPriority, avgProposerPriority)
	}
}

// Makes a copy of the validator list.
func validatorListCopy(valsList []*Validator) []*Validator {
	valsCopy := make([]*Validator, len(valsList))
	for i, val := range valsList {
		valsCopy[i] = val.Copy()
	}
	return valsCopy
}

// Copy each validator into a new ValidatorSet.
func (vals *ValidatorSet) Copy() *ValidatorSet {
	return &ValidatorSet{
		Validators:         validatorListCopy(vals.Validators),
		Proposer:           vals.Proposer,
		totalVotingPower:   vals.totalVotingPower,
		ThresholdPublicKey: vals.ThresholdPublicKey,
		QuorumHash:         vals.QuorumHash,
		QuorumType:         vals.QuorumType,
		HasPublicKeys:      vals.HasPublicKeys,
	}
}

// HasProTxHash returns true if proTxHash given is in the validator set, false -
// otherwise.
func (vals *ValidatorSet) HasProTxHash(proTxHash crypto.ProTxHash) bool {
	for _, val := range vals.Validators {
		if bytes.Equal(val.ProTxHash, proTxHash) {
			return true
		}
	}
	return false
}

// GetByProTxHash returns an index of the validator with protxhash and validator
// itself (copy) if found. Otherwise, -1 and nil are returned.
func (vals *ValidatorSet) GetByProTxHash(proTxHash []byte) (index int32, val *Validator) {
	for idx, val := range vals.Validators {
		if bytes.Equal(val.ProTxHash, proTxHash) {
			return int32(idx), val.Copy()
		}
	}
	return -1, nil
}

// GetByIndex returns the validator's address and validator itself (copy) by
// index.
// It returns nil values if index is less than 0 or greater or equal to
// len(ValidatorSet.Validators).
func (vals *ValidatorSet) GetByIndex(index int32) (proTxHash crypto.ProTxHash, val *Validator) {
	if index < 0 || int(index) >= len(vals.Validators) {
		return nil, nil
	}
	val = vals.Validators[index]
	return val.ProTxHash, val.Copy()
}

// GetProTxHashes returns the all validator proTxHashes
func (vals *ValidatorSet) GetProTxHashes() []crypto.ProTxHash {
	proTxHashes := make([]crypto.ProTxHash, len(vals.Validators))
	for i, val := range vals.Validators {
		proTxHashes[i] = val.ProTxHash
	}
	return proTxHashes
}

// GetProTxHashesAsByteArrays returns the all validator proTxHashes as byte arrays for convenience
func (vals *ValidatorSet) GetProTxHashesAsByteArrays() [][]byte {
	proTxHashes := make([][]byte, len(vals.Validators))
	for i, val := range vals.Validators {
		proTxHashes[i] = val.ProTxHash
	}
	return proTxHashes
}

// GetPublicKeys returns the all validator publicKeys
func (vals *ValidatorSet) GetPublicKeys() []crypto.PubKey {
	publicKeys := make([]crypto.PubKey, len(vals.Validators))
	for i, val := range vals.Validators {
		publicKeys[i] = val.PubKey
	}
	return publicKeys
}

// GetProTxHashesOrdered returns the all validator proTxHashes in order
func (vals *ValidatorSet) GetProTxHashesOrdered() []crypto.ProTxHash {
	proTxHashes := make([]crypto.ProTxHash, len(vals.Validators))
	for i, val := range vals.Validators {
		proTxHashes[i] = val.ProTxHash
	}
	sort.Sort(crypto.SortProTxHash(proTxHashes))
	return proTxHashes
}

// Size returns the length of the validator set.
func (vals *ValidatorSet) Size() int {
	return len(vals.Validators)
}

func (vals *ValidatorSet) RegenerateWithNewKeys() (*ValidatorSet, []PrivValidator) {
	var (
		numValidators  = len(vals.Validators)
		valz           = make([]*Validator, 0, numValidators)
		privValidators = make([]PrivValidator, 0, numValidators)
	)
	ld := llmq.MustGenerate(vals.GetProTxHashes())
	quorumHash := crypto.RandQuorumHash()
	iter := ld.Iter()
	for iter.Next() {
		proTxHash, qks := iter.Value()
		privValidators = append(privValidators, NewMockPVWithParams(
			qks.PrivKey,
			proTxHash,
			quorumHash,
			ld.ThresholdPubKey,
			false,
			false,
		))
		valz = append(valz, NewValidatorDefaultVotingPower(qks.PubKey, proTxHash))
	}

	// Just to make sure
	sort.Sort(PrivValidatorsByProTxHash(privValidators))

	return NewValidatorSet(
		valz,
		ld.ThresholdPubKey,
		vals.QuorumType,
		crypto.RandQuorumHash(),
		vals.HasPublicKeys,
	), privValidators
}

// Forces recalculation of the set's total voting power.
// Panics if total voting power is bigger than MaxTotalVotingPower.
func (vals *ValidatorSet) updateTotalVotingPower() {
	sum := int64(0)
	for _, val := range vals.Validators {
		// mind overflow
		sum = safeAddClip(sum, val.VotingPower)
		if sum > MaxTotalVotingPower {
			panic(fmt.Sprintf(
				"Total voting power should be guarded to not exceed %v; got: %v",
				MaxTotalVotingPower,
				sum))
		}
	}

	vals.totalVotingPower = sum
}

// TotalVotingPower returns the sum of the voting powers of all validators.
// It recomputes the total voting power if required.
func (vals *ValidatorSet) TotalVotingPower() int64 {
	if vals.totalVotingPower == 0 {
		vals.updateTotalVotingPower()
	}
	return vals.totalVotingPower
}

// QuorumVotingPower returns the voting power of the quorum if all the members existed.
func (vals *ValidatorSet) QuorumVotingPower() int64 {
	return int64(vals.QuorumTypeMemberCount()) * DefaultDashVotingPower
}

// QuorumVotingThresholdPower returns the threshold power of the voting power of the quorum if all the members existed.
// Voting is considered successful when voting power is at or above this threshold.
func (vals *ValidatorSet) QuorumVotingThresholdPower() int64 {
	return int64(vals.QuorumTypeThresholdCount()) * DefaultDashVotingPower
}

// QuorumTypeMemberCount returns a number of validators for a quorum by a type
func (vals *ValidatorSet) QuorumTypeMemberCount() int {
	size, _, err := llmq.QuorumProps(vals.QuorumType)
	if err != nil {
		return len(vals.Validators)
	}
	return size
}

// QuorumTypeThresholdCount returns a threshold number for a quorum by a type
func (vals *ValidatorSet) QuorumTypeThresholdCount() int {
	_, threshold, err := llmq.QuorumProps(vals.QuorumType)
	if err != nil {
		return len(vals.Validators)*2/3 + 1
	}
	return threshold
}

// GetProposer returns the current proposer. If the validator set is empty, nil
// is returned.
func (vals *ValidatorSet) GetProposer() (proposer *Validator) {
	if len(vals.Validators) == 0 {
		return nil
	}
	if vals.Proposer == nil {
		vals.Proposer = vals.findProposer()
	}
	return vals.Proposer.Copy()
}

func (vals *ValidatorSet) findProposer() *Validator {
	var proposer *Validator
	for _, val := range vals.Validators {
		if proposer == nil || !bytes.Equal(val.ProTxHash, proposer.ProTxHash) {
			proposer = proposer.CompareProposerPriority(val)
		}
	}
	return proposer
}

// Hash returns the Quorum Hash.
func (vals *ValidatorSet) Hash() []byte {
	if vals.QuorumHash == nil || vals.ThresholdPublicKey == nil {
		return []byte(nil)
	}
	bzs := make([][]byte, 2)
	bzs[0] = vals.ThresholdPublicKey.Bytes()
	bzs[1] = vals.QuorumHash
	return merkle.HashFromByteSlices(bzs)
}

// Iterate will run the given function over the set.
func (vals *ValidatorSet) Iterate(fn func(index int, val *Validator) bool) {
	for i, val := range vals.Validators {
		stop := fn(i, val.Copy())
		if stop {
			break
		}
	}
}

// Checks changes against duplicates, splits the changes in updates and
// removals, sorts them by address.
//
// Returns:
// updates, removals - the sorted lists of updates and removals
// err - non-nil if duplicate entries or entries with negative voting power are seen
//
// No changes are made to 'origChanges'.
func processChanges(origChanges []*Validator) (updates, removals []*Validator, err error) {
	// Make a deep copy of the changes and sort by proTxHash.
	changes := validatorListCopy(origChanges)
	sort.Sort(ValidatorsByProTxHashes(changes))

	removals = make([]*Validator, 0, len(changes))
	updates = make([]*Validator, 0, len(changes))
	var prevProTxHash []byte

	// Scan changes by proTxHash and append valid validators to updates or removals lists.
	for _, valUpdate := range changes {
		if bytes.Equal(valUpdate.ProTxHash, prevProTxHash) {
			err = fmt.Errorf("duplicate entry %v in %v", valUpdate, changes)
			return nil, nil, err
		}

		switch {
		case valUpdate.VotingPower < 0:
			err = fmt.Errorf("voting power can't be negative: %d", valUpdate.VotingPower)
			return nil, nil, err
		case valUpdate.VotingPower > MaxTotalVotingPower:
			err = fmt.Errorf("to prevent clipping/overflow, voting power can't be higher than %d, got %d",
				MaxTotalVotingPower, valUpdate.VotingPower)
			return nil, nil, err
		case valUpdate.VotingPower == 0:
			removals = append(removals, valUpdate)
		default:
			updates = append(updates, valUpdate)
		}

		prevProTxHash = valUpdate.ProTxHash
	}

	return updates, removals, err
}

// verifyUpdates verifies a list of updates against a validator set, making sure the allowed
// total voting power would not be exceeded if these updates would be applied to the set.
//
// Inputs:
// updates - a list of proper validator changes, i.e. they have been verified by processChanges for duplicates
//   and invalid values.
// vals - the original validator set. Note that vals is NOT modified by this function.
// removedPower - the total voting power that will be removed after the updates are verified and applied.
//
// Returns:
// tvpAfterUpdatesBeforeRemovals -  the new total voting power if these updates would be applied without the removals.
//   Note that this will be < 2 * MaxTotalVotingPower in case high power validators are removed and
//   validators are added/ updated with high power values.
//
// err - non-nil if the maximum allowed total voting power would be exceeded
func verifyUpdates(
	updates []*Validator,
	vals *ValidatorSet,
	removedPower int64,
) (tvpAfterUpdatesBeforeRemovals int64, err error) {

	delta := func(update *Validator, vals *ValidatorSet) int64 {
		_, val := vals.GetByProTxHash(update.ProTxHash)
		if val != nil {
			return update.VotingPower - val.VotingPower
		}
		return update.VotingPower
	}

	for _, val := range updates {
		if val.VotingPower != 0 && val.VotingPower != 100 {
			return 0, fmt.Errorf("voting power of a node can only be 0 or 100")
		}
	}

	updatesCopy := validatorListCopy(updates)
	sort.Slice(updatesCopy, func(i, j int) bool {
		return delta(updatesCopy[i], vals) < delta(updatesCopy[j], vals)
	})

	tvpAfterRemovals := vals.TotalVotingPower() - removedPower
	for _, upd := range updatesCopy {
		tvpAfterRemovals += delta(upd, vals)
		if tvpAfterRemovals > MaxTotalVotingPower {
			return 0, ErrTotalVotingPowerOverflow
		}
	}
	return tvpAfterRemovals + removedPower, nil
}

func numNewValidators(updates []*Validator, vals *ValidatorSet) int {
	numNewValidators := 0
	for _, valUpdate := range updates {
		if !vals.HasProTxHash(valUpdate.ProTxHash) {
			numNewValidators++
		}
	}
	return numNewValidators
}

// computeNewPriorities computes the proposer priority for the validators not present in the set based on
// 'updatedTotalVotingPower'.
// Leaves unchanged the priorities of validators that are changed.
//
// 'updates' parameter must be a list of unique validators to be added or updated.
//
// 'updatedTotalVotingPower' is the total voting power of a set where all updates would be applied but
//   not the removals. It must be < 2*MaxTotalVotingPower and may be close to this limit if close to
//   MaxTotalVotingPower will be removed. This is still safe from overflow since MaxTotalVotingPower is maxInt64/8.
//
// No changes are made to the validator set 'vals'.
func computeNewPriorities(updates []*Validator, vals *ValidatorSet, updatedTotalVotingPower int64) {
	for _, valUpdate := range updates {
		proTxHash := valUpdate.ProTxHash
		_, val := vals.GetByProTxHash(proTxHash)
		if val == nil {
			// add val
			// Set ProposerPriority to -C*totalVotingPower (with C ~= 1.125) to make sure validators can't
			// un-bond and then re-bond to reset their (potentially previously negative) ProposerPriority to zero.
			//
			// Contract: updatedVotingPower < 2 * MaxTotalVotingPower to ensure ProposerPriority does
			// not exceed the bounds of int64.
			//
			// Compute ProposerPriority = -1.125*totalVotingPower == -(updatedVotingPower + (updatedVotingPower >> 3)).
			valUpdate.ProposerPriority = -(updatedTotalVotingPower + (updatedTotalVotingPower >> 3))
		} else {
			valUpdate.ProposerPriority = val.ProposerPriority
		}
	}

}

// Merges the vals' validator list with the updates list.
// When two elements with same address are seen, the one from updates is selected.
// Expects updates to be a list of updates sorted by proTxHash with no duplicates or errors,
// must have been validated with verifyUpdates() and priorities computed with computeNewPriorities().
func (vals *ValidatorSet) applyUpdates(updates []*Validator) {
	existing := vals.Validators
	sort.Sort(ValidatorsByProTxHashes(existing))

	merged := make([]*Validator, len(existing)+len(updates))
	i := 0

	for len(existing) > 0 && len(updates) > 0 {
		if bytes.Compare(existing[0].ProTxHash, updates[0].ProTxHash) < 0 { // unchanged validator
			merged[i] = existing[0]
			existing = existing[1:]
		} else {
			// Apply add or update.
			merged[i] = updates[0]
			if bytes.Equal(existing[0].ProTxHash, updates[0].ProTxHash) {
				// Validator is present in both, advance existing.
				existing = existing[1:]
			}
			updates = updates[1:]
		}
		i++
	}

	// Add the elements which are left.
	for j := 0; j < len(existing); j++ {
		merged[i] = existing[j]
		i++
	}
	// OR add updates which are left.
	for j := 0; j < len(updates); j++ {
		merged[i] = updates[j]
		i++
	}

	vals.Validators = merged[:i]
}

// Checks that the validators to be removed are part of the validator set.
// No changes are made to the validator set 'vals'.
func verifyRemovals(deletes []*Validator, vals *ValidatorSet) (votingPower int64, err error) {
	removedVotingPower := int64(0)
	for _, valUpdate := range deletes {
		proTxHash := valUpdate.ProTxHash
		_, val := vals.GetByProTxHash(proTxHash)
		if val == nil {
			return removedVotingPower, fmt.Errorf("failed to find validator %X to remove", proTxHash)
		}
		removedVotingPower += val.VotingPower
	}
	if len(deletes) > len(vals.Validators) {
		panic("more deletes than validators")
	}
	return removedVotingPower, nil
}

// Removes the validators specified in 'deletes' from validator set 'vals'.
// Should not fail as verification has been done before.
// Expects vals to be sorted by address (done by applyUpdates).
func (vals *ValidatorSet) applyRemovals(deletes []*Validator) {
	existing := vals.Validators

	merged := make([]*Validator, len(existing)-len(deletes))
	i := 0

	// Loop over deletes until we removed all of them.
	for len(deletes) > 0 {
		if bytes.Equal(existing[0].ProTxHash, deletes[0].ProTxHash) {
			deletes = deletes[1:]
		} else { // Leave it in the resulting slice.
			merged[i] = existing[0]
			i++
		}
		existing = existing[1:]
	}

	// Add the elements which are left.
	for j := 0; j < len(existing); j++ {
		merged[i] = existing[j]
		i++
	}

	vals.Validators = merged[:i]
}

// Main function used by UpdateWithChangeSet() and NewValidatorSet().
// If 'allowDeletes' is false then delete operations (identified by validators with voting power 0)
// are not allowed and will trigger an error if present in 'changes'.
// The 'allowDeletes' flag is set to false by NewValidatorSet() and to true by UpdateWithChangeSet().
func (vals *ValidatorSet) updateWithChangeSet(changes []*Validator, allowDeletes bool,
	newThresholdPublicKey crypto.PubKey, newQuorumHash crypto.QuorumHash) error {
	if len(changes) == 0 {
		return nil
	}

	if newThresholdPublicKey == nil {
		return errors.New("the new threshold public key can not be nil")
	}

	if newQuorumHash == nil {
		return errors.New("the new quorum hash can not be nil")
	}

	// Check for duplicates within changes, split in 'updates' and 'deletes' lists (sorted).
	updates, deletes, err := processChanges(changes)
	if err != nil {
		return err
	}

	if !allowDeletes && len(deletes) != 0 {
		return fmt.Errorf("cannot process validators with voting power 0: %v", deletes)
	}

	// Check that the resulting set will not be empty.
	if numNewValidators(updates, vals) == 0 && len(vals.Validators) == len(deletes) {
		return errors.New("applying the validator changes would result in empty set")
	}

	// Verify that applying the 'deletes' against 'vals' will not result in error.
	// Get the voting power that is going to be removed.
	removedVotingPower, err := verifyRemovals(deletes, vals)
	if err != nil {
		return err
	}

	// Verify that applying the 'updates' against 'vals' will not result in error.
	// Get the updated total voting power before removal. Note that this is < 2 * MaxTotalVotingPower
	tvpAfterUpdatesBeforeRemovals, err := verifyUpdates(updates, vals, removedVotingPower)
	if err != nil {
		return err
	}

	// Compute the priorities for updates.
	computeNewPriorities(updates, vals, tvpAfterUpdatesBeforeRemovals)

	// Apply updates and removals.
	vals.applyUpdates(updates)
	vals.applyRemovals(deletes)

	vals.updateTotalVotingPower() // will panic if total voting power > MaxTotalVotingPower

	// Scale and center.
	vals.RescalePriorities(PriorityWindowSizeFactor * vals.TotalVotingPower())
	vals.shiftByAvgProposerPriority()

	sort.Sort(ValidatorsByVotingPower(vals.Validators))

	vals.ThresholdPublicKey = newThresholdPublicKey
	vals.QuorumHash = newQuorumHash

	return nil
}

// UpdateWithChangeSet attempts to update the validator set with 'changes'.
// It performs the following steps:
// - validates the changes making sure there are no duplicates and splits them in updates and deletes
// - verifies that applying the changes will not result in errors
// - computes the total voting power BEFORE removals to ensure that in the next steps the priorities
//   across old and newly added validators are fair
// - computes the priorities of new validators against the final set
// - applies the updates against the validator set
// - applies the removals against the validator set
// - performs scaling and centering of priority values
// If an error is detected during verification steps, it is returned and the validator set
// is not changed.
func (vals *ValidatorSet) UpdateWithChangeSet(
	changes []*Validator,
	newThresholdPublicKey crypto.PubKey,
	newQuorumHash crypto.QuorumHash,
) error {
	return vals.updateWithChangeSet(changes, true, newThresholdPublicKey, newQuorumHash)
}

func (vals *ValidatorSet) CommitSignIds(chainID string, commit *Commit) ([]byte, []byte) {

	blockSignID := commit.CanonicalVoteVerifySignID(chainID, vals.QuorumType, vals.QuorumHash)

	stateSignID := commit.StateID.SignID(chainID, vals.QuorumType, vals.QuorumHash)

	return blockSignID, stateSignID
}

// VerifyCommit verifies +2/3 of the set had signed the given commit.
//
// It checks all the signatures! While it's safe to exit as soon as we have
// 2/3+ signatures, doing so would impact incentivization logic in the ABCI
// application that depends on the LastCommitInfo sent in BeginBlock, which
// includes which validators signed. For instance, Gaia incentivizes proposers
// with a bonus for including more than +2/3 of the signatures.
func (vals *ValidatorSet) VerifyCommit(chainID string, blockID BlockID, stateID StateID,
	height int64, commit *Commit) error {

	// Validate Height and BlockID.
	if height != commit.Height {
		return NewErrInvalidCommitHeight(height, commit.Height)
	}
	if !blockID.Equals(commit.BlockID) {
		return fmt.Errorf("invalid commit -- wrong block ID: want %v, got %v",
			blockID, commit.BlockID)
	}

	if !stateID.Equals(commit.StateID) {
		return fmt.Errorf("invalid commit -- wrong state ID: want %v, got %v",
			stateID, commit.StateID)
	}

	blockSignID := commit.CanonicalVoteVerifySignID(chainID, vals.QuorumType, vals.QuorumHash)

	if !vals.ThresholdPublicKey.VerifySignatureDigest(blockSignID, commit.ThresholdBlockSignature) {
		canonicalVoteBlockSignBytes := commit.CanonicalVoteVerifySignBytes(chainID)
		return fmt.Errorf(
			"incorrect threshold block signature bytes: %X signId %X commit: %v valQuorumType %d valQuorumHash %X valThresholdPublicKey %X", // nolint:lll
			canonicalVoteBlockSignBytes, blockSignID, commit, vals.QuorumType, vals.QuorumHash, vals.ThresholdPublicKey)
	}

	stateSignID := commit.StateID.SignID(chainID, vals.QuorumType, vals.QuorumHash)

	if !vals.ThresholdPublicKey.VerifySignatureDigest(stateSignID, commit.ThresholdStateSignature) {
		commit.StateID.SignBytes(chainID)
		stateSignBytes := commit.StateID.SignBytes(chainID)
		return fmt.Errorf("incorrect threshold state signature bytes: %X commit: %v valQuorumHash %X",
			stateSignBytes, commit, vals.QuorumHash)
	}

	return nil
}

// findPreviousProposer reverses the compare proposer priority function to find the validator
// with the lowest proposer priority which would have been the previous proposer.
//
// Is used when recreating a validator set from an existing array of validators.
func (vals *ValidatorSet) findPreviousProposer() *Validator {
	var previousProposer *Validator
	for _, val := range vals.Validators {
		if previousProposer == nil {
			previousProposer = val
			continue
		}
		if previousProposer == previousProposer.CompareProposerPriority(val) {
			previousProposer = val
		}
	}
	return previousProposer
}

//-----------------

// IsErrNotEnoughVotingPowerSigned returns true if err is
// ErrNotEnoughVotingPowerSigned.
func IsErrNotEnoughVotingPowerSigned(err error) bool {
	return errors.As(err, &ErrNotEnoughVotingPowerSigned{})
}

// ErrNotEnoughVotingPowerSigned is returned when not enough validators signed
// a commit.
type ErrNotEnoughVotingPowerSigned struct {
	Got    int64
	Needed int64
}

func (e ErrNotEnoughVotingPowerSigned) Error() string {
	return fmt.Sprintf("invalid commit -- insufficient voting power: got %d, needed more than %d", e.Got, e.Needed)
}

func (vals *ValidatorSet) ABCIEquivalentValidatorUpdates() *abci.ValidatorSetUpdate {
	var valUpdates []abci.ValidatorUpdate
	for i := 0; i < len(vals.Validators); i++ {
		valUpdate := TM2PB.NewValidatorUpdate(vals.Validators[i].PubKey, DefaultDashVotingPower,
			vals.Validators[i].ProTxHash, vals.Validators[i].NodeAddress.String())
		valUpdates = append(valUpdates, valUpdate)
	}
	abciThresholdPublicKey := cryptoenc.MustPubKeyToProto(vals.ThresholdPublicKey)
	return &abci.ValidatorSetUpdate{
		ValidatorUpdates:   valUpdates,
		ThresholdPublicKey: abciThresholdPublicKey,
		QuorumHash:         vals.QuorumHash,
	}
}

//----------------

// String returns a string representation of ValidatorSet.
//
// See StringIndented.
func (vals *ValidatorSet) String() string {
	return vals.StringIndented("")
}

// StringIndented returns an intended String.
//
// See Validator#String.
func (vals *ValidatorSet) StringIndented(indent string) string {
	if vals == nil {
		return "nil-ValidatorSet"
	}
	var valStrings []string
	vals.Iterate(func(index int, val *Validator) bool {
		valStrings = append(valStrings, val.String())
		return false
	})
	return fmt.Sprintf(`ValidatorSet{
%s  Proposer: %v
%s  QuorumHash: %v
%s  Validators:
%s    %v
%s}`,
		indent, vals.GetProposer().String(),
		indent, vals.QuorumHash.String(),
		indent,
		indent, strings.Join(valStrings, "\n"+indent+"    "),
		indent)

}

// BasicInfoString returns a string representation of ValidatorSet without power and priority.
//
// See StringIndented.
func (vals *ValidatorSet) BasicInfoString() string {
	return vals.StringIndentedBasic("")
}

func (vals *ValidatorSet) StringIndentedBasic(indent string) string {
	if vals == nil {
		return "nil-ValidatorSet"
	}
	var valStrings []string
	vals.Iterate(func(index int, val *Validator) bool {
		valStrings = append(valStrings, val.ShortStringBasic())
		return false
	})
	return fmt.Sprintf(`ValidatorSet{
%s  Proposer: %v
%s  QuorumHash: %v
%s  Validators:
%s    %v
%s}`,
		indent, vals.GetProposer().ProTxHash.ShortString(),
		indent, vals.QuorumHash.String(),
		indent,
		indent, strings.Join(valStrings, "\n"+indent+"    "),
		indent)

}

// MarshalZerologObject implements zerolog.LogObjectMarshaler
func (vals *ValidatorSet) MarshalZerologObject(e *zerolog.Event) {
	e.Str("proposer", vals.GetProposer().ProTxHash.ShortString())
	e.Str("quorum_hash", vals.QuorumHash.ShortString())
	validators := zerolog.Arr()
	for _, item := range vals.Validators {
		validators.Object(item)
	}
	e.Array("validators", validators)
}

//-------------------------------------

// ValidatorsByVotingPower implements sort.Interface for []*Validator based on
// the VotingPower and Address fields.
type ValidatorsByVotingPower []*Validator

func (valz ValidatorsByVotingPower) Len() int { return len(valz) }

func (valz ValidatorsByVotingPower) Less(i, j int) bool {
	if valz[i].VotingPower == valz[j].VotingPower {
		return bytes.Compare(valz[i].ProTxHash, valz[j].ProTxHash) == -1
	}
	return valz[i].VotingPower > valz[j].VotingPower
}

func (valz ValidatorsByVotingPower) Swap(i, j int) {
	valz[i], valz[j] = valz[j], valz[i]
}

// ValidatorsByAddress implements sort.Interface for []*Validator based on
// the Address field.
type ValidatorsByProTxHashes []*Validator

func (valz ValidatorsByProTxHashes) Len() int { return len(valz) }

func (valz ValidatorsByProTxHashes) Less(i, j int) bool {
	return bytes.Compare(valz[i].ProTxHash, valz[j].ProTxHash) == -1
}

func (valz ValidatorsByProTxHashes) Swap(i, j int) {
	valz[i], valz[j] = valz[j], valz[i]
}

// ToProto converts ValidatorSet to protobuf
func (vals *ValidatorSet) ToProto() (*tmproto.ValidatorSet, error) {
	if vals.IsNilOrEmpty() {
		return &tmproto.ValidatorSet{}, nil // validator set should never be nil
	}

	vp := new(tmproto.ValidatorSet)
	valsProto := make([]*tmproto.Validator, len(vals.Validators))
	for i := 0; i < len(vals.Validators); i++ {
		valp, err := vals.Validators[i].ToProto()
		if err != nil {
			return nil, err
		}
		valsProto[i] = valp
	}
	vp.Validators = valsProto

	valProposer, err := vals.Proposer.ToProto()
	if err != nil {
		return nil, fmt.Errorf("toProto: validatorSet proposer error: %w", err)
	}
	vp.Proposer = valProposer

	// NOTE: Sometimes we use the bytes of the proto form as a hash. This means that we need to
	// be consistent with cached data
	vp.TotalVotingPower = 0

	if vals.ThresholdPublicKey == nil {
		return nil, fmt.Errorf("thresholdPublicKey is not set")
	}

	thresholdPublicKey, err := cryptoenc.PubKeyToProto(vals.ThresholdPublicKey)
	if err != nil {
		return nil, fmt.Errorf("toProto: thresholdPublicKey error: %w", err)
	}
	vp.ThresholdPublicKey = thresholdPublicKey

	if len(vals.QuorumHash) != crypto.DefaultHashSize {
		return nil, fmt.Errorf("toProto: quorumHash is incorrect size: %d", len(vals.QuorumHash))
	}

	vp.QuorumType = int32(vals.QuorumType)

	vp.QuorumHash = vals.QuorumHash

	vp.HasPublicKeys = vals.HasPublicKeys

	return vp, nil
}

// ValidatorSetFromProto sets a protobuf ValidatorSet to the given pointer.
// It returns an error if any of the validators from the set or the proposer
// is invalid
func ValidatorSetFromProto(vp *tmproto.ValidatorSet) (*ValidatorSet, error) {
	if vp == nil {
		return nil, errors.New("nil validator set") // validator set should never be nil
		// bigger issues are at play if empty
	}
	vals := new(ValidatorSet)

	valsProto := make([]*Validator, len(vp.Validators))
	for i := 0; i < len(vp.Validators); i++ {
		v, err := ValidatorFromProto(vp.Validators[i])
		if err != nil {
			return nil, fmt.Errorf("fromProto: validatorSet validator error: %w", err)
		}
		valsProto[i] = v
	}
	vals.Validators = valsProto

	p, err := ValidatorFromProto(vp.GetProposer())
	if err != nil {
		return nil, fmt.Errorf("fromProto: validatorSet proposer error: %w", err)
	}

	vals.Proposer = p

	// NOTE: We can't trust the total voting power given to us by other peers. If someone were to
	// inject a non-zeo value that wasn't the correct voting power we could assume a wrong total
	// power hence we need to recompute it.
	// FIXME: We should look to remove TotalVotingPower from proto or add it in the validators hash
	// so we don't have to do this
	vals.TotalVotingPower()

	thresholdPublicKey, err := cryptoenc.PubKeyFromProto(vp.ThresholdPublicKey)
	if err != nil {
		return nil, fmt.Errorf("fromProto: thresholdPublicKey error: %w", err)
	}

	vals.ThresholdPublicKey = thresholdPublicKey

	vals.QuorumType = btcjson.LLMQType(vp.QuorumType)

	vals.QuorumHash = vp.QuorumHash

	vals.HasPublicKeys = vp.HasPublicKeys

	return vals, vals.ValidateBasic()
}

// ValidatorSetFromExistingValidators takes an existing array of validators and rebuilds
// the exact same validator set that corresponds to it without changing the proposer priority or power
// if any of the validators fail validate basic then an empty set is returned.
func ValidatorSetFromExistingValidators(
	valz []*Validator,
	thresholdPublicKey crypto.PubKey,
	quorumType btcjson.LLMQType,
	quorumHash crypto.QuorumHash,
) (*ValidatorSet, error) {
	if len(valz) == 0 {
		return nil, errors.New("validator set is empty")
	}
	hasPublicKeys := true
	for _, val := range valz {
		err := val.ValidateBasic()
		if val.PubKey == nil {
			hasPublicKeys = false
		}
		if err != nil {
			return nil, fmt.Errorf("can't create validator set: %w", err)
		}
	}

	vals := &ValidatorSet{
		Validators:         valz,
		ThresholdPublicKey: thresholdPublicKey,
		QuorumType:         quorumType,
		QuorumHash:         quorumHash,
		HasPublicKeys:      hasPublicKeys,
	}
	vals.Proposer = vals.findPreviousProposer()
	vals.updateTotalVotingPower()
	sort.Sort(ValidatorsByVotingPower(vals.Validators))
	return vals, nil
}

//----------------------------------------

func ValidatorUpdatesRegenerateOnProTxHashes(proTxHashes []crypto.ProTxHash) abci.ValidatorSetUpdate {
	ld := llmq.MustGenerate(proTxHashes)
	valUpdates := make([]abci.ValidatorUpdate, 0, len(proTxHashes))
	iter := ld.Iter()
	for iter.Next() {
		proTxHash, qks := iter.Value()
		valUpdate := TM2PB.NewValidatorUpdate(
			qks.PubKey,
			DefaultDashVotingPower,
			proTxHash,
			"",
		)
		valUpdates = append(valUpdates, valUpdate)
	}
	abciThresholdPublicKey := cryptoenc.MustPubKeyToProto(ld.ThresholdPubKey)
	return abci.ValidatorSetUpdate{
		ValidatorUpdates:   valUpdates,
		ThresholdPublicKey: abciThresholdPublicKey,
		QuorumHash:         crypto.RandQuorumHash(),
	}
}

// safe addition/subtraction/multiplication

func safeAdd(a, b int64) (int64, bool) {
	if b > 0 && a > math.MaxInt64-b {
		return -1, true
	} else if b < 0 && a < math.MinInt64-b {
		return -1, true
	}
	return a + b, false
}

func safeSub(a, b int64) (int64, bool) {
	if b > 0 && a < math.MinInt64+b {
		return -1, true
	} else if b < 0 && a > math.MaxInt64+b {
		return -1, true
	}
	return a - b, false
}

func safeAddClip(a, b int64) int64 {
	c, overflow := safeAdd(a, b)
	if overflow {
		if b < 0 {
			return math.MinInt64
		}
		return math.MaxInt64
	}
	return c
}

func safeSubClip(a, b int64) int64 {
	c, overflow := safeSub(a, b)
	if overflow {
		if b > 0 {
			return math.MinInt64
		}
		return math.MaxInt64
	}
	return c
}

func safeMul(a, b int64) (int64, bool) {
	if a == 0 || b == 0 {
		return 0, false
	}

	absOfB := b
	if b < 0 {
		absOfB = -b
	}

	absOfA := a
	if a < 0 {
		absOfA = -a
	}

	if absOfA > math.MaxInt64/absOfB {
		return 0, true
	}

	return a * b, false
}<|MERGE_RESOLUTION|>--- conflicted
+++ resolved
@@ -80,7 +80,6 @@
 // Note the validator set size has an implied limit equal to that of the
 // MaxVotesCount - commits by a validator set larger than this will fail
 // validation.
-<<<<<<< HEAD
 func NewValidatorSet(valz []*Validator, newThresholdPublicKey crypto.PubKey, quorumType btcjson.LLMQType,
 	quorumHash crypto.QuorumHash, hasPublicKeys bool) *ValidatorSet {
 	vals := &ValidatorSet{
@@ -89,13 +88,8 @@
 		HasPublicKeys: hasPublicKeys,
 	}
 	err := vals.updateWithChangeSet(valz, false, newThresholdPublicKey, quorumHash)
-=======
-func NewValidatorSet(valz []*Validator) *ValidatorSet {
-	vals := &ValidatorSet{Validators: []*Validator{}}
-	err := vals.updateWithChangeSet(valz, false)
->>>>>>> 6c40ad39
 	if err != nil {
-		panic(fmt.Errorf("cannot create validator set: %w", err))
+		panic(fmt.Sprintf("Cannot create validator set: %v", err))
 	}
 	if len(valz) > 0 {
 		vals.IncrementProposerPriority(1)
