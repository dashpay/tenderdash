--- conflicted
+++ resolved
@@ -1282,14 +1282,7 @@
 		)
 		valUpdates = append(valUpdates, valUpdate)
 	}
-<<<<<<< HEAD
-	abciThresholdPublicKey, err := cryptoenc.PubKeyToProto(ld.ThresholdPubKey)
-	if err != nil {
-		panic(err)
-	}
-=======
-	abciThresholdPublicKey := cryptoenc.MustPubKeyToProto(thresholdPublicKey)
->>>>>>> 27d8b4b2
+	abciThresholdPublicKey := cryptoenc.MustPubKeyToProto(ld.ThresholdPubKey)
 	return abci.ValidatorSetUpdate{
 		ValidatorUpdates:   valUpdates,
 		ThresholdPublicKey: abciThresholdPublicKey,
