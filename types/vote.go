--- conflicted
+++ resolved
@@ -199,16 +199,12 @@
 		panic("Unknown vote type")
 	}
 
-<<<<<<< HEAD
-	return fmt.Sprintf("Vote{%v:%X %v/%02d/%v(%v) %X %X %X %X %s}",
-=======
 	blockHashString := nilVoteStr
 	if len(vote.BlockID.Hash) > 0 {
 		blockHashString = fmt.Sprintf("%X", tmbytes.Fingerprint(vote.BlockID.Hash))
 	}
 
-	return fmt.Sprintf("Vote{%v:%X %v/%02d/%v(%s) %X %X %X}",
->>>>>>> 5a2320f1
+	return fmt.Sprintf("Vote{%v:%X %v/%02d/%v(%s) %X %X %X %X %s}",
 		vote.ValidatorIndex,
 		tmbytes.Fingerprint(vote.ValidatorProTxHash),
 		vote.Height,
