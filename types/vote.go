package types

import (
	"bytes"
	"encoding/binary"
	"encoding/hex"
	"errors"
	"fmt"

	"github.com/dashevo/dashd-go/btcjson"
	"github.com/rs/zerolog"

	"github.com/tendermint/tendermint/crypto"
	"github.com/tendermint/tendermint/crypto/bls12381"
	"github.com/tendermint/tendermint/internal/libs/protoio"
	tmbytes "github.com/tendermint/tendermint/libs/bytes"
	tmcons "github.com/tendermint/tendermint/proto/tendermint/consensus"
	tmproto "github.com/tendermint/tendermint/proto/tendermint/types"
)

const (
	nilVoteStr string = "nil-Vote"
	// MaxVoteBytes is a maximum vote size (including amino overhead).
	MaxVoteBytesBLS12381 int64 = 241
	MaxVoteBytesEd25519  int64 = 209
)

func MaxVoteBytesForKeyType(keyType crypto.KeyType) int64 {
	switch keyType {
	case crypto.Ed25519:
		return MaxVoteBytesEd25519
	case crypto.BLS12381:
		return MaxVoteBytesBLS12381
	}
	return MaxVoteBytesBLS12381
}

var (
<<<<<<< HEAD
	ErrVoteUnexpectedStep             = errors.New("unexpected step")
	ErrVoteInvalidValidatorIndex      = errors.New("invalid validator index")
	ErrVoteInvalidValidatorProTxHash  = errors.New("invalid validator pro_tx_hash")
	ErrVoteInvalidValidatorPubKeySize = errors.New("invalid validator public key size")
	ErrVoteInvalidBlockSignature      = errors.New("invalid block signature")
	ErrVoteInvalidStateSignature      = errors.New("invalid state signature")
	ErrVoteStateSignatureShouldBeNil  = errors.New("state signature when voting for nil block")
	ErrVoteInvalidBlockHash           = errors.New("invalid block hash")
	ErrVoteNonDeterministicSignature  = errors.New("non-deterministic signature")
	ErrVoteNil                        = errors.New("nil vote")
=======
	ErrVoteUnexpectedStep            = errors.New("unexpected step")
	ErrVoteInvalidValidatorIndex     = errors.New("invalid validator index")
	ErrVoteInvalidValidatorAddress   = errors.New("invalid validator address")
	ErrVoteInvalidSignature          = errors.New("invalid signature")
	ErrVoteInvalidBlockHash          = errors.New("invalid block hash")
	ErrVoteNonDeterministicSignature = errors.New("non-deterministic signature")
	ErrVoteNil                       = errors.New("nil vote")
	ErrVoteInvalidExtension          = errors.New("invalid vote extension")
>>>>>>> 6c40ad39
)

type ErrVoteConflictingVotes struct {
	VoteA *Vote
	VoteB *Vote
}

func (err *ErrVoteConflictingVotes) Error() string {
	return fmt.Sprintf("conflicting votes from validator %X", err.VoteA.ValidatorProTxHash)
}

func NewConflictingVoteError(vote1, vote2 *Vote) *ErrVoteConflictingVotes {
	return &ErrVoteConflictingVotes{
		VoteA: vote1,
		VoteB: vote2,
	}
}

// Address is hex bytes.
type Address = crypto.Address

type ProTxHash = crypto.ProTxHash

// Vote represents a prevote, precommit, or commit vote from validators for
// consensus.
type Vote struct {
	Type               tmproto.SignedMsgType `json:"type"`
<<<<<<< HEAD
	Height             int64                 `json:"height"`
	Round              int32                 `json:"round"`    // assume there will not be greater than 2^32 rounds
	BlockID            BlockID               `json:"block_id"` // zero if vote is nil.
	ValidatorProTxHash ProTxHash             `json:"validator_pro_tx_hash"`
	ValidatorIndex     int32                 `json:"validator_index"`
	BlockSignature     tmbytes.HexBytes      `json:"block_signature"`
	StateSignature     tmbytes.HexBytes      `json:"state_signature"`
}

// VoteBlockSignBytes returns the proto-encoding of the canonicalized Vote, for
// signing. Panics is the marshaling fails.
=======
	Height             int64                 `json:"height,string"`
	Round              int32                 `json:"round"`    // assume there will not be greater than 2_147_483_647 rounds
	BlockID            BlockID               `json:"block_id"` // zero if vote is nil.
	Timestamp          time.Time             `json:"timestamp"`
	ValidatorAddress   Address               `json:"validator_address"`
	ValidatorIndex     int32                 `json:"validator_index"`
	Signature          []byte                `json:"signature"`
	Extension          []byte                `json:"extension"`
	ExtensionSignature []byte                `json:"extension_signature"`
}

// VoteFromProto attempts to convert the given serialization (Protobuf) type to
// our Vote domain type. No validation is performed on the resulting vote -
// this is left up to the caller to decide whether to call ValidateBasic or
// ValidateWithExtension.
func VoteFromProto(pv *tmproto.Vote) (*Vote, error) {
	blockID, err := BlockIDFromProto(&pv.BlockID)
	if err != nil {
		return nil, err
	}

	return &Vote{
		Type:               pv.Type,
		Height:             pv.Height,
		Round:              pv.Round,
		BlockID:            *blockID,
		Timestamp:          pv.Timestamp,
		ValidatorAddress:   pv.ValidatorAddress,
		ValidatorIndex:     pv.ValidatorIndex,
		Signature:          pv.Signature,
		Extension:          pv.Extension,
		ExtensionSignature: pv.ExtensionSignature,
	}, nil
}

// CommitSig converts the Vote to a CommitSig.
func (vote *Vote) CommitSig() CommitSig {
	if vote == nil {
		return NewCommitSigAbsent()
	}

	var blockIDFlag BlockIDFlag
	switch {
	case vote.BlockID.IsComplete():
		blockIDFlag = BlockIDFlagCommit
	case vote.BlockID.IsNil():
		blockIDFlag = BlockIDFlagNil
	default:
		panic(fmt.Sprintf("Invalid vote %v - expected BlockID to be either empty or complete", vote))
	}

	return CommitSig{
		BlockIDFlag:      blockIDFlag,
		ValidatorAddress: vote.ValidatorAddress,
		Timestamp:        vote.Timestamp,
		Signature:        vote.Signature,
	}
}

// VoteSignBytes returns the proto-encoding of the canonicalized Vote, for
// signing. Panics if the marshaling fails.
>>>>>>> 6c40ad39
//
// The encoded Protobuf message is varint length-prefixed (using MarshalDelimited)
// for backwards-compatibility with the Amino encoding, due to e.g. hardware
// devices that rely on this encoding.
//
// See CanonicalizeVote
func VoteBlockSignBytes(chainID string, vote *tmproto.Vote) []byte {
	pb := CanonicalizeVote(chainID, vote)
	bz, err := protoio.MarshalDelimited(&pb)
	if err != nil {
		panic(err)
	}

	return bz
}

<<<<<<< HEAD
// VoteBlockSignID returns signID that should be signed for the block
func VoteBlockSignID(chainID string, vote *tmproto.Vote, quorumType btcjson.LLMQType, quorumHash []byte) []byte {
	blockSignBytes := VoteBlockSignBytes(chainID, vote)

	blockMessageHash := crypto.Sha256(blockSignBytes)

	blockRequestID := VoteBlockRequestIDProto(vote)

	blockSignID := crypto.SignID(
		quorumType,
		tmbytes.Reverse(quorumHash),
		tmbytes.Reverse(blockRequestID),
		tmbytes.Reverse(blockMessageHash),
	)

	return blockSignID
=======
// VoteExtensionSignBytes returns the proto-encoding of the canonicalized vote
// extension for signing. Panics if the marshaling fails.
//
// Similar to VoteSignBytes, the encoded Protobuf message is varint
// length-prefixed for backwards-compatibility with the Amino encoding.
func VoteExtensionSignBytes(chainID string, vote *tmproto.Vote) []byte {
	pb := CanonicalizeVoteExtension(chainID, vote)
	bz, err := protoio.MarshalDelimited(&pb)
	if err != nil {
		panic(err)
	}

	return bz
>>>>>>> 6c40ad39
}

func (vote *Vote) Copy() *Vote {
	voteCopy := *vote
	return &voteCopy
}

// String returns a string representation of Vote.
//
// 1. validator index
// 2. first 6 bytes of validator proTxHash
// 3. height
// 4. round,
// 5. type byte
// 6. type string
// 7. first 6 bytes of block hash
// 8. first 6 bytes of signature
// 9. first 6 bytes of vote extension
// 10. timestamp
func (vote *Vote) String() string {
	if vote == nil {
		return nilVoteStr
	}

	var typeString string
	switch vote.Type {
	case tmproto.PrevoteType:
		typeString = "Prevote"
	case tmproto.PrecommitType:
		typeString = "Precommit"
	default:
		panic("Unknown vote type")
	}

<<<<<<< HEAD
	return fmt.Sprintf("Vote{%v:%X %v/%02d/%v(%v) %X %X %X}",
=======
	return fmt.Sprintf("Vote{%v:%X %v/%02d/%v(%v) %X %X %X @ %s}",
>>>>>>> 6c40ad39
		vote.ValidatorIndex,
		tmbytes.Fingerprint(vote.ValidatorProTxHash),
		vote.Height,
		vote.Round,
		vote.Type,
		typeString,
		tmbytes.Fingerprint(vote.BlockID.Hash),
<<<<<<< HEAD
		tmbytes.Fingerprint(vote.BlockSignature),
		tmbytes.Fingerprint(vote.StateSignature),
	)
}

func VoteBlockRequestID(vote *Vote) []byte {
	requestIDMessage := []byte("dpbvote")
	heightByteArray := make([]byte, 8)
	binary.LittleEndian.PutUint64(heightByteArray, uint64(vote.Height))
	roundByteArray := make([]byte, 4)
	binary.LittleEndian.PutUint32(roundByteArray, uint32(vote.Round))

	requestIDMessage = append(requestIDMessage, heightByteArray...)
	requestIDMessage = append(requestIDMessage, roundByteArray...)

	return crypto.Sha256(requestIDMessage)
}

func VoteBlockRequestIDProto(vote *tmproto.Vote) []byte {
	requestIDMessage := []byte("dpbvote")
	heightByteArray := make([]byte, 8)
	binary.LittleEndian.PutUint64(heightByteArray, uint64(vote.Height))
	roundByteArray := make([]byte, 4)
	binary.LittleEndian.PutUint32(roundByteArray, uint32(vote.Round))

	requestIDMessage = append(requestIDMessage, heightByteArray...)
	requestIDMessage = append(requestIDMessage, roundByteArray...)

	return crypto.Sha256(requestIDMessage)
}

func (vote *Vote) Verify(
	chainID string, quorumType btcjson.LLMQType, quorumHash []byte,
	pubKey crypto.PubKey, proTxHash crypto.ProTxHash, stateID StateID) ([]byte, []byte, error) {
	if !bytes.Equal(proTxHash, vote.ValidatorProTxHash) {
		return nil, nil, ErrVoteInvalidValidatorProTxHash
	}
	if len(pubKey.Bytes()) != bls12381.PubKeySize {
		return nil, nil, ErrVoteInvalidValidatorPubKeySize
	}
	v := vote.ToProto()
	voteBlockSignBytes := VoteBlockSignBytes(chainID, v)

	blockMessageHash := crypto.Sha256(voteBlockSignBytes)

	blockRequestID := VoteBlockRequestID(vote)

	signID := crypto.SignID(
		quorumType,
		tmbytes.Reverse(quorumHash),
		tmbytes.Reverse(blockRequestID),
		tmbytes.Reverse(blockMessageHash),
	)

	// fmt.Printf("block vote verify sign ID %s (%d - %s  - %s  - %s)\n", hex.EncodeToString(signID), quorumType,
	//	hex.EncodeToString(quorumHash), hex.EncodeToString(blockRequestID), hex.EncodeToString(blockMessageHash))

	if !pubKey.VerifySignatureDigest(signID, vote.BlockSignature) {
		return nil, nil, fmt.Errorf(
			"%s proTxHash %s pubKey %v vote %v sign bytes %s block signature %s", ErrVoteInvalidBlockSignature.Error(),
			proTxHash.ShortString(), pubKey, vote, hex.EncodeToString(voteBlockSignBytes), hex.EncodeToString(vote.BlockSignature))
=======
		tmbytes.Fingerprint(vote.Signature),
		tmbytes.Fingerprint(vote.Extension),
		CanonicalTime(vote.Timestamp),
	)
}

func (vote *Vote) verifyAndReturnProto(chainID string, pubKey crypto.PubKey) (*tmproto.Vote, error) {
	if !bytes.Equal(pubKey.Address(), vote.ValidatorAddress) {
		return nil, ErrVoteInvalidValidatorAddress
	}
	v := vote.ToProto()
	if !pubKey.VerifySignature(VoteSignBytes(chainID, v), vote.Signature) {
		return nil, ErrVoteInvalidSignature
	}
	return v, nil
}

// Verify checks whether the signature associated with this vote corresponds to
// the given chain ID and public key. This function does not validate vote
// extension signatures - to do so, use VerifyWithExtension instead.
func (vote *Vote) Verify(chainID string, pubKey crypto.PubKey) error {
	_, err := vote.verifyAndReturnProto(chainID, pubKey)
	return err
}

// VerifyWithExtension performs the same verification as Verify, but
// additionally checks whether the vote extension signature corresponds to the
// given chain ID and public key. We only verify vote extension signatures for
// precommits.
func (vote *Vote) VerifyWithExtension(chainID string, pubKey crypto.PubKey) error {
	v, err := vote.verifyAndReturnProto(chainID, pubKey)
	if err != nil {
		return err
	}
	// We only verify vote extension signatures for precommits.
	if vote.Type == tmproto.PrecommitType {
		extSignBytes := VoteExtensionSignBytes(chainID, v)
		// TODO: Remove extension signature nil check to enforce vote extension
		//       signing once we resolve https://github.com/tendermint/tendermint/issues/8272
		if vote.ExtensionSignature != nil && !pubKey.VerifySignature(extSignBytes, vote.ExtensionSignature) {
			return ErrVoteInvalidSignature
		}
>>>>>>> 6c40ad39
	}

	stateSignID := []byte(nil)
	// we must verify the stateID but only if the blockID isn't nil
	if vote.BlockID.Hash != nil {
		voteStateSignBytes := stateID.SignBytes(chainID)
		stateMessageHash := crypto.Sha256(voteStateSignBytes)

		stateRequestID := stateID.SignRequestID()

		stateSignID = crypto.SignID(
			quorumType,
			tmbytes.Reverse(quorumHash),
			tmbytes.Reverse(stateRequestID),
			tmbytes.Reverse(stateMessageHash))

		// fmt.Printf("state vote verify sign ID %s (%d - %s  - %s  - %s)\n", hex.EncodeToString(stateSignID), quorumType,
		//	hex.EncodeToString(quorumHash), hex.EncodeToString(stateRequestID), hex.EncodeToString(stateMessageHash))

		if !pubKey.VerifySignatureDigest(stateSignID, vote.StateSignature) {
			return nil, nil, ErrVoteInvalidStateSignature
		}
	} else if vote.StateSignature != nil {
		return nil, nil, ErrVoteStateSignatureShouldBeNil
	}

	return signID, stateSignID, nil
}

// ValidateBasic checks whether the vote is well-formed. It does not, however,
// check vote extensions - for vote validation with vote extension validation,
// use ValidateWithExtension.
func (vote *Vote) ValidateBasic() error {
	if !IsVoteTypeValid(vote.Type) {
		return errors.New("invalid Type")
	}

	if vote.Height < 0 {
		return errors.New("negative Height")
	}

	if vote.Round < 0 {
		return errors.New("negative Round")
	}

	// NOTE: Timestamp validation is subtle and handled elsewhere.

	if err := vote.BlockID.ValidateBasic(); err != nil {
		return fmt.Errorf("wrong BlockID: %w", err)
	}

	// BlockID.ValidateBasic would not err if we for instance have an empty hash but a
	// non-empty PartsSetHeader:
	if !vote.BlockID.IsNil() && !vote.BlockID.IsComplete() {
		return fmt.Errorf("blockID must be either empty or complete, got: %v", vote.BlockID)
	}

	if len(vote.ValidatorProTxHash) != crypto.DefaultHashSize {
		return fmt.Errorf("expected ValidatorProTxHash size to be %d bytes, got %d bytes (%X)",
			crypto.DefaultHashSize,
			len(vote.ValidatorProTxHash),
			vote.ValidatorProTxHash.Bytes(),
		)
	}
	if vote.ValidatorIndex < 0 {
		return errors.New("negative ValidatorIndex")
	}
	if len(vote.BlockSignature) == 0 {
		return errors.New("block signature is missing")
	}

	if len(vote.BlockSignature) > SignatureSize {
		return fmt.Errorf("block signature is too big (max: %d)", SignatureSize)
	}

	if vote.BlockID.Hash != nil && len(vote.StateSignature) == 0 {
		return errors.New("state signature is missing for a block not voting nil")
	}

	if len(vote.StateSignature) > SignatureSize {
		return fmt.Errorf("state signature is too big (max: %d)", SignatureSize)
	}

	// We should only ever see vote extensions in precommits.
	if vote.Type != tmproto.PrecommitType {
		if len(vote.Extension) > 0 {
			return errors.New("unexpected vote extension")
		}
		if len(vote.ExtensionSignature) > 0 {
			return errors.New("unexpected vote extension signature")
		}
	}

	return nil
}

// ValidateWithExtension performs the same validations as ValidateBasic, but
// additionally checks whether a vote extension signature is present. This
// function is used in places where vote extension signatures are expected.
func (vote *Vote) ValidateWithExtension() error {
	if err := vote.ValidateBasic(); err != nil {
		return err
	}

	// We should always see vote extension signatures in precommits
	if vote.Type == tmproto.PrecommitType {
		// TODO(thane): Remove extension length check once
		//              https://github.com/tendermint/tendermint/issues/8272 is
		//              resolved.
		if len(vote.Extension) > 0 && len(vote.ExtensionSignature) == 0 {
			return errors.New("vote extension signature is missing")
		}
		if len(vote.ExtensionSignature) > MaxSignatureSize {
			return fmt.Errorf("vote extension signature is too big (max: %d)", MaxSignatureSize)
		}
	}

	return nil
}

// ToProto converts the handwritten type to proto generated type
// return type, nil if everything converts safely, otherwise nil, error
func (vote *Vote) ToProto() *tmproto.Vote {
	if vote == nil {
		return nil
	}

	return &tmproto.Vote{
		Type:               vote.Type,
		Height:             vote.Height,
		Round:              vote.Round,
		BlockID:            vote.BlockID.ToProto(),
<<<<<<< HEAD
		ValidatorProTxHash: vote.ValidatorProTxHash,
		ValidatorIndex:     vote.ValidatorIndex,
		BlockSignature:     vote.BlockSignature,
		StateSignature:     vote.StateSignature,
	}
}

// MarshalZerologObject formats this object for logging purposes
func (vote *Vote) MarshalZerologObject(e *zerolog.Event) {
	e.Str("vote", vote.String())
	e.Int64("height", vote.Height)
	e.Int32("round", vote.Round)
	e.Str("type", vote.Type.String())
	e.Str("block_key", vote.BlockID.String())
	e.Str("block_signature", vote.BlockSignature.ShortString())
	e.Str("state_signature", vote.StateSignature.ShortString())
	e.Str("val_proTxHash", vote.ValidatorProTxHash.ShortString())
	e.Int32("val_index", vote.ValidatorIndex)
	e.Bool("nil", vote.BlockID.IsZero())
}

func (vote *Vote) HasVoteMessage() *tmcons.HasVote {
	return &tmcons.HasVote{
		Height: vote.Height,
		Round:  vote.Round,
		Type:   vote.Type,
		Index:  vote.ValidatorIndex,
=======
		Timestamp:          vote.Timestamp,
		ValidatorAddress:   vote.ValidatorAddress,
		ValidatorIndex:     vote.ValidatorIndex,
		Signature:          vote.Signature,
		Extension:          vote.Extension,
		ExtensionSignature: vote.ExtensionSignature,
>>>>>>> 6c40ad39
	}
}

func VotesToProto(votes []*Vote) []*tmproto.Vote {
	if votes == nil {
		return nil
	}

	res := make([]*tmproto.Vote, 0, len(votes))
	for _, vote := range votes {
		v := vote.ToProto()
		// protobuf crashes when serializing "repeated" fields with nil elements
		if v != nil {
			res = append(res, v)
		}
	}
<<<<<<< HEAD

	vote := new(Vote)
	vote.Type = pv.Type
	vote.Height = pv.Height
	vote.Round = pv.Round
	vote.BlockID = *blockID
	vote.ValidatorProTxHash = pv.ValidatorProTxHash
	vote.ValidatorIndex = pv.ValidatorIndex
	vote.BlockSignature = pv.BlockSignature
	vote.StateSignature = pv.StateSignature

	return vote, vote.ValidateBasic()
=======
	return res
>>>>>>> 6c40ad39
}<|MERGE_RESOLUTION|>--- conflicted
+++ resolved
@@ -2,20 +2,18 @@
 
 import (
 	"bytes"
+	"errors"
 	"encoding/binary"
 	"encoding/hex"
-	"errors"
 	"fmt"
 
 	"github.com/dashevo/dashd-go/btcjson"
-	"github.com/rs/zerolog"
 
 	"github.com/tendermint/tendermint/crypto"
-	"github.com/tendermint/tendermint/crypto/bls12381"
 	"github.com/tendermint/tendermint/internal/libs/protoio"
 	tmbytes "github.com/tendermint/tendermint/libs/bytes"
+	tmproto "github.com/tendermint/tendermint/proto/tendermint/types"
 	tmcons "github.com/tendermint/tendermint/proto/tendermint/consensus"
-	tmproto "github.com/tendermint/tendermint/proto/tendermint/types"
 )
 
 const (
@@ -36,27 +34,19 @@
 }
 
 var (
-<<<<<<< HEAD
 	ErrVoteUnexpectedStep             = errors.New("unexpected step")
 	ErrVoteInvalidValidatorIndex      = errors.New("invalid validator index")
+	ErrVoteInvalidValidatorAddress    = errors.New("invalid validator address")
+	ErrVoteInvalidSignature           = errors.New("invalid signature")
+	ErrVoteInvalidBlockHash           = errors.New("invalid block hash")
+	ErrVoteNonDeterministicSignature  = errors.New("non-deterministic signature")
+	ErrVoteNil                        = errors.New("nil vote")
+	ErrVoteInvalidExtension           = errors.New("invalid vote extension")
 	ErrVoteInvalidValidatorProTxHash  = errors.New("invalid validator pro_tx_hash")
 	ErrVoteInvalidValidatorPubKeySize = errors.New("invalid validator public key size")
 	ErrVoteInvalidBlockSignature      = errors.New("invalid block signature")
 	ErrVoteInvalidStateSignature      = errors.New("invalid state signature")
 	ErrVoteStateSignatureShouldBeNil  = errors.New("state signature when voting for nil block")
-	ErrVoteInvalidBlockHash           = errors.New("invalid block hash")
-	ErrVoteNonDeterministicSignature  = errors.New("non-deterministic signature")
-	ErrVoteNil                        = errors.New("nil vote")
-=======
-	ErrVoteUnexpectedStep            = errors.New("unexpected step")
-	ErrVoteInvalidValidatorIndex     = errors.New("invalid validator index")
-	ErrVoteInvalidValidatorAddress   = errors.New("invalid validator address")
-	ErrVoteInvalidSignature          = errors.New("invalid signature")
-	ErrVoteInvalidBlockHash          = errors.New("invalid block hash")
-	ErrVoteNonDeterministicSignature = errors.New("non-deterministic signature")
-	ErrVoteNil                       = errors.New("nil vote")
-	ErrVoteInvalidExtension          = errors.New("invalid vote extension")
->>>>>>> 6c40ad39
 )
 
 type ErrVoteConflictingVotes struct {
@@ -84,26 +74,13 @@
 // consensus.
 type Vote struct {
 	Type               tmproto.SignedMsgType `json:"type"`
-<<<<<<< HEAD
-	Height             int64                 `json:"height"`
+	Height             int64                 `json:"height,string"`
 	Round              int32                 `json:"round"`    // assume there will not be greater than 2^32 rounds
 	BlockID            BlockID               `json:"block_id"` // zero if vote is nil.
 	ValidatorProTxHash ProTxHash             `json:"validator_pro_tx_hash"`
 	ValidatorIndex     int32                 `json:"validator_index"`
 	BlockSignature     tmbytes.HexBytes      `json:"block_signature"`
 	StateSignature     tmbytes.HexBytes      `json:"state_signature"`
-}
-
-// VoteBlockSignBytes returns the proto-encoding of the canonicalized Vote, for
-// signing. Panics is the marshaling fails.
-=======
-	Height             int64                 `json:"height,string"`
-	Round              int32                 `json:"round"`    // assume there will not be greater than 2_147_483_647 rounds
-	BlockID            BlockID               `json:"block_id"` // zero if vote is nil.
-	Timestamp          time.Time             `json:"timestamp"`
-	ValidatorAddress   Address               `json:"validator_address"`
-	ValidatorIndex     int32                 `json:"validator_index"`
-	Signature          []byte                `json:"signature"`
 	Extension          []byte                `json:"extension"`
 	ExtensionSignature []byte                `json:"extension_signature"`
 }
@@ -123,42 +100,17 @@
 		Height:             pv.Height,
 		Round:              pv.Round,
 		BlockID:            *blockID,
-		Timestamp:          pv.Timestamp,
-		ValidatorAddress:   pv.ValidatorAddress,
+		ValidatorProTxHash: pv.ValidatorProTxHash,
 		ValidatorIndex:     pv.ValidatorIndex,
-		Signature:          pv.Signature,
+		BlockSignature:     pv.BlockSignature,
+		StateSignature:     pv.StateSignature,
 		Extension:          pv.Extension,
 		ExtensionSignature: pv.ExtensionSignature,
 	}, nil
 }
 
-// CommitSig converts the Vote to a CommitSig.
-func (vote *Vote) CommitSig() CommitSig {
-	if vote == nil {
-		return NewCommitSigAbsent()
-	}
-
-	var blockIDFlag BlockIDFlag
-	switch {
-	case vote.BlockID.IsComplete():
-		blockIDFlag = BlockIDFlagCommit
-	case vote.BlockID.IsNil():
-		blockIDFlag = BlockIDFlagNil
-	default:
-		panic(fmt.Sprintf("Invalid vote %v - expected BlockID to be either empty or complete", vote))
-	}
-
-	return CommitSig{
-		BlockIDFlag:      blockIDFlag,
-		ValidatorAddress: vote.ValidatorAddress,
-		Timestamp:        vote.Timestamp,
-		Signature:        vote.Signature,
-	}
-}
-
-// VoteSignBytes returns the proto-encoding of the canonicalized Vote, for
-// signing. Panics if the marshaling fails.
->>>>>>> 6c40ad39
+// VoteBlockSignBytes returns the proto-encoding of the canonicalized Vote, for
+// signing. Panics is the marshaling fails.
 //
 // The encoded Protobuf message is varint length-prefixed (using MarshalDelimited)
 // for backwards-compatibility with the Amino encoding, due to e.g. hardware
@@ -175,24 +127,6 @@
 	return bz
 }
 
-<<<<<<< HEAD
-// VoteBlockSignID returns signID that should be signed for the block
-func VoteBlockSignID(chainID string, vote *tmproto.Vote, quorumType btcjson.LLMQType, quorumHash []byte) []byte {
-	blockSignBytes := VoteBlockSignBytes(chainID, vote)
-
-	blockMessageHash := crypto.Sha256(blockSignBytes)
-
-	blockRequestID := VoteBlockRequestIDProto(vote)
-
-	blockSignID := crypto.SignID(
-		quorumType,
-		tmbytes.Reverse(quorumHash),
-		tmbytes.Reverse(blockRequestID),
-		tmbytes.Reverse(blockMessageHash),
-	)
-
-	return blockSignID
-=======
 // VoteExtensionSignBytes returns the proto-encoding of the canonicalized vote
 // extension for signing. Panics if the marshaling fails.
 //
@@ -206,7 +140,24 @@
 	}
 
 	return bz
->>>>>>> 6c40ad39
+}
+
+// VoteBlockSignID returns signID that should be signed for the block
+func VoteBlockSignID(chainID string, vote *tmproto.Vote, quorumType btcjson.LLMQType, quorumHash []byte) []byte {
+	blockSignBytes := VoteBlockSignBytes(chainID, vote)
+
+	blockMessageHash := crypto.Sha256(blockSignBytes)
+
+	blockRequestID := VoteBlockRequestIDProto(vote)
+
+	blockSignID := crypto.SignID(
+		quorumType,
+		tmbytes.Reverse(quorumHash),
+		tmbytes.Reverse(blockRequestID),
+		tmbytes.Reverse(blockMessageHash),
+	)
+
+	return blockSignID
 }
 
 func (vote *Vote) Copy() *Vote {
@@ -241,11 +192,7 @@
 		panic("Unknown vote type")
 	}
 
-<<<<<<< HEAD
-	return fmt.Sprintf("Vote{%v:%X %v/%02d/%v(%v) %X %X %X}",
-=======
-	return fmt.Sprintf("Vote{%v:%X %v/%02d/%v(%v) %X %X %X @ %s}",
->>>>>>> 6c40ad39
+	return fmt.Sprintf("Vote{%v:%X %v/%02d/%v(%v) %X %X %X %X}",
 		vote.ValidatorIndex,
 		tmbytes.Fingerprint(vote.ValidatorProTxHash),
 		vote.Height,
@@ -253,72 +200,9 @@
 		vote.Type,
 		typeString,
 		tmbytes.Fingerprint(vote.BlockID.Hash),
-<<<<<<< HEAD
 		tmbytes.Fingerprint(vote.BlockSignature),
 		tmbytes.Fingerprint(vote.StateSignature),
-	)
-}
-
-func VoteBlockRequestID(vote *Vote) []byte {
-	requestIDMessage := []byte("dpbvote")
-	heightByteArray := make([]byte, 8)
-	binary.LittleEndian.PutUint64(heightByteArray, uint64(vote.Height))
-	roundByteArray := make([]byte, 4)
-	binary.LittleEndian.PutUint32(roundByteArray, uint32(vote.Round))
-
-	requestIDMessage = append(requestIDMessage, heightByteArray...)
-	requestIDMessage = append(requestIDMessage, roundByteArray...)
-
-	return crypto.Sha256(requestIDMessage)
-}
-
-func VoteBlockRequestIDProto(vote *tmproto.Vote) []byte {
-	requestIDMessage := []byte("dpbvote")
-	heightByteArray := make([]byte, 8)
-	binary.LittleEndian.PutUint64(heightByteArray, uint64(vote.Height))
-	roundByteArray := make([]byte, 4)
-	binary.LittleEndian.PutUint32(roundByteArray, uint32(vote.Round))
-
-	requestIDMessage = append(requestIDMessage, heightByteArray...)
-	requestIDMessage = append(requestIDMessage, roundByteArray...)
-
-	return crypto.Sha256(requestIDMessage)
-}
-
-func (vote *Vote) Verify(
-	chainID string, quorumType btcjson.LLMQType, quorumHash []byte,
-	pubKey crypto.PubKey, proTxHash crypto.ProTxHash, stateID StateID) ([]byte, []byte, error) {
-	if !bytes.Equal(proTxHash, vote.ValidatorProTxHash) {
-		return nil, nil, ErrVoteInvalidValidatorProTxHash
-	}
-	if len(pubKey.Bytes()) != bls12381.PubKeySize {
-		return nil, nil, ErrVoteInvalidValidatorPubKeySize
-	}
-	v := vote.ToProto()
-	voteBlockSignBytes := VoteBlockSignBytes(chainID, v)
-
-	blockMessageHash := crypto.Sha256(voteBlockSignBytes)
-
-	blockRequestID := VoteBlockRequestID(vote)
-
-	signID := crypto.SignID(
-		quorumType,
-		tmbytes.Reverse(quorumHash),
-		tmbytes.Reverse(blockRequestID),
-		tmbytes.Reverse(blockMessageHash),
-	)
-
-	// fmt.Printf("block vote verify sign ID %s (%d - %s  - %s  - %s)\n", hex.EncodeToString(signID), quorumType,
-	//	hex.EncodeToString(quorumHash), hex.EncodeToString(blockRequestID), hex.EncodeToString(blockMessageHash))
-
-	if !pubKey.VerifySignatureDigest(signID, vote.BlockSignature) {
-		return nil, nil, fmt.Errorf(
-			"%s proTxHash %s pubKey %v vote %v sign bytes %s block signature %s", ErrVoteInvalidBlockSignature.Error(),
-			proTxHash.ShortString(), pubKey, vote, hex.EncodeToString(voteBlockSignBytes), hex.EncodeToString(vote.BlockSignature))
-=======
-		tmbytes.Fingerprint(vote.Signature),
 		tmbytes.Fingerprint(vote.Extension),
-		CanonicalTime(vote.Timestamp),
 	)
 }
 
@@ -331,14 +215,6 @@
 		return nil, ErrVoteInvalidSignature
 	}
 	return v, nil
-}
-
-// Verify checks whether the signature associated with this vote corresponds to
-// the given chain ID and public key. This function does not validate vote
-// extension signatures - to do so, use VerifyWithExtension instead.
-func (vote *Vote) Verify(chainID string, pubKey crypto.PubKey) error {
-	_, err := vote.verifyAndReturnProto(chainID, pubKey)
-	return err
 }
 
 // VerifyWithExtension performs the same verification as Verify, but
@@ -358,7 +234,40 @@
 		if vote.ExtensionSignature != nil && !pubKey.VerifySignature(extSignBytes, vote.ExtensionSignature) {
 			return ErrVoteInvalidSignature
 		}
->>>>>>> 6c40ad39
+	}
+	return nil
+}
+
+func (vote *Vote) Verify(
+	chainID string, quorumType btcjson.LLMQType, quorumHash []byte,
+	pubKey crypto.PubKey, proTxHash crypto.ProTxHash, stateID StateID) ([]byte, []byte, error) {
+	if !bytes.Equal(proTxHash, vote.ValidatorProTxHash) {
+		return nil, nil, ErrVoteInvalidValidatorProTxHash
+	}
+	if len(pubKey.Bytes()) != bls12381.PubKeySize {
+		return nil, nil, ErrVoteInvalidValidatorPubKeySize
+	}
+	v := vote.ToProto()
+	voteBlockSignBytes := VoteBlockSignBytes(chainID, v)
+
+	blockMessageHash := crypto.Sha256(voteBlockSignBytes)
+
+	blockRequestID := VoteBlockRequestID(vote)
+
+	signID := crypto.SignID(
+		quorumType,
+		tmbytes.Reverse(quorumHash),
+		tmbytes.Reverse(blockRequestID),
+		tmbytes.Reverse(blockMessageHash),
+	)
+
+	// fmt.Printf("block vote verify sign ID %s (%d - %s  - %s  - %s)\n", hex.EncodeToString(signID), quorumType,
+	//	hex.EncodeToString(quorumHash), hex.EncodeToString(blockRequestID), hex.EncodeToString(blockMessageHash))
+
+	if !pubKey.VerifySignatureDigest(signID, vote.BlockSignature) {
+		return nil, nil, fmt.Errorf(
+			"%s proTxHash %s pubKey %v vote %v sign bytes %s block signature %s", ErrVoteInvalidBlockSignature.Error(),
+			proTxHash.ShortString(), pubKey, vote, hex.EncodeToString(voteBlockSignBytes), hex.EncodeToString(vote.BlockSignature))
 	}
 
 	stateSignID := []byte(nil)
@@ -491,11 +400,12 @@
 		Height:             vote.Height,
 		Round:              vote.Round,
 		BlockID:            vote.BlockID.ToProto(),
-<<<<<<< HEAD
 		ValidatorProTxHash: vote.ValidatorProTxHash,
 		ValidatorIndex:     vote.ValidatorIndex,
 		BlockSignature:     vote.BlockSignature,
 		StateSignature:     vote.StateSignature,
+		Extension:          vote.Extension,
+		ExtensionSignature: vote.ExtensionSignature,
 	}
 }
 
@@ -519,14 +429,6 @@
 		Round:  vote.Round,
 		Type:   vote.Type,
 		Index:  vote.ValidatorIndex,
-=======
-		Timestamp:          vote.Timestamp,
-		ValidatorAddress:   vote.ValidatorAddress,
-		ValidatorIndex:     vote.ValidatorIndex,
-		Signature:          vote.Signature,
-		Extension:          vote.Extension,
-		ExtensionSignature: vote.ExtensionSignature,
->>>>>>> 6c40ad39
 	}
 }
 
@@ -543,20 +445,31 @@
 			res = append(res, v)
 		}
 	}
-<<<<<<< HEAD
-
-	vote := new(Vote)
-	vote.Type = pv.Type
-	vote.Height = pv.Height
-	vote.Round = pv.Round
-	vote.BlockID = *blockID
-	vote.ValidatorProTxHash = pv.ValidatorProTxHash
-	vote.ValidatorIndex = pv.ValidatorIndex
-	vote.BlockSignature = pv.BlockSignature
-	vote.StateSignature = pv.StateSignature
-
-	return vote, vote.ValidateBasic()
-=======
 	return res
->>>>>>> 6c40ad39
+}
+
+func VoteBlockRequestID(vote *Vote) []byte {
+	requestIDMessage := []byte("dpbvote")
+	heightByteArray := make([]byte, 8)
+	binary.LittleEndian.PutUint64(heightByteArray, uint64(vote.Height))
+	roundByteArray := make([]byte, 4)
+	binary.LittleEndian.PutUint32(roundByteArray, uint32(vote.Round))
+
+	requestIDMessage = append(requestIDMessage, heightByteArray...)
+	requestIDMessage = append(requestIDMessage, roundByteArray...)
+
+	return crypto.Sha256(requestIDMessage)
+}
+
+func VoteBlockRequestIDProto(vote *tmproto.Vote) []byte {
+	requestIDMessage := []byte("dpbvote")
+	heightByteArray := make([]byte, 8)
+	binary.LittleEndian.PutUint64(heightByteArray, uint64(vote.Height))
+	roundByteArray := make([]byte, 4)
+	binary.LittleEndian.PutUint32(roundByteArray, uint32(vote.Round))
+
+	requestIDMessage = append(requestIDMessage, heightByteArray...)
+	requestIDMessage = append(requestIDMessage, roundByteArray...)
+
+	return crypto.Sha256(requestIDMessage)
 }