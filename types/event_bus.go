--- conflicted
+++ resolved
@@ -124,16 +124,8 @@
 	ctx := context.Background()
 	events := append(data.ResultBeginBlock.Events, data.ResultEndBlock.Events...)
 
-<<<<<<< HEAD
-	resultEvents := append(data.ResultBeginBlock.Events, data.ResultEndBlock.Events...) // nolint:gocritic
-	events := b.validateAndStringifyEvents(resultEvents, b.Logger.With("block", data.Block.StringShort()))
-
-	// add predefined new block event
-	events[EventTypeKey] = append(events[EventTypeKey], EventNewBlock)
-=======
 	// add Tendermint-reserved new block event
 	events = append(events, EventNewBlock)
->>>>>>> 97a3e44e
 
 	return b.pubsub.PublishWithEvents(ctx, data, events)
 }
@@ -143,17 +135,8 @@
 	ctx := context.Background()
 	events := append(data.ResultBeginBlock.Events, data.ResultEndBlock.Events...)
 
-<<<<<<< HEAD
-	resultTags := append(data.ResultBeginBlock.Events, data.ResultEndBlock.Events...) // nolint:gocritic
-	// TODO: Create StringShort method for Header and use it in logger.
-	events := b.validateAndStringifyEvents(resultTags, b.Logger.With("header", data.Header))
-
-	// add predefined new block header event
-	events[EventTypeKey] = append(events[EventTypeKey], EventNewBlockHeader)
-=======
 	// add Tendermint-reserved new block header event
 	events = append(events, EventNewBlockHeader)
->>>>>>> 97a3e44e
 
 	return b.pubsub.PublishWithEvents(ctx, data, events)
 }
