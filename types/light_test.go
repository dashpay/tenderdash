--- conflicted
+++ resolved
@@ -12,25 +12,15 @@
 )
 
 func TestLightBlockValidateBasic(t *testing.T) {
-<<<<<<< HEAD
-	header := makeRandHeader()
+	header := MakeRandHeader()
 	stateID := RandStateID()
 	commit := randCommit(stateID)
 	vals, _ := GenerateValidatorSet(5)
-=======
-	header := MakeRandHeader()
-	commit := randCommit(time.Now())
-	vals, _ := randValidatorPrivValSet(5, 1)
->>>>>>> 97a3e44e
 	header.Height = commit.Height
 	header.LastBlockID = commit.BlockID
 	header.ValidatorsHash = vals.Hash()
 	header.Version.Block = version.BlockProtocol
-<<<<<<< HEAD
 	vals2, _ := GenerateValidatorSet(3)
-=======
-	vals2, _ := randValidatorPrivValSet(3, 1)
->>>>>>> 97a3e44e
 	vals3 := vals.Copy()
 	vals3.Proposer = &Validator{}
 	commit.BlockID.Hash = header.Hash()
@@ -68,15 +58,9 @@
 }
 
 func TestLightBlockProtobuf(t *testing.T) {
-<<<<<<< HEAD
-	header := makeRandHeader()
+	header := MakeRandHeader()
 	commit := randCommit(RandStateID())
 	vals, _ := GenerateValidatorSet(5)
-=======
-	header := MakeRandHeader()
-	commit := randCommit(time.Now())
-	vals, _ := randValidatorPrivValSet(5, 1)
->>>>>>> 97a3e44e
 	header.Height = commit.Height
 	header.LastBlockID = commit.BlockID
 	header.Version.Block = version.BlockProtocol
