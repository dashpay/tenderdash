--- conflicted
+++ resolved
@@ -1058,17 +1058,11 @@
 		e.Bool("nil", true)
 		return
 	}
-<<<<<<< HEAD
+	e.Bool("nil", false)
 
 	e.Str("hash", data.Hash().ShortString())
 	e.Int("num_txs", len(data.Txs))
 	e.Array("txs", &data.Txs)
-=======
-	e.Bool("nil", false)
-
-	e.Array("txs", data.Txs)
-	e.Hex("hash", data.Hash())
->>>>>>> a8f1ae6c
 }
 
 // DataFromProto takes a protobuf representation of Data &
