--- conflicted
+++ resolved
@@ -61,7 +61,6 @@
 func (b *Block) BlockID(partSet *PartSet) (BlockID, error) {
 	var err error
 
-<<<<<<< HEAD
 	if b == nil {
 		return BlockID{}, nil
 	}
@@ -77,23 +76,16 @@
 		Hash:          b.Hash(),
 		PartSetHeader: partSet.Header(),
 		StateID:       b.Header.StateID().Hash(),
-=======
+	}
+
+	return blockID, nil
+}
+
 // SetTxs updates Data (in particular the transactions) and DataHash
 func (b *Block) SetTxs(txs []Tx) {
 	b.Data = Data{Txs: txs}
 	b.DataHash = nil
 	b.fillHeader()
-}
-
-// BlockID returns a block ID of this block
-func (b *Block) BlockID() (BlockID, error) {
-	parSet, err := b.MakePartSet(BlockPartSizeBytes)
-	if err != nil {
-		return BlockID{}, err
->>>>>>> 885ee436
-	}
-
-	return blockID, nil
 }
 
 // ValidateBasic performs basic validation that doesn't involve state data.
