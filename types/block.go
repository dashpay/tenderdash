package types

import (
	"bytes"
	"crypto/sha256"
	"encoding/base64"
	"encoding/binary"
	"encoding/hex"
	"errors"
	"fmt"
	"strings"
	"sync"
	"time"

	"github.com/dashevo/dashd-go/btcjson"
	"github.com/gogo/protobuf/proto"
	gogotypes "github.com/gogo/protobuf/types"
	"github.com/rs/zerolog"

	"github.com/tendermint/tendermint/crypto"
	"github.com/tendermint/tendermint/crypto/merkle"
	tmbytes "github.com/tendermint/tendermint/libs/bytes"
	tmmath "github.com/tendermint/tendermint/libs/math"
	tmcons "github.com/tendermint/tendermint/proto/tendermint/consensus"
	tmproto "github.com/tendermint/tendermint/proto/tendermint/types"
	"github.com/tendermint/tendermint/version"
)

const (
	// MaxHeaderBytes is a maximum header size.
	// NOTE: Because app hash can be of arbitrary size, the header is therefore not
	// capped in size and thus this number should be seen as a soft max
	MaxHeaderBytes       int64 = 646
	MaxCoreChainLockSize int64 = 132
	MaxCommitSize        int64 = 374

	// MaxOverheadForBlock - maximum overhead to encode a block (up to
	// MaxBlockSizeBytes in size) not including it's parts except Data.
	// This means it also excludes the overhead for individual transactions.
	//
	// Uvarint length of MaxBlockSizeBytes: 4 bytes
	// 2 fields (2 embedded):               2 bytes
	// Uvarint length of Data.Txs:          4 bytes
	// Data.Txs field:                      1 byte
	MaxOverheadForBlock int64 = 11
)

// Block defines the atomic unit of a Tendermint blockchain.
type Block struct {
	mtx sync.Mutex

	Header        `json:"header"`
	Data          `json:"data"`
	CoreChainLock *CoreChainLock `json:"core_chain_lock"`
	Evidence      EvidenceList   `json:"evidence"`
	LastCommit    *Commit        `json:"last_commit"`
}

// StateID returns a state ID of this block
func (b *Block) StateID() StateID {
	return StateID{Height: b.Height, LastAppHash: b.AppHash}
}

// BlockID returns a block ID of this block
func (b *Block) BlockID() (BlockID, error) {
	parSet, err := b.MakePartSet(BlockPartSizeBytes)
	if err != nil {
		return BlockID{}, err
	}
	return BlockID{Hash: b.Hash(), PartSetHeader: parSet.Header()}, nil
}

// ValidateBasic performs basic validation that doesn't involve state data.
// It checks the internal consistency of the block.
// Further validation is done using state#ValidateBlock.
func (b *Block) ValidateBasic() error {
	if b == nil {
		return errors.New("nil block")
	}

	b.mtx.Lock()
	defer b.mtx.Unlock()

	if err := b.Header.ValidateBasic(); err != nil {
		return fmt.Errorf("invalid header: %w", err)
	}

	if b.CoreChainLock != nil {
		if err := b.CoreChainLock.ValidateBasic(); err != nil {
			return fmt.Errorf("invalid chain lock data: %w", err)
		}
	}

	// Validate the last commit and its hash.
	if b.LastCommit == nil {
		return errors.New("nil LastPrecommits")
	}
	if err := b.LastCommit.ValidateBasic(); err != nil {
		return fmt.Errorf("wrong LastPrecommits: %w", err)
	}

	if w, g := b.LastCommit.Hash(), b.LastCommitHash; !bytes.Equal(w, g) {
		return fmt.Errorf("wrong Header.LastCommitHash. Expected %X, got %X", w, g)
	}

	// NOTE: b.Data.Txs may be nil, but b.Data.Hash() still works fine.
	if w, g := b.Data.Hash(), b.DataHash; !bytes.Equal(w, g) {
		return fmt.Errorf("wrong Header.DataHash. Expected %X, got %X", w, g)
	}

	// NOTE: b.Evidence may be nil, but we're just looping.
	for i, ev := range b.Evidence {
		if err := ev.ValidateBasic(); err != nil {
			return fmt.Errorf("invalid evidence (#%d): %v", i, err)
		}
	}

	if w, g := b.Evidence.Hash(), b.EvidenceHash; !bytes.Equal(w, g) {
		return fmt.Errorf("wrong Header.EvidenceHash. Expected %X, got %X", w, g)
	}

	return nil
}

// fillHeader fills in any remaining header fields that are a function of the block data
func (b *Block) fillHeader() {
	if b.LastCommitHash == nil {
		b.LastCommitHash = b.LastCommit.Hash()
	}
	if b.DataHash == nil {
		b.DataHash = b.Data.Hash()
	}
	if b.EvidenceHash == nil {
		b.EvidenceHash = b.Evidence.Hash()
	}
}

// Hash computes and returns the block hash.
// If the block is incomplete, block hash is nil for safety.
func (b *Block) Hash() tmbytes.HexBytes {
	if b == nil {
		return nil
	}
	b.mtx.Lock()
	defer b.mtx.Unlock()

	if b.LastCommit == nil {
		return nil
	}
	b.fillHeader()
	return b.Header.Hash()
}

// MakePartSet returns a PartSet containing parts of a serialized block.
// This is the form in which the block is gossipped to peers.
// CONTRACT: partSize is greater than zero.
func (b *Block) MakePartSet(partSize uint32) (*PartSet, error) {
	if b == nil {
		return nil, errors.New("nil block")
	}
	b.mtx.Lock()
	defer b.mtx.Unlock()

	pbb, err := b.ToProto()
	if err != nil {
		return nil, err
	}
	bz, err := proto.Marshal(pbb)
	if err != nil {
		return nil, err
	}
	return NewPartSetFromData(bz, partSize), nil
}

// HashesTo is a convenience function that checks if a block hashes to the given argument.
// Returns false if the block is nil or the hash is empty.
func (b *Block) HashesTo(hash []byte) bool {
	if len(hash) == 0 {
		return false
	}
	if b == nil {
		return false
	}
	return bytes.Equal(b.Hash(), hash)
}

// Size returns size of the block in bytes.
func (b *Block) Size() int {
	pbb, err := b.ToProto()
	if err != nil {
		return 0
	}

	return pbb.Size()
}

// String returns a string representation of the block
//
// See StringIndented.
func (b *Block) String() string {
	return b.StringIndented("")
}

// StringIndented returns an indented String.
//
// Header
// Data
// Evidence
// LastCommit
// Hash
func (b *Block) StringIndented(indent string) string {
	if b == nil {
		return "nil-Block"
	}
	return fmt.Sprintf(`Block{
%s  %v
%s  %v
%s  %v
%s  %v
%s  %v
%s}#%v`,
		indent, b.Header.StringIndented(indent+"  "),
		indent, b.CoreChainLock.StringIndented(indent+"  "),
		indent, b.Data.StringIndented(indent+"  "),
		indent, b.Evidence.StringIndented(indent+"  "),
		indent, b.LastCommit.StringIndented(indent+"  "),
		indent, b.Hash())
}

// StringShort returns a shortened string representation of the block.
func (b *Block) StringShort() string {
	if b == nil {
		return "nil-Block"
	}
	return fmt.Sprintf("Block#%X", b.Hash())
}

// ToProto converts Block to protobuf
func (b *Block) ToProto() (*tmproto.Block, error) {
	if b == nil {
		return nil, errors.New("nil Block")
	}

	pb := new(tmproto.Block)

	pb.Header = *b.Header.ToProto()
	pb.CoreChainLock = b.CoreChainLock.ToProto()
	pb.LastCommit = b.LastCommit.ToProto()
	pb.Data = b.Data.ToProto()

	protoEvidence, err := b.Evidence.ToProto()
	if err != nil {
		return nil, err
	}
	pb.Evidence = *protoEvidence

	return pb, nil
}

// FromProto sets a protobuf Block to the given pointer.
// It returns an error if the block is invalid.
func BlockFromProto(bp *tmproto.Block) (*Block, error) {
	if bp == nil {
		return nil, errors.New("nil block")
	}

	b := new(Block)
	h, err := HeaderFromProto(&bp.Header)
	if err != nil {
		return nil, err
	}
	b.Header = h
	data, err := DataFromProto(&bp.Data)
	if err != nil {
		return nil, err
	}
	b.Data = data
	if err := b.Evidence.FromProto(&bp.Evidence); err != nil {
		return nil, err
	}

	coreChainLock, err := CoreChainLockFromProto(bp.CoreChainLock)
	if err != nil {
		return nil, err
	}

	b.CoreChainLock = coreChainLock

	if bp.LastCommit != nil {
		lc, err := CommitFromProto(bp.LastCommit)
		if err != nil {
			return nil, err
		}
		b.LastCommit = lc
	}

	return b, b.ValidateBasic()
}

//-----------------------------------------------------------------------------

// MaxDataBytes returns the maximum size of block's data.
//
// XXX: Panics on negative result.

func MaxDataBytes(maxBytes int64, keyType crypto.KeyType, evidenceBytes int64, valsCount int) int64 {
	maxDataBytes := maxBytes -
		MaxOverheadForBlock -
		MaxHeaderBytes -
		MaxCoreChainLockSize -
		MaxCommitOverheadBytes -
		evidenceBytes

	if maxDataBytes < 0 {
		panic(fmt.Sprintf(
			"Negative MaxDataBytes. Block.MaxBytes=%d is too small to accommodate header&lastCommit&evidence=%d",
			maxBytes,
			-(maxDataBytes - maxBytes),
		))
	}

	return maxDataBytes
}

// MaxDataBytesNoEvidence returns the maximum size of block's data when
// evidence count is unknown. MaxEvidencePerBlock will be used for the size
// of evidence.
//
// XXX: Panics on negative result.
func MaxDataBytesNoEvidence(maxBytes int64) int64 {
	maxDataBytes := maxBytes -
		MaxOverheadForBlock -
		MaxHeaderBytes -
		MaxCoreChainLockSize -
		MaxCommitOverheadBytes

	if maxDataBytes < 0 {
		panic(fmt.Sprintf(
			"Negative MaxDataBytesUnknownEvidence. Block.MaxBytes=%d is too small to accommodate header&lastCommit&evidence=%d",
			maxBytes,
			-(maxDataBytes - maxBytes),
		))
	}

	return maxDataBytes
}

// MakeBlock returns a new block with an empty header, except what can be
// computed from itself.
// It populates the same set of fields validated by ValidateBasic.
func MakeBlock(height int64, coreHeight uint32, coreChainLock *CoreChainLock, txs []Tx, lastCommit *Commit,
	evidence []Evidence, proposedAppVersion uint64) *Block {
	block := &Block{
		Header: Header{
			Version:               version.Consensus{Block: version.BlockProtocol, App: 0},
			Height:                height,
			CoreChainLockedHeight: coreHeight,
			ProposedAppVersion:    proposedAppVersion,
		},
		Data: Data{
			Txs: txs,
		},
		CoreChainLock: coreChainLock,
		Evidence:      evidence,
		LastCommit:    lastCommit,
	}
	block.fillHeader()
	return block
}

//-----------------------------------------------------------------------------

// Header defines the structure of a Tenderdash block header.
// NOTE: changes to the Header should be duplicated in:
// - header.Hash()
// - abci.Header
// - https://github.com/tendermint/tendermint/blob/master/spec/core/data_structures.md
type Header struct {
	// basic block info
	Version               version.Consensus `json:"version"`
	ChainID               string            `json:"chain_id"`
	Height                int64             `json:"height,string"`
	CoreChainLockedHeight uint32            `json:"core_chain_locked_height"`
	Time                  time.Time         `json:"time"`

	// prev block info
	LastBlockID BlockID `json:"last_block_id"`

	// hashes of block data
	LastCommitHash tmbytes.HexBytes `json:"last_commit_hash"` // commit from validators from the last block
	DataHash       tmbytes.HexBytes `json:"data_hash"`        // transactions

	// hashes from the app output from the prev block
	ValidatorsHash     tmbytes.HexBytes `json:"validators_hash"`      // validators for the current block
	NextValidatorsHash tmbytes.HexBytes `json:"next_validators_hash"` // validators for the next block
	ConsensusHash      tmbytes.HexBytes `json:"consensus_hash"`       // consensus params for current block
	AppHash            tmbytes.HexBytes `json:"app_hash"`             // state after txs from the previous block
	// root hash of all results from the txs from the previous block
	// see `deterministicResponseDeliverTx` to understand which parts of a tx is hashed into here
	LastResultsHash tmbytes.HexBytes `json:"last_results_hash"`

	// consensus info
	EvidenceHash      tmbytes.HexBytes `json:"evidence_hash"`        // evidence included in the block
	ProposerProTxHash ProTxHash        `json:"proposer_pro_tx_hash"` // original proposer of the block

	ProposedAppVersion uint64 `json:"proposed_protocol_version"` // proposer's latest available app protocol version
}

// Populate the Header with state-derived data.
// Call this after MakeBlock to complete the Header.
func (h *Header) Populate(
	version version.Consensus, chainID string,
	timestamp time.Time, lastBlockID BlockID,
	valHash, nextValHash []byte,
	consensusHash, appHash, lastResultsHash []byte,
	proposerProTxHash ProTxHash,
) {
	h.Version = version
	h.ChainID = chainID
	h.Time = timestamp
	h.LastBlockID = lastBlockID
	h.ValidatorsHash = valHash
	h.NextValidatorsHash = nextValHash
	h.ConsensusHash = consensusHash
	h.AppHash = appHash
	h.LastResultsHash = lastResultsHash
	h.ProposerProTxHash = proposerProTxHash
}

// ValidateBasic performs stateless validation on a Header returning an error
// if any validation fails.
//
// NOTE: Timestamp validation is subtle and handled elsewhere.
func (h Header) ValidateBasic() error {
	if h.Version.Block != version.BlockProtocol {
		return fmt.Errorf("block protocol is incorrect: got: %d, want: %d ", h.Version.Block, version.BlockProtocol)
	}
	if len(h.ChainID) > MaxChainIDLen {
		return fmt.Errorf("chainID is too long; got: %d, max: %d", len(h.ChainID), MaxChainIDLen)
	}

	if h.Height < 0 {
		return errors.New("negative Height")
	} else if h.Height == 0 {
		return errors.New("zero Height")
	}

	if err := h.LastBlockID.ValidateBasic(); err != nil {
		return fmt.Errorf("wrong LastBlockID: %w", err)
	}

	if err := ValidateHash(h.LastCommitHash); err != nil {
		return fmt.Errorf("wrong LastCommitHash: %w", err)
	}

	if err := ValidateHash(h.DataHash); err != nil {
		return fmt.Errorf("wrong DataHash: %w", err)
	}

	if err := ValidateHash(h.EvidenceHash); err != nil {
		return fmt.Errorf("wrong EvidenceHash: %w", err)
	}

	if len(h.ProposerProTxHash) != crypto.DefaultHashSize {
		return fmt.Errorf(
			"invalid ProposerProTxHash length; got: %d, expected: %d",
			len(h.ProposerProTxHash), crypto.DefaultHashSize,
		)
	}

	// Basic validation of hashes related to application data.
	// Will validate fully against state in state#ValidateBlock.
	if err := ValidateHash(h.ValidatorsHash); err != nil {
		return fmt.Errorf("wrong ValidatorsHash: %w", err)
	}
	if err := ValidateHash(h.NextValidatorsHash); err != nil {
		return fmt.Errorf("wrong NextValidatorsHash: %w", err)
	}
	if err := ValidateHash(h.ConsensusHash); err != nil {
		return fmt.Errorf("wrong ConsensusHash: %w", err)
	}
	// NOTE: AppHash is arbitrary length
	if err := ValidateHash(h.LastResultsHash); err != nil {
		return fmt.Errorf("wrong LastResultsHash: %w", err)
	}

	return nil
}

// Hash returns the hash of the header.
// It computes a Merkle tree from the header fields
// ordered as they appear in the Header.
// Returns nil if ValidatorHash is missing,
// since a Header is not valid unless there is
// a ValidatorsHash (corresponding to the validator set).
func (h *Header) Hash() tmbytes.HexBytes {
	if h == nil || len(h.ValidatorsHash) == 0 {
		return nil
	}
	hpb := h.Version.ToProto()
	hbz, err := hpb.Marshal()
	if err != nil {
		return nil
	}

	pbt, err := gogotypes.StdTimeMarshal(h.Time)
	if err != nil {
		return nil
	}

	pbbi := h.LastBlockID.ToProto()
	bzbi, err := pbbi.Marshal()
	if err != nil {
		return nil
	}
	return merkle.HashFromByteSlices([][]byte{
		hbz,
		cdcEncode(h.ChainID),
		cdcEncode(h.Height),
		cdcEncode(h.CoreChainLockedHeight),
		pbt,
		bzbi,
		cdcEncode(h.LastCommitHash),
		cdcEncode(h.DataHash),
		cdcEncode(h.ValidatorsHash),
		cdcEncode(h.NextValidatorsHash),
		cdcEncode(h.ConsensusHash),
		cdcEncode(h.AppHash),
		cdcEncode(h.LastResultsHash),
		cdcEncode(h.EvidenceHash),
		cdcEncode(h.ProposerProTxHash),
		cdcEncode(h.ProposedAppVersion),
	})
}

// StringIndented returns an indented string representation of the header.
func (h *Header) StringIndented(indent string) string {
	if h == nil {
		return "nil-Header"
	}
	return fmt.Sprintf(`Header{
%s  Version:                 %v
%s  ChainID:                 %v
%s  Height:                  %v
%s  CoreCLHeight:            %v
%s  Time:                    %v
%s  LastBlockID:             %v
%s  LastCommitHash:          %v
%s  Data:                    %v
%s  Validators:              %v
%s  NextValidators:          %v
%s  App:                     %v
%s  Consensus:               %v
%s  Results:                 %v
%s  Evidence:                %v
%s  Proposer:                %v
%s  ProposedAppVersion:      %v
%s}#%v`,
		indent, h.Version,
		indent, h.ChainID,
		indent, h.Height,
		indent, h.CoreChainLockedHeight,
		indent, h.Time,
		indent, h.LastBlockID,
		indent, h.LastCommitHash,
		indent, h.DataHash,
		indent, h.ValidatorsHash,
		indent, h.NextValidatorsHash,
		indent, h.AppHash,
		indent, h.ConsensusHash,
		indent, h.LastResultsHash,
		indent, h.EvidenceHash,
		indent, h.ProposerProTxHash,
		indent, h.ProposedAppVersion,
		indent, h.Hash(),
	)
}

// ToProto converts Header to protobuf
func (h *Header) ToProto() *tmproto.Header {
	if h == nil {
		return nil
	}

	return &tmproto.Header{
		Version:               h.Version.ToProto(),
		ChainID:               h.ChainID,
		Height:                h.Height,
		CoreChainLockedHeight: h.CoreChainLockedHeight,
		Time:                  h.Time,
		LastBlockId:           h.LastBlockID.ToProto(),
		ValidatorsHash:        h.ValidatorsHash,
		NextValidatorsHash:    h.NextValidatorsHash,
		ConsensusHash:         h.ConsensusHash,
		AppHash:               h.AppHash,
		DataHash:              h.DataHash,
		EvidenceHash:          h.EvidenceHash,
		LastResultsHash:       h.LastResultsHash,
		LastCommitHash:        h.LastCommitHash,
		ProposerProTxHash:     h.ProposerProTxHash,
		ProposedAppVersion:    h.ProposedAppVersion,
	}
}

// FromProto sets a protobuf Header to the given pointer.
// It returns an error if the header is invalid.
func HeaderFromProto(ph *tmproto.Header) (Header, error) {
	if ph == nil {
		return Header{}, errors.New("nil Header")
	}

	h := new(Header)

	bi, err := BlockIDFromProto(&ph.LastBlockId)
	if err != nil {
		return Header{}, err
	}

	h.Version = version.Consensus{Block: ph.Version.Block, App: ph.Version.App}
	h.ChainID = ph.ChainID
	h.Height = ph.Height
	h.CoreChainLockedHeight = ph.CoreChainLockedHeight
	h.Time = ph.Time
	h.Height = ph.Height
	h.LastBlockID = *bi
	h.ValidatorsHash = ph.ValidatorsHash
	h.NextValidatorsHash = ph.NextValidatorsHash
	h.ConsensusHash = ph.ConsensusHash
	h.AppHash = ph.AppHash
	h.DataHash = ph.DataHash
	h.EvidenceHash = ph.EvidenceHash
	h.LastResultsHash = ph.LastResultsHash
	h.LastCommitHash = ph.LastCommitHash
	h.ProposerProTxHash = ph.ProposerProTxHash
	h.ProposedAppVersion = ph.ProposedAppVersion

	return *h, h.ValidateBasic()
}

//-------------------------------------

// BlockIDFlag indicates which BlockID the signature is for.
type BlockIDFlag byte

const (
	// BlockIDFlagAbsent - no vote was received from a validator.
	BlockIDFlagAbsent BlockIDFlag = iota + 1
	// BlockIDFlagCommit - voted for the Commit.BlockID.
	BlockIDFlagCommit
	// BlockIDFlagNil - voted for nil.
	BlockIDFlagNil
)

const (
	// MaxCommitOverheadBytes is the max size of commit -> 82 for BlockID, 34 for StateID, 8 for Height, 4 for Round.
	// 96 for Block signature, 96 for State Signature and -> 3 bytes overhead
	MaxCommitOverheadBytes int64 = 329
)

<<<<<<< HEAD
=======
// CommitSig is a part of the Vote included in a Commit.
type CommitSig struct {
	BlockIDFlag      BlockIDFlag `json:"block_id_flag"`
	ValidatorAddress Address     `json:"validator_address"`
	Timestamp        time.Time   `json:"timestamp"`
	Signature        []byte      `json:"signature"`
}

func MaxCommitBytes(valCount int) int64 {
	// From the repeated commit sig field
	var protoEncodingOverhead int64 = 2
	return MaxCommitOverheadBytes + ((MaxCommitSigBytes + protoEncodingOverhead) * int64(valCount))
}

// NewCommitSigAbsent returns new CommitSig with BlockIDFlagAbsent. Other
// fields are all empty.
func NewCommitSigAbsent() CommitSig {
	return CommitSig{
		BlockIDFlag: BlockIDFlagAbsent,
	}
}

// CommitSig returns a string representation of CommitSig.
//
// 1. first 6 bytes of signature
// 2. first 6 bytes of validator address
// 3. block ID flag
// 4. timestamp
func (cs CommitSig) String() string {
	return fmt.Sprintf("CommitSig{%X by %X on %v @ %s}",
		tmbytes.Fingerprint(cs.Signature),
		tmbytes.Fingerprint(cs.ValidatorAddress),
		cs.BlockIDFlag,
		CanonicalTime(cs.Timestamp))
}

// BlockID returns the Commit's BlockID if CommitSig indicates signing,
// otherwise - empty BlockID.
func (cs CommitSig) BlockID(commitBlockID BlockID) BlockID {
	var blockID BlockID
	switch cs.BlockIDFlag {
	case BlockIDFlagAbsent:
		blockID = BlockID{}
	case BlockIDFlagCommit:
		blockID = commitBlockID
	case BlockIDFlagNil:
		blockID = BlockID{}
	default:
		panic(fmt.Sprintf("Unknown BlockIDFlag: %v", cs.BlockIDFlag))
	}
	return blockID
}

// ValidateBasic performs basic validation.
func (cs CommitSig) ValidateBasic() error {
	switch cs.BlockIDFlag {
	case BlockIDFlagAbsent:
	case BlockIDFlagCommit:
	case BlockIDFlagNil:
	default:
		return fmt.Errorf("unknown BlockIDFlag: %v", cs.BlockIDFlag)
	}

	switch cs.BlockIDFlag {
	case BlockIDFlagAbsent:
		if len(cs.ValidatorAddress) != 0 {
			return errors.New("validator address is present")
		}
		if !cs.Timestamp.IsZero() {
			return errors.New("time is present")
		}
		if len(cs.Signature) != 0 {
			return errors.New("signature is present")
		}
	default:
		if len(cs.ValidatorAddress) != crypto.AddressSize {
			return fmt.Errorf("expected ValidatorAddress size to be %d bytes, got %d bytes",
				crypto.AddressSize,
				len(cs.ValidatorAddress),
			)
		}
		// NOTE: Timestamp validation is subtle and handled elsewhere.
		if len(cs.Signature) == 0 {
			return errors.New("signature is missing")
		}
		if len(cs.Signature) > MaxSignatureSize {
			return fmt.Errorf("signature is too big (max: %d)", MaxSignatureSize)
		}
	}

	return nil
}

// ToProto converts CommitSig to protobuf
func (cs *CommitSig) ToProto() *tmproto.CommitSig {
	if cs == nil {
		return nil
	}

	return &tmproto.CommitSig{
		BlockIdFlag:      tmproto.BlockIDFlag(cs.BlockIDFlag),
		ValidatorAddress: cs.ValidatorAddress,
		Timestamp:        cs.Timestamp,
		Signature:        cs.Signature,
	}
}

// FromProto sets a protobuf CommitSig to the given pointer.
// It returns an error if the CommitSig is invalid.
func (cs *CommitSig) FromProto(csp tmproto.CommitSig) error {
	cs.BlockIDFlag = BlockIDFlag(csp.BlockIdFlag)
	cs.ValidatorAddress = csp.ValidatorAddress
	cs.Timestamp = csp.Timestamp
	cs.Signature = csp.Signature

	return cs.ValidateBasic()
}

>>>>>>> d433ebe6
//-------------------------------------

// ExtendedCommitSig contains a commit signature along with its corresponding
// vote extension and vote extension signature.
type ExtendedCommitSig struct {
	CommitSig                 // Commit signature
	Extension          []byte // Vote extension
	ExtensionSignature []byte // Vote extension signature
}

// NewExtendedCommitSigAbsent returns new ExtendedCommitSig with
// BlockIDFlagAbsent. Other fields are all empty.
func NewExtendedCommitSigAbsent() ExtendedCommitSig {
	return ExtendedCommitSig{CommitSig: NewCommitSigAbsent()}
}

// String returns a string representation of an ExtendedCommitSig.
//
// 1. commit sig
// 2. first 6 bytes of vote extension
// 3. first 6 bytes of vote extension signature
func (ecs ExtendedCommitSig) String() string {
	return fmt.Sprintf("ExtendedCommitSig{%s with %X %X}",
		ecs.CommitSig,
		tmbytes.Fingerprint(ecs.Extension),
		tmbytes.Fingerprint(ecs.ExtensionSignature),
	)
}

// ValidateBasic checks whether the structure is well-formed.
func (ecs ExtendedCommitSig) ValidateBasic() error {
	if err := ecs.CommitSig.ValidateBasic(); err != nil {
		return err
	}

	if ecs.BlockIDFlag == BlockIDFlagCommit {
		if len(ecs.Extension) > MaxVoteExtensionSize {
			return fmt.Errorf("vote extension is too big (max: %d)", MaxVoteExtensionSize)
		}
		if len(ecs.ExtensionSignature) > MaxSignatureSize {
			return fmt.Errorf("vote extension signature is too big (max: %d)", MaxSignatureSize)
		}
		return nil
	}

	if len(ecs.ExtensionSignature) == 0 && len(ecs.Extension) != 0 {
		return errors.New("vote extension signature absent on vote with extension")
	}
	return nil
}

// EnsureExtensions validates that a vote extensions signature is present for
// this ExtendedCommitSig.
func (ecs ExtendedCommitSig) EnsureExtension() error {
	if ecs.BlockIDFlag == BlockIDFlagCommit && len(ecs.ExtensionSignature) == 0 {
		return errors.New("vote extension data is missing")
	}
	return nil
}

// ToProto converts the ExtendedCommitSig to its Protobuf representation.
func (ecs *ExtendedCommitSig) ToProto() *tmproto.ExtendedCommitSig {
	if ecs == nil {
		return nil
	}

	return &tmproto.ExtendedCommitSig{
		BlockIdFlag:        tmproto.BlockIDFlag(ecs.BlockIDFlag),
		ValidatorAddress:   ecs.ValidatorAddress,
		Timestamp:          ecs.Timestamp,
		Signature:          ecs.Signature,
		Extension:          ecs.Extension,
		ExtensionSignature: ecs.ExtensionSignature,
	}
}

// FromProto populates the ExtendedCommitSig with values from the given
// Protobuf representation. Returns an error if the ExtendedCommitSig is
// invalid.
func (ecs *ExtendedCommitSig) FromProto(ecsp tmproto.ExtendedCommitSig) error {
	ecs.BlockIDFlag = BlockIDFlag(ecsp.BlockIdFlag)
	ecs.ValidatorAddress = ecsp.ValidatorAddress
	ecs.Timestamp = ecsp.Timestamp
	ecs.Signature = ecsp.Signature
	ecs.Extension = ecsp.Extension
	ecs.ExtensionSignature = ecsp.ExtensionSignature

	return ecs.ValidateBasic()
}

//-------------------------------------

// Commit contains the evidence that a block was committed by a set of validators.
// NOTE: Commit is empty for height 1, but never nil.
type Commit struct {
	// NOTE: The signatures are in order of proTxHash to preserve the bonded
	// ValidatorSet order.
	// Any peer with a block can gossip signatures by index with a peer without
	// recalculating the active ValidatorSet.
	Height                  int64             `json:"height"`
	Round                   int32             `json:"round"`
	BlockID                 BlockID           `json:"block_id"`
	StateID                 StateID           `json:"state_id"`
	QuorumHash              crypto.QuorumHash `json:"quorum_hash"`
	ThresholdBlockSignature []byte            `json:"threshold_block_signature"`
	ThresholdStateSignature []byte            `json:"threshold_state_signature"`
	// ThresholdVoteExtensions keeps the list of recovered threshold signatures for vote-extensions
	ThresholdVoteExtensions []ThresholdExtensionSign `json:"threshold_vote_extensions"`

	// Memoized in first call to corresponding method.
	// NOTE: can't memoize in constructor because constructor isn't used for
	// unmarshaling.
	hash tmbytes.HexBytes
<<<<<<< HEAD
}

// NewCommit returns a new Commit.
func NewCommit(height int64, round int32, blockID BlockID, stateID StateID, commitSigns *CommitSigns) *Commit {
	commit := &Commit{
		Height:  height,
		Round:   round,
		BlockID: blockID,
		StateID: stateID,
	}
	if commitSigns != nil {
		commitSigns.CopyToCommit(commit)
	}
	return commit
}

// GetCanonicalVote returns the message that is being voted on in the form of a vote without signatures.
func (commit *Commit) GetCanonicalVote() *Vote {
=======
}

// GetVote converts the CommitSig for the given valIdx to a Vote. Commits do
// not contain vote extensions, so the vote extension and vote extension
// signature will not be present in the returned vote.
// Returns nil if the precommit at valIdx is nil.
// Panics if valIdx >= commit.Size().
func (commit *Commit) GetVote(valIdx int32) *Vote {
	commitSig := commit.Signatures[valIdx]
>>>>>>> d433ebe6
	return &Vote{
		Type:    tmproto.PrecommitType,
		Height:  commit.Height,
		Round:   commit.Round,
		BlockID: commit.BlockID,
	}
}

// VoteBlockRequestID returns the requestId Hash of the Vote corresponding to valIdx for
// signing.
//
// Panics if valIdx >= commit.Size().
//
func (commit *Commit) VoteBlockRequestID() []byte {
	requestIDMessage := []byte("dpbvote")
	heightByteArray := make([]byte, 8)
	binary.LittleEndian.PutUint64(heightByteArray, uint64(commit.Height))
	roundByteArray := make([]byte, 4)
	binary.LittleEndian.PutUint32(roundByteArray, uint32(commit.Round))

	requestIDMessage = append(requestIDMessage, heightByteArray...)
	requestIDMessage = append(requestIDMessage, roundByteArray...)

	hash := sha256.Sum256(requestIDMessage)
	return hash[:]
}

// CanonicalVoteVerifySignBytes returns the bytes of the Canonical Vote that is threshold signed.
//
func (commit *Commit) CanonicalVoteVerifySignBytes(chainID string) []byte {
	voteCanonical := commit.GetCanonicalVote()
	vCanonical := voteCanonical.ToProto()
	return VoteBlockSignBytes(chainID, vCanonical)
}

// CanonicalVoteVerifySignID returns the signID bytes of the Canonical Vote that is threshold signed.
//
func (commit *Commit) CanonicalVoteVerifySignID(chainID string, quorumType btcjson.LLMQType, quorumHash []byte) []byte {
	voteCanonical := commit.GetCanonicalVote()
	vCanonical := voteCanonical.ToProto()
	return VoteBlockSignID(chainID, vCanonical, quorumType, quorumHash)
}

<<<<<<< HEAD
// Type returns the vote type of the commit, which is always VoteTypePrecommit
// Implements VoteSetReader.
func (commit *Commit) Type() byte {
	return byte(tmproto.PrecommitType)
}

// GetHeight returns height of the commit.
// Implements VoteSetReader.
func (commit *Commit) GetHeight() int64 {
	return commit.Height
}

// GetRound returns height of the commit.
// Implements VoteSetReader.
func (commit *Commit) GetRound() int32 {
=======
// Size returns the number of signatures in the commit.
func (commit *Commit) Size() int {
>>>>>>> d433ebe6
	if commit == nil {
		return -1
	}
<<<<<<< HEAD
	return commit.Round
}

// IsCommit returns true if there is at least one signature.
// Implements VoteSetReader.
func (commit *Commit) IsCommit() bool {
	return len(commit.ThresholdBlockSignature) == SignatureSize
=======
	return len(commit.Signatures)
>>>>>>> d433ebe6
}

// ValidateBasic performs basic validation that doesn't involve state data.
// Does not actually check the cryptographic signatures.
func (commit *Commit) ValidateBasic() error {
	if commit.Height < 0 {
		return errors.New("negative Height")
	}
	if commit.Round < 0 {
		return errors.New("negative Round")
	}

	if commit.Height >= 1 {
		if commit.BlockID.IsNil() {
			return errors.New("commit cannot be for nil block")
		}
		if len(commit.ThresholdBlockSignature) != SignatureSize {
			return fmt.Errorf(
				"block threshold signature is wrong size (wanted: %d, received: %d)",
				SignatureSize,
				len(commit.ThresholdBlockSignature),
			)
		}
		if len(commit.ThresholdStateSignature) != SignatureSize {
			return fmt.Errorf(
				"state threshold signature is wrong size (wanted: %d, received: %d)",
				SignatureSize,
				len(commit.ThresholdStateSignature),
			)
		}
	}
	return nil
}

// Broadcasts HasCommitMessage to peers that care.
func (commit *Commit) HasCommitMessage() *tmcons.HasCommit {
	return &tmcons.HasCommit{
		Height: commit.Height,
		Round:  commit.Round,
	}
}

// Hash returns the hash of the commit
func (commit *Commit) Hash() tmbytes.HexBytes {
	if commit == nil {
		return nil
	}
	if commit.hash == nil {
		bs := make([][]byte, 2)
		bs[0] = commit.ThresholdBlockSignature
		bs[1] = commit.ThresholdStateSignature
		commit.hash = merkle.HashFromByteSlices(bs)
	}
	return commit.hash
}

<<<<<<< HEAD
// String returns a string representation of the block
//
// See StringIndented.
func (commit *Commit) String() string {
	if commit == nil {
		return "nil-Commit"
	}
	return fmt.Sprintf(
		`Commit{H: %d, R: %d, BlockID: %v, StateID: %v, QuorumHash %v, BlockSignature: %v, StateSignature: %v}#%v`,
		commit.Height,
		commit.Round,
		commit.BlockID,
		commit.StateID,
		commit.QuorumHash,
		base64.StdEncoding.EncodeToString(commit.ThresholdBlockSignature),
		base64.StdEncoding.EncodeToString(commit.ThresholdStateSignature),
		commit.hash)
=======
// WrappedExtendedCommit wraps a commit as an ExtendedCommit.
// The VoteExtension fields of the resulting value will by nil.
// Wrapping a Commit as an ExtendedCommit is useful when an API
// requires an ExtendedCommit wire type but does not
// need the VoteExtension data.
func (commit *Commit) WrappedExtendedCommit() *ExtendedCommit {
	cs := make([]ExtendedCommitSig, len(commit.Signatures))
	for idx, s := range commit.Signatures {
		cs[idx] = ExtendedCommitSig{
			CommitSig: s,
		}
	}
	return &ExtendedCommit{
		Height:             commit.Height,
		Round:              commit.Round,
		BlockID:            commit.BlockID,
		ExtendedSignatures: cs,
	}
>>>>>>> d433ebe6
}

// StringIndented returns a string representation of the commit.
func (commit *Commit) StringIndented(indent string) string {
	if commit == nil {
		return "nil-Commit"
	}
	return fmt.Sprintf(`Commit{
%s  Height:     %d
%s  Round:      %d
%s  BlockID:    %v
%s  StateID:    %v
%s  BlockSignature: %v
%s  StateSignature: %v
%s}#%v`,
		indent, commit.Height,
		indent, commit.Round,
		indent, commit.BlockID,
		indent, commit.StateID,
		indent, base64.StdEncoding.EncodeToString(commit.ThresholdBlockSignature),
		indent, base64.StdEncoding.EncodeToString(commit.ThresholdStateSignature),
		indent, commit.hash)
}

// MarshalZerologObject formats this object for logging purposes
func (commit *Commit) MarshalZerologObject(e *zerolog.Event) {
	if commit != nil {
		e.Int64("height", commit.Height)
		e.Int32("round", commit.Round)
		e.Str("BlockID.Hash", commit.BlockID.Hash.String())
		e.Str("StateID", commit.StateID.String())
		e.Str("BlockSignature", hex.EncodeToString(commit.ThresholdBlockSignature))
		e.Str("StateSignature", hex.EncodeToString(commit.ThresholdStateSignature))
	}
}

// ToProto converts Commit to protobuf
func (commit *Commit) ToProto() *tmproto.Commit {
	if commit == nil {
		return nil
	}

	c := new(tmproto.Commit)

	c.Height = commit.Height
	c.Round = commit.Round
	c.BlockID = commit.BlockID.ToProto()
	c.StateID = commit.StateID.ToProto()

	c.ThresholdStateSignature = commit.ThresholdStateSignature
	c.ThresholdBlockSignature = commit.ThresholdBlockSignature
	c.ThresholdVoteExtensions = ThresholdExtensionSignToProto(commit.ThresholdVoteExtensions)
	c.QuorumHash = commit.QuorumHash

	return c
}

// CommitFromProto creates a commit from a protobuf commit message.
// It returns an error if the commit is invalid.
func CommitFromProto(cp *tmproto.Commit) (*Commit, error) {
	if cp == nil {
		return nil, errors.New("nil Commit")
	}

	var (
		commit = new(Commit)
	)

	bi, err := BlockIDFromProto(&cp.BlockID)
	if err != nil {
		return nil, err
	}

	si, err := StateIDFromProto(&cp.StateID)
	if err != nil {
		return nil, err
	}

	commit.QuorumHash = cp.QuorumHash
	commit.ThresholdBlockSignature = cp.ThresholdBlockSignature
	commit.ThresholdStateSignature = cp.ThresholdStateSignature
	commit.ThresholdVoteExtensions = ThresholdExtensionSignFromProto(cp.ThresholdVoteExtensions)

	commit.Height = cp.Height
	commit.Round = cp.Round
	commit.BlockID = *bi
	commit.StateID = *si

	return commit, commit.ValidateBasic()
}

//-------------------------------------

// ExtendedCommit is similar to Commit, except that its signatures also retain
// their corresponding vote extensions and vote extension signatures.
type ExtendedCommit struct {
	Height             int64
	Round              int32
	BlockID            BlockID
	ExtendedSignatures []ExtendedCommitSig

	bitArray *bits.BitArray
}

// Clone creates a deep copy of this extended commit.
func (ec *ExtendedCommit) Clone() *ExtendedCommit {
	sigs := make([]ExtendedCommitSig, len(ec.ExtendedSignatures))
	copy(sigs, ec.ExtendedSignatures)
	ecc := *ec
	ecc.ExtendedSignatures = sigs
	return &ecc
}

// ToExtendedVoteSet constructs a VoteSet from the Commit and validator set.
// Panics if signatures from the ExtendedCommit can't be added to the voteset.
// Panics if any of the votes have invalid or absent vote extension data.
// Inverse of VoteSet.MakeExtendedCommit().
func (ec *ExtendedCommit) ToExtendedVoteSet(chainID string, vals *ValidatorSet) *VoteSet {
	voteSet := NewExtendedVoteSet(chainID, ec.Height, ec.Round, tmproto.PrecommitType, vals)
	ec.addSigsToVoteSet(voteSet)
	return voteSet
}

// ToVoteSet constructs a VoteSet from the Commit and validator set.
// Panics if signatures from the ExtendedCommit can't be added to the voteset.
// Inverse of VoteSet.MakeExtendedCommit().
func (ec *ExtendedCommit) ToVoteSet(chainID string, vals *ValidatorSet) *VoteSet {
	voteSet := NewVoteSet(chainID, ec.Height, ec.Round, tmproto.PrecommitType, vals)
	ec.addSigsToVoteSet(voteSet)
	return voteSet
}

// addSigsToVoteSet adds all of the signature to voteSet.
func (ec *ExtendedCommit) addSigsToVoteSet(voteSet *VoteSet) {
	for idx, ecs := range ec.ExtendedSignatures {
		if ecs.BlockIDFlag == BlockIDFlagAbsent {
			continue // OK, some precommits can be missing.
		}
		vote := ec.GetExtendedVote(int32(idx))
		if err := vote.ValidateBasic(); err != nil {
			panic(fmt.Errorf("failed to validate vote reconstructed from LastCommit: %w", err))
		}
		added, err := voteSet.AddVote(vote)
		if !added || err != nil {
			panic(fmt.Errorf("failed to reconstruct vote set from extended commit: %w", err))
		}
	}
}

// ToVoteSet constructs a VoteSet from the Commit and validator set.
// Panics if signatures from the commit can't be added to the voteset.
// Inverse of VoteSet.MakeCommit().
func (commit *Commit) ToVoteSet(chainID string, vals *ValidatorSet) *VoteSet {
	voteSet := NewVoteSet(chainID, commit.Height, commit.Round, tmproto.PrecommitType, vals)
	for idx, cs := range commit.Signatures {
		if cs.BlockIDFlag == BlockIDFlagAbsent {
			continue // OK, some precommits can be missing.
		}
		vote := commit.GetVote(int32(idx))
		if err := vote.ValidateBasic(); err != nil {
			panic(fmt.Errorf("failed to validate vote reconstructed from commit: %w", err))
		}
		added, err := voteSet.AddVote(vote)
		if !added || err != nil {
			panic(fmt.Errorf("failed to reconstruct vote set from commit: %w", err))
		}
	}
	return voteSet
}

// EnsureExtensions validates that a vote extensions signature is present for
// every ExtendedCommitSig in the ExtendedCommit.
func (ec *ExtendedCommit) EnsureExtensions() error {
	for _, ecs := range ec.ExtendedSignatures {
		if err := ecs.EnsureExtension(); err != nil {
			return err
		}
	}
	return nil
}

// StripExtensions removes all VoteExtension data from an ExtendedCommit. This
// is useful when dealing with an ExendedCommit but vote extension data is
// expected to be absent.
func (ec *ExtendedCommit) StripExtensions() bool {
	stripped := false
	for idx := range ec.ExtendedSignatures {
		if len(ec.ExtendedSignatures[idx].Extension) > 0 || len(ec.ExtendedSignatures[idx].ExtensionSignature) > 0 {
			stripped = true
		}
		ec.ExtendedSignatures[idx].Extension = nil
		ec.ExtendedSignatures[idx].ExtensionSignature = nil
	}
	return stripped
}

// ToCommit converts an ExtendedCommit to a Commit by removing all vote
// extension-related fields.
func (ec *ExtendedCommit) ToCommit() *Commit {
	cs := make([]CommitSig, len(ec.ExtendedSignatures))
	for idx, ecs := range ec.ExtendedSignatures {
		cs[idx] = ecs.CommitSig
	}
	return &Commit{
		Height:     ec.Height,
		Round:      ec.Round,
		BlockID:    ec.BlockID,
		Signatures: cs,
	}
}

// GetExtendedVote converts the ExtendedCommitSig for the given validator
// index to a Vote with a vote extensions.
// It panics if valIndex is out of range.
func (ec *ExtendedCommit) GetExtendedVote(valIndex int32) *Vote {
	ecs := ec.ExtendedSignatures[valIndex]
	return &Vote{
		Type:               tmproto.PrecommitType,
		Height:             ec.Height,
		Round:              ec.Round,
		BlockID:            ecs.BlockID(ec.BlockID),
		Timestamp:          ecs.Timestamp,
		ValidatorAddress:   ecs.ValidatorAddress,
		ValidatorIndex:     valIndex,
		Signature:          ecs.Signature,
		Extension:          ecs.Extension,
		ExtensionSignature: ecs.ExtensionSignature,
	}
}

// Type returns the vote type of the extended commit, which is always
// VoteTypePrecommit
// Implements VoteSetReader.
func (ec *ExtendedCommit) Type() byte { return byte(tmproto.PrecommitType) }

// GetHeight returns height of the extended commit.
// Implements VoteSetReader.
func (ec *ExtendedCommit) GetHeight() int64 { return ec.Height }

// GetRound returns height of the extended commit.
// Implements VoteSetReader.
func (ec *ExtendedCommit) GetRound() int32 { return ec.Round }

// Size returns the number of signatures in the extended commit.
// Implements VoteSetReader.
func (ec *ExtendedCommit) Size() int {
	if ec == nil {
		return 0
	}
	return len(ec.ExtendedSignatures)
}

// BitArray returns a BitArray of which validators voted for BlockID or nil in
// this extended commit.
// Implements VoteSetReader.
func (ec *ExtendedCommit) BitArray() *bits.BitArray {
	if ec.bitArray == nil {
		ec.bitArray = bits.NewBitArray(len(ec.ExtendedSignatures))
		for i, extCommitSig := range ec.ExtendedSignatures {
			// TODO: need to check the BlockID otherwise we could be counting conflicts,
			//       not just the one with +2/3 !
			ec.bitArray.SetIndex(i, extCommitSig.BlockIDFlag != BlockIDFlagAbsent)
		}
	}
	return ec.bitArray
}

// GetByIndex returns the vote corresponding to a given validator index.
// Panics if `index >= extCommit.Size()`.
// Implements VoteSetReader.
func (ec *ExtendedCommit) GetByIndex(valIdx int32) *Vote {
	return ec.GetExtendedVote(valIdx)
}

// IsCommit returns true if there is at least one signature.
// Implements VoteSetReader.
func (ec *ExtendedCommit) IsCommit() bool {
	return len(ec.ExtendedSignatures) != 0
}

// ValidateBasic checks whether the extended commit is well-formed. Does not
// actually check the cryptographic signatures.
func (ec *ExtendedCommit) ValidateBasic() error {
	if ec.Height < 0 {
		return errors.New("negative Height")
	}
	if ec.Round < 0 {
		return errors.New("negative Round")
	}

	if ec.Height >= 1 {
		if ec.BlockID.IsNil() {
			return errors.New("commit cannot be for nil block")
		}

		if len(ec.ExtendedSignatures) == 0 {
			return errors.New("no signatures in commit")
		}
		for i, extCommitSig := range ec.ExtendedSignatures {
			if err := extCommitSig.ValidateBasic(); err != nil {
				return fmt.Errorf("wrong ExtendedCommitSig #%d: %v", i, err)
			}
		}
	}
	return nil
}

// ToProto converts ExtendedCommit to protobuf
func (ec *ExtendedCommit) ToProto() *tmproto.ExtendedCommit {
	if ec == nil {
		return nil
	}

	c := new(tmproto.ExtendedCommit)
	sigs := make([]tmproto.ExtendedCommitSig, len(ec.ExtendedSignatures))
	for i := range ec.ExtendedSignatures {
		sigs[i] = *ec.ExtendedSignatures[i].ToProto()
	}
	c.ExtendedSignatures = sigs

	c.Height = ec.Height
	c.Round = ec.Round
	c.BlockID = ec.BlockID.ToProto()

	return c
}

// ExtendedCommitFromProto constructs an ExtendedCommit from the given Protobuf
// representation. It returns an error if the extended commit is invalid.
func ExtendedCommitFromProto(ecp *tmproto.ExtendedCommit) (*ExtendedCommit, error) {
	if ecp == nil {
		return nil, errors.New("nil ExtendedCommit")
	}

	extCommit := new(ExtendedCommit)

	bi, err := BlockIDFromProto(&ecp.BlockID)
	if err != nil {
		return nil, err
	}

	sigs := make([]ExtendedCommitSig, len(ecp.ExtendedSignatures))
	for i := range ecp.ExtendedSignatures {
		if err := sigs[i].FromProto(ecp.ExtendedSignatures[i]); err != nil {
			return nil, err
		}
	}
	extCommit.ExtendedSignatures = sigs
	extCommit.Height = ecp.Height
	extCommit.Round = ecp.Round
	extCommit.BlockID = *bi

	return extCommit, extCommit.ValidateBasic()
}

//-------------------------------------

// Data contains the set of transactions included in the block
type Data struct {

	// Txs that will be applied by state @ block.Height+1.
	// NOTE: not all txs here are valid.  We're just agreeing on the order first.
	// This means that block.AppHash does not include these txs.
	Txs Txs `json:"txs"`

	// Volatile
	hash tmbytes.HexBytes
}

// Hash returns the hash of the data
func (data *Data) Hash() tmbytes.HexBytes {
	if data == nil {
		return (Txs{}).Hash()
	}
	if data.hash == nil {
		data.hash = data.Txs.Hash() // NOTE: leaves of merkle tree are TxIDs
	}
	return data.hash
}

// StringIndented returns an indented string representation of the transactions.
func (data *Data) StringIndented(indent string) string {
	if data == nil {
		return "nil-Data"
	}
	txStrings := make([]string, tmmath.MinInt(len(data.Txs), 21))
	for i, tx := range data.Txs {
		if i == 20 {
			txStrings[i] = fmt.Sprintf("... (%v total)", len(data.Txs))
			break
		}
		txStrings[i] = fmt.Sprintf("%X (%d bytes)", tx.Hash(), len(tx))
	}
	return fmt.Sprintf(`Data{
%s  %v
%s}#%v`,
		indent, strings.Join(txStrings, "\n"+indent+"  "),
		indent, data.hash)
}

// ToProto converts Data to protobuf
func (data *Data) ToProto() tmproto.Data {
	tp := new(tmproto.Data)

	if len(data.Txs) > 0 {
		txBzs := make([][]byte, len(data.Txs))
		for i := range data.Txs {
			txBzs[i] = data.Txs[i]
		}
		tp.Txs = txBzs
	}

	return *tp
}

// DataFromProto takes a protobuf representation of Data &
// returns the native type.
func DataFromProto(dp *tmproto.Data) (Data, error) {
	if dp == nil {
		return Data{}, errors.New("nil data")
	}
	data := new(Data)

	if len(dp.Txs) > 0 {
		txBzs := make(Txs, len(dp.Txs))
		for i := range dp.Txs {
			txBzs[i] = Tx(dp.Txs[i])
		}
		data.Txs = txBzs
	} else {
		data.Txs = Txs{}
	}

	return *data, nil
}

//--------------------------------------------------------------------------------

// BlockID
type BlockID struct {
	Hash          tmbytes.HexBytes `json:"hash"`
	PartSetHeader PartSetHeader    `json:"parts"`
}

// Equals returns true if the BlockID matches the given BlockID
func (blockID BlockID) Equals(other BlockID) bool {
	return bytes.Equal(blockID.Hash, other.Hash) &&
		blockID.PartSetHeader.Equals(other.PartSetHeader)
}

// Key returns a machine-readable string representation of the BlockID
func (blockID BlockID) Key() string {
	pbph := blockID.PartSetHeader.ToProto()
	bz, err := pbph.Marshal()
	if err != nil {
		panic(err)
	}

	return fmt.Sprint(string(blockID.Hash), string(bz))
}

// ValidateBasic performs basic validation.
func (blockID BlockID) ValidateBasic() error {
	// Hash can be empty in case of POLBlockID in Proposal.
	if err := ValidateHash(blockID.Hash); err != nil {
		return fmt.Errorf("wrong Hash: %w", err)
	}
	if err := blockID.PartSetHeader.ValidateBasic(); err != nil {
		return fmt.Errorf("wrong PartSetHeader: %w", err)
	}
	return nil
}

// IsNil returns true if this is the BlockID of a nil block.
func (blockID BlockID) IsNil() bool {
	return len(blockID.Hash) == 0 &&
		blockID.PartSetHeader.IsZero()
}

// IsComplete returns true if this is a valid BlockID of a non-nil block.
func (blockID BlockID) IsComplete() bool {
	return len(blockID.Hash) == crypto.HashSize &&
		blockID.PartSetHeader.Total > 0 &&
		len(blockID.PartSetHeader.Hash) == crypto.HashSize
}

// String returns a human readable string representation of the BlockID.
//
// 1. hash
// 2. part set header
//
// See PartSetHeader#String
func (blockID BlockID) String() string {
	return fmt.Sprintf(`%v:%v`, blockID.Hash, blockID.PartSetHeader)
}

// ToProto converts BlockID to protobuf
func (blockID *BlockID) ToProto() tmproto.BlockID {
	if blockID == nil {
		return tmproto.BlockID{}
	}

	return tmproto.BlockID{
		Hash:          blockID.Hash,
		PartSetHeader: blockID.PartSetHeader.ToProto(),
	}
}

// FromProto sets a protobuf BlockID to the given pointer.
// It returns an error if the block id is invalid.
func BlockIDFromProto(bID *tmproto.BlockID) (*BlockID, error) {
	if bID == nil {
		return nil, errors.New("nil BlockID")
	}

	blockID := new(BlockID)
	ph, err := PartSetHeaderFromProto(&bID.PartSetHeader)
	if err != nil {
		return nil, err
	}

	blockID.PartSetHeader = *ph
	blockID.Hash = bID.Hash

	return blockID, blockID.ValidateBasic()
}

// ProtoBlockIDIsNil is similar to the IsNil function on BlockID, but for the
// Protobuf representation.
func ProtoBlockIDIsNil(bID *tmproto.BlockID) bool {
	return len(bID.Hash) == 0 && ProtoPartSetHeaderIsZero(&bID.PartSetHeader)
}<|MERGE_RESOLUTION|>--- conflicted
+++ resolved
@@ -657,127 +657,6 @@
 	MaxCommitOverheadBytes int64 = 329
 )
 
-<<<<<<< HEAD
-=======
-// CommitSig is a part of the Vote included in a Commit.
-type CommitSig struct {
-	BlockIDFlag      BlockIDFlag `json:"block_id_flag"`
-	ValidatorAddress Address     `json:"validator_address"`
-	Timestamp        time.Time   `json:"timestamp"`
-	Signature        []byte      `json:"signature"`
-}
-
-func MaxCommitBytes(valCount int) int64 {
-	// From the repeated commit sig field
-	var protoEncodingOverhead int64 = 2
-	return MaxCommitOverheadBytes + ((MaxCommitSigBytes + protoEncodingOverhead) * int64(valCount))
-}
-
-// NewCommitSigAbsent returns new CommitSig with BlockIDFlagAbsent. Other
-// fields are all empty.
-func NewCommitSigAbsent() CommitSig {
-	return CommitSig{
-		BlockIDFlag: BlockIDFlagAbsent,
-	}
-}
-
-// CommitSig returns a string representation of CommitSig.
-//
-// 1. first 6 bytes of signature
-// 2. first 6 bytes of validator address
-// 3. block ID flag
-// 4. timestamp
-func (cs CommitSig) String() string {
-	return fmt.Sprintf("CommitSig{%X by %X on %v @ %s}",
-		tmbytes.Fingerprint(cs.Signature),
-		tmbytes.Fingerprint(cs.ValidatorAddress),
-		cs.BlockIDFlag,
-		CanonicalTime(cs.Timestamp))
-}
-
-// BlockID returns the Commit's BlockID if CommitSig indicates signing,
-// otherwise - empty BlockID.
-func (cs CommitSig) BlockID(commitBlockID BlockID) BlockID {
-	var blockID BlockID
-	switch cs.BlockIDFlag {
-	case BlockIDFlagAbsent:
-		blockID = BlockID{}
-	case BlockIDFlagCommit:
-		blockID = commitBlockID
-	case BlockIDFlagNil:
-		blockID = BlockID{}
-	default:
-		panic(fmt.Sprintf("Unknown BlockIDFlag: %v", cs.BlockIDFlag))
-	}
-	return blockID
-}
-
-// ValidateBasic performs basic validation.
-func (cs CommitSig) ValidateBasic() error {
-	switch cs.BlockIDFlag {
-	case BlockIDFlagAbsent:
-	case BlockIDFlagCommit:
-	case BlockIDFlagNil:
-	default:
-		return fmt.Errorf("unknown BlockIDFlag: %v", cs.BlockIDFlag)
-	}
-
-	switch cs.BlockIDFlag {
-	case BlockIDFlagAbsent:
-		if len(cs.ValidatorAddress) != 0 {
-			return errors.New("validator address is present")
-		}
-		if !cs.Timestamp.IsZero() {
-			return errors.New("time is present")
-		}
-		if len(cs.Signature) != 0 {
-			return errors.New("signature is present")
-		}
-	default:
-		if len(cs.ValidatorAddress) != crypto.AddressSize {
-			return fmt.Errorf("expected ValidatorAddress size to be %d bytes, got %d bytes",
-				crypto.AddressSize,
-				len(cs.ValidatorAddress),
-			)
-		}
-		// NOTE: Timestamp validation is subtle and handled elsewhere.
-		if len(cs.Signature) == 0 {
-			return errors.New("signature is missing")
-		}
-		if len(cs.Signature) > MaxSignatureSize {
-			return fmt.Errorf("signature is too big (max: %d)", MaxSignatureSize)
-		}
-	}
-
-	return nil
-}
-
-// ToProto converts CommitSig to protobuf
-func (cs *CommitSig) ToProto() *tmproto.CommitSig {
-	if cs == nil {
-		return nil
-	}
-
-	return &tmproto.CommitSig{
-		BlockIdFlag:      tmproto.BlockIDFlag(cs.BlockIDFlag),
-		ValidatorAddress: cs.ValidatorAddress,
-		Timestamp:        cs.Timestamp,
-		Signature:        cs.Signature,
-	}
-}
-
-// FromProto sets a protobuf CommitSig to the given pointer.
-// It returns an error if the CommitSig is invalid.
-func (cs *CommitSig) FromProto(csp tmproto.CommitSig) error {
-	cs.BlockIDFlag = BlockIDFlag(csp.BlockIdFlag)
-	cs.ValidatorAddress = csp.ValidatorAddress
-	cs.Timestamp = csp.Timestamp
-	cs.Signature = csp.Signature
-
-	return cs.ValidateBasic()
-}
-
->>>>>>> d433ebe6
 //-------------------------------------
 
 // ExtendedCommitSig contains a commit signature along with its corresponding
@@ -891,7 +770,6 @@
 	// NOTE: can't memoize in constructor because constructor isn't used for
 	// unmarshaling.
 	hash tmbytes.HexBytes
-<<<<<<< HEAD
 }
 
 // NewCommit returns a new Commit.
@@ -910,17 +788,6 @@
 
 // GetCanonicalVote returns the message that is being voted on in the form of a vote without signatures.
 func (commit *Commit) GetCanonicalVote() *Vote {
-=======
-}
-
-// GetVote converts the CommitSig for the given valIdx to a Vote. Commits do
-// not contain vote extensions, so the vote extension and vote extension
-// signature will not be present in the returned vote.
-// Returns nil if the precommit at valIdx is nil.
-// Panics if valIdx >= commit.Size().
-func (commit *Commit) GetVote(valIdx int32) *Vote {
-	commitSig := commit.Signatures[valIdx]
->>>>>>> d433ebe6
 	return &Vote{
 		Type:    tmproto.PrecommitType,
 		Height:  commit.Height,
@@ -964,7 +831,6 @@
 	return VoteBlockSignID(chainID, vCanonical, quorumType, quorumHash)
 }
 
-<<<<<<< HEAD
 // Type returns the vote type of the commit, which is always VoteTypePrecommit
 // Implements VoteSetReader.
 func (commit *Commit) Type() byte {
@@ -980,14 +846,9 @@
 // GetRound returns height of the commit.
 // Implements VoteSetReader.
 func (commit *Commit) GetRound() int32 {
-=======
-// Size returns the number of signatures in the commit.
-func (commit *Commit) Size() int {
->>>>>>> d433ebe6
 	if commit == nil {
 		return -1
 	}
-<<<<<<< HEAD
 	return commit.Round
 }
 
@@ -995,9 +856,6 @@
 // Implements VoteSetReader.
 func (commit *Commit) IsCommit() bool {
 	return len(commit.ThresholdBlockSignature) == SignatureSize
-=======
-	return len(commit.Signatures)
->>>>>>> d433ebe6
 }
 
 // ValidateBasic performs basic validation that doesn't involve state data.
@@ -1054,7 +912,6 @@
 	return commit.hash
 }
 
-<<<<<<< HEAD
 // String returns a string representation of the block
 //
 // See StringIndented.
@@ -1072,26 +929,6 @@
 		base64.StdEncoding.EncodeToString(commit.ThresholdBlockSignature),
 		base64.StdEncoding.EncodeToString(commit.ThresholdStateSignature),
 		commit.hash)
-=======
-// WrappedExtendedCommit wraps a commit as an ExtendedCommit.
-// The VoteExtension fields of the resulting value will by nil.
-// Wrapping a Commit as an ExtendedCommit is useful when an API
-// requires an ExtendedCommit wire type but does not
-// need the VoteExtension data.
-func (commit *Commit) WrappedExtendedCommit() *ExtendedCommit {
-	cs := make([]ExtendedCommitSig, len(commit.Signatures))
-	for idx, s := range commit.Signatures {
-		cs[idx] = ExtendedCommitSig{
-			CommitSig: s,
-		}
-	}
-	return &ExtendedCommit{
-		Height:             commit.Height,
-		Round:              commit.Round,
-		BlockID:            commit.BlockID,
-		ExtendedSignatures: cs,
-	}
->>>>>>> d433ebe6
 }
 
 // StringIndented returns a string representation of the commit.
