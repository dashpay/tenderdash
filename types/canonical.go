package types

import (
	"time"

	tmtime "github.com/tendermint/tendermint/libs/time"
	tmproto "github.com/tendermint/tendermint/proto/tendermint/types"
)

// Canonical* wraps the structs in types for amino encoding them for use in SignBytes / the Signable interface.

// TimeFormat is used for generating the sigs
const TimeFormat = time.RFC3339Nano

//-----------------------------------
// Canonicalize the structs

func CanonicalizeBlockID(bid tmproto.BlockID) *tmproto.CanonicalBlockID {
	rbid, err := BlockIDFromProto(&bid)
	if err != nil {
		panic(err)
	}
	var cbid *tmproto.CanonicalBlockID
	if rbid == nil || rbid.IsNil() {
		cbid = nil
	} else {
		cbid = &tmproto.CanonicalBlockID{
			Hash:          bid.Hash,
			PartSetHeader: CanonicalizePartSetHeader(bid.PartSetHeader),
		}
	}

	return cbid
}

// CanonicalizeVote transforms the given PartSetHeader to a CanonicalPartSetHeader.
func CanonicalizePartSetHeader(psh tmproto.PartSetHeader) tmproto.CanonicalPartSetHeader {
	return tmproto.CanonicalPartSetHeader(psh)
}

// CanonicalizeVote transforms the given Proposal to a CanonicalProposal.
func CanonicalizeProposal(chainID string, proposal *tmproto.Proposal) tmproto.CanonicalProposal {
	return tmproto.CanonicalProposal{
		Type:      tmproto.ProposalType,
		Height:    proposal.Height,       // encoded as sfixed64
		Round:     int64(proposal.Round), // encoded as sfixed64
		POLRound:  int64(proposal.PolRound),
		BlockID:   CanonicalizeBlockID(proposal.BlockID),
		Timestamp: proposal.Timestamp,
		ChainID:   chainID,
	}
}

// CanonicalizeVote transforms the given Vote to a CanonicalVote, which does
<<<<<<< HEAD
// not contain ValidatorIndex and ValidatorProTxHash fields.
=======
// not contain ValidatorIndex and ValidatorAddress fields, or any fields
// relating to vote extensions.
>>>>>>> 6c40ad39
func CanonicalizeVote(chainID string, vote *tmproto.Vote) tmproto.CanonicalVote {
	return tmproto.CanonicalVote{
		Type:    vote.Type,
		Height:  vote.Height,       // encoded as sfixed64
		Round:   int64(vote.Round), // encoded as sfixed64
		BlockID: CanonicalizeBlockID(vote.BlockID),
		ChainID: chainID,
	}
}

// CanonicalizeVoteExtension extracts the vote extension from the given vote
// and constructs a CanonicalizeVoteExtension struct, whose representation in
// bytes is what is signed in order to produce the vote extension's signature.
func CanonicalizeVoteExtension(chainID string, vote *tmproto.Vote) tmproto.CanonicalVoteExtension {
	return tmproto.CanonicalVoteExtension{
		Extension: vote.Extension,
		Height:    vote.Height,
		Round:     int64(vote.Round),
		ChainId:   chainID,
	}
}

// CanonicalTime can be used to stringify time in a canonical way.
func CanonicalTime(t time.Time) string {
	// Note that sending time over amino resets it to
	// local time, we need to force UTC here, so the
	// signatures match
	return tmtime.Canonical(t).Format(TimeFormat)
}<|MERGE_RESOLUTION|>--- conflicted
+++ resolved
@@ -52,12 +52,7 @@
 }
 
 // CanonicalizeVote transforms the given Vote to a CanonicalVote, which does
-<<<<<<< HEAD
 // not contain ValidatorIndex and ValidatorProTxHash fields.
-=======
-// not contain ValidatorIndex and ValidatorAddress fields, or any fields
-// relating to vote extensions.
->>>>>>> 6c40ad39
 func CanonicalizeVote(chainID string, vote *tmproto.Vote) tmproto.CanonicalVote {
 	return tmproto.CanonicalVote{
 		Type:    vote.Type,
