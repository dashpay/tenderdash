--- conflicted
+++ resolved
@@ -199,11 +199,7 @@
 		quorumType,
 		tmbytes.Reverse(quorumHash),
 		tmbytes.Reverse(proposalRequestID),
-<<<<<<< HEAD
-		tmbytes.Reverse(proposalMessageHash),
-=======
 		tmbytes.Reverse(proposalMessageHash[:]),
->>>>>>> 7952f8ff
 	)
 
 	return signID
