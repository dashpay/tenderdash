package types

import (
	"encoding/binary"
	"errors"
	"fmt"
<<<<<<< HEAD
	"math"
=======
	"math/bits"
>>>>>>> 6c40ad39
	"time"

	"github.com/dashevo/dashd-go/btcjson"
	"github.com/rs/zerolog"

	"github.com/tendermint/tendermint/crypto"
	"github.com/tendermint/tendermint/internal/libs/protoio"
	tmbytes "github.com/tendermint/tendermint/libs/bytes"
	tmtime "github.com/tendermint/tendermint/libs/time"
	tmproto "github.com/tendermint/tendermint/proto/tendermint/types"
)

var (
	ErrInvalidBlockPartSignature = errors.New("error invalid block part signature")
	ErrInvalidBlockPartHash      = errors.New("error invalid block part hash")
)

// Proposal defines a block proposal for the consensus.
// It refers to the block by BlockID field.
// It must be signed by the correct proposer for the given Height/Round
// to be considered valid. It may depend on votes from a previous round,
// a so-called Proof-of-Lock (POL) round, as noted in the POLRound.
// If POLRound >= 0, then BlockID corresponds to the block that is locked in POLRound.
type Proposal struct {
<<<<<<< HEAD
	Type                  tmproto.SignedMsgType
	Height                int64     `json:"height"`
	CoreChainLockedHeight uint32    `json:"core_height"`
	Round                 int32     `json:"round"`     // there can not be greater than 2_147_483_647 rounds
	POLRound              int32     `json:"pol_round"` // -1 if null.
	BlockID               BlockID   `json:"block_id"`
	Timestamp             time.Time `json:"timestamp"`
	Signature             []byte    `json:"signature"`
=======
	Type      tmproto.SignedMsgType
	Height    int64     `json:"height,string"`
	Round     int32     `json:"round"`     // there can not be greater than 2_147_483_647 rounds
	POLRound  int32     `json:"pol_round"` // -1 if null.
	BlockID   BlockID   `json:"block_id"`
	Timestamp time.Time `json:"timestamp"`
	Signature []byte    `json:"signature"`
>>>>>>> 6c40ad39
}

// NewProposal returns a new Proposal.
// If there is no POLRound, polRound should be -1.
<<<<<<< HEAD
func NewProposal(height int64, coreChainLockedHeight uint32, round int32, polRound int32, blockID BlockID) *Proposal {
	return &Proposal{
		Type:                  tmproto.ProposalType,
		Height:                height,
		CoreChainLockedHeight: coreChainLockedHeight,
		Round:                 round,
		BlockID:               blockID,
		POLRound:              polRound,
		Timestamp:             tmtime.Now(),
=======
func NewProposal(height int64, round int32, polRound int32, blockID BlockID, ts time.Time) *Proposal {
	return &Proposal{
		Type:      tmproto.ProposalType,
		Height:    height,
		Round:     round,
		BlockID:   blockID,
		POLRound:  polRound,
		Timestamp: tmtime.Canonical(ts),
>>>>>>> 6c40ad39
	}
}

// ValidateBasic performs basic validation.
func (p *Proposal) ValidateBasic() error {
	if p.Type != tmproto.ProposalType {
		return errors.New("invalid Type")
	}
	if p.Height < 0 {
		return errors.New("negative Height")
	}
	if p.CoreChainLockedHeight == math.MaxUint32 {
		return errors.New("core height not set")
	}
	if p.Round < 0 {
		return errors.New("negative Round")
	}
	if p.POLRound < -1 {
		return errors.New("negative POLRound (exception: -1)")
	}
	if err := p.BlockID.ValidateBasic(); err != nil {
		return fmt.Errorf("wrong BlockID: %w", err)
	}
	// ValidateBasic above would pass even if the BlockID was empty:
	if !p.BlockID.IsComplete() {
		return fmt.Errorf("expected a complete, non-empty BlockID, got: %v", p.BlockID)
	}

	// NOTE: Timestamp validation is subtle and handled elsewhere.

	if len(p.Signature) == 0 {
		return errors.New("signature is missing")
	}

	if len(p.Signature) > SignatureSize {
		return fmt.Errorf("signature is too big (max: %d)", SignatureSize)
	}
	return nil
}

// IsTimely validates that the block timestamp is 'timely' according to the proposer-based timestamp algorithm.
// To evaluate if a block is timely, its timestamp is compared to the local time of the validator along with the
// configured Precision and MsgDelay parameters.
// Specifically, a proposed block timestamp is considered timely if it is satisfies the following inequalities:
//
// localtime >= proposedBlockTime - Precision
// localtime <= proposedBlockTime + MsgDelay + Precision
//
// For more information on the meaning of 'timely', see the proposer-based timestamp specification:
// https://github.com/tendermint/tendermint/tree/master/spec/consensus/proposer-based-timestamp
func (p *Proposal) IsTimely(recvTime time.Time, sp SynchronyParams, round int32) bool {
	// The message delay values are scaled as rounds progress.
	// Every 10 rounds, the message delay is doubled to allow consensus to
	// proceed in the case that the chosen value was too small for the given network conditions.
	// For more information and discussion on this mechanism, see the relevant github issue:
	// https://github.com/tendermint/spec/issues/371
	maxShift := bits.LeadingZeros64(uint64(sp.MessageDelay)) - 1
	nShift := int((round / 10))

	if nShift > maxShift {
		// if the number of 'doublings' would would overflow the size of the int, use the
		// maximum instead.
		nShift = maxShift
	}
	msgDelay := sp.MessageDelay * time.Duration(1<<nShift)

	// lhs is `proposedBlockTime - Precision` in the first inequality
	lhs := p.Timestamp.Add(-sp.Precision)
	// rhs is `proposedBlockTime + MsgDelay + Precision` in the second inequality
	rhs := p.Timestamp.Add(msgDelay).Add(sp.Precision)

	if recvTime.Before(lhs) || recvTime.After(rhs) {
		return false
	}
	return true
}

// String returns a string representation of the Proposal.
//
// 1. height
// 2. round
// 3. block ID
// 4. POL round
// 5. first 6 bytes of signature
// 6. timestamp
//
// See BlockID#String.
func (p *Proposal) String() string {
	if p == nil {
		return "Proposal{nil}"
	}
	return fmt.Sprintf("Proposal{%v/%v (%v, %v) %X @ %s}",
		p.Height,
		p.Round,
		p.BlockID,
		p.POLRound,
		tmbytes.Fingerprint(p.Signature),
		CanonicalTime(p.Timestamp))
}

// MarshalZerologObject implements zerolog.LogObjectMarshaler
func (p *Proposal) MarshalZerologObject(e *zerolog.Event) {
	if p == nil {
		return
	}

	e.Int64("height", p.Height)
	e.Int32("round", p.Round)
	e.Str("block_id", p.BlockID.String())
	e.Int32("pol_round", p.POLRound)
	e.Str("signature", tmbytes.HexBytes(p.Signature).String())
	e.Str("timestamp", CanonicalTime(p.Timestamp))
}

// ProposalBlockSignBytes returns the proto-encoding of the canonicalized Proposal,
// for signing. Panics if the marshaling fails.
//
// The encoded Protobuf message is varint length-prefixed (using MarshalDelimited)
// for backwards-compatibility with the Amino encoding, due to e.g. hardware
// devices that rely on this encoding.
//
// See CanonicalizeProposal
func ProposalBlockSignBytes(chainID string, p *tmproto.Proposal) []byte {
	pb := CanonicalizeProposal(chainID, p)
	bz, err := protoio.MarshalDelimited(&pb)
	if err != nil {
		panic(err)
	}

	return bz
}

func ProposalBlockSignID(
	chainID string, p *tmproto.Proposal, quorumType btcjson.LLMQType, quorumHash crypto.QuorumHash,
) []byte {
	signBytes := ProposalBlockSignBytes(chainID, p)
	proposalMessageHash := crypto.Sha256(signBytes)

	proposalRequestID := ProposalRequestIDProto(p)

	signID := crypto.SignID(
		quorumType,
		tmbytes.Reverse(quorumHash),
		tmbytes.Reverse(proposalRequestID),
		tmbytes.Reverse(proposalMessageHash),
	)

	return signID
}

func ProposalRequestID(p *Proposal) []byte {
	requestIDMessage := []byte("dpproposal")
	heightByteArray := make([]byte, 8)
	binary.LittleEndian.PutUint64(heightByteArray, uint64(p.Height))
	roundByteArray := make([]byte, 4)
	binary.LittleEndian.PutUint32(roundByteArray, uint32(p.Round))

	requestIDMessage = append(requestIDMessage, heightByteArray...)
	requestIDMessage = append(requestIDMessage, roundByteArray...)

	return crypto.Sha256(requestIDMessage)
}

func ProposalRequestIDProto(p *tmproto.Proposal) []byte {
	requestIDMessage := []byte("dpproposal")
	heightByteArray := make([]byte, 8)
	binary.LittleEndian.PutUint64(heightByteArray, uint64(p.Height))
	roundByteArray := make([]byte, 4)
	binary.LittleEndian.PutUint32(roundByteArray, uint32(p.Round))

	requestIDMessage = append(requestIDMessage, heightByteArray...)
	requestIDMessage = append(requestIDMessage, roundByteArray...)

	return crypto.Sha256(requestIDMessage)
}

// ToProto converts Proposal to protobuf
func (p *Proposal) ToProto() *tmproto.Proposal {
	if p == nil {
		return &tmproto.Proposal{}
	}
	pb := new(tmproto.Proposal)

	pb.BlockID = p.BlockID.ToProto()
	pb.Type = p.Type
	pb.Height = p.Height
	pb.CoreChainLockedHeight = p.CoreChainLockedHeight
	pb.Round = p.Round
	pb.PolRound = p.POLRound
	pb.Timestamp = p.Timestamp
	pb.Signature = p.Signature

	return pb
}

// FromProto sets a protobuf Proposal to the given pointer.
// It returns an error if the proposal is invalid.
func ProposalFromProto(pp *tmproto.Proposal) (*Proposal, error) {
	if pp == nil {
		return nil, errors.New("nil proposal")
	}

	p := new(Proposal)

	blockID, err := BlockIDFromProto(&pp.BlockID)
	if err != nil {
		return nil, err
	}

	p.BlockID = *blockID
	p.Type = pp.Type
	p.Height = pp.Height
	p.CoreChainLockedHeight = pp.CoreChainLockedHeight
	p.Round = pp.Round
	p.POLRound = pp.PolRound
	p.Timestamp = pp.Timestamp
	p.Signature = pp.Signature

	return p, p.ValidateBasic()
}<|MERGE_RESOLUTION|>--- conflicted
+++ resolved
@@ -4,11 +4,8 @@
 	"encoding/binary"
 	"errors"
 	"fmt"
-<<<<<<< HEAD
 	"math"
-=======
 	"math/bits"
->>>>>>> 6c40ad39
 	"time"
 
 	"github.com/dashevo/dashd-go/btcjson"
@@ -33,16 +30,6 @@
 // a so-called Proof-of-Lock (POL) round, as noted in the POLRound.
 // If POLRound >= 0, then BlockID corresponds to the block that is locked in POLRound.
 type Proposal struct {
-<<<<<<< HEAD
-	Type                  tmproto.SignedMsgType
-	Height                int64     `json:"height"`
-	CoreChainLockedHeight uint32    `json:"core_height"`
-	Round                 int32     `json:"round"`     // there can not be greater than 2_147_483_647 rounds
-	POLRound              int32     `json:"pol_round"` // -1 if null.
-	BlockID               BlockID   `json:"block_id"`
-	Timestamp             time.Time `json:"timestamp"`
-	Signature             []byte    `json:"signature"`
-=======
 	Type      tmproto.SignedMsgType
 	Height    int64     `json:"height,string"`
 	Round     int32     `json:"round"`     // there can not be greater than 2_147_483_647 rounds
@@ -50,23 +37,14 @@
 	BlockID   BlockID   `json:"block_id"`
 	Timestamp time.Time `json:"timestamp"`
 	Signature []byte    `json:"signature"`
->>>>>>> 6c40ad39
+
+	// dash fields
+	CoreChainLockedHeight uint32 `json:"core_height"`
 }
 
 // NewProposal returns a new Proposal.
 // If there is no POLRound, polRound should be -1.
-<<<<<<< HEAD
-func NewProposal(height int64, coreChainLockedHeight uint32, round int32, polRound int32, blockID BlockID) *Proposal {
-	return &Proposal{
-		Type:                  tmproto.ProposalType,
-		Height:                height,
-		CoreChainLockedHeight: coreChainLockedHeight,
-		Round:                 round,
-		BlockID:               blockID,
-		POLRound:              polRound,
-		Timestamp:             tmtime.Now(),
-=======
-func NewProposal(height int64, round int32, polRound int32, blockID BlockID, ts time.Time) *Proposal {
+func NewProposal(height int64, coreChainLockedHeight uint32, round int32, polRound int32, blockID BlockID, ts time.Time) *Proposal {
 	return &Proposal{
 		Type:      tmproto.ProposalType,
 		Height:    height,
@@ -74,7 +52,8 @@
 		BlockID:   blockID,
 		POLRound:  polRound,
 		Timestamp: tmtime.Canonical(ts),
->>>>>>> 6c40ad39
+
+		CoreChainLockedHeight: coreChainLockedHeight,
 	}
 }
 
