package evidence

import (
	"bytes"
	"errors"
	"fmt"
	"sort"
	"time"

	"github.com/tendermint/tendermint/light"
	"github.com/tendermint/tendermint/types"
)

// verify verifies the evidence fully by checking:
// - It has not already been committed
// - it is sufficiently recent (MaxAge)
// - it is from a key who was a validator at the given height
// - it is internally consistent with state
// - it was properly signed by the alleged equivocator and meets the individual evidence verification requirements
func (evpool *Pool) verify(evidence types.Evidence) error {
	var (
		state          = evpool.State()
		height         = state.LastBlockHeight
		evidenceParams = state.ConsensusParams.Evidence
		ageNumBlocks   = height - evidence.Height()
	)

	// verify the time of the evidence
	blockMeta := evpool.blockStore.LoadBlockMeta(evidence.Height())
	if blockMeta == nil {
		return fmt.Errorf("don't have header #%d %v", evidence.Height(), evpool.blockStore)
	}
	evTime := blockMeta.Header.Time
	if evidence.Time() != evTime {
		return fmt.Errorf("evidence has a different time to the block it is associated with (%v != %v)",
			evidence.Time(), evTime)
	}
	ageDuration := state.LastBlockTime.Sub(evTime)

	// check that the evidence hasn't expired
	if ageDuration > evidenceParams.MaxAgeDuration && ageNumBlocks > evidenceParams.MaxAgeNumBlocks {
		return fmt.Errorf(
			"evidence from height %d (created at: %v) is too old; min height is %d and evidence can not be older than %v",
			evidence.Height(),
			evTime,
			height-evidenceParams.MaxAgeNumBlocks,
			state.LastBlockTime.Add(evidenceParams.MaxAgeDuration),
		)
	}

	// apply the evidence-specific verification logic
	switch ev := evidence.(type) {
	case *types.DuplicateVoteEvidence:
		valSet, err := evpool.stateDB.LoadValidators(evidence.Height())
		if err != nil {
			return err
		}
		return VerifyDuplicateVote(ev, state.ChainID, valSet)

	case *types.LightClientAttackEvidence:
		commonHeader, err := getSignedHeader(evpool.blockStore, evidence.Height())
		if err != nil {
			return err
		}
		commonVals, err := evpool.stateDB.LoadValidators(evidence.Height())
		if err != nil {
			return err
		}
		trustedHeader := commonHeader
		// in the case of lunatic the trusted header is different to the common header
		if evidence.Height() != ev.ConflictingBlock.Height {
			trustedHeader, err = getSignedHeader(evpool.blockStore, ev.ConflictingBlock.Height)
			if err != nil {
				// FIXME: This multi step process is a bit unergonomic. We may want to consider a more efficient process
				// that doesn't require as much io and is atomic.

				// If the node doesn't have a block at the height of the conflicting block, then this could be
				// a forward lunatic attack. Thus the node must get the latest height it has
				latestHeight := evpool.blockStore.Height()
				trustedHeader, err = getSignedHeader(evpool.blockStore, latestHeight)
				if err != nil {
					return err
				}
				if trustedHeader.Time.Before(ev.ConflictingBlock.Time) {
					return fmt.Errorf("latest block time (%v) is before conflicting block time (%v)",
						trustedHeader.Time, ev.ConflictingBlock.Time,
					)
				}
			}
		}

		err = VerifyLightClientAttack(ev, commonHeader, trustedHeader, commonVals, state.LastBlockTime,
			state.ConsensusParams.Evidence.MaxAgeDuration)
		if err != nil {
			return err
		}
		// find out what type of attack this was and thus extract the malicious validators. Note in the case of an
		// Amnesia attack we don't have any malicious validators.
		validators := ev.GetByzantineValidators(commonVals, trustedHeader)
		// ensure this matches the validators that are listed in the evidence. They should be ordered based on power.
		if validators == nil && ev.ByzantineValidators != nil {
			return fmt.Errorf("expected nil validators from an amnesia light client attack but got %d",
				len(ev.ByzantineValidators))
		}

		if exp, got := len(validators), len(ev.ByzantineValidators); exp != got {
			return fmt.Errorf("expected %d byzantine validators from evidence but got %d",
				exp, got)
		}

		// ensure that both validator arrays are in the same order
		sort.Sort(types.ValidatorsByVotingPower(ev.ByzantineValidators))

		for idx, val := range validators {
			if !bytes.Equal(ev.ByzantineValidators[idx].Address, val.Address) {
				return fmt.Errorf("evidence contained a different byzantine validator address to the one we were expecting."+
					"Expected %v, got %v", val.Address, ev.ByzantineValidators[idx].Address)
			}
			if ev.ByzantineValidators[idx].VotingPower != val.VotingPower {
				return fmt.Errorf("evidence contained a byzantine validator with a different power to the one we were expecting."+
					"Expected %d, got %d", val.VotingPower, ev.ByzantineValidators[idx].VotingPower)
			}
		}

		return nil
	default:
		return fmt.Errorf("unrecognized evidence type: %T", evidence)
	}

}

// VerifyLightClientAttack verifies LightClientAttackEvidence against the state of the full node. This involves
// the following checks:
//     - the common header from the full node has at least 1/3 voting power which is also present in
//       the conflicting header's commit
//     - 2/3+ of the conflicting validator set correctly signed the conflicting block
//     - the nodes trusted header at the same height as the conflicting header has a different hash
//
// CONTRACT: must run ValidateBasic() on the evidence before verifying
//           must check that the evidence has not expired (i.e. is outside the maximum age threshold)
func VerifyLightClientAttack(e *types.LightClientAttackEvidence, commonHeader, trustedHeader *types.SignedHeader,
	commonVals *types.ValidatorSet, now time.Time, trustPeriod time.Duration) error {
	// In the case of lunatic attack there will be a different commonHeader height. Therefore the node perform a single
	// verification jump between the common header and the conflicting one
	if commonHeader.Height != e.ConflictingBlock.Height {
		err := commonVals.VerifyCommitLightTrusting(trustedHeader.ChainID, e.ConflictingBlock.Commit, light.DefaultTrustLevel)
		if err != nil {
<<<<<<< HEAD
			return fmt.Errorf("skipping verification from common to conflicting header failed: %w", err)
		}
	} else {
		// in the case of equivocation and amnesia we expect some header hashes to be correctly derived
		if isInvalidHeader(trustedHeader.Header, e.ConflictingBlock.Header) {
			return errors.New("common height is the same as conflicting block height so expected the conflicting" +
				" block to be correctly derived yet it wasn't")
		}
		// ensure that 2/3 of the validator set did vote for this block
		if err := e.ConflictingBlock.ValidatorSet.VerifyCommitLight(trustedHeader.ChainID,
			e.ConflictingBlock.Commit.BlockID, e.ConflictingBlock.Commit.StateID,
			e.ConflictingBlock.Height, e.ConflictingBlock.Commit); err != nil {
			return fmt.Errorf("invalid commit from conflicting block: %w", err)
=======
			return fmt.Errorf("skipping verification of conflicting block failed: %w", err)
>>>>>>> e54fdb62
		}

		// In the case of equivocation and amnesia we expect all header hashes to be correctly derived
	} else if isInvalidHeader(trustedHeader.Header, e.ConflictingBlock.Header) {
		return errors.New("common height is the same as conflicting block height so expected the conflicting" +
			" block to be correctly derived yet it wasn't")
	}

	// Verify that the 2/3+ commits from the conflicting validator set were for the conflicting header
	if err := e.ConflictingBlock.ValidatorSet.VerifyCommitLight(trustedHeader.ChainID, e.ConflictingBlock.Commit.BlockID,
		e.ConflictingBlock.Height, e.ConflictingBlock.Commit); err != nil {
		return fmt.Errorf("invalid commit from conflicting block: %w", err)
	}

	// Assert the correct amount of voting power of the validator set
	if evTotal, valsTotal := e.TotalVotingPower, commonVals.TotalVotingPower(); evTotal != valsTotal {
		return fmt.Errorf("total voting power from the evidence and our validator set does not match (%d != %d)",
			evTotal, valsTotal)
	}

	// check in the case of a forward lunatic attack that monotonically increasing time has been violated
	if e.ConflictingBlock.Height > trustedHeader.Height && e.ConflictingBlock.Time.After(trustedHeader.Time) {
		return fmt.Errorf("conflicting block doesn't violate monotonically increasing time (%v is after %v)",
			e.ConflictingBlock.Time, trustedHeader.Time,
		)

		// In all other cases check that the hashes of the conflicting header and the trusted header are different
	} else if bytes.Equal(trustedHeader.Hash(), e.ConflictingBlock.Hash()) {
		return fmt.Errorf("trusted header hash matches the evidence's conflicting header hash: %X",
			trustedHeader.Hash())
	}

	return nil
}

// VerifyDuplicateVote verifies DuplicateVoteEvidence against the state of full node. This involves the
// following checks:
//      - the validator is in the validator set at the height of the evidence
//      - the height, round, type and validator address of the votes must be the same
//      - the block ID's must be different
//      - The signatures must both be valid
func VerifyDuplicateVote(e *types.DuplicateVoteEvidence, chainID string, valSet *types.ValidatorSet) error {
	_, val := valSet.GetByProTxHash(e.VoteA.ValidatorProTxHash)
	if val == nil {
		return fmt.Errorf("proTxHash %X was not a validator at height %d", e.VoteA.ValidatorProTxHash, e.Height())
	}
	proTxHash := val.ProTxHash
	pubKey := val.PubKey

	// H/R/S must be the same
	if e.VoteA.Height != e.VoteB.Height ||
		e.VoteA.Round != e.VoteB.Round ||
		e.VoteA.Type != e.VoteB.Type {
		return fmt.Errorf("h/r/s does not match: %d/%d/%v vs %d/%d/%v",
			e.VoteA.Height, e.VoteA.Round, e.VoteA.Type,
			e.VoteB.Height, e.VoteB.Round, e.VoteB.Type)
	}

	// Address must be the same
	if !bytes.Equal(e.VoteA.ValidatorProTxHash, e.VoteB.ValidatorProTxHash) {
		return fmt.Errorf("validator addresses do not match: %X vs %X",
			e.VoteA.ValidatorProTxHash,
			e.VoteB.ValidatorProTxHash,
		)
	}

	// BlockIDs must be different
	if e.VoteA.BlockID.Equals(e.VoteB.BlockID) {
		return fmt.Errorf(
			"block IDs are the same (%v) - not a real duplicate vote",
			e.VoteA.BlockID,
		)
	}

	// proTxHash must match address (this should already be true, sanity check)
	if !bytes.Equal(proTxHash, e.VoteA.ValidatorProTxHash) {
		return fmt.Errorf("proTxHash (%X) doesn't match pubkey (%v)", e.VoteA.ValidatorProTxHash, proTxHash)
	}

	// validator voting power and total voting power must match
	if val.VotingPower != e.ValidatorPower {
		return fmt.Errorf("validator power from evidence and our validator set does not match (%d != %d)",
			e.ValidatorPower, val.VotingPower)
	}
	if valSet.TotalVotingPower() != e.TotalVotingPower {
		return fmt.Errorf("total voting power from the evidence and our validator set does not match (%d != %d)",
			e.TotalVotingPower, valSet.TotalVotingPower())
	}

	va := e.VoteA.ToProto()
	vb := e.VoteB.ToProto()
	// Signatures must be valid
	if !pubKey.VerifySignature(types.VoteBlockSignBytes(chainID, va), e.VoteA.BlockSignature) {
		return fmt.Errorf("verifying VoteA: %w", types.ErrVoteInvalidBlockSignature)
	}
	if !pubKey.VerifySignature(types.VoteBlockSignBytes(chainID, vb), e.VoteB.BlockSignature) {
		return fmt.Errorf("verifying VoteB: %w", types.ErrVoteInvalidStateSignature)
	}

	return nil
}

func getSignedHeader(blockStore BlockStore, height int64) (*types.SignedHeader, error) {
	blockMeta := blockStore.LoadBlockMeta(height)
	if blockMeta == nil {
		return nil, fmt.Errorf("don't have header at height #%d", height)
	}
	commit := blockStore.LoadBlockCommit(height)
	if commit == nil {
		return nil, fmt.Errorf("don't have commit at height #%d", height)
	}
	return &types.SignedHeader{
		Header: &blockMeta.Header,
		Commit: commit,
	}, nil
}

// isInvalidHeader takes a trusted header and matches it againt a conflicting header
// to determine whether the conflicting header was the product of a valid state transition
// or not. If it is then all the deterministic fields of the header should be the same.
// If not, it is an invalid header and constitutes a lunatic attack.
func isInvalidHeader(trusted, conflicting *types.Header) bool {
	return !bytes.Equal(trusted.ValidatorsHash, conflicting.ValidatorsHash) ||
		!bytes.Equal(trusted.NextValidatorsHash, conflicting.NextValidatorsHash) ||
		!bytes.Equal(trusted.ConsensusHash, conflicting.ConsensusHash) ||
		!bytes.Equal(trusted.AppHash, conflicting.AppHash) ||
		!bytes.Equal(trusted.LastResultsHash, conflicting.LastResultsHash)
}<|MERGE_RESOLUTION|>--- conflicted
+++ resolved
@@ -145,23 +145,7 @@
 	if commonHeader.Height != e.ConflictingBlock.Height {
 		err := commonVals.VerifyCommitLightTrusting(trustedHeader.ChainID, e.ConflictingBlock.Commit, light.DefaultTrustLevel)
 		if err != nil {
-<<<<<<< HEAD
-			return fmt.Errorf("skipping verification from common to conflicting header failed: %w", err)
-		}
-	} else {
-		// in the case of equivocation and amnesia we expect some header hashes to be correctly derived
-		if isInvalidHeader(trustedHeader.Header, e.ConflictingBlock.Header) {
-			return errors.New("common height is the same as conflicting block height so expected the conflicting" +
-				" block to be correctly derived yet it wasn't")
-		}
-		// ensure that 2/3 of the validator set did vote for this block
-		if err := e.ConflictingBlock.ValidatorSet.VerifyCommitLight(trustedHeader.ChainID,
-			e.ConflictingBlock.Commit.BlockID, e.ConflictingBlock.Commit.StateID,
-			e.ConflictingBlock.Height, e.ConflictingBlock.Commit); err != nil {
-			return fmt.Errorf("invalid commit from conflicting block: %w", err)
-=======
 			return fmt.Errorf("skipping verification of conflicting block failed: %w", err)
->>>>>>> e54fdb62
 		}
 
 		// In the case of equivocation and amnesia we expect all header hashes to be correctly derived
@@ -172,7 +156,7 @@
 
 	// Verify that the 2/3+ commits from the conflicting validator set were for the conflicting header
 	if err := e.ConflictingBlock.ValidatorSet.VerifyCommitLight(trustedHeader.ChainID, e.ConflictingBlock.Commit.BlockID,
-		e.ConflictingBlock.Height, e.ConflictingBlock.Commit); err != nil {
+		e.ConflictingBlock.Commit.StateID, e.ConflictingBlock.Height, e.ConflictingBlock.Commit); err != nil {
 		return fmt.Errorf("invalid commit from conflicting block: %w", err)
 	}
 
