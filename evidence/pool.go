package evidence

import (
	"bytes"
	"errors"
	"fmt"
	"sync"
	"sync/atomic"
	"time"

	"github.com/gogo/protobuf/proto"
	gogotypes "github.com/gogo/protobuf/types"
	dbm "github.com/tendermint/tm-db"

	clist "github.com/tendermint/tendermint/libs/clist"
	"github.com/tendermint/tendermint/libs/log"
	tmproto "github.com/tendermint/tendermint/proto/tendermint/types"
	sm "github.com/tendermint/tendermint/state"
	"github.com/tendermint/tendermint/types"
)

const (
	baseKeyCommitted = byte(0x00)
	baseKeyPending   = byte(0x01)
)

// Pool maintains a pool of valid evidence to be broadcasted and committed
type Pool struct {
	logger log.Logger

	evidenceStore dbm.DB
	evidenceList  *clist.CList // concurrent linked-list of evidence
	evidenceSize  uint32       // amount of pending evidence

	// needed to load validators to verify evidence
	stateDB sm.Store
	// needed to load headers and commits to verify evidence
	blockStore BlockStore

	mtx sync.Mutex
	// latest state
	state sm.State
	// evidence from consensus is buffered to this slice, awaiting until the next height
	// before being flushed to the pool. This prevents broadcasting and proposing of
	// evidence before the height with which the evidence happened is finished.
	consensusBuffer []duplicateVoteSet

	pruningHeight int64
	pruningTime   time.Time
}

// NewPool creates an evidence pool. If using an existing evidence store,
// it will add all pending evidence to the concurrent list.
func NewPool(evidenceDB dbm.DB, stateDB sm.Store, blockStore BlockStore) (*Pool, error) {

	state, err := stateDB.Load()
	if err != nil {
		return nil, fmt.Errorf("cannot load state for new pool: %w", err)
	}

	pool := &Pool{
		stateDB:         stateDB,
		blockStore:      blockStore,
		state:           state,
		logger:          log.NewNopLogger(),
		evidenceStore:   evidenceDB,
		evidenceList:    clist.New(),
		consensusBuffer: make([]duplicateVoteSet, 0),
	}

	// if pending evidence already in db, in event of prior failure, then check for expiration,
	// update the size and load it back to the evidenceList
	pool.pruningHeight, pool.pruningTime = pool.removeExpiredPendingEvidence()
	evList, _, err := pool.listEvidence(baseKeyPending, -1)
	if err != nil {
		return nil, err
	}
	atomic.StoreUint32(&pool.evidenceSize, uint32(len(evList)))
	for _, ev := range evList {
		pool.evidenceList.PushBack(ev)
	}

	return pool, nil
}

// PendingEvidence is used primarily as part of block proposal and returns up to maxNum of uncommitted evidence.
func (evpool *Pool) PendingEvidence(maxBytes int64) ([]types.Evidence, int64) {
	if evpool.Size() == 0 {
		return []types.Evidence{}, 0
	}
	evidence, size, err := evpool.listEvidence(baseKeyPending, maxBytes)
	if err != nil {
		evpool.logger.Error("Unable to retrieve pending evidence", "err", err)
	}
	return evidence, size
}

// Update takes both the new state and the evidence committed at that height and performs
// the following operations:
// 1. Take any conflicting votes from consensus and use the state's LastBlockTime to form
//    DuplicateVoteEvidence and add it to the pool.
// 2. Update the pool's state which contains evidence params relating to expiry.
// 3. Moves pending evidence that has now been committed into the committed pool.
// 4. Removes any expired evidence based on both height and time.
func (evpool *Pool) Update(state sm.State, ev types.EvidenceList) {
	// sanity check
	if state.LastBlockHeight <= evpool.state.LastBlockHeight {
		panic(fmt.Sprintf(
			"failed EvidencePool.Update new state height is less than or equal to previous state height: %d <= %d",
			state.LastBlockHeight,
			evpool.state.LastBlockHeight,
		))
	}
	evpool.logger.Debug("Updating evidence pool", "last_block_height", state.LastBlockHeight,
		"last_block_time", state.LastBlockTime)

	// flush conflicting vote pairs from the buffer, producing DuplicateVoteEvidence and
	// adding it to the pool
	evpool.processConsensusBuffer(state)
	// update state
	evpool.updateState(state)

	// move committed evidence out from the pending pool and into the committed pool
	evpool.markEvidenceAsCommitted(ev)

	// prune pending evidence when it has expired. This also updates when the next evidence will expire
	if evpool.Size() > 0 && state.LastBlockHeight > evpool.pruningHeight &&
		state.LastBlockTime.After(evpool.pruningTime) {
		evpool.pruningHeight, evpool.pruningTime = evpool.removeExpiredPendingEvidence()
	}
}

// AddEvidence checks the evidence is valid and adds it to the pool.
func (evpool *Pool) AddEvidence(ev types.Evidence) error {
	evpool.logger.Debug("Attempting to add evidence", "ev", ev)

	// We have already verified this piece of evidence - no need to do it again
	if evpool.isPending(ev) {
		evpool.logger.Debug("Evidence already pending, ignoring this one", "ev", ev)
		return nil
	}

	// check that the evidence isn't already committed
	if evpool.isCommitted(ev) {
		// this can happen if the peer that sent us the evidence is behind so we shouldn't
		// punish the peer.
		evpool.logger.Debug("Evidence was already committed, ignoring this one", "ev", ev)
		return nil
	}

	// 1) Verify against state.
	err := evpool.verify(ev)
	if err != nil {
		return types.NewErrInvalidEvidence(ev, err)
	}

	// 2) Save to store.
	if err := evpool.addPendingEvidence(ev); err != nil {
		return fmt.Errorf("can't add evidence to pending list: %w", err)
	}

	// 3) Add evidence to clist.
	evpool.evidenceList.PushBack(ev)

	evpool.logger.Info("Verified new evidence of byzantine behavior", "evidence", ev)

	return nil
}

// ReportConflictingVotes takes two conflicting votes and forms duplicate vote evidence,
// adding it eventually to the evidence pool.
//
// Duplicate vote attacks happen before the block is committed and the timestamp is
// finalized, thus the evidence pool holds these votes in a buffer, forming the
// evidence from them once consensus at that height has been reached and `Update()` with
// the new state called.
//
// Votes are not verified.
func (evpool *Pool) ReportConflictingVotes(voteA, voteB *types.Vote) {
	evpool.mtx.Lock()
	defer evpool.mtx.Unlock()
	evpool.consensusBuffer = append(evpool.consensusBuffer, duplicateVoteSet{
		VoteA: voteA,
		VoteB: voteB,
	})
}

// CheckEvidence takes an array of evidence from a block and verifies all the evidence there.
// If it has already verified the evidence then it jumps to the next one. It ensures that no
// evidence has already been committed or is being proposed twice. It also adds any
// evidence that it doesn't currently have so that it can quickly form ABCI Evidence later.
func (evpool *Pool) CheckEvidence(evList types.EvidenceList) error {
	hashes := make([][]byte, len(evList))
	for idx, ev := range evList {

		_, isLightEv := ev.(*types.LightClientAttackEvidence)

		// We must verify light client attack evidence regardless because there could be a
		// different conflicting block with the same hash.
		if isLightEv || !evpool.isPending(ev) {
			// check that the evidence isn't already committed
			if evpool.isCommitted(ev) {
				return &types.ErrInvalidEvidence{Evidence: ev, Reason: errors.New("evidence was already committed")}
			}

			err := evpool.verify(ev)
			if err != nil {
				return err
			}

			if err := evpool.addPendingEvidence(ev); err != nil {
				// Something went wrong with adding the evidence but we already know it is valid
				// hence we log an error and continue
				evpool.logger.Error("Can't add evidence to pending list", "err", err, "ev", ev)
			}

			evpool.logger.Info("Check evidence: verified evidence of byzantine behavior", "evidence", ev)
		}

		// check for duplicate evidence. We cache hashes so we don't have to work them out again.
		hashes[idx] = ev.Hash()
		for i := idx - 1; i >= 0; i-- {
			if bytes.Equal(hashes[i], hashes[idx]) {
				return &types.ErrInvalidEvidence{Evidence: ev, Reason: errors.New("duplicate evidence")}
			}
		}
	}

	return nil
}

// EvidenceFront goes to the first evidence in the clist
func (evpool *Pool) EvidenceFront() *clist.CElement {
	return evpool.evidenceList.Front()
}

// EvidenceWaitChan is a channel that closes once the first evidence in the list is there. i.e Front is not nil
func (evpool *Pool) EvidenceWaitChan() <-chan struct{} {
	return evpool.evidenceList.WaitChan()
}

// SetLogger sets the Logger.
func (evpool *Pool) SetLogger(l log.Logger) {
	evpool.logger = l
}

// Size returns the number of evidence in the pool.
func (evpool *Pool) Size() uint32 {
	return atomic.LoadUint32(&evpool.evidenceSize)
}

// State returns the current state of the evpool.
func (evpool *Pool) State() sm.State {
	evpool.mtx.Lock()
	defer evpool.mtx.Unlock()
	return evpool.state
}

<<<<<<< HEAD
//--------------------------------------------------------------------------

// fastCheck leverages the fact that the evidence pool may have already verified the evidence to see if it can
// quickly conclude that the evidence is already valid.
func (evpool *Pool) fastCheck(ev types.Evidence) bool {
	return evpool.isPending(ev)
}

=======
>>>>>>> c2908ef7
// IsExpired checks whether evidence or a polc is expired by checking whether a height and time is older
// than set by the evidence consensus parameters
func (evpool *Pool) isExpired(height int64, time time.Time) bool {
	var (
		params       = evpool.State().ConsensusParams.Evidence
		ageDuration  = evpool.State().LastBlockTime.Sub(time)
		ageNumBlocks = evpool.State().LastBlockHeight - height
	)
	return ageNumBlocks > params.MaxAgeNumBlocks &&
		ageDuration > params.MaxAgeDuration
}

// IsCommitted returns true if we have already seen this exact evidence and it is already marked as committed.
func (evpool *Pool) isCommitted(evidence types.Evidence) bool {
	key := keyCommitted(evidence)
	ok, err := evpool.evidenceStore.Has(key)
	if err != nil {
		evpool.logger.Error("Unable to find committed evidence", "err", err)
	}
	return ok
}

// IsPending checks whether the evidence is already pending. DB errors are passed to the logger.
func (evpool *Pool) isPending(evidence types.Evidence) bool {
	key := keyPending(evidence)
	ok, err := evpool.evidenceStore.Has(key)
	if err != nil {
		evpool.logger.Error("Unable to find pending evidence", "err", err)
	}
	return ok
}

func (evpool *Pool) addPendingEvidence(ev types.Evidence) error {
	evpb, err := types.EvidenceToProto(ev)
	if err != nil {
		return fmt.Errorf("unable to convert to proto, err: %w", err)
	}

	evBytes, err := evpb.Marshal()
	if err != nil {
		return fmt.Errorf("unable to marshal evidence: %w", err)
	}

	key := keyPending(ev)

	err = evpool.evidenceStore.Set(key, evBytes)
	if err != nil {
		return fmt.Errorf("can't persist evidence: %w", err)
	}
	atomic.AddUint32(&evpool.evidenceSize, 1)
	return nil
}

func (evpool *Pool) removePendingEvidence(evidence types.Evidence) {
	key := keyPending(evidence)
	if err := evpool.evidenceStore.Delete(key); err != nil {
		evpool.logger.Error("Unable to delete pending evidence", "err", err)
	} else {
		atomic.AddUint32(&evpool.evidenceSize, ^uint32(0))
		evpool.logger.Debug("Deleted pending evidence", "evidence", evidence)
	}
}

// markEvidenceAsCommitted processes all the evidence in the block, marking it as
// committed and removing it from the pending database.
func (evpool *Pool) markEvidenceAsCommitted(evidence types.EvidenceList) {
	blockEvidenceMap := make(map[string]struct{}, len(evidence))
	for _, ev := range evidence {
		if evpool.isPending(ev) {
			evpool.removePendingEvidence(ev)
			blockEvidenceMap[evMapKey(ev)] = struct{}{}
		}

		// Add evidence to the committed list. As the evidence is stored in the block store
		// we only need to record the height that it was saved at.
		key := keyCommitted(ev)

		h := gogotypes.Int64Value{Value: ev.Height()}
		evBytes, err := proto.Marshal(&h)
		if err != nil {
			evpool.logger.Error("failed to marshal committed evidence", "err", err, "key(height/hash)", key)
			continue
		}

		if err := evpool.evidenceStore.Set(key, evBytes); err != nil {
			evpool.logger.Error("Unable to save committed evidence", "err", err, "key(height/hash)", key)
		}
	}

	// remove committed evidence from the clist
	if len(blockEvidenceMap) != 0 {
		evpool.removeEvidenceFromList(blockEvidenceMap)
	}
}

// listEvidence retrieves lists evidence from oldest to newest within maxBytes.
// If maxBytes is -1, there's no cap on the size of returned evidence.
func (evpool *Pool) listEvidence(prefixKey byte, maxBytes int64) ([]types.Evidence, int64, error) {
	var (
		evSize    int64
		totalSize int64
		evidence  []types.Evidence
		evList    tmproto.EvidenceList // used for calculating the bytes size
	)

	iter, err := dbm.IteratePrefix(evpool.evidenceStore, []byte{prefixKey})
	if err != nil {
		return nil, totalSize, fmt.Errorf("database error: %v", err)
	}
	defer iter.Close()
	for ; iter.Valid(); iter.Next() {
		var evpb tmproto.Evidence
		err := evpb.Unmarshal(iter.Value())
		if err != nil {
			return evidence, totalSize, err
		}
		evList.Evidence = append(evList.Evidence, evpb)
		evSize = int64(evList.Size())
		if maxBytes != -1 && evSize > maxBytes {
			if err := iter.Error(); err != nil {
				return evidence, totalSize, err
			}
			return evidence, totalSize, nil
		}

		ev, err := types.EvidenceFromProto(&evpb)
		if err != nil {
			return nil, totalSize, err
		}

		totalSize = evSize
		evidence = append(evidence, ev)
	}

	if err := iter.Error(); err != nil {
		return evidence, totalSize, err
	}
	return evidence, totalSize, nil
}

func (evpool *Pool) removeExpiredPendingEvidence() (int64, time.Time) {
	iter, err := dbm.IteratePrefix(evpool.evidenceStore, []byte{baseKeyPending})
	if err != nil {
		evpool.logger.Error("Unable to iterate over pending evidence", "err", err)
		return evpool.State().LastBlockHeight, evpool.State().LastBlockTime
	}
	defer iter.Close()
	blockEvidenceMap := make(map[string]struct{})
	for ; iter.Valid(); iter.Next() {
		ev, err := bytesToEv(iter.Value())
		if err != nil {
			evpool.logger.Error("Error in transition evidence from protobuf", "err", err)
			continue
		}
		if !evpool.isExpired(ev.Height(), ev.Time()) {
			if len(blockEvidenceMap) != 0 {
				evpool.removeEvidenceFromList(blockEvidenceMap)
			}

			// return the height and time with which this evidence will have expired so we know when to prune next
			return ev.Height() + evpool.State().ConsensusParams.Evidence.MaxAgeNumBlocks + 1,
				ev.Time().Add(evpool.State().ConsensusParams.Evidence.MaxAgeDuration).Add(time.Second)
		}
		evpool.removePendingEvidence(ev)
		blockEvidenceMap[evMapKey(ev)] = struct{}{}
	}
	// We either have no pending evidence or all evidence has expired
	if len(blockEvidenceMap) != 0 {
		evpool.removeEvidenceFromList(blockEvidenceMap)
	}
	return evpool.State().LastBlockHeight, evpool.State().LastBlockTime
}

func (evpool *Pool) removeEvidenceFromList(
	blockEvidenceMap map[string]struct{}) {

	for e := evpool.evidenceList.Front(); e != nil; e = e.Next() {
		// Remove from clist
		ev := e.Value.(types.Evidence)
		if _, ok := blockEvidenceMap[evMapKey(ev)]; ok {
			evpool.evidenceList.Remove(e)
			e.DetachPrev()
		}
	}
}

func (evpool *Pool) updateState(state sm.State) {
	evpool.mtx.Lock()
	defer evpool.mtx.Unlock()
	evpool.state = state
}

// processConsensusBuffer converts all the duplicate votes witnessed from consensus
// into DuplicateVoteEvidence. It sets the evidence timestamp to the block height
// from the most recently committed block.
// Evidence is then added to the pool so as to be ready to be broadcasted and proposed.
func (evpool *Pool) processConsensusBuffer(state sm.State) {
	evpool.mtx.Lock()
	defer evpool.mtx.Unlock()
	for _, voteSet := range evpool.consensusBuffer {

		// Check the height of the conflicting votes and fetch the corresponding time and validator set
		// to produce the valid evidence
		var dve *types.DuplicateVoteEvidence
		switch {
		case voteSet.VoteA.Height == state.LastBlockHeight:
			dve = types.NewDuplicateVoteEvidence(
				voteSet.VoteA,
				voteSet.VoteB,
				state.LastBlockTime,
				state.LastValidators,
			)

		case voteSet.VoteA.Height < state.LastBlockHeight:
			valSet, err := evpool.stateDB.LoadValidators(voteSet.VoteA.Height)
			if err != nil {
				evpool.logger.Error("failed to load validator set for conflicting votes", "height",
					voteSet.VoteA.Height, "err", err,
				)
				continue
			}
			blockMeta := evpool.blockStore.LoadBlockMeta(voteSet.VoteA.Height)
			if blockMeta == nil {
				evpool.logger.Error("failed to load block time for conflicting votes", "height", voteSet.VoteA.Height)
				continue
			}
			dve = types.NewDuplicateVoteEvidence(
				voteSet.VoteA,
				voteSet.VoteB,
				blockMeta.Header.Time,
				valSet,
			)

		default:
			// evidence pool shouldn't expect to get votes from consensus of a height that is above the current
			// state. If this error is seen then perhaps consider keeping the votes in the buffer and retry
			// in following heights
			evpool.logger.Error("inbound duplicate votes from consensus are of a greater height than current state",
				"duplicate vote height", voteSet.VoteA.Height,
				"state.LastBlockHeight", state.LastBlockHeight)
			continue
		}

		// check if we already have this evidence
		if evpool.isPending(dve) {
			evpool.logger.Debug("evidence already pending; ignoring", "evidence", dve)
			continue
		}

		// check that the evidence is not already committed on chain
		if evpool.isCommitted(dve) {
			evpool.logger.Debug("evidence already committed; ignoring", "evidence", dve)
			continue
		}

		if err := evpool.addPendingEvidence(dve); err != nil {
			evpool.logger.Error("failed to flush evidence from consensus buffer to pending list: %w", err)
			continue
		}

		evpool.evidenceList.PushBack(dve)

		evpool.logger.Info("verified new evidence of byzantine behavior", "evidence", dve)
	}
	// reset consensus buffer
	evpool.consensusBuffer = make([]duplicateVoteSet, 0)
}

type duplicateVoteSet struct {
	VoteA *types.Vote
	VoteB *types.Vote
}

func bytesToEv(evBytes []byte) (types.Evidence, error) {
	var evpb tmproto.Evidence
	err := evpb.Unmarshal(evBytes)
	if err != nil {
		return &types.DuplicateVoteEvidence{}, err
	}

	return types.EvidenceFromProto(&evpb)
}

func evMapKey(ev types.Evidence) string {
	return string(ev.Hash())
}

// big endian padded hex
func bE(h int64) string {
	return fmt.Sprintf("%0.16X", h)
}

func keyCommitted(evidence types.Evidence) []byte {
	return append([]byte{baseKeyCommitted}, keySuffix(evidence)...)
}

func keyPending(evidence types.Evidence) []byte {
	return append([]byte{baseKeyPending}, keySuffix(evidence)...)
}

func keySuffix(evidence types.Evidence) []byte {
	return []byte(fmt.Sprintf("%s/%X", bE(evidence.Height()), evidence.Hash()))
}<|MERGE_RESOLUTION|>--- conflicted
+++ resolved
@@ -193,11 +193,9 @@
 	hashes := make([][]byte, len(evList))
 	for idx, ev := range evList {
 
-		_, isLightEv := ev.(*types.LightClientAttackEvidence)
-
-		// We must verify light client attack evidence regardless because there could be a
-		// different conflicting block with the same hash.
-		if isLightEv || !evpool.isPending(ev) {
+		ok := evpool.fastCheck(ev)
+
+		if !ok {
 			// check that the evidence isn't already committed
 			if evpool.isCommitted(ev) {
 				return &types.ErrInvalidEvidence{Evidence: ev, Reason: errors.New("evidence was already committed")}
@@ -256,7 +254,6 @@
 	return evpool.state
 }
 
-<<<<<<< HEAD
 //--------------------------------------------------------------------------
 
 // fastCheck leverages the fact that the evidence pool may have already verified the evidence to see if it can
@@ -265,8 +262,6 @@
 	return evpool.isPending(ev)
 }
 
-=======
->>>>>>> c2908ef7
 // IsExpired checks whether evidence or a polc is expired by checking whether a height and time is older
 // than set by the evidence consensus parameters
 func (evpool *Pool) isExpired(height int64, time time.Time) bool {
