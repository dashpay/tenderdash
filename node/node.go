package node

import (
	"bytes"
	"context"
	"errors"
	"fmt"
	"net"
	"net/http"
	_ "net/http/pprof" // nolint: gosec // securely exposed on separate, optional port
	"strings"
	"time"

	"github.com/dashevo/dashd-go/btcjson"
	dashquorum "github.com/tendermint/tendermint/dash/quorum"
	dashcore "github.com/tendermint/tendermint/dashcore/rpc"

	"github.com/prometheus/client_golang/prometheus"
	"github.com/prometheus/client_golang/prometheus/promhttp"
	"github.com/rs/cors"
	dbm "github.com/tendermint/tm-db"

	abci "github.com/tendermint/tendermint/abci/types"
	bcv0 "github.com/tendermint/tendermint/blockchain/v0"
	bcv1 "github.com/tendermint/tendermint/blockchain/v1"
	bcv2 "github.com/tendermint/tendermint/blockchain/v2"
	cfg "github.com/tendermint/tendermint/config"
	cs "github.com/tendermint/tendermint/consensus"
	"github.com/tendermint/tendermint/crypto"
	"github.com/tendermint/tendermint/evidence"
	tmjson "github.com/tendermint/tendermint/libs/json"
	"github.com/tendermint/tendermint/libs/log"
	tmpubsub "github.com/tendermint/tendermint/libs/pubsub"
	"github.com/tendermint/tendermint/libs/service"
	mempl "github.com/tendermint/tendermint/mempool"
	"github.com/tendermint/tendermint/p2p"
	"github.com/tendermint/tendermint/p2p/pex"
	"github.com/tendermint/tendermint/privval"
	"github.com/tendermint/tendermint/proxy"
	rpccore "github.com/tendermint/tendermint/rpc/core"
	grpccore "github.com/tendermint/tendermint/rpc/grpc"
	rpcserver "github.com/tendermint/tendermint/rpc/jsonrpc/server"
	sm "github.com/tendermint/tendermint/state"
	"github.com/tendermint/tendermint/state/indexer"
	blockidxkv "github.com/tendermint/tendermint/state/indexer/block/kv"
	blockidxnull "github.com/tendermint/tendermint/state/indexer/block/null"
	"github.com/tendermint/tendermint/state/indexer/sink/psql"
	"github.com/tendermint/tendermint/state/txindex"
	"github.com/tendermint/tendermint/state/txindex/kv"
	"github.com/tendermint/tendermint/state/txindex/null"
	"github.com/tendermint/tendermint/statesync"
	"github.com/tendermint/tendermint/store"
	"github.com/tendermint/tendermint/types"
	tmtime "github.com/tendermint/tendermint/types/time"
	"github.com/tendermint/tendermint/version"
)

//------------------------------------------------------------------------------

// DBContext specifies config information for loading a new DB.
type DBContext struct {
	ID     string
	Config *cfg.Config
}

// DBProvider takes a DBContext and returns an instantiated DB.
type DBProvider func(*DBContext) (dbm.DB, error)

// DefaultDBProvider returns a database using the DBBackend and DBDir
// specified in the ctx.Config.
func DefaultDBProvider(ctx *DBContext) (dbm.DB, error) {
	dbType := dbm.BackendType(ctx.Config.DBBackend)
	return dbm.NewDB(ctx.ID, dbType, ctx.Config.DBDir())
}

// GenesisDocProvider returns a GenesisDoc.
// It allows the GenesisDoc to be pulled from sources other than the
// filesystem, for instance from a distributed key-value store cluster.
type GenesisDocProvider func() (*types.GenesisDoc, error)

// DefaultGenesisDocProviderFunc returns a GenesisDocProvider that loads
// the GenesisDoc from the config.GenesisFile() on the filesystem.
func DefaultGenesisDocProviderFunc(config *cfg.Config) GenesisDocProvider {
	return func() (*types.GenesisDoc, error) {
		return types.GenesisDocFromFile(config.GenesisFile())
	}
}

// Provider takes a config and a logger and returns a ready to go Node.
type Provider func(*cfg.Config, log.Logger) (*Node, error)

// DefaultNewNode returns a Tendermint node with default settings for the
// PrivValidator, ClientCreator, GenesisDoc, and DBProvider.
// It implements NodeProvider.
func DefaultNewNode(config *cfg.Config, logger log.Logger) (*Node, error) {
	nodeKey, err := p2p.LoadOrGenNodeKey(config.NodeKeyFile())
	if err != nil {
		return nil, fmt.Errorf("failed to load or gen node key %s: %w", config.NodeKeyFile(), err)
	}

	appClient, _ := proxy.DefaultClientCreator(config.ProxyApp, config.ABCI, config.DBDir())
	return NewNode(config,
		nodeKey,
		appClient,
		DefaultGenesisDocProviderFunc(config),
		DefaultDBProvider,
		DefaultMetricsProvider(config.Instrumentation),
		nil,
		logger,
	)
}

// MetricsProvider returns a consensus, p2p and mempool Metrics.
type MetricsProvider func(chainID string) (*cs.Metrics, *p2p.Metrics, *mempl.Metrics, *sm.Metrics)

// DefaultMetricsProvider returns Metrics build using Prometheus client library
// if Prometheus is enabled. Otherwise, it returns no-op Metrics.
func DefaultMetricsProvider(config *cfg.InstrumentationConfig) MetricsProvider {
	return func(chainID string) (*cs.Metrics, *p2p.Metrics, *mempl.Metrics, *sm.Metrics) {
		if config.Prometheus {
			return cs.PrometheusMetrics(config.Namespace, "chain_id", chainID),
				p2p.PrometheusMetrics(config.Namespace, "chain_id", chainID),
				mempl.PrometheusMetrics(config.Namespace, "chain_id", chainID),
				sm.PrometheusMetrics(config.Namespace, "chain_id", chainID)
		}
		return cs.NopMetrics(), p2p.NopMetrics(), mempl.NopMetrics(), sm.NopMetrics()
	}
}

// DefaultDashCoreRPCClient returns RPC client for the Dash Core node
func DefaultDashCoreRPCClient(config *cfg.Config) (dashcore.Client, error) {
	return dashcore.NewRPCClient(
		config.PrivValidatorCoreRPCHost,
		config.BaseConfig.PrivValidatorCoreRPCUsername,
		config.BaseConfig.PrivValidatorCoreRPCPassword,
	)
}

// Option sets a parameter for the node.
type Option func(*Node)

// Temporary interface for switching to fast sync, we should get rid of v0 and v1 reactors.
// See: https://github.com/tendermint/tendermint/issues/4595
type fastSyncReactor interface {
	SwitchToFastSync(sm.State) error
}

// CustomReactors allows you to add custom reactors (name -> p2p.Reactor) to
// the node's Switch.
//
// WARNING: using any name from the below list of the existing reactors will
// result in replacing it with the custom one.
//
//  - MEMPOOL
//  - BLOCKCHAIN
//  - CONSENSUS
//  - EVIDENCE
//  - PEX
//  - STATESYNC
func CustomReactors(reactors map[string]p2p.Reactor) Option {
	return func(n *Node) {
		for name, reactor := range reactors {
			if existingReactor := n.sw.Reactor(name); existingReactor != nil {
				n.sw.Logger.Info("Replacing existing reactor with a custom one",
					"name", name, "existing", existingReactor, "custom", reactor)
				n.sw.RemoveReactor(name, existingReactor)
			}
			n.sw.AddReactor(name, reactor)
			// register the new channels to the nodeInfo
			// NOTE: This is a bit messy now with the type casting but is
			// cleaned up in the following version when NodeInfo is changed from
			// and interface to a concrete type
			if ni, ok := n.nodeInfo.(p2p.DefaultNodeInfo); ok {
				for _, chDesc := range reactor.GetChannels() {
					if !ni.HasChannel(chDesc.ID) {
						ni.Channels = append(ni.Channels, chDesc.ID)
						n.transport.AddChannel(chDesc.ID)
					}
				}
				n.nodeInfo = ni
			} else {
				n.Logger.Error("Node info is not of type DefaultNodeInfo. Custom reactor channels can not be added.")
			}
		}
	}
}

// StateProvider overrides the state provider used by state sync to retrieve trusted app hashes and
// build a State object for bootstrapping the node.
// WARNING: this interface is considered unstable and subject to change.
func StateProvider(stateProvider statesync.StateProvider) Option {
	return func(n *Node) {
		n.stateSyncProvider = stateProvider
	}
}

//------------------------------------------------------------------------------

// Node is the highest level interface to a full Tendermint node.
// It includes all configuration information and running services.
type Node struct {
	service.BaseService

	// config
	config        *cfg.Config
	genesisDoc    *types.GenesisDoc   // initial validator set
	privValidator types.PrivValidator // local node's validator key

	// network
	transport   *p2p.MultiplexTransport
	sw          *p2p.Switch  // p2p connections
	addrBook    pex.AddrBook // known peers
	nodeInfo    p2p.NodeInfo
	nodeKey     *p2p.NodeKey // our node privkey
	isListening bool

	// services
	eventBus          *types.EventBus // pub/sub for services
	stateStore        sm.Store
	blockStore        *store.BlockStore // store the blockchain to disk
	bcReactor         p2p.Reactor       // for fast-syncing
	mempoolReactor    *mempl.Reactor    // for gossipping transactions
	mempool           mempl.Mempool
	stateSync         bool                    // whether the node should state sync on startup
	stateSyncReactor  *statesync.Reactor      // for hosting and restoring state sync snapshots
	stateSyncProvider statesync.StateProvider // provides state data for bootstrapping a node
	stateSyncGenesis  sm.State                // provides the genesis state for state sync
	consensusState    *cs.State               // latest consensus state
	consensusReactor  *cs.Reactor             // for participating in the consensus
	pexReactor        *pex.Reactor            // for exchanging peer addresses
	evidencePool      *evidence.Pool          // tracking evidence
	proxyApp          proxy.AppConns          // connection to the application
	rpcListeners      []net.Listener          // rpc servers
	txIndexer         txindex.TxIndexer
	blockIndexer      indexer.BlockIndexer
	indexerService    *txindex.IndexerService
	prometheusSrv     *http.Server

	validatorConnExecutor *dashquorum.ValidatorConnExecutor

	dashCoreRPCClient dashcore.Client
}

func initDBs(
	config *cfg.Config,
	dbProvider DBProvider,
) (blockStore *store.BlockStore, stateDB dbm.DB, err error) {
	var blockStoreDB dbm.DB
	blockStoreDB, err = dbProvider(&DBContext{"blockstore", config})
	if err != nil {
		return
	}
	blockStore = store.NewBlockStore(blockStoreDB)

	stateDB, err = dbProvider(&DBContext{"state", config})
	if err != nil {
		return
	}

	return
}

func createAndStartProxyAppConns(
	clientCreator proxy.ClientCreator,
	logger log.Logger,
) (proxy.AppConns, error) {
	proxyApp := proxy.NewAppConns(clientCreator)
	proxyApp.SetLogger(logger.With("module", "proxy"))
	if err := proxyApp.Start(); err != nil {
		return nil, fmt.Errorf("error starting proxy app connections: %v", err)
	}
	return proxyApp, nil
}

func createAndStartEventBus(logger log.Logger) (*types.EventBus, error) {
	eventBus := types.NewEventBus()
	eventBus.SetLogger(logger.With("module", "events"))
	if err := eventBus.Start(); err != nil {
		return nil, err
	}
	return eventBus, nil
}

func createAndStartIndexerService(
	config *cfg.Config,
	chainID string,
	dbProvider DBProvider,
	eventBus *types.EventBus,
	logger log.Logger,
) (*txindex.IndexerService, txindex.TxIndexer, indexer.BlockIndexer, error) {

	var (
		txIndexer    txindex.TxIndexer
		blockIndexer indexer.BlockIndexer
	)

	switch config.TxIndex.Indexer {
	case "kv":
		store, err := dbProvider(&DBContext{"tx_index", config})
		if err != nil {
			return nil, nil, nil, err
		}

		txIndexer = kv.NewTxIndex(store)
		blockIndexer = blockidxkv.New(dbm.NewPrefixDB(store, []byte("block_events")))

	case "psql":
		if config.TxIndex.PsqlConn == "" {
			return nil, nil, nil, errors.New(`no psql-conn is set for the "psql" indexer`)
		}
		es, err := psql.NewEventSink(config.TxIndex.PsqlConn, chainID)
		if err != nil {
			return nil, nil, nil, fmt.Errorf("creating psql indexer: %w", err)
		}
		txIndexer = es.TxIndexer()
		blockIndexer = es.BlockIndexer()

	default:
		txIndexer = &null.TxIndex{}
		blockIndexer = &blockidxnull.BlockerIndexer{}
	}

	indexerService := txindex.NewIndexerService(txIndexer, blockIndexer, eventBus)
	indexerService.SetLogger(logger.With("module", "txindex"))

	if err := indexerService.Start(); err != nil {
		return nil, nil, nil, err
	}

	return indexerService, txIndexer, blockIndexer, nil
}

func logNodeStartupInfo(
	state sm.State,
	proTxHash *crypto.ProTxHash,
	logger, consensusLogger log.Logger,
) {
	// Log the version info.
	logger.Info("Version info",
		"software", version.TMCoreSemVer,
		"block", version.BlockProtocol,
		"p2p", version.P2PProtocol,
	)

	// If the state and software differ in block version, at least log it.
	if state.Version.Consensus.Block != version.BlockProtocol {
		logger.Info("Software and state have different block protocols",
			"software", version.BlockProtocol,
			"state", state.Version.Consensus.Block,
		)
	}

	// Log whether this node is a validator or an observer
	if proTxHash != nil && state.Validators.HasProTxHash(*proTxHash) {
		consensusLogger.Info("This node is a validator", "proTxHash", proTxHash)
	} else {
		consensusLogger.Info("This node is not a validator", "proTxHash", proTxHash)
	}
}

func onlyValidatorIsUs(state sm.State, proTxHash *types.ProTxHash) bool {
	if proTxHash == nil {
		return false
	}
	if state.Validators.Size() > 1 {
		return false
	}
	validatorProTxHash, _ := state.Validators.GetByIndex(0)
	return bytes.Equal(validatorProTxHash, *proTxHash)
}

func createMempoolAndMempoolReactor(
	config *cfg.Config,
	proxyApp proxy.AppConns,
	state sm.State,
	memplMetrics *mempl.Metrics,
	logger log.Logger,
) (*mempl.Reactor, *mempl.CListMempool) {

	mempool := mempl.NewCListMempool(
		config.Mempool,
		proxyApp.Mempool(),
		state.LastBlockHeight,
		mempl.WithMetrics(memplMetrics),
		mempl.WithPreCheck(sm.TxPreCheck(state)),
		mempl.WithPostCheck(sm.TxPostCheck(state)),
	)
	mempoolLogger := logger.With("module", "mempool")
	mempoolReactor := mempl.NewReactor(config.Mempool, mempool)
	mempoolReactor.SetLogger(mempoolLogger)

	if config.Consensus.WaitForTxs() {
		mempool.EnableTxsAvailable()
	}
	return mempoolReactor, mempool
}

func createEvidenceReactor(
	config *cfg.Config,
	dbProvider DBProvider,
	stateDB dbm.DB,
	blockStore *store.BlockStore,
	logger log.Logger,
) (*evidence.Reactor, *evidence.Pool, error) {

	evidenceDB, err := dbProvider(&DBContext{"evidence", config})
	if err != nil {
		return nil, nil, err
	}
	evidenceLogger := logger.With("module", "evidence")
	evidencePool, err := evidence.NewPool(evidenceDB, sm.NewStore(stateDB), blockStore)
	if err != nil {
		return nil, nil, err
	}
	evidenceReactor := evidence.NewReactor(evidencePool)
	evidenceReactor.SetLogger(evidenceLogger)
	return evidenceReactor, evidencePool, nil
}

func createBlockchainReactor(config *cfg.Config,
	state sm.State,
	blockExec *sm.BlockExecutor,
	blockStore *store.BlockStore,
	nodeProTxHash *crypto.ProTxHash,
	fastSync bool,
	logger log.Logger) (bcReactor p2p.Reactor, err error) {

	switch config.FastSync.Version {
	case "v0":
		bcReactor = bcv0.NewBlockchainReactor(
			state.Copy(),
			blockExec,
			blockStore,
			nodeProTxHash,
			fastSync,
		)
	case "v1":
		bcReactor = bcv1.NewBlockchainReactor(
			state.Copy(),
			blockExec,
			blockStore,
			nodeProTxHash,
			fastSync,
		)
	case "v2":
		bcReactor = bcv2.NewBlockchainReactor(
			state.Copy(),
			blockExec,
			blockStore,
			nodeProTxHash,
			fastSync,
		)
	default:
		return nil, fmt.Errorf("unknown fastsync version %s", config.FastSync.Version)
	}

	bcReactor.SetLogger(logger.With("module", "blockchain"))
	return bcReactor, nil
}

func createConsensusReactor(
	config *cfg.Config,
	state sm.State,
	blockExec *sm.BlockExecutor,
	blockStore sm.BlockStore,
	mempool *mempl.CListMempool,
	evidencePool *evidence.Pool,
	privValidator types.PrivValidator,
	csMetrics *cs.Metrics,
	waitSync bool,
	eventBus *types.EventBus,
	consensusLogger log.Logger,
	proposedAppVersion uint64,
) (*cs.Reactor, *cs.State) {

	consensusState := cs.NewStateWithLogger(
		config.Consensus,
		state.Copy(),
		blockExec,
		blockStore,
		mempool,
		evidencePool,
		consensusLogger,
		proposedAppVersion,
		cs.StateMetrics(csMetrics),
	)

	if privValidator != nil {
		consensusState.SetPrivValidator(privValidator)
	}
	consensusReactor := cs.NewReactor(consensusState, waitSync, cs.ReactorMetrics(csMetrics))
	consensusReactor.SetLogger(consensusLogger)
	// services which will be publishing and/or subscribing for messages (events)
	// consensusReactor will set it on consensusState and blockExecutor
	consensusReactor.SetEventBus(eventBus)
	return consensusReactor, consensusState
}

func createTransport(
	config *cfg.Config,
	nodeInfo p2p.NodeInfo,
	nodeKey *p2p.NodeKey,
	proxyApp proxy.AppConns,
) (
	*p2p.MultiplexTransport,
	[]p2p.PeerFilterFunc,
) {
	var (
		mConnConfig = p2p.MConnConfig(config.P2P)
		transport   = p2p.NewMultiplexTransport(nodeInfo, *nodeKey, mConnConfig)
		connFilters = []p2p.ConnFilterFunc{}
		peerFilters = []p2p.PeerFilterFunc{}
	)

	if !config.P2P.AllowDuplicateIP {
		connFilters = append(connFilters, p2p.ConnDuplicateIPFilter())
	}

	// Filter peers by addr or pubkey with an ABCI query.
	// If the query return code is OK, add peer.
	if config.FilterPeers {
		connFilters = append(
			connFilters,
			// ABCI query for address filtering.
			func(_ p2p.ConnSet, c net.Conn, _ []net.IP) error {
				res, err := proxyApp.Query().QuerySync(abci.RequestQuery{
					Path: fmt.Sprintf("/p2p/filter/addr/%s", c.RemoteAddr().String()),
				})
				if err != nil {
					return err
				}
				if res.IsErr() {
					return fmt.Errorf("error querying abci app: %v", res)
				}

				return nil
			},
		)

		peerFilters = append(
			peerFilters,
			// ABCI query for ID filtering.
			func(_ p2p.IPeerSet, p p2p.Peer) error {
				res, err := proxyApp.Query().QuerySync(abci.RequestQuery{
					Path: fmt.Sprintf("/p2p/filter/id/%s", p.ID()),
				})
				if err != nil {
					return err
				}
				if res.IsErr() {
					return fmt.Errorf("error querying abci app: %v", res)
				}

				return nil
			},
		)
	}

	p2p.MultiplexTransportConnFilters(connFilters...)(transport)

	// Limit the number of incoming connections.
	max := config.P2P.MaxNumInboundPeers + len(
		splitAndTrimEmpty(config.P2P.UnconditionalPeerIDs, ",", " "),
	)
	p2p.MultiplexTransportMaxIncomingConnections(max)(transport)

	return transport, peerFilters
}

func createSwitch(config *cfg.Config,
	transport p2p.Transport,
	p2pMetrics *p2p.Metrics,
	peerFilters []p2p.PeerFilterFunc,
	mempoolReactor *mempl.Reactor,
	bcReactor p2p.Reactor,
	stateSyncReactor *statesync.Reactor,
	consensusReactor *cs.Reactor,
	evidenceReactor *evidence.Reactor,
	nodeInfo p2p.NodeInfo,
	nodeKey *p2p.NodeKey,
	p2pLogger log.Logger) *p2p.Switch {

	sw := p2p.NewSwitch(
		config.P2P,
		transport,
		p2p.WithMetrics(p2pMetrics),
		p2p.SwitchPeerFilters(peerFilters...),
	)
	sw.SetLogger(p2pLogger)
	sw.AddReactor("MEMPOOL", mempoolReactor)
	sw.AddReactor("BLOCKCHAIN", bcReactor)
	sw.AddReactor("CONSENSUS", consensusReactor)
	sw.AddReactor("EVIDENCE", evidenceReactor)
	sw.AddReactor("STATESYNC", stateSyncReactor)

	sw.SetNodeInfo(nodeInfo)
	sw.SetNodeKey(nodeKey)

	p2pLogger.Info("P2P Node ID", "ID", nodeKey.ID(), "file", config.NodeKeyFile())
	return sw
}

func createAddrBookAndSetOnSwitch(config *cfg.Config, sw *p2p.Switch,
	p2pLogger log.Logger, nodeKey *p2p.NodeKey) (pex.AddrBook, error) {

	addrBook := pex.NewAddrBook(config.P2P.AddrBookFile(), config.P2P.AddrBookStrict)
	addrBook.SetLogger(p2pLogger.With("book", config.P2P.AddrBookFile()))

	// Add ourselves to addrbook to prevent dialing ourselves
	if config.P2P.ExternalAddress != "" {
		addr, err := p2p.NewNetAddressString(
			p2p.IDAddressString(nodeKey.ID(), config.P2P.ExternalAddress),
		)
		if err != nil {
			return nil, fmt.Errorf("p2p.external_address is incorrect: %w", err)
		}
		addrBook.AddOurAddress(addr)
	}
	if config.P2P.ListenAddress != "" {
		addr, err := p2p.NewNetAddressString(
			p2p.IDAddressString(nodeKey.ID(), config.P2P.ListenAddress),
		)
		if err != nil {
			return nil, fmt.Errorf("p2p.laddr is incorrect: %w", err)
		}
		addrBook.AddOurAddress(addr)
	}

	sw.SetAddrBook(addrBook)

	return addrBook, nil
}

func createPEXReactorAndAddToSwitch(addrBook pex.AddrBook, config *cfg.Config,
	sw *p2p.Switch, logger log.Logger) *pex.Reactor {

	// TODO persistent peers ? so we can have their DNS addrs saved
	pexReactor := pex.NewReactor(addrBook,
		&pex.ReactorConfig{
			Seeds:    splitAndTrimEmpty(config.P2P.Seeds, ",", " "),
			SeedMode: config.P2P.SeedMode,
			// See consensus/reactor.go: blocksToContributeToBecomeGoodPeer 10000
			// blocks assuming 10s blocks ~ 28 hours.
			// TODO (melekes): make it dynamic based on the actual block latencies
			// from the live network.
			// https://github.com/tendermint/tendermint/issues/3523
			SeedDisconnectWaitPeriod:     28 * time.Hour,
			PersistentPeersMaxDialPeriod: config.P2P.PersistentPeersMaxDialPeriod,
		})
	pexReactor.SetLogger(logger.With("module", "pex"))
	sw.AddReactor("PEX", pexReactor)
	return pexReactor
}

// startStateSync starts an asynchronous state sync process, then switches to fast sync mode.
func startStateSync(
	ssR *statesync.Reactor,
	bcR fastSyncReactor,
	conR *cs.Reactor,
	stateProvider statesync.StateProvider,
	config *cfg.StateSyncConfig,
	fastSync bool,
	stateStore sm.Store,
	blockStore *store.BlockStore,
	state sm.State,
	dashCoreRPCClient dashcore.Client,
) error {
	ssR.Logger.Info("Starting state sync")

	if stateProvider == nil {
		var err error
		ctx, cancel := context.WithTimeout(context.Background(), 10*time.Second)
		defer cancel()
		stateProvider, err = statesync.NewLightClientStateProvider(
			ctx,
			state.ChainID,
			state.Version,
			state.InitialHeight,
			config.RPCServers,
			dashCoreRPCClient,
			ssR.Logger.With("module", "light"),
		)
		if err != nil {
			return fmt.Errorf("failed to set up light client state provider: %w", err)
		}
	}

	go func() {
		state, commit, err := ssR.Sync(stateProvider, config.DiscoveryTime)
		if err != nil {
			ssR.Logger.Error("State sync failed", "err", err)
			return
		}
		err = stateStore.Bootstrap(state)
		if err != nil {
			ssR.Logger.Error("Failed to bootstrap node with new state", "err", err)
			return
		}
		err = blockStore.SaveSeenCommit(state.LastBlockHeight, commit)
		if err != nil {
			ssR.Logger.Error("Failed to store last seen commit", "err", err)
			return
		}

		if fastSync {
			// FIXME Very ugly to have these metrics bleed through here.
			conR.Metrics.StateSyncing.Set(0)
			conR.Metrics.FastSyncing.Set(1)
			err = bcR.SwitchToFastSync(state)
			if err != nil {
				ssR.Logger.Error("Failed to switch to fast sync", "err", err)
				return
			}
		} else {
			conR.SwitchToConsensus(state, true)
		}
	}()
	return nil
}

// NewNode returns a new, ready to go, Tendermint Node.
func NewNode(config *cfg.Config,
	nodeKey *p2p.NodeKey,
	clientCreator proxy.ClientCreator,
	genesisDocProvider GenesisDocProvider,
	dbProvider DBProvider,
	metricsProvider MetricsProvider,
	dashCoreRPCClient dashcore.Client,
	logger log.Logger,
	options ...Option) (*Node, error) {

	blockStore, stateDB, err := initDBs(config, dbProvider)
	if err != nil {
		return nil, err
	}

	stateStore := sm.NewStore(stateDB)

	state, genDoc, err := LoadStateFromDBOrGenesisDocProvider(stateDB, genesisDocProvider)
	if err != nil {
		return nil, err
	}

	// Create the proxyApp and establish connections to the ABCI app (consensus, mempool, query).
	proxyApp, err := createAndStartProxyAppConns(clientCreator, logger)
	if err != nil {
		return nil, err
	}

	// EventBus and IndexerService must be started before the handshake because
	// we might need to index the txs of the replayed block as this might not have happened
	// when the node stopped last time (i.e. the node stopped after it saved the block
	// but before it indexed the txs, or, endblocker panicked)
	eventBus, err := createAndStartEventBus(logger)
	if err != nil {
		return nil, err
	}

	indexerService, txIndexer, blockIndexer, err := createAndStartIndexerService(config,
		genDoc.ChainID, dbProvider, eventBus, logger)
	if err != nil {
		return nil, err
	}

	var weAreOnlyValidator bool
	var proTxHashP *crypto.ProTxHash
	var privValidator types.PrivValidator
	switch {
	case config.PrivValidatorCoreRPCHost != "":
		logger.Info(
			"Initializing Dash Core Signing",
			"quorum hash",
			state.Validators.QuorumHash.String(),
		)
		/*
			llmqType := config.Consensus.QuorumType
			if llmqType == 0 {
				llmqType = btcjson.LLMQType_100_67
			}*/
		if dashCoreRPCClient == nil {
			rpcClient, err := DefaultDashCoreRPCClient(config)
			if err != nil {
				return nil, fmt.Errorf("failed to create Dash Core RPC client %w", err)
			}
			dashCoreRPCClient = rpcClient
		}

		if config.IsMasternode {
			// If a local port is provided for Dash Core rpc into the service to sign.
			privValidator, err = createAndStartPrivValidatorRPCClient(
				config.Consensus.QuorumType,
				dashCoreRPCClient,
				logger,
			)
			if err != nil {
				return nil, fmt.Errorf("error with private validator socket client: %w", err)
			}
			proTxHash, err := privValidator.GetProTxHash()
			if err != nil {
				return nil, fmt.Errorf("can't get proTxHash using dash core signing: %w", err)
			}
			proTxHashP = &proTxHash
			logger.Info("Connected to Core RPC Masternode", "proTxHash", proTxHash.String())
		} else {
			logger.Info("Connected to Core RPC FullNode")
		}
	case config.PrivValidatorListenAddr != "":
		// If an address is provided, listen on the socket for a connection from an
		// external signing process.
		// FIXME: we should start services inside OnStart
		privValidator, err = createAndStartPrivValidatorSocketClient(
			config.PrivValidatorListenAddr,
			genDoc.ChainID,
			genDoc.QuorumHash,
			logger,
		)
		if err != nil {
			return nil, fmt.Errorf("error with private validator socket client: %w", err)
		}
		if config.IsMasternode {
			proTxHash, err := privValidator.GetProTxHash()
			if err != nil {
				return nil, fmt.Errorf("can't get proTxHash using dash core signing: %w", err)
			}
			proTxHashP = &proTxHash
			logger.Info(
				"Connected to Private Validator through listen address",
				"proTxHash",
				proTxHash.String(),
			)
		} else {
			logger.Info("Connected to Private Validator through listen address")
		}
	default:
		privValidator = privval.LoadOrGenFilePV(
			config.PrivValidatorKeyFile(),
			config.PrivValidatorStateFile(),
		)
		proTxHash, err := privValidator.GetProTxHash()
		if err != nil {
			return nil, fmt.Errorf("can't get proTxHash through file: %w", err)
		}
		proTxHashP = &proTxHash
		logger.Info("Private Validator using local file", "proTxHash", proTxHash.String())
	}

	if dashCoreRPCClient == nil {
		llmqType := config.Consensus.QuorumType
		if llmqType == 0 {
			llmqType = btcjson.LLMQType_100_67
		}
		// This is used for light client verification only
		mockClient := dashcore.NewMockClient(config.ChainID(), llmqType, privValidator, false)
		dashCoreRPCClient = mockClient
	}
	weAreOnlyValidator = onlyValidatorIsUs(state, proTxHashP)

	// Determine whether we should attempt state sync.
	stateSync := config.StateSync.Enable && !weAreOnlyValidator
	if stateSync && state.LastBlockHeight > 0 {
		logger.Info("Found local state with non-zero height, skipping state sync")
		stateSync = false
	}

	// Create the handshaker, which calls RequestInfo, sets the AppVersion on the state,
	// and replays any blocks as necessary to sync tenderdash with the app.
	consensusLogger := logger.With("module", "consensus")
	if proTxHashP != nil {
		consensusLogger = consensusLogger.With("proTxHash", proTxHashP.ShortString())
	}
	proposedAppVersion := uint64(0)
	if !stateSync {
		handshaker := cs.NewHandshaker(
			stateStore,
			state,
			blockStore,
			genDoc,
			proTxHashP,
			config.Consensus.AppHashSize,
		)
		handshaker.SetLogger(consensusLogger)
		handshaker.SetEventBus(eventBus)
		if proposedAppVersion, err = handshaker.Handshake(proxyApp); err != nil {
			return nil, fmt.Errorf("error during handshake: %v", err)
		}

		// Reload the state. It will have the Version.Consensus.App set by the
		// Handshake, and may have other modifications as well (ie. depending on
		// what happened during block replay).
		state, err = stateStore.Load()
		if err != nil {
			return nil, fmt.Errorf("cannot load state for new node: %w", err)
		}
	}

	// Determine whether we should do fast sync. This must happen after the handshake, since the
	// app may modify the validator set, specifying ourself as the only validator.
	fastSync := config.FastSyncMode && !weAreOnlyValidator

	logNodeStartupInfo(state, proTxHashP, logger, consensusLogger)

	csMetrics, p2pMetrics, memplMetrics, smMetrics := metricsProvider(genDoc.ChainID)

	// Make Mempool Reactor
	mempoolReactor, mempool := createMempoolAndMempoolReactor(
		config,
		proxyApp,
		state,
		memplMetrics,
		logger,
	)

	// Make Evidence Reactor
	evidenceReactor, evidencePool, err := createEvidenceReactor(
		config,
		dbProvider,
		stateDB,
		blockStore,
		logger,
	)
	if err != nil {
		return nil, err
	}

	nextCoreChainLock, err := types.CoreChainLockFromProto(genDoc.InitialProposalCoreChainLock)
	if err != nil {
		return nil, err
	}

	// make block executor for consensus and blockchain reactors to execute blocks
	blockExec := sm.NewBlockExecutor(
		stateStore,
		logger.With("module", "state"),
		proxyApp.Consensus(),
		proxyApp.Query(),
		mempool,
		evidencePool,
		nextCoreChainLock,
		sm.BlockExecutorWithMetrics(smMetrics),
		sm.BlockExecutorWithAppHashSize(config.Consensus.AppHashSize),
	)

	// Make BlockchainReactor. Don't start fast sync if we're doing a state sync first.
	bcReactor, err := createBlockchainReactor(
		config,
		state,
		blockExec,
		blockStore,
		proTxHashP,
		fastSync && !stateSync,
		logger,
	)
	if err != nil {
		return nil, fmt.Errorf("could not create blockchain reactor: %w", err)
	}

	// Make ConsensusReactor. Don't enable fully if doing a state sync and/or fast sync first.
	// FIXME We need to update metrics here, since other reactors don't have access to them.
	if stateSync {
		csMetrics.StateSyncing.Set(1)
	} else if fastSync {
		csMetrics.FastSyncing.Set(1)
	}
	consensusReactor, consensusState := createConsensusReactor(
		config,
		state,
		blockExec,
		blockStore,
		mempool,
		evidencePool,
		privValidator,
		csMetrics,
		stateSync || fastSync,
		eventBus,
		consensusLogger,
		proposedAppVersion,
	)

	// Set up state sync reactor, and schedule a sync if requested.
	// FIXME The way we do phased startups (e.g. replay -> fast sync -> consensus) is very messy,
	// we should clean this whole thing up. See:
	// https://github.com/tendermint/tendermint/issues/4644
	stateSyncReactor := statesync.NewReactor(
		*config.StateSync,
		proxyApp.Snapshot(),
		proxyApp.Query(),
		config.StateSync.TempDir,
	)
	stateSyncReactor.SetLogger(logger.With("module", "statesync"))

	nodeInfo, err := makeNodeInfo(config, nodeKey, txIndexer, genDoc, state, proTxHashP)
	if err != nil {
		return nil, err
	}

	// Setup Transport.
	transport, peerFilters := createTransport(config, nodeInfo, nodeKey, proxyApp)

	// Setup Switch.
	p2pLogger := logger.With("module", "p2p")
	sw := createSwitch(
		config, transport, p2pMetrics, peerFilters, mempoolReactor, bcReactor,
		stateSyncReactor, consensusReactor, evidenceReactor, nodeInfo, nodeKey, p2pLogger,
	)

	err = sw.AddPersistentPeers(splitAndTrimEmpty(config.P2P.PersistentPeers, ",", " "))
	if err != nil {
		return nil, fmt.Errorf("could not add peers from persistent_peers field: %w", err)
	}

	err = sw.AddUnconditionalPeerIDs(splitAndTrimEmpty(config.P2P.UnconditionalPeerIDs, ",", " "))
	if err != nil {
		return nil, fmt.Errorf("could not add peer ids from unconditional_peer_ids field: %w", err)
	}

	addrBook, err := createAddrBookAndSetOnSwitch(config, sw, p2pLogger, nodeKey)
	if err != nil {
		return nil, fmt.Errorf("could not create addrbook: %w", err)
	}

	// Optionally, start the pex reactor
	//
	// TODO:
	//
	// We need to set Seeds and PersistentPeers on the switch,
	// since it needs to be able to use these (and their DNS names)
	// even if the PEX is off. We can include the DNS name in the NetAddress,
	// but it would still be nice to have a clear list of the current "PersistentPeers"
	// somewhere that we can return with net_info.
	//
	// If PEX is on, it should handle dialing the seeds. Otherwise the switch does it.
	// Note we currently use the addrBook regardless at least for AddOurAddress
	var pexReactor *pex.Reactor
	if config.P2P.PexReactor {
		pexReactor = createPEXReactorAndAddToSwitch(addrBook, config, sw, logger)
	}

	if config.RPC.PprofListenAddress != "" {
		go func() {
			logger.Info("Starting pprof server", "laddr", config.RPC.PprofListenAddress)
			logger.Error(
				"pprof server error",
				"err",
				http.ListenAndServe(config.RPC.PprofListenAddress, nil),
			)
		}()
	}

	// Initialize ValidatorConnExecutor (only on Validators)
	var validatorConnExecutor *dashquorum.ValidatorConnExecutor
	if proTxHashP != nil {
<<<<<<< HEAD
		validatorConnExecutor = dashquorum.NewValidatorConnExecutor(
			*proTxHashP,
			eventBus,
			sw,
			logger.With("module", "ValidatorConnExecutor"),
		)
=======
		validatorConnExecutor, err = dashquorum.NewValidatorConnExecutor(
			*proTxHashP,
			eventBus,
			sw,
			dashquorum.WithLogger(logger),
			dashquorum.WithValidatorsSet(state.Validators),
		)
		if err != nil {
			return nil, err
		}
>>>>>>> 2fb5152c
	}

	node := &Node{
		config:        config,
		genesisDoc:    genDoc,
		privValidator: privValidator,

		transport: transport,
		sw:        sw,
		addrBook:  addrBook,
		nodeInfo:  nodeInfo,
		nodeKey:   nodeKey,

		stateStore:       stateStore,
		blockStore:       blockStore,
		bcReactor:        bcReactor,
		mempoolReactor:   mempoolReactor,
		mempool:          mempool,
		consensusState:   consensusState,
		consensusReactor: consensusReactor,
		stateSyncReactor: stateSyncReactor,
		stateSync:        stateSync,
		stateSyncGenesis: state, // Shouldn't be necessary, but need a way to pass the genesis state
		pexReactor:       pexReactor,
		evidencePool:     evidencePool,
		proxyApp:         proxyApp,
		txIndexer:        txIndexer,
		indexerService:   indexerService,
		blockIndexer:     blockIndexer,
		eventBus:         eventBus,

		validatorConnExecutor: validatorConnExecutor,
		dashCoreRPCClient:     dashCoreRPCClient,
	}
	node.BaseService = *service.NewBaseService(logger, "Node", node)

	for _, option := range options {
		option(node)
	}

	return node, nil
}

// OnStart starts the Node. It implements service.Service.
func (n *Node) OnStart() error {
	now := tmtime.Now()
	genTime := n.genesisDoc.GenesisTime
	if genTime.After(now) {
		n.Logger.Info("Genesis time is in the future. Sleeping until then...", "genTime", genTime)
		time.Sleep(genTime.Sub(now))
	}

	// Add private IDs to addrbook to block those peers being added
	n.addrBook.AddPrivateIDs(splitAndTrimEmpty(n.config.P2P.PrivatePeerIDs, ",", " "))

	// Start the RPC server before the P2P server
	// so we can eg. receive txs for the first block
	if n.config.RPC.ListenAddress != "" {
		n.Logger.Info("Starting RPC Server", "listen Address", n.config.RPC.ListenAddress)
		listeners, err := n.startRPC()
		if err != nil {
			return err
		}
		n.rpcListeners = listeners
	}

	if n.config.Instrumentation.Prometheus &&
		n.config.Instrumentation.PrometheusListenAddr != "" {
		n.prometheusSrv = n.startPrometheusServer(n.config.Instrumentation.PrometheusListenAddr)
	}

	// Start the transport.
	addr, err := p2p.NewNetAddressString(
		p2p.IDAddressString(n.nodeKey.ID(), n.config.P2P.ListenAddress),
	)
	if err != nil {
		return err
	}
	if err := n.transport.Listen(*addr); err != nil {
		return err
	}

	n.isListening = true

	if n.config.Mempool.WalEnabled() {
		err = n.mempool.InitWAL()
		if err != nil {
			return fmt.Errorf("init mempool WAL: %w", err)
		}
	}

	// Start the switch (the P2P server).
	err = n.sw.Start()
	if err != nil {
		return err
	}

	// Always connect to persistent peers
	err = n.sw.DialPeersAsync(splitAndTrimEmpty(n.config.P2P.PersistentPeers, ",", " "))
	if err != nil {
		return fmt.Errorf("could not dial peers from persistent_peers field: %w", err)
	}

	// start
	if n.validatorConnExecutor != nil {
		if err := n.validatorConnExecutor.Start(); err != nil {
			return fmt.Errorf("cannot start ValidatorConnExecutor: %w", err)
		}
	}
	// Run state sync
	if n.stateSync {
		bcR, ok := n.bcReactor.(fastSyncReactor)
		if !ok {
			return fmt.Errorf("this blockchain reactor does not support switching from state sync")
		}
		err := startStateSync(
			n.stateSyncReactor,
			bcR,
			n.consensusReactor,
			n.stateSyncProvider,
			n.config.StateSync,
			n.config.FastSyncMode,
			n.stateStore,
			n.blockStore,
			n.stateSyncGenesis,
			n.dashCoreRPCClient,
		)
		if err != nil {
			return fmt.Errorf("failed to start state sync: %w", err)
		}
	}

	return nil
}

// OnStop stops the Node. It implements service.Service.
func (n *Node) OnStop() {
	n.BaseService.OnStop()

	n.Logger.Info("Stopping Node")

	// first stop the non-reactor services
	if err := n.eventBus.Stop(); err != nil {
		n.Logger.Error("Error closing eventBus", "err", err)
	}
	if err := n.indexerService.Stop(); err != nil {
		n.Logger.Error("Error closing indexerService", "err", err)
	}

	// now stop the reactors
	if err := n.sw.Stop(); err != nil {
		n.Logger.Error("Error closing switch", "err", err)
	}

	// stop mempool WAL
	if n.config.Mempool.WalEnabled() {
		n.mempool.CloseWAL()
	}

	if err := n.transport.Close(); err != nil {
		n.Logger.Error("Error closing transport", "err", err)
	}

	n.isListening = false

	// finally stop the listeners / external services
	for _, l := range n.rpcListeners {
		n.Logger.Info("Closing rpc listener", "listener", l)
		if err := l.Close(); err != nil {
			n.Logger.Error("Error closing listener", "listener", l, "err", err)
		}
	}

	if pvsc, ok := n.privValidator.(service.Service); ok {
		if err := pvsc.Stop(); err != nil {
			n.Logger.Error("Error closing private validator", "err", err)
		}
	}

	if n.prometheusSrv != nil {
		if err := n.prometheusSrv.Shutdown(context.Background()); err != nil {
			// Error from closing listeners, or context timeout:
			n.Logger.Error("Prometheus HTTP server Shutdown", "err", err)
		}
	}
}

// ConfigureRPC makes sure RPC has all the objects it needs to operate.
func (n *Node) ConfigureRPC() error {
	env := rpccore.Environment{
		ProxyAppQuery:   n.proxyApp.Query(),
		ProxyAppMempool: n.proxyApp.Mempool(),

		StateStore:     n.stateStore,
		BlockStore:     n.blockStore,
		EvidencePool:   n.evidencePool,
		ConsensusState: n.consensusState,
		P2PPeers:       n.sw,
		P2PTransport:   n,

		GenDoc:           n.genesisDoc,
		TxIndexer:        n.txIndexer,
		BlockIndexer:     n.blockIndexer,
		ConsensusReactor: n.consensusReactor,
		EventBus:         n.eventBus,
		Mempool:          n.mempool,

		Logger: n.Logger.With("module", "rpc"),

		Config: *n.config.RPC,
	}

	if n.IsConfiguredAsMasternode() {
		proTxHash, err := n.privValidator.GetProTxHash()
		if err != nil {
			return fmt.Errorf("can't get proTxHash for rpc: %w", err)
		}
		env.ProTxHash = &proTxHash
	}

	rpccore.SetEnvironment(&env)

	if err := rpccore.InitGenesisChunks(); err != nil {
		return err
	}

	return nil
}

func (n *Node) startRPC() ([]net.Listener, error) {
	err := n.ConfigureRPC()
	if err != nil {
		return nil, err
	}

	listenAddrs := splitAndTrimEmpty(n.config.RPC.ListenAddress, ",", " ")

	if n.config.RPC.Unsafe {
		rpccore.AddUnsafeRoutes()
	}

	config := rpcserver.DefaultConfig()
	config.MaxBodyBytes = n.config.RPC.MaxBodyBytes
	config.MaxHeaderBytes = n.config.RPC.MaxHeaderBytes
	config.MaxOpenConnections = n.config.RPC.MaxOpenConnections
	// If necessary adjust global WriteTimeout to ensure it's greater than
	// TimeoutBroadcastTxCommit.
	// See https://github.com/tendermint/tendermint/issues/3435
	if config.WriteTimeout <= n.config.RPC.TimeoutBroadcastTxCommit {
		config.WriteTimeout = n.config.RPC.TimeoutBroadcastTxCommit + 1*time.Second
	}

	// we may expose the rpc over both a unix and tcp socket
	listeners := make([]net.Listener, len(listenAddrs))
	for i, listenAddr := range listenAddrs {
		mux := http.NewServeMux()
		rpcLogger := n.Logger.With("module", "rpc-server")
		wmLogger := rpcLogger.With("protocol", "websocket")
		wm := rpcserver.NewWebsocketManager(rpccore.Routes,
			rpcserver.OnDisconnect(func(remoteAddr string) {
				err := n.eventBus.UnsubscribeAll(context.Background(), remoteAddr)
				if err != nil && err != tmpubsub.ErrSubscriptionNotFound {
					wmLogger.Error(
						"Failed to unsubscribe addr from events",
						"addr",
						remoteAddr,
						"err",
						err,
					)
				}
			}),
			rpcserver.ReadLimit(config.MaxBodyBytes),
		)
		wm.SetLogger(wmLogger)
		mux.HandleFunc("/websocket", wm.WebsocketHandler)
		rpcserver.RegisterRPCFuncs(mux, rpccore.Routes, rpcLogger)
		listener, err := rpcserver.Listen(
			listenAddr,
			config,
		)
		if err != nil {
			return nil, err
		}

		var rootHandler http.Handler = mux
		if n.config.RPC.IsCorsEnabled() {
			corsMiddleware := cors.New(cors.Options{
				AllowedOrigins: n.config.RPC.CORSAllowedOrigins,
				AllowedMethods: n.config.RPC.CORSAllowedMethods,
				AllowedHeaders: n.config.RPC.CORSAllowedHeaders,
			})
			rootHandler = corsMiddleware.Handler(mux)
		}
		if n.config.RPC.IsTLSEnabled() {
			go func() {
				if err := rpcserver.ServeTLS(
					listener,
					rootHandler,
					n.config.RPC.CertFile(),
					n.config.RPC.KeyFile(),
					rpcLogger,
					config,
				); err != nil {
					n.Logger.Error("Error serving server with TLS", "err", err)
				}
			}()
		} else {
			go func() {
				if err := rpcserver.Serve(
					listener,
					rootHandler,
					rpcLogger,
					config,
				); err != nil {
					n.Logger.Error("Error serving server", "err", err)
				}
			}()
		}

		listeners[i] = listener
	}

	// we expose a simplified api over grpc for convenience to app devs
	grpcListenAddr := n.config.RPC.GRPCListenAddress
	if grpcListenAddr != "" {
		config := rpcserver.DefaultConfig()
		config.MaxBodyBytes = n.config.RPC.MaxBodyBytes
		config.MaxHeaderBytes = n.config.RPC.MaxHeaderBytes
		// NOTE: GRPCMaxOpenConnections is used, not MaxOpenConnections
		config.MaxOpenConnections = n.config.RPC.GRPCMaxOpenConnections
		// If necessary adjust global WriteTimeout to ensure it's greater than
		// TimeoutBroadcastTxCommit.
		// See https://github.com/tendermint/tendermint/issues/3435
		if config.WriteTimeout <= n.config.RPC.TimeoutBroadcastTxCommit {
			config.WriteTimeout = n.config.RPC.TimeoutBroadcastTxCommit + 1*time.Second
		}
		listener, err := rpcserver.Listen(grpcListenAddr, config)
		if err != nil {
			return nil, err
		}
		go func() {
			if err := grpccore.StartGRPCServer(listener); err != nil {
				n.Logger.Error("Error starting gRPC server", "err", err)
			}
		}()
		listeners = append(listeners, listener)

	}

	return listeners, nil

}

// startPrometheusServer starts a Prometheus HTTP server, listening for metrics
// collectors on addr.
func (n *Node) startPrometheusServer(addr string) *http.Server {
	srv := &http.Server{
		Addr: addr,
		Handler: promhttp.InstrumentMetricHandler(
			prometheus.DefaultRegisterer, promhttp.HandlerFor(
				prometheus.DefaultGatherer,
				promhttp.HandlerOpts{
					MaxRequestsInFlight: n.config.Instrumentation.MaxOpenConnections,
				},
			),
		),
	}
	go func() {
		if err := srv.ListenAndServe(); err != http.ErrServerClosed {
			// Error starting or closing listener:
			n.Logger.Error("Prometheus HTTP server ListenAndServe", "err", err)
		}
	}()
	return srv
}

// Switch returns the Node's Switch.
func (n *Node) Switch() *p2p.Switch {
	return n.sw
}

// BlockStore returns the Node's BlockStore.
func (n *Node) BlockStore() *store.BlockStore {
	return n.blockStore
}

// ConsensusState returns the Node's ConsensusState.
func (n *Node) ConsensusState() *cs.State {
	return n.consensusState
}

// ConsensusReactor returns the Node's ConsensusReactor.
func (n *Node) ConsensusReactor() *cs.Reactor {
	return n.consensusReactor
}

// MempoolReactor returns the Node's mempool reactor.
func (n *Node) MempoolReactor() *mempl.Reactor {
	return n.mempoolReactor
}

// Mempool returns the Node's mempool.
func (n *Node) Mempool() mempl.Mempool {
	return n.mempool
}

// PEXReactor returns the Node's PEXReactor. It returns nil if PEX is disabled.
func (n *Node) PEXReactor() *pex.Reactor {
	return n.pexReactor
}

// EvidencePool returns the Node's EvidencePool.
func (n *Node) EvidencePool() *evidence.Pool {
	return n.evidencePool
}

// EventBus returns the Node's EventBus.
func (n *Node) EventBus() *types.EventBus {
	return n.eventBus
}

// PrivValidator returns the Node's PrivValidator.
// XXX: for convenience only!
func (n *Node) PrivValidator() types.PrivValidator {
	return n.privValidator
}

// GenesisDoc returns the Node's GenesisDoc.
func (n *Node) GenesisDoc() *types.GenesisDoc {
	return n.genesisDoc
}

// ProxyApp returns the Node's AppConns, representing its connections to the ABCI application.
func (n *Node) ProxyApp() proxy.AppConns {
	return n.proxyApp
}

// Config returns the Node's config.
func (n *Node) Config() *cfg.Config {
	return n.config
}

//------------------------------------------------------------------------------

func (n *Node) Listeners() []string {
	return []string{
		fmt.Sprintf("Listener(@%v)", n.config.P2P.ExternalAddress),
	}
}

func (n *Node) IsListening() bool {
	return n.isListening
}

func (n *Node) IsConfiguredAsMasternode() bool {
	return n.config.IsMasternode
}

// NodeInfo returns the Node's Info from the Switch.
func (n *Node) NodeInfo() p2p.NodeInfo {
	return n.nodeInfo
}

func makeNodeInfo(
	config *cfg.Config,
	nodeKey *p2p.NodeKey,
	txIndexer txindex.TxIndexer,
	genDoc *types.GenesisDoc,
	state sm.State,
	nodeProTxHash *crypto.ProTxHash,
) (p2p.DefaultNodeInfo, error) {
	txIndexerStatus := "on"
	if _, ok := txIndexer.(*null.TxIndex); ok {
		txIndexerStatus = "off"
	}

	var bcChannel byte
	switch config.FastSync.Version {
	case "v0":
		bcChannel = bcv0.BlockchainChannel
	case "v1":
		bcChannel = bcv1.BlockchainChannel
	case "v2":
		bcChannel = bcv2.BlockchainChannel
	default:
		return p2p.DefaultNodeInfo{}, fmt.Errorf(
			"unknown fastsync version %s",
			config.FastSync.Version,
		)
	}

	nodeInfo := p2p.DefaultNodeInfo{
		ProTxHash: nodeProTxHash,
		ProtocolVersion: p2p.NewProtocolVersion(
			version.P2PProtocol, // global
			state.Version.Consensus.Block,
			state.Version.Consensus.App,
		),
		DefaultNodeID: nodeKey.ID(),
		Network:       genDoc.ChainID,
		Version:       version.TMCoreSemVer,
		Channels: []byte{
			bcChannel,
			cs.StateChannel, cs.DataChannel, cs.VoteChannel, cs.VoteSetBitsChannel,
			mempl.MempoolChannel,
			evidence.EvidenceChannel,
			statesync.SnapshotChannel, statesync.ChunkChannel,
		},
		Moniker: config.Moniker,
		Other: p2p.DefaultNodeInfoOther{
			TxIndex:    txIndexerStatus,
			RPCAddress: config.RPC.ListenAddress,
		},
	}

	if config.P2P.PexReactor {
		nodeInfo.Channels = append(nodeInfo.Channels, pex.PexChannel)
	}

	lAddr := config.P2P.ExternalAddress

	if lAddr == "" {
		lAddr = config.P2P.ListenAddress
	}

	nodeInfo.ListenAddr = lAddr

	err := nodeInfo.Validate()
	return nodeInfo, err
}

//------------------------------------------------------------------------------

var (
	genesisDocKey = []byte("genesisDoc")
)

// LoadStateFromDBOrGenesisDocProvider attempts to load the state from the
// database, or creates one using the given genesisDocProvider. On success this also
// returns the genesis doc loaded through the given provider.
func LoadStateFromDBOrGenesisDocProvider(
	stateDB dbm.DB,
	genesisDocProvider GenesisDocProvider,
) (sm.State, *types.GenesisDoc, error) {
	// Get genesis doc
	genDoc, err := loadGenesisDoc(stateDB)
	if err != nil {
		genDoc, err = genesisDocProvider()
		if err != nil {
			return sm.State{}, nil, err
		}
		// save genesis doc to prevent a certain class of user errors (e.g. when it
		// was changed, accidentally or not). Also good for audit trail.
		if err := saveGenesisDoc(stateDB, genDoc); err != nil {
			return sm.State{}, nil, err
		}
	}
	stateStore := sm.NewStore(stateDB)
	state, err := stateStore.LoadFromDBOrGenesisDoc(genDoc)
	if err != nil {
		return sm.State{}, nil, err
	}
	return state, genDoc, nil
}

// panics if failed to unmarshal bytes
func loadGenesisDoc(db dbm.DB) (*types.GenesisDoc, error) {
	b, err := db.Get(genesisDocKey)
	if err != nil {
		panic(err)
	}
	if len(b) == 0 {
		return nil, errors.New("genesis doc not found")
	}
	var genDoc *types.GenesisDoc
	err = tmjson.Unmarshal(b, &genDoc)
	if err != nil {
		panic(
			fmt.Sprintf(
				"Failed to load genesis doc due to unmarshaling error: %v (bytes: %X)",
				err,
				b,
			),
		)
	}
	return genDoc, nil
}

// panics if failed to marshal the given genesis document
func saveGenesisDoc(db dbm.DB, genDoc *types.GenesisDoc) error {
	b, err := tmjson.Marshal(genDoc)
	if err != nil {
		return fmt.Errorf("failed to save genesis doc due to marshaling error: %w", err)
	}
	if err := db.SetSync(genesisDocKey, b); err != nil {
		return err
	}

	return nil
}

func createAndStartPrivValidatorSocketClient(
	listenAddr,
	chainID string,
	initialQuorumHash crypto.QuorumHash,
	logger log.Logger,
) (types.PrivValidator, error) {
	pve, err := privval.NewSignerListener(listenAddr, logger)
	if err != nil {
		return nil, fmt.Errorf("failed to start private validator: %w", err)
	}

	pvsc, err := privval.NewSignerClient(pve, chainID)
	if err != nil {
		return nil, fmt.Errorf("failed to start private validator: %w", err)
	}

	// try to get a pubkey from private validate first time
	_, err = pvsc.GetPubKey(initialQuorumHash)
	if err != nil {
		return nil, fmt.Errorf(
			"can't get pubkey when starting private validator socket client: %w",
			err,
		)
	}

	const (
		retries = 50 // 50 * 100ms = 5s total
		timeout = 100 * time.Millisecond
	)
	pvscWithRetries := privval.NewRetrySignerClient(pvsc, retries, timeout)

	return pvscWithRetries, nil
}

func createAndStartPrivValidatorRPCClient(
	defaultQuorumType btcjson.LLMQType,
	dashCoreRPCClient dashcore.Client,
	logger log.Logger,
) (types.PrivValidator, error) {
	pvsc, err := privval.NewDashCoreSignerClient(dashCoreRPCClient, defaultQuorumType)
	if err != nil {
		return nil, fmt.Errorf("failed to start private validator: %w", err)
	}

	// try to ping Core from private validator first time to make sure connection works
	err = pvsc.Ping()
	if err != nil {
		return nil, fmt.Errorf(
			"can't ping core server when starting private validator rpc client: %w",
			err,
		)
	}

	return pvsc, nil
}

// splitAndTrimEmpty slices s into all subslices separated by sep and returns a
// slice of the string s with all leading and trailing Unicode code points
// contained in cutset removed. If sep is empty, SplitAndTrim splits after each
// UTF-8 sequence. First part is equivalent to strings.SplitN with a count of
// -1.  also filter out empty strings, only return non-empty strings.
func splitAndTrimEmpty(s, sep, cutset string) []string {
	if s == "" {
		return []string{}
	}

	spl := strings.Split(s, sep)
	nonEmptyStrings := make([]string, 0, len(spl))
	for i := 0; i < len(spl); i++ {
		element := strings.Trim(spl[i], cutset)
		if element != "" {
			nonEmptyStrings = append(nonEmptyStrings, element)
		}
	}
	return nonEmptyStrings
}<|MERGE_RESOLUTION|>--- conflicted
+++ resolved
@@ -1049,14 +1049,6 @@
 	// Initialize ValidatorConnExecutor (only on Validators)
 	var validatorConnExecutor *dashquorum.ValidatorConnExecutor
 	if proTxHashP != nil {
-<<<<<<< HEAD
-		validatorConnExecutor = dashquorum.NewValidatorConnExecutor(
-			*proTxHashP,
-			eventBus,
-			sw,
-			logger.With("module", "ValidatorConnExecutor"),
-		)
-=======
 		validatorConnExecutor, err = dashquorum.NewValidatorConnExecutor(
 			*proTxHashP,
 			eventBus,
@@ -1067,7 +1059,6 @@
 		if err != nil {
 			return nil, err
 		}
->>>>>>> 2fb5152c
 	}
 
 	node := &Node{
