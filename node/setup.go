package node

import (
	"bytes"
	"context"
	"errors"
	"fmt"
	"strings"
	"time"

	dbm "github.com/tendermint/tm-db"

	abciclient "github.com/tendermint/tendermint/abci/client"
	"github.com/tendermint/tendermint/config"
	"github.com/tendermint/tendermint/crypto"
	"github.com/tendermint/tendermint/internal/blocksync"
	"github.com/tendermint/tendermint/internal/consensus"
	"github.com/tendermint/tendermint/internal/eventbus"
	"github.com/tendermint/tendermint/internal/evidence"
	"github.com/tendermint/tendermint/internal/mempool"
	"github.com/tendermint/tendermint/internal/p2p"
	"github.com/tendermint/tendermint/internal/p2p/conn"
	"github.com/tendermint/tendermint/internal/p2p/pex"
	sm "github.com/tendermint/tendermint/internal/state"
	"github.com/tendermint/tendermint/internal/state/indexer"
	"github.com/tendermint/tendermint/internal/statesync"
	"github.com/tendermint/tendermint/internal/store"
	"github.com/tendermint/tendermint/libs/log"
	tmnet "github.com/tendermint/tendermint/libs/net"
	"github.com/tendermint/tendermint/libs/service"
	tmstrings "github.com/tendermint/tendermint/libs/strings"
	"github.com/tendermint/tendermint/privval"
	tmgrpc "github.com/tendermint/tendermint/privval/grpc"
	"github.com/tendermint/tendermint/types"
	"github.com/tendermint/tendermint/version"

	_ "net/http/pprof" // nolint: gosec // securely exposed on separate, optional port
)

<<<<<<< HEAD
func initDBs(cfg *config.Config, dbProvider config.DBProvider) (blockStore *store.BlockStore, stateDB dbm.DB, err error) { //nolint:lll
	var blockStoreDB dbm.DB
	blockStoreDB, err = dbProvider(&config.DBContext{ID: "blockstore", Config: cfg})
	if err != nil {
		return nil, nil, fmt.Errorf("unable to initialize blockstore: %w", err)
=======
type closer func() error

func makeCloser(cs []closer) closer {
	return func() error {
		errs := make([]string, 0, len(cs))
		for _, cl := range cs {
			if err := cl(); err != nil {
				errs = append(errs, err.Error())
			}
		}
		if len(errs) >= 0 {
			return errors.New(strings.Join(errs, "; "))
		}
		return nil
>>>>>>> 6c40ad39
	}
}

<<<<<<< HEAD
	stateDB, err = dbProvider(&config.DBContext{ID: "state", Config: cfg})
	if err != nil {
		return nil, nil, fmt.Errorf("unable to initialize statestore: %w", err)
	}

	return blockStore, stateDB, nil
}

// nolint:lll
func createAndStartProxyAppConns(clientCreator abciclient.Creator, logger log.Logger, metrics *proxy.Metrics) (proxy.AppConns, error) {
	proxyApp := proxy.NewAppConns(clientCreator, metrics)
	proxyApp.SetLogger(logger.With("module", "proxy"))
	if err := proxyApp.Start(); err != nil {
		return nil, fmt.Errorf("error starting proxy app connections: %v", err)
=======
func convertCancelCloser(cancel context.CancelFunc) closer {
	return func() error { cancel(); return nil }
}

func combineCloseError(err error, cl closer) error {
	if err == nil {
		return cl()
>>>>>>> 6c40ad39
	}

	clerr := cl()
	if clerr == nil {
		return err
	}

	return fmt.Errorf("error=%q closerError=%q", err.Error(), clerr.Error())
}

func initDBs(
	cfg *config.Config,
	dbProvider config.DBProvider,
<<<<<<< HEAD
	eventBus *types.EventBus,
	logger log.Logger,
	chainID string,
	metrics *indexer.Metrics,
) (*indexer.Service, []indexer.EventSink, error) {
	eventSinks, err := sink.EventSinksFromConfig(cfg, dbProvider, chainID)
=======
) (*store.BlockStore, dbm.DB, closer, error) {

	blockStoreDB, err := dbProvider(&config.DBContext{ID: "blockstore", Config: cfg})
>>>>>>> 6c40ad39
	if err != nil {
		return nil, nil, func() error { return nil }, fmt.Errorf("unable to initialize blockstore: %w", err)
	}
	closers := []closer{}
	blockStore := store.NewBlockStore(blockStoreDB)
	closers = append(closers, blockStoreDB.Close)

<<<<<<< HEAD
	indexerService := indexer.NewService(indexer.ServiceArgs{
		Sinks:    eventSinks,
		EventBus: eventBus,
		Logger:   logger.With("module", "txindex"),
		Metrics:  metrics,
	})

	if err := indexerService.Start(); err != nil {
		return nil, nil, err
=======
	stateDB, err := dbProvider(&config.DBContext{ID: "state", Config: cfg})
	if err != nil {
		return nil, nil, makeCloser(closers), fmt.Errorf("unable to initialize statestore: %w", err)
>>>>>>> 6c40ad39
	}

	closers = append(closers, stateDB.Close)

<<<<<<< HEAD
func doHandshake(
	stateStore sm.Store,
	state sm.State,
	blockStore sm.BlockStore,
	genDoc *types.GenesisDoc,
	nodeProTxHash crypto.ProTxHash,
	appHashSize int,
	eventBus types.BlockEventPublisher,
	proxyApp proxy.AppConns,
	consensusLogger log.Logger) (uint64, error) {

	handshaker := consensus.NewHandshaker(stateStore, state, blockStore, genDoc, nodeProTxHash,
		appHashSize)
	handshaker.SetLogger(consensusLogger)
	handshaker.SetEventBus(eventBus)
	appVersion, err := handshaker.Handshake(proxyApp)
	if err != nil {
		return appVersion, fmt.Errorf("error during handshake: %v", err)
	}
	return appVersion, nil
}

func logNodeStartupInfo(state sm.State, proTxHash crypto.ProTxHash, logger, consensusLogger log.Logger, mode string) {
=======
	return blockStore, stateDB, makeCloser(closers), nil
}

func logNodeStartupInfo(state sm.State, pubKey crypto.PubKey, logger log.Logger, mode string) {
>>>>>>> 6c40ad39
	// Log the version info.
	logger.Info("Version info",
		"tmVersion", version.TMCoreSemVer,
		"block", version.BlockProtocol,
		"p2p", version.P2PProtocol,
		"mode", mode,
	)

	// If the state and software differ in block version, at least log it.
	if state.Version.Consensus.Block != version.BlockProtocol {
		logger.Info("Software and state have different block protocols",
			"software", version.BlockProtocol,
			"state", state.Version.Consensus.Block,
		)
	}
<<<<<<< HEAD
	switch {
	case mode == config.ModeFull:
		consensusLogger.Info("This node is a fullnode")
	case mode == config.ModeValidator:
		// Log whether this node is a validator or an observer
		if proTxHash != nil && state.Validators.HasProTxHash(proTxHash) {
			consensusLogger.Info("This node is a validator", "proTxHash", proTxHash)
		} else {
			consensusLogger.Info("This node is not a validator", "proTxHash", proTxHash)
=======

	switch mode {
	case config.ModeFull:
		logger.Info("This node is a fullnode")
	case config.ModeValidator:
		addr := pubKey.Address()
		// Log whether this node is a validator or an observer
		if state.Validators.HasAddress(addr) {
			logger.Info("This node is a validator",
				"addr", addr,
				"pubKey", pubKey.Bytes(),
			)
		} else {
			logger.Info("This node is a validator (NOT in the active validator set)",
				"addr", addr,
				"pubKey", pubKey.Bytes(),
			)
>>>>>>> 6c40ad39
		}
	}
}

func onlyValidatorIsUs(state sm.State, proTxHash types.ProTxHash) bool {
	if proTxHash == nil {
		return false
	}
	if state.Validators.Size() > 1 {
		return false
	}
	validatorProTxHash, _ := state.Validators.GetByIndex(0)
	return bytes.Equal(validatorProTxHash, proTxHash)
}

func createMempoolReactor(
	logger log.Logger,
	cfg *config.Config,
	appClient abciclient.Client,
	store sm.Store,
	memplMetrics *mempool.Metrics,
	peerEvents p2p.PeerEventSubscriber,
	chCreator p2p.ChannelCreator,
	peerHeight func(types.NodeID) int64,
) (service.Service, mempool.Mempool) {
	logger = logger.With("module", "mempool")

	mp := mempool.NewTxMempool(
		logger,
		cfg.Mempool,
		appClient,
		mempool.WithMetrics(memplMetrics),
		mempool.WithPreCheck(sm.TxPreCheckFromStore(store)),
		mempool.WithPostCheck(sm.TxPostCheckFromStore(store)),
	)

	reactor := mempool.NewReactor(
		logger,
		cfg.Mempool,
		mp,
		chCreator,
		peerEvents,
		peerHeight,
	)

	if cfg.Consensus.WaitForTxs() {
		mp.EnableTxsAvailable()
	}

	return reactor, mp
}

func createEvidenceReactor(
	logger log.Logger,
	cfg *config.Config,
	dbProvider config.DBProvider,
	store sm.Store,
	blockStore *store.BlockStore,
	peerEvents p2p.PeerEventSubscriber,
	chCreator p2p.ChannelCreator,
	metrics *evidence.Metrics,
	eventBus *eventbus.EventBus,
) (*evidence.Reactor, *evidence.Pool, closer, error) {
	evidenceDB, err := dbProvider(&config.DBContext{ID: "evidence", Config: cfg})
	if err != nil {
<<<<<<< HEAD
		return nil, nil, nil, fmt.Errorf("unable to initialize evidence db: %w", err)
=======
		return nil, nil, func() error { return nil }, fmt.Errorf("unable to initialize evidence db: %w", err)
>>>>>>> 6c40ad39
	}

	logger = logger.With("module", "evidence")

<<<<<<< HEAD
func createBlockchainReactor(
	logger log.Logger,
	cfg *config.Config,
	state sm.State,
	blockExec *sm.BlockExecutor,
	blockStore *store.BlockStore,
	nodeProTxHash crypto.ProTxHash,
	csReactor *consensus.Reactor,
	peerManager *p2p.PeerManager,
	router *p2p.Router,
	blockSync bool,
	metrics *consensus.Metrics,
) (*p2p.ReactorShim, service.Service, error) {

	logger = logger.With("module", "blockchain")

	switch cfg.BlockSync.Version {
	case config.BlockSyncV0:
		reactorShim := p2p.NewReactorShim(logger, "BlockchainShim", bcv0.ChannelShims)

		var (
			channels    map[p2p.ChannelID]*p2p.Channel
			peerUpdates *p2p.PeerUpdates
		)

		if cfg.P2P.UseLegacy {
			channels = getChannelsFromShim(reactorShim)
			peerUpdates = reactorShim.PeerUpdates
		} else {
			channels = makeChannelsFromShims(router, bcv0.ChannelShims)
			peerUpdates = peerManager.Subscribe()
		}

		reactor, err := bcv0.NewReactor(
			logger, state.Copy(), blockExec, blockStore, nodeProTxHash, csReactor,
			channels[bcv0.BlockSyncChannel], peerUpdates, blockSync,
			metrics,
		)
		if err != nil {
			return nil, nil, err
		}

		return reactorShim, reactor, nil

	case config.BlockSyncV2:
		return nil, nil, errors.New("block sync version v2 is no longer supported. Please use v0")

	default:
		return nil, nil, fmt.Errorf("unknown block sync version %s", cfg.BlockSync.Version)
	}
=======
	evidencePool := evidence.NewPool(logger, evidenceDB, store, blockStore, metrics, eventBus)
	evidenceReactor := evidence.NewReactor(logger, chCreator, peerEvents, evidencePool)

	return evidenceReactor, evidencePool, evidenceDB.Close, nil
>>>>>>> 6c40ad39
}

func createPeerManager(
	cfg *config.Config,
<<<<<<< HEAD
	state sm.State,
	blockExec *sm.BlockExecutor,
	blockStore sm.BlockStore,
	mp mempool.Mempool,
	evidencePool *evidence.Pool,
	privValidator types.PrivValidator,
	csMetrics *consensus.Metrics,
	waitSync bool,
	eventBus *types.EventBus,
	peerManager *p2p.PeerManager,
	router *p2p.Router,
	proposedAppVersion uint64,
	logger log.Logger,
) (*p2p.ReactorShim, *consensus.Reactor, *consensus.State) {

	consensusState := consensus.NewStateWithLogger(
		cfg.Consensus,
		state.Copy(),
		blockExec,
		blockStore,
		mp,
		evidencePool,
		logger,
		proposedAppVersion,
		consensus.StateMetrics(csMetrics),
	)
	if privValidator != nil && cfg.Mode == config.ModeValidator {
		consensusState.SetPrivValidator(privValidator)
=======
	dbProvider config.DBProvider,
	nodeID types.NodeID,
) (*p2p.PeerManager, closer, error) {

	selfAddr, err := p2p.ParseNodeAddress(nodeID.AddressString(cfg.P2P.ExternalAddress))
	if err != nil {
		return nil, func() error { return nil }, fmt.Errorf("couldn't parse ExternalAddress %q: %w", cfg.P2P.ExternalAddress, err)
>>>>>>> 6c40ad39
	}

	privatePeerIDs := make(map[types.NodeID]struct{})
	for _, id := range tmstrings.SplitAndTrimEmpty(cfg.P2P.PrivatePeerIDs, ",", " ") {
		privatePeerIDs[types.NodeID(id)] = struct{}{}
	}

<<<<<<< HEAD
	reactor := consensus.NewReactor(
		logger,
		consensusState,
		channels[consensus.StateChannel],
		channels[consensus.DataChannel],
		channels[consensus.VoteChannel],
		channels[consensus.VoteSetBitsChannel],
		peerUpdates,
		waitSync,
		consensus.ReactorMetrics(csMetrics),
	)

	// Services which will be publishing and/or subscribing for messages (events)
	// consensusReactor will set it on consensusState and blockExecutor.
	reactor.SetEventBus(eventBus)

	return reactorShim, reactor, consensusState
}

func createTransport(logger log.Logger, cfg *config.Config) *p2p.MConnTransport {
	return p2p.NewMConnTransport(
		logger, p2p.MConnConfig(cfg.P2P), []*p2p.ChannelDescriptor{},
		p2p.MConnTransportOptions{
			MaxAcceptedConnections: uint32(cfg.P2P.MaxNumInboundPeers +
				len(tmstrings.SplitAndTrimEmpty(cfg.P2P.UnconditionalPeerIDs, ",", " ")),
			),
		},
	)
}

func createPeerManager(
	cfg *config.Config,
	dbProvider config.DBProvider,
	p2pLogger log.Logger,
	nodeID types.NodeID,
) (*p2p.PeerManager, error) {

	selfAddr, err := p2p.ParseNodeAddress(nodeID.AddressString(cfg.P2P.ExternalAddress))
	if err != nil {
		return nil, fmt.Errorf("couldn't parse ExternalAddress %q: %w", cfg.P2P.ExternalAddress, err)
	}

=======
>>>>>>> 6c40ad39
	var maxConns uint16

	switch {
	case cfg.P2P.MaxConnections > 0:
		maxConns = cfg.P2P.MaxConnections
	default:
		maxConns = 64
	}

	options := p2p.PeerManagerOptions{
		SelfAddress:            selfAddr,
		MaxConnected:           maxConns,
		MaxConnectedUpgrade:    4,
		MaxPeers:               1000,
		MinRetryTime:           250 * time.Millisecond,
		MaxRetryTime:           30 * time.Minute,
		MaxRetryTimePersistent: 5 * time.Minute,
		RetryTimeJitter:        5 * time.Second,
		PrivatePeers:           privatePeerIDs,
	}

	peers := []p2p.NodeAddress{}
	for _, p := range tmstrings.SplitAndTrimEmpty(cfg.P2P.PersistentPeers, ",", " ") {
		address, err := p2p.ParseNodeAddress(p)
		if err != nil {
			return nil, func() error { return nil }, fmt.Errorf("invalid peer address %q: %w", p, err)
		}

		peers = append(peers, address)
		options.PersistentPeers = append(options.PersistentPeers, address.NodeID)
	}

	for _, p := range tmstrings.SplitAndTrimEmpty(cfg.P2P.BootstrapPeers, ",", " ") {
		address, err := p2p.ParseNodeAddress(p)
		if err != nil {
			return nil, func() error { return nil }, fmt.Errorf("invalid peer address %q: %w", p, err)
		}
		peers = append(peers, address)
	}

	peerDB, err := dbProvider(&config.DBContext{ID: "peerstore", Config: cfg})
	if err != nil {
<<<<<<< HEAD
		return nil, fmt.Errorf("unable to initialize peer store: %w", err)
=======
		return nil, func() error { return nil }, fmt.Errorf("unable to initialize peer store: %w", err)
>>>>>>> 6c40ad39
	}

	peerManager, err := p2p.NewPeerManager(nodeID, peerDB, options)
	if err != nil {
		return nil, peerDB.Close, fmt.Errorf("failed to create peer manager: %w", err)
	}

	for _, peer := range peers {
		if _, err := peerManager.Add(peer); err != nil {
			return nil, peerDB.Close, fmt.Errorf("failed to add peer %q: %w", peer, err)
		}
	}

	return peerManager, peerDB.Close, nil
}

func createRouter(
	logger log.Logger,
	p2pMetrics *p2p.Metrics,
	nodeInfoProducer func() *types.NodeInfo,
	nodeKey types.NodeKey,
	peerManager *p2p.PeerManager,
	cfg *config.Config,
	appClient abciclient.Client,
) (*p2p.Router, error) {

	p2pLogger := logger.With("module", "p2p")

	transportConf := conn.DefaultMConnConfig()
	transportConf.FlushThrottle = cfg.P2P.FlushThrottleTimeout
	transportConf.SendRate = cfg.P2P.SendRate
	transportConf.RecvRate = cfg.P2P.RecvRate
	transportConf.MaxPacketMsgPayloadSize = cfg.P2P.MaxPacketMsgPayloadSize
	transport := p2p.NewMConnTransport(
		p2pLogger, transportConf, []*p2p.ChannelDescriptor{},
		p2p.MConnTransportOptions{
			MaxAcceptedConnections: uint32(cfg.P2P.MaxConnections),
		},
	)

<<<<<<< HEAD
	sw.SetLogger(p2pLogger)
	if cfg.Mode != config.ModeSeed {
		sw.AddReactor("MEMPOOL", mempoolReactor)
		sw.AddReactor("BLOCKCHAIN", bcReactor)
		sw.AddReactor("CONSENSUS", consensusReactor)
		sw.AddReactor("EVIDENCE", evidenceReactor)
		sw.AddReactor("STATESYNC", stateSyncReactor)
	}

	sw.SetNodeInfo(nodeInfo)
	sw.SetNodeKey(nodeKey)

	p2pLogger.Info("P2P Node ID", "ID", nodeKey.ID, "file", cfg.NodeKeyFile())
	return sw
}

func createAddrBookAndSetOnSwitch(cfg *config.Config, sw *p2p.Switch,
	p2pLogger log.Logger, nodeKey types.NodeKey) (pex.AddrBook, error) {

	addrBook := pex.NewAddrBook(cfg.P2P.AddrBookFile(), cfg.P2P.AddrBookStrict)
	addrBook.SetLogger(p2pLogger.With("book", cfg.P2P.AddrBookFile()))

	// Add ourselves to addrbook to prevent dialing ourselves
	if cfg.P2P.ExternalAddress != "" {
		addr, err := types.NewNetAddressString(nodeKey.ID.AddressString(cfg.P2P.ExternalAddress))
		if err != nil {
			return nil, fmt.Errorf("p2p.external_address is incorrect: %w", err)
		}
		addrBook.AddOurAddress(addr)
	}
	if cfg.P2P.ListenAddress != "" {
		addr, err := types.NewNetAddressString(nodeKey.ID.AddressString(cfg.P2P.ListenAddress))
		if err != nil {
			return nil, fmt.Errorf("p2p.laddr is incorrect: %w", err)
		}
		addrBook.AddOurAddress(addr)
	}

	sw.SetAddrBook(addrBook)

	return addrBook, nil
}

func createPEXReactorAndAddToSwitch(addrBook pex.AddrBook, cfg *config.Config,
	sw *p2p.Switch, logger log.Logger) *pex.Reactor {

	reactorConfig := &pex.ReactorConfig{
		Seeds:    tmstrings.SplitAndTrimEmpty(cfg.P2P.Seeds, ",", " "), //nolint: staticcheck
		SeedMode: cfg.Mode == config.ModeSeed,
		// See consensus/reactor.go: blocksToContributeToBecomeGoodPeer 10000
		// blocks assuming 10s blocks ~ 28 hours.
		// TODO (melekes): make it dynamic based on the actual block latencies
		// from the live network.
		// https://github.com/tendermint/tendermint/issues/3523
		SeedDisconnectWaitPeriod:     28 * time.Hour,
		PersistentPeersMaxDialPeriod: cfg.P2P.PersistentPeersMaxDialPeriod,
	}
	// TODO persistent peers ? so we can have their DNS addrs saved
	pexReactor := pex.NewReactor(addrBook, reactorConfig)
	pexReactor.SetLogger(logger.With("module", "pex"))
	sw.AddReactor("PEX", pexReactor)
	return pexReactor
}

func createPEXReactorV2(
	cfg *config.Config,
	logger log.Logger,
	peerManager *p2p.PeerManager,
	router *p2p.Router,
) (service.Service, error) {

	channel, err := router.OpenChannel(pex.ChannelDescriptor(), &protop2p.PexMessage{}, 128)
=======
	ep, err := p2p.NewEndpoint(nodeKey.ID.AddressString(cfg.P2P.ListenAddress))
>>>>>>> 6c40ad39
	if err != nil {
		return nil, err
	}

	return p2p.NewRouter(
		p2pLogger,
		p2pMetrics,
		nodeKey.PrivKey,
		peerManager,
		nodeInfoProducer,
		transport,
		ep,
		getRouterConfig(cfg, appClient),
	)
}

func makeNodeInfo(
	cfg *config.Config,
	nodeKey types.NodeKey,
	proTxHash crypto.ProTxHash,
	eventSinks []indexer.EventSink,
	genDoc *types.GenesisDoc,
	versionInfo version.Consensus,
) (types.NodeInfo, error) {

	txIndexerStatus := "off"

	if indexer.IndexingEnabled(eventSinks) {
		txIndexerStatus = "on"
	}

	nodeInfo := types.NodeInfo{
		ProtocolVersion: types.ProtocolVersion{
			P2P:   version.P2PProtocol, // global
			Block: versionInfo.Block,
			App:   versionInfo.App,
		},
		NodeID:  nodeKey.ID,
		Network: genDoc.ChainID,
		Version: version.TMCoreSemVer,
		Channels: []byte{
			byte(blocksync.BlockSyncChannel),
			byte(consensus.StateChannel),
			byte(consensus.DataChannel),
			byte(consensus.VoteChannel),
			byte(consensus.VoteSetBitsChannel),
			byte(mempool.MempoolChannel),
			byte(evidence.EvidenceChannel),
			byte(statesync.SnapshotChannel),
			byte(statesync.ChunkChannel),
			byte(statesync.LightBlockChannel),
			byte(statesync.ParamsChannel),
		},
		Moniker: cfg.Moniker,
		Other: types.NodeInfoOther{
			TxIndex:    txIndexerStatus,
			RPCAddress: cfg.RPC.ListenAddress,
		},
		ProTxHash: proTxHash.Copy(),
	}

	if cfg.P2P.PexReactor {
		nodeInfo.Channels = append(nodeInfo.Channels, pex.PexChannel)
	}

	nodeInfo.ListenAddr = cfg.P2P.ExternalAddress
	if nodeInfo.ListenAddr == "" {
		nodeInfo.ListenAddr = cfg.P2P.ListenAddress
	}

	return nodeInfo, nodeInfo.Validate()
}

func makeSeedNodeInfo(
	cfg *config.Config,
	nodeKey types.NodeKey,
	genDoc *types.GenesisDoc,
	state sm.State,
) (types.NodeInfo, error) {
	nodeInfo := types.NodeInfo{
		ProtocolVersion: types.ProtocolVersion{
			P2P:   version.P2PProtocol, // global
			Block: state.Version.Consensus.Block,
			App:   state.Version.Consensus.App,
		},
<<<<<<< HEAD
		NodeID:   nodeKey.ID,
		Network:  genDoc.ChainID,
		Version:  version.TMCoreSemVer,
		Channels: []byte{},
		Moniker:  cfg.Moniker,
=======
		NodeID:  nodeKey.ID,
		Network: genDoc.ChainID,
		Version: version.TMVersion,
		Channels: []byte{
			pex.PexChannel,
		},
		Moniker: cfg.Moniker,
>>>>>>> 6c40ad39
		Other: types.NodeInfoOther{
			TxIndex:    "off",
			RPCAddress: cfg.RPC.ListenAddress,
		},
	}

	nodeInfo.ListenAddr = cfg.P2P.ExternalAddress
	if nodeInfo.ListenAddr == "" {
		nodeInfo.ListenAddr = cfg.P2P.ListenAddress
	}

	return nodeInfo, nodeInfo.Validate()
}

func createAndStartPrivValidatorSocketClient(
	ctx context.Context,
	listenAddr, chainID string,
	logger log.Logger,
) (types.PrivValidator, error) {

	pve, err := privval.NewSignerListener(listenAddr, logger)
	if err != nil {
		return nil, fmt.Errorf("starting validator listener: %w", err)
	}

	pvsc, err := privval.NewSignerClient(ctx, pve, chainID)
	if err != nil {
		return nil, fmt.Errorf("starting validator client: %w", err)
	}

	// try to get a pubkey from private validate first time
	_, err = pvsc.GetPubKey(ctx)
	if err != nil {
		return nil, fmt.Errorf("can't get pubkey: %w", err)
	}

	const (
		timeout = 100 * time.Millisecond
		maxTime = 5 * time.Second
		retries = int(maxTime / timeout)
	)
	pvscWithRetries := privval.NewRetrySignerClient(pvsc, retries, timeout)

	return pvscWithRetries, nil
}

func createAndStartPrivValidatorGRPCClient(
	ctx context.Context,
	cfg *config.Config,
	chainID string,
	logger log.Logger,
) (types.PrivValidator, error) {
	pvsc, err := tmgrpc.DialRemoteSigner(
		ctx,
		cfg.PrivValidator,
		chainID,
		logger,
		cfg.Instrumentation.Prometheus,
	)
	if err != nil {
		return nil, fmt.Errorf("failed to start private validator: %w", err)
	}

	// try to get a pubkey from private validate first time
	_, err = pvsc.GetPubKey(ctx)
	if err != nil {
		return nil, fmt.Errorf("can't get pubkey: %w", err)
	}

	return pvsc, nil
}

func makeDefaultPrivval(conf *config.Config) (*privval.FilePV, error) {
	if conf.Mode == config.ModeValidator {
		pval, err := privval.LoadOrGenFilePV(conf.PrivValidator.KeyFile(), conf.PrivValidator.StateFile())
		if err != nil {
			return nil, err
		}
		return pval, nil
	}

	return nil, nil
}

func createPrivval(ctx context.Context, logger log.Logger, conf *config.Config, genDoc *types.GenesisDoc, defaultPV *privval.FilePV) (types.PrivValidator, error) {
	if conf.PrivValidator.ListenAddr != "" {
		protocol, _ := tmnet.ProtocolAndAddress(conf.PrivValidator.ListenAddr)
		// FIXME: we should return un-started services and
		// then start them later.
		switch protocol {
		case "grpc":
			privValidator, err := createAndStartPrivValidatorGRPCClient(ctx, conf, genDoc.ChainID, logger)
			if err != nil {
				return nil, fmt.Errorf("error with private validator grpc client: %w", err)
			}
			return privValidator, nil
		default:
			privValidator, err := createAndStartPrivValidatorSocketClient(
				ctx,
				conf.PrivValidator.ListenAddr,
				genDoc.ChainID,
				logger,
			)
			if err != nil {
				return nil, fmt.Errorf("error with private validator socket client: %w", err)

			}
			return privValidator, nil
		}
	}

	return defaultPV, nil
}<|MERGE_RESOLUTION|>--- conflicted
+++ resolved
@@ -37,13 +37,6 @@
 	_ "net/http/pprof" // nolint: gosec // securely exposed on separate, optional port
 )
 
-<<<<<<< HEAD
-func initDBs(cfg *config.Config, dbProvider config.DBProvider) (blockStore *store.BlockStore, stateDB dbm.DB, err error) { //nolint:lll
-	var blockStoreDB dbm.DB
-	blockStoreDB, err = dbProvider(&config.DBContext{ID: "blockstore", Config: cfg})
-	if err != nil {
-		return nil, nil, fmt.Errorf("unable to initialize blockstore: %w", err)
-=======
 type closer func() error
 
 func makeCloser(cs []closer) closer {
@@ -58,26 +51,9 @@
 			return errors.New(strings.Join(errs, "; "))
 		}
 		return nil
->>>>>>> 6c40ad39
-	}
-}
-
-<<<<<<< HEAD
-	stateDB, err = dbProvider(&config.DBContext{ID: "state", Config: cfg})
-	if err != nil {
-		return nil, nil, fmt.Errorf("unable to initialize statestore: %w", err)
-	}
-
-	return blockStore, stateDB, nil
-}
-
-// nolint:lll
-func createAndStartProxyAppConns(clientCreator abciclient.Creator, logger log.Logger, metrics *proxy.Metrics) (proxy.AppConns, error) {
-	proxyApp := proxy.NewAppConns(clientCreator, metrics)
-	proxyApp.SetLogger(logger.With("module", "proxy"))
-	if err := proxyApp.Start(); err != nil {
-		return nil, fmt.Errorf("error starting proxy app connections: %v", err)
-=======
+	}
+}
+
 func convertCancelCloser(cancel context.CancelFunc) closer {
 	return func() error { cancel(); return nil }
 }
@@ -85,7 +61,6 @@
 func combineCloseError(err error, cl closer) error {
 	if err == nil {
 		return cl()
->>>>>>> 6c40ad39
 	}
 
 	clerr := cl()
@@ -99,18 +74,9 @@
 func initDBs(
 	cfg *config.Config,
 	dbProvider config.DBProvider,
-<<<<<<< HEAD
-	eventBus *types.EventBus,
-	logger log.Logger,
-	chainID string,
-	metrics *indexer.Metrics,
-) (*indexer.Service, []indexer.EventSink, error) {
-	eventSinks, err := sink.EventSinksFromConfig(cfg, dbProvider, chainID)
-=======
 ) (*store.BlockStore, dbm.DB, closer, error) {
 
 	blockStoreDB, err := dbProvider(&config.DBContext{ID: "blockstore", Config: cfg})
->>>>>>> 6c40ad39
 	if err != nil {
 		return nil, nil, func() error { return nil }, fmt.Errorf("unable to initialize blockstore: %w", err)
 	}
@@ -118,55 +84,17 @@
 	blockStore := store.NewBlockStore(blockStoreDB)
 	closers = append(closers, blockStoreDB.Close)
 
-<<<<<<< HEAD
-	indexerService := indexer.NewService(indexer.ServiceArgs{
-		Sinks:    eventSinks,
-		EventBus: eventBus,
-		Logger:   logger.With("module", "txindex"),
-		Metrics:  metrics,
-	})
-
-	if err := indexerService.Start(); err != nil {
-		return nil, nil, err
-=======
 	stateDB, err := dbProvider(&config.DBContext{ID: "state", Config: cfg})
 	if err != nil {
 		return nil, nil, makeCloser(closers), fmt.Errorf("unable to initialize statestore: %w", err)
->>>>>>> 6c40ad39
 	}
 
 	closers = append(closers, stateDB.Close)
 
-<<<<<<< HEAD
-func doHandshake(
-	stateStore sm.Store,
-	state sm.State,
-	blockStore sm.BlockStore,
-	genDoc *types.GenesisDoc,
-	nodeProTxHash crypto.ProTxHash,
-	appHashSize int,
-	eventBus types.BlockEventPublisher,
-	proxyApp proxy.AppConns,
-	consensusLogger log.Logger) (uint64, error) {
-
-	handshaker := consensus.NewHandshaker(stateStore, state, blockStore, genDoc, nodeProTxHash,
-		appHashSize)
-	handshaker.SetLogger(consensusLogger)
-	handshaker.SetEventBus(eventBus)
-	appVersion, err := handshaker.Handshake(proxyApp)
-	if err != nil {
-		return appVersion, fmt.Errorf("error during handshake: %v", err)
-	}
-	return appVersion, nil
-}
-
-func logNodeStartupInfo(state sm.State, proTxHash crypto.ProTxHash, logger, consensusLogger log.Logger, mode string) {
-=======
 	return blockStore, stateDB, makeCloser(closers), nil
 }
 
-func logNodeStartupInfo(state sm.State, pubKey crypto.PubKey, logger log.Logger, mode string) {
->>>>>>> 6c40ad39
+func logNodeStartupInfo(state sm.State, proTxHash crypto.ProTxHash, logger log.Logger, mode string) {
 	// Log the version info.
 	logger.Info("Version info",
 		"tmVersion", version.TMCoreSemVer,
@@ -182,35 +110,20 @@
 			"state", state.Version.Consensus.Block,
 		)
 	}
-<<<<<<< HEAD
-	switch {
-	case mode == config.ModeFull:
-		consensusLogger.Info("This node is a fullnode")
-	case mode == config.ModeValidator:
-		// Log whether this node is a validator or an observer
-		if proTxHash != nil && state.Validators.HasProTxHash(proTxHash) {
-			consensusLogger.Info("This node is a validator", "proTxHash", proTxHash)
-		} else {
-			consensusLogger.Info("This node is not a validator", "proTxHash", proTxHash)
-=======
 
 	switch mode {
 	case config.ModeFull:
 		logger.Info("This node is a fullnode")
 	case config.ModeValidator:
-		addr := pubKey.Address()
 		// Log whether this node is a validator or an observer
-		if state.Validators.HasAddress(addr) {
+		if state.Validators.HasProTxHash(proTxHash) {
 			logger.Info("This node is a validator",
-				"addr", addr,
-				"pubKey", pubKey.Bytes(),
+				"proTxHash", proTxHash.ShortString(),
 			)
 		} else {
 			logger.Info("This node is a validator (NOT in the active validator set)",
-				"addr", addr,
-				"pubKey", pubKey.Bytes(),
+				"proTxHash", proTxHash.ShortString(),
 			)
->>>>>>> 6c40ad39
 		}
 	}
 }
@@ -276,106 +189,19 @@
 ) (*evidence.Reactor, *evidence.Pool, closer, error) {
 	evidenceDB, err := dbProvider(&config.DBContext{ID: "evidence", Config: cfg})
 	if err != nil {
-<<<<<<< HEAD
-		return nil, nil, nil, fmt.Errorf("unable to initialize evidence db: %w", err)
-=======
 		return nil, nil, func() error { return nil }, fmt.Errorf("unable to initialize evidence db: %w", err)
->>>>>>> 6c40ad39
 	}
 
 	logger = logger.With("module", "evidence")
 
-<<<<<<< HEAD
-func createBlockchainReactor(
-	logger log.Logger,
-	cfg *config.Config,
-	state sm.State,
-	blockExec *sm.BlockExecutor,
-	blockStore *store.BlockStore,
-	nodeProTxHash crypto.ProTxHash,
-	csReactor *consensus.Reactor,
-	peerManager *p2p.PeerManager,
-	router *p2p.Router,
-	blockSync bool,
-	metrics *consensus.Metrics,
-) (*p2p.ReactorShim, service.Service, error) {
-
-	logger = logger.With("module", "blockchain")
-
-	switch cfg.BlockSync.Version {
-	case config.BlockSyncV0:
-		reactorShim := p2p.NewReactorShim(logger, "BlockchainShim", bcv0.ChannelShims)
-
-		var (
-			channels    map[p2p.ChannelID]*p2p.Channel
-			peerUpdates *p2p.PeerUpdates
-		)
-
-		if cfg.P2P.UseLegacy {
-			channels = getChannelsFromShim(reactorShim)
-			peerUpdates = reactorShim.PeerUpdates
-		} else {
-			channels = makeChannelsFromShims(router, bcv0.ChannelShims)
-			peerUpdates = peerManager.Subscribe()
-		}
-
-		reactor, err := bcv0.NewReactor(
-			logger, state.Copy(), blockExec, blockStore, nodeProTxHash, csReactor,
-			channels[bcv0.BlockSyncChannel], peerUpdates, blockSync,
-			metrics,
-		)
-		if err != nil {
-			return nil, nil, err
-		}
-
-		return reactorShim, reactor, nil
-
-	case config.BlockSyncV2:
-		return nil, nil, errors.New("block sync version v2 is no longer supported. Please use v0")
-
-	default:
-		return nil, nil, fmt.Errorf("unknown block sync version %s", cfg.BlockSync.Version)
-	}
-=======
 	evidencePool := evidence.NewPool(logger, evidenceDB, store, blockStore, metrics, eventBus)
 	evidenceReactor := evidence.NewReactor(logger, chCreator, peerEvents, evidencePool)
 
 	return evidenceReactor, evidencePool, evidenceDB.Close, nil
->>>>>>> 6c40ad39
 }
 
 func createPeerManager(
 	cfg *config.Config,
-<<<<<<< HEAD
-	state sm.State,
-	blockExec *sm.BlockExecutor,
-	blockStore sm.BlockStore,
-	mp mempool.Mempool,
-	evidencePool *evidence.Pool,
-	privValidator types.PrivValidator,
-	csMetrics *consensus.Metrics,
-	waitSync bool,
-	eventBus *types.EventBus,
-	peerManager *p2p.PeerManager,
-	router *p2p.Router,
-	proposedAppVersion uint64,
-	logger log.Logger,
-) (*p2p.ReactorShim, *consensus.Reactor, *consensus.State) {
-
-	consensusState := consensus.NewStateWithLogger(
-		cfg.Consensus,
-		state.Copy(),
-		blockExec,
-		blockStore,
-		mp,
-		evidencePool,
-		logger,
-		proposedAppVersion,
-		consensus.StateMetrics(csMetrics),
-	)
-	if privValidator != nil && cfg.Mode == config.ModeValidator {
-		consensusState.SetPrivValidator(privValidator)
-=======
 	dbProvider config.DBProvider,
 	nodeID types.NodeID,
 ) (*p2p.PeerManager, closer, error) {
@@ -383,7 +209,6 @@
 	selfAddr, err := p2p.ParseNodeAddress(nodeID.AddressString(cfg.P2P.ExternalAddress))
 	if err != nil {
 		return nil, func() error { return nil }, fmt.Errorf("couldn't parse ExternalAddress %q: %w", cfg.P2P.ExternalAddress, err)
->>>>>>> 6c40ad39
 	}
 
 	privatePeerIDs := make(map[types.NodeID]struct{})
@@ -391,51 +216,6 @@
 		privatePeerIDs[types.NodeID(id)] = struct{}{}
 	}
 
-<<<<<<< HEAD
-	reactor := consensus.NewReactor(
-		logger,
-		consensusState,
-		channels[consensus.StateChannel],
-		channels[consensus.DataChannel],
-		channels[consensus.VoteChannel],
-		channels[consensus.VoteSetBitsChannel],
-		peerUpdates,
-		waitSync,
-		consensus.ReactorMetrics(csMetrics),
-	)
-
-	// Services which will be publishing and/or subscribing for messages (events)
-	// consensusReactor will set it on consensusState and blockExecutor.
-	reactor.SetEventBus(eventBus)
-
-	return reactorShim, reactor, consensusState
-}
-
-func createTransport(logger log.Logger, cfg *config.Config) *p2p.MConnTransport {
-	return p2p.NewMConnTransport(
-		logger, p2p.MConnConfig(cfg.P2P), []*p2p.ChannelDescriptor{},
-		p2p.MConnTransportOptions{
-			MaxAcceptedConnections: uint32(cfg.P2P.MaxNumInboundPeers +
-				len(tmstrings.SplitAndTrimEmpty(cfg.P2P.UnconditionalPeerIDs, ",", " ")),
-			),
-		},
-	)
-}
-
-func createPeerManager(
-	cfg *config.Config,
-	dbProvider config.DBProvider,
-	p2pLogger log.Logger,
-	nodeID types.NodeID,
-) (*p2p.PeerManager, error) {
-
-	selfAddr, err := p2p.ParseNodeAddress(nodeID.AddressString(cfg.P2P.ExternalAddress))
-	if err != nil {
-		return nil, fmt.Errorf("couldn't parse ExternalAddress %q: %w", cfg.P2P.ExternalAddress, err)
-	}
-
-=======
->>>>>>> 6c40ad39
 	var maxConns uint16
 
 	switch {
@@ -478,11 +258,7 @@
 
 	peerDB, err := dbProvider(&config.DBContext{ID: "peerstore", Config: cfg})
 	if err != nil {
-<<<<<<< HEAD
-		return nil, fmt.Errorf("unable to initialize peer store: %w", err)
-=======
 		return nil, func() error { return nil }, fmt.Errorf("unable to initialize peer store: %w", err)
->>>>>>> 6c40ad39
 	}
 
 	peerManager, err := p2p.NewPeerManager(nodeID, peerDB, options)
@@ -523,82 +299,7 @@
 		},
 	)
 
-<<<<<<< HEAD
-	sw.SetLogger(p2pLogger)
-	if cfg.Mode != config.ModeSeed {
-		sw.AddReactor("MEMPOOL", mempoolReactor)
-		sw.AddReactor("BLOCKCHAIN", bcReactor)
-		sw.AddReactor("CONSENSUS", consensusReactor)
-		sw.AddReactor("EVIDENCE", evidenceReactor)
-		sw.AddReactor("STATESYNC", stateSyncReactor)
-	}
-
-	sw.SetNodeInfo(nodeInfo)
-	sw.SetNodeKey(nodeKey)
-
-	p2pLogger.Info("P2P Node ID", "ID", nodeKey.ID, "file", cfg.NodeKeyFile())
-	return sw
-}
-
-func createAddrBookAndSetOnSwitch(cfg *config.Config, sw *p2p.Switch,
-	p2pLogger log.Logger, nodeKey types.NodeKey) (pex.AddrBook, error) {
-
-	addrBook := pex.NewAddrBook(cfg.P2P.AddrBookFile(), cfg.P2P.AddrBookStrict)
-	addrBook.SetLogger(p2pLogger.With("book", cfg.P2P.AddrBookFile()))
-
-	// Add ourselves to addrbook to prevent dialing ourselves
-	if cfg.P2P.ExternalAddress != "" {
-		addr, err := types.NewNetAddressString(nodeKey.ID.AddressString(cfg.P2P.ExternalAddress))
-		if err != nil {
-			return nil, fmt.Errorf("p2p.external_address is incorrect: %w", err)
-		}
-		addrBook.AddOurAddress(addr)
-	}
-	if cfg.P2P.ListenAddress != "" {
-		addr, err := types.NewNetAddressString(nodeKey.ID.AddressString(cfg.P2P.ListenAddress))
-		if err != nil {
-			return nil, fmt.Errorf("p2p.laddr is incorrect: %w", err)
-		}
-		addrBook.AddOurAddress(addr)
-	}
-
-	sw.SetAddrBook(addrBook)
-
-	return addrBook, nil
-}
-
-func createPEXReactorAndAddToSwitch(addrBook pex.AddrBook, cfg *config.Config,
-	sw *p2p.Switch, logger log.Logger) *pex.Reactor {
-
-	reactorConfig := &pex.ReactorConfig{
-		Seeds:    tmstrings.SplitAndTrimEmpty(cfg.P2P.Seeds, ",", " "), //nolint: staticcheck
-		SeedMode: cfg.Mode == config.ModeSeed,
-		// See consensus/reactor.go: blocksToContributeToBecomeGoodPeer 10000
-		// blocks assuming 10s blocks ~ 28 hours.
-		// TODO (melekes): make it dynamic based on the actual block latencies
-		// from the live network.
-		// https://github.com/tendermint/tendermint/issues/3523
-		SeedDisconnectWaitPeriod:     28 * time.Hour,
-		PersistentPeersMaxDialPeriod: cfg.P2P.PersistentPeersMaxDialPeriod,
-	}
-	// TODO persistent peers ? so we can have their DNS addrs saved
-	pexReactor := pex.NewReactor(addrBook, reactorConfig)
-	pexReactor.SetLogger(logger.With("module", "pex"))
-	sw.AddReactor("PEX", pexReactor)
-	return pexReactor
-}
-
-func createPEXReactorV2(
-	cfg *config.Config,
-	logger log.Logger,
-	peerManager *p2p.PeerManager,
-	router *p2p.Router,
-) (service.Service, error) {
-
-	channel, err := router.OpenChannel(pex.ChannelDescriptor(), &protop2p.PexMessage{}, 128)
-=======
 	ep, err := p2p.NewEndpoint(nodeKey.ID.AddressString(cfg.P2P.ListenAddress))
->>>>>>> 6c40ad39
 	if err != nil {
 		return nil, err
 	}
@@ -684,21 +385,13 @@
 			Block: state.Version.Consensus.Block,
 			App:   state.Version.Consensus.App,
 		},
-<<<<<<< HEAD
-		NodeID:   nodeKey.ID,
-		Network:  genDoc.ChainID,
-		Version:  version.TMCoreSemVer,
-		Channels: []byte{},
-		Moniker:  cfg.Moniker,
-=======
 		NodeID:  nodeKey.ID,
 		Network: genDoc.ChainID,
-		Version: version.TMVersion,
+		Version:  version.TMCoreSemVer,
 		Channels: []byte{
 			pex.PexChannel,
 		},
 		Moniker: cfg.Moniker,
->>>>>>> 6c40ad39
 		Other: types.NodeInfoOther{
 			TxIndex:    "off",
 			RPCAddress: cfg.RPC.ListenAddress,
