package node

import (
	"context"
	"errors"
	"fmt"
	"math"
	"net"
	"os"
	"testing"
	"time"

	"github.com/fortytw2/leaktest"
	"github.com/stretchr/testify/assert"
	"github.com/stretchr/testify/require"
	dbm "github.com/tendermint/tm-db"

	abciclient "github.com/tendermint/tendermint/abci/client"
	"github.com/tendermint/tendermint/abci/example/kvstore"
	"github.com/tendermint/tendermint/config"
	"github.com/tendermint/tendermint/crypto"
	"github.com/tendermint/tendermint/crypto/bls12381"
	"github.com/tendermint/tendermint/crypto/ed25519"
	"github.com/tendermint/tendermint/dash/quorum"
	"github.com/tendermint/tendermint/internal/eventbus"
	"github.com/tendermint/tendermint/internal/evidence"
	"github.com/tendermint/tendermint/internal/mempool"
	"github.com/tendermint/tendermint/internal/proxy"
	"github.com/tendermint/tendermint/internal/pubsub"
	sm "github.com/tendermint/tendermint/internal/state"
	"github.com/tendermint/tendermint/internal/state/indexer"
	"github.com/tendermint/tendermint/internal/state/indexer/sink"
	"github.com/tendermint/tendermint/internal/store"
	"github.com/tendermint/tendermint/internal/test/factory"
	"github.com/tendermint/tendermint/libs/log"
	tmrand "github.com/tendermint/tendermint/libs/rand"
	"github.com/tendermint/tendermint/libs/service"
	tmtime "github.com/tendermint/tendermint/libs/time"
	"github.com/tendermint/tendermint/privval"
	tmproto "github.com/tendermint/tendermint/proto/tendermint/types"
	"github.com/tendermint/tendermint/types"
)

func TestNodeStartStop(t *testing.T) {
	cfg, err := config.ResetTestRoot(t.TempDir(), "node_node_test")
	require.NoError(t, err)

	defer os.RemoveAll(cfg.RootDir)

	ctx, bcancel := context.WithCancel(context.Background())
	defer bcancel()

	logger := log.NewTestingLogger(t)
	// create & start node
	ns, err := newDefaultNode(ctx, cfg, logger)
	require.NoError(t, err)

	n, ok := ns.(*nodeImpl)
	require.True(t, ok)
	t.Cleanup(func() {
		bcancel()
		n.Wait()
	})
	t.Cleanup(leaktest.CheckTimeout(t, time.Second))

	require.NoError(t, n.Start(ctx))
	// wait for the node to produce a block
	tctx, cancel := context.WithTimeout(ctx, 10*time.Second)
	defer cancel()

	blocksSub, err := n.EventBus().SubscribeWithArgs(tctx, pubsub.SubscribeArgs{
		ClientID: "node_test",
		Query:    types.EventQueryNewBlock,
		Limit:    1000,
	})
	require.NoError(t, err)
	_, err = blocksSub.Next(tctx)
	require.NoError(t, err, "waiting for event")

	// check if we can read node ID of this node
	va, err := types.ParseValidatorAddress(cfg.P2P.ListenAddress)
	assert.NoError(t, err)
	nodeAddress, err := quorum.NewTCPNodeIDResolver().Resolve(va)
	assert.Equal(t, n.nodeInfo.ID(), nodeAddress.NodeID)
	assert.NoError(t, err)

	cancel()  // stop the subscription context
	bcancel() // stop the base context
	n.Wait()

	require.False(t, n.IsRunning(), "node must shut down")
}

func getTestNode(ctx context.Context, t *testing.T, conf *config.Config, logger log.Logger) *nodeImpl {
	t.Helper()
	ctx, cancel := context.WithCancel(ctx)
	defer cancel()

	ns, err := newDefaultNode(ctx, conf, logger)
	require.NoError(t, err)

	n, ok := ns.(*nodeImpl)
	require.True(t, ok)

	t.Cleanup(func() {
		cancel()
		if n.IsRunning() {
			ns.Wait()
		}
	})

	t.Cleanup(leaktest.CheckTimeout(t, time.Second))

	return n
}

func TestNodeDelayedStart(t *testing.T) {
	if testing.Short() {
		t.Skip("skipping test in short mode")
	}

	cfg, err := config.ResetTestRoot(t.TempDir(), "node_delayed_start_test")
	require.NoError(t, err)

	defer os.RemoveAll(cfg.RootDir)
	now := tmtime.Now()

	ctx, cancel := context.WithCancel(context.Background())
	defer cancel()

	logger := log.NewNopLogger()

	// create & start node
	n := getTestNode(ctx, t, cfg, logger)
	n.GenesisDoc().GenesisTime = now.Add(2 * time.Second)

	require.NoError(t, n.Start(ctx))

	startTime := tmtime.Now()
	assert.Equal(t, true, startTime.After(n.GenesisDoc().GenesisTime))
}

func TestNodeSetAppVersion(t *testing.T) {
	cfg, err := config.ResetTestRoot(t.TempDir(), "node_app_version_test")
	require.NoError(t, err)
	defer os.RemoveAll(cfg.RootDir)

	ctx, cancel := context.WithCancel(context.Background())
	defer cancel()

	logger := log.NewNopLogger()

	// create node
	n := getTestNode(ctx, t, cfg, logger)

	require.NoError(t, n.Start(ctx))

	// default config uses the kvstore app
	appVersion := kvstore.ProtocolVersion

	// check version is set in state
	state, err := n.stateStore.Load()
	require.NoError(t, err)
	assert.Equal(t, state.Version.Consensus.App, appVersion)

	// check version is set in node info
	assert.Equal(t, n.nodeInfo.ProtocolVersion.App, appVersion)
}

func TestNodeSetPrivValTCP(t *testing.T) {
	addr := "tcp://" + testFreeAddr(t)

	t.Cleanup(leaktest.Check(t))
	ctx, cancel := context.WithCancel(context.Background())
	defer cancel()

	logger := log.NewNopLogger()

	cfg, err := config.ResetTestRoot(t.TempDir(), "node_priv_val_tcp_test")
	require.NoError(t, err)
	defer os.RemoveAll(cfg.RootDir)
	cfg.PrivValidator.ListenAddr = addr

	dialer := privval.DialTCPFn(addr, 100*time.Millisecond, ed25519.GenPrivKey())
	dialerEndpoint := privval.NewSignerDialerEndpoint(logger, dialer)
	privval.SignerDialerEndpointTimeoutReadWrite(100 * time.Millisecond)(dialerEndpoint)

	// We need to get the quorum hash used in config to set up the node
	pv, err := privval.LoadOrGenFilePV(cfg.PrivValidator.KeyFile(), cfg.PrivValidator.StateFile())
	require.NoError(t, err)
	quorumHash, err := pv.GetFirstQuorumHash(context.Background())
	require.NoError(t, err)

	signerServer := privval.NewSignerServer(
		dialerEndpoint,
		cfg.ChainID(),
		types.NewMockPVForQuorum(quorumHash),
	)

	go func() {
		err := signerServer.Start(ctx)
		require.NoError(t, err)
	}()
	defer signerServer.Stop()

	genDoc, err := defaultGenesisDocProviderFunc(cfg)()
	require.NoError(t, err)

	pval, err := createPrivval(ctx, logger, cfg, genDoc)
	require.NoError(t, err)

	assert.IsType(t, &privval.RetrySignerClient{}, pval)
}

// address without a protocol must result in error
func TestPrivValidatorListenAddrNoProtocol(t *testing.T) {
	if testing.Short() {
		t.Skip("skipping test in short mode")
	}

	ctx, cancel := context.WithCancel(context.Background())
	defer cancel()

	addrNoPrefix := testFreeAddr(t)

	cfg, err := config.ResetTestRoot(t.TempDir(), "node_priv_val_tcp_test")
	require.NoError(t, err)
	defer os.RemoveAll(cfg.RootDir)
	cfg.PrivValidator.ListenAddr = addrNoPrefix

	logger := log.NewNopLogger()

	n, err := newDefaultNode(ctx, cfg, logger)

	assert.Error(t, err)

	if n != nil && n.IsRunning() {
		cancel()
		n.Wait()
	}
}

func TestNodeSetPrivValIPC(t *testing.T) {
	tmpfile := "/tmp/kms." + tmrand.Str(6) + ".sock"
	defer os.Remove(tmpfile) // clean up

	ctx, cancel := context.WithCancel(context.Background())
	defer cancel()

	cfg, err := config.ResetTestRoot(t.TempDir(), "node_priv_val_tcp_test")
	require.NoError(t, err)
	defer os.RemoveAll(cfg.RootDir)
	cfg.PrivValidator.ListenAddr = "unix://" + tmpfile

	logger := log.NewNopLogger()

	dialer := privval.DialUnixFn(tmpfile)
	dialerEndpoint := privval.NewSignerDialerEndpoint(logger, dialer)

	privval.SignerDialerEndpointTimeoutReadWrite(100 * time.Millisecond)(dialerEndpoint)

	// We need to get the quorum hash used in config to set up the node
	pv, err := privval.LoadOrGenFilePV(cfg.PrivValidator.KeyFile(), cfg.PrivValidator.StateFile())
	require.NoError(t, err)
	quorumHash, err := pv.GetFirstQuorumHash(context.Background())
	require.NoError(t, err)

	pvsc := privval.NewSignerServer(
		dialerEndpoint,
		cfg.ChainID(),
		types.NewMockPVForQuorum(quorumHash),
	)

	go func() {
		err := pvsc.Start(ctx)
		require.NoError(t, err)
	}()
	defer pvsc.Stop()
	genDoc, err := defaultGenesisDocProviderFunc(cfg)()
	require.NoError(t, err)

	pval, err := createPrivval(ctx, logger, cfg, genDoc)
	require.NoError(t, err)

	assert.IsType(t, &privval.RetrySignerClient{}, pval)
}

// testFreeAddr claims a free port so we don't block on listener being ready.
func testFreeAddr(t *testing.T) string {
	ln, err := net.Listen("tcp", "127.0.0.1:0")
	require.NoError(t, err)
	defer ln.Close()

	return fmt.Sprintf("127.0.0.1:%d", ln.Addr().(*net.TCPAddr).Port)
}

// create a proposal block using real and full
// mempool and evidence pool and validate it.
func TestCreateProposalBlock(t *testing.T) {
	ctx, cancel := context.WithCancel(context.Background())
	defer cancel()

	cfg, err := config.ResetTestRoot(t.TempDir(), "node_create_proposal")
	require.NoError(t, err)
	defer os.RemoveAll(cfg.RootDir)

	logger := log.NewNopLogger()

	cc := abciclient.NewLocalClient(logger, kvstore.NewApplication())
	proxyApp := proxy.New(cc, logger, proxy.NopMetrics())
	err = proxyApp.Start(ctx)
	require.NoError(t, err)

	const height int64 = 1
	state, stateDB, privVals := state(t, 1, height)
	stateStore := sm.NewStore(stateDB)
	maxBytes := 16568
	var partSize uint32 = 256
	maxEvidenceBytes := int64(maxBytes / 2)
	state.ConsensusParams.Block.MaxBytes = int64(maxBytes)
	state.ConsensusParams.Evidence.MaxBytes = maxEvidenceBytes
	proposerProTxHash, _ := state.Validators.GetByIndex(0)

	mp := mempool.NewTxMempool(
		logger.With("module", "mempool"),
		cfg.Mempool,
		proxyApp,
	)

	// Make EvidencePool
	evidenceDB := dbm.NewMemDB()
	blockStore := store.NewBlockStore(dbm.NewMemDB())
	evidencePool := evidence.NewPool(logger, evidenceDB, stateStore, blockStore, evidence.NopMetrics(), nil)

	// fill the evidence pool with more evidence
	// than can fit in a block
	var currentBytes int64
	for currentBytes <= maxEvidenceBytes {
		ev, err := types.NewMockDuplicateVoteEvidenceWithValidator(ctx,
			height,
			time.Now(),
			privVals[0],
			"test-chain",
			state.Validators.QuorumType,
			state.Validators.QuorumHash,
		)
		require.NoError(t, err)
		currentBytes += int64(len(ev.Bytes()))
		evidencePool.ReportConflictingVotes(ev.VoteA, ev.VoteB)
	}

	evList, size := evidencePool.PendingEvidence(state.ConsensusParams.Evidence.MaxBytes)
	require.Less(t, size, state.ConsensusParams.Evidence.MaxBytes+1)
	evData := types.EvidenceList(evList)
	require.EqualValues(t, size, evData.ByteSize())

	// fill the mempool with more txs
	// than can fit in a block
	txLength := 100
	for i := 0; i <= maxBytes/txLength; i++ {
		tx := tmrand.Bytes(txLength)
		err := mp.CheckTx(ctx, tx, nil, mempool.TxInfo{})
		assert.NoError(t, err)
	}

	eventBus := eventbus.NewDefault(logger)
	require.NoError(t, eventBus.Start(ctx))
	blockExec := sm.NewBlockExecutor(
		stateStore,
		logger,
		proxyApp,
		mp,
		evidencePool,
		blockStore,
		eventBus,
		sm.NopMetrics(),
	)

<<<<<<< HEAD
	proposedAppVersion := uint64(1)
	commit := types.NewCommit(height-1, 0, types.BlockID{}, types.StateID{}, nil)
	block, err := blockExec.CreateProposalBlock(
		ctx,
		height,
		state, commit,
		proposerProTxHash,
		proposedAppVersion,
=======
	extCommit := &types.ExtendedCommit{Height: height - 1}
	block, err := blockExec.CreateProposalBlock(
		ctx,
		height,
		state,
		extCommit,
		proposerAddr,
>>>>>>> d433ebe6
	)
	require.NoError(t, err)

	// check that the part set does not exceed the maximum block size
	partSet, err := block.MakePartSet(partSize)
	require.NoError(t, err)
	assert.Less(t, partSet.ByteSize(), int64(maxBytes))

	partSetFromHeader := types.NewPartSetFromHeader(partSet.Header())
	for partSetFromHeader.Count() < partSetFromHeader.Total() {
		added, err := partSetFromHeader.AddPart(partSet.GetPart(int(partSetFromHeader.Count())))
		require.NoError(t, err)
		require.True(t, added)
	}
	assert.EqualValues(t, partSetFromHeader.ByteSize(), partSet.ByteSize())

	err = blockExec.ValidateBlock(ctx, state, block)
	assert.NoError(t, err)

	assert.EqualValues(t, block.Header.ProposedAppVersion, proposedAppVersion)
}

func TestMaxTxsProposalBlockSize(t *testing.T) {
	ctx, cancel := context.WithCancel(context.Background())
	defer cancel()

	cfg, err := config.ResetTestRoot(t.TempDir(), "node_create_proposal")
	require.NoError(t, err)

	defer os.RemoveAll(cfg.RootDir)

	logger := log.NewNopLogger()

	cc := abciclient.NewLocalClient(logger, kvstore.NewApplication())
	proxyApp := proxy.New(cc, logger, proxy.NopMetrics())
	err = proxyApp.Start(ctx)
	require.NoError(t, err)

	const height int64 = 1
	state, stateDB, _ := state(t, 1, height)
	stateStore := sm.NewStore(stateDB)
	blockStore := store.NewBlockStore(dbm.NewMemDB())
	const maxBytes int64 = 16384
	const partSize uint32 = 256
	state.ConsensusParams.Block.MaxBytes = maxBytes
	proposerProTxHash, _ := state.Validators.GetByIndex(0)

	// Make Mempool

	mp := mempool.NewTxMempool(
		logger.With("module", "mempool"),
		cfg.Mempool,
		proxyApp,
	)

	// fill the mempool with one txs just below the maximum size
	txLength := int(types.MaxDataBytesNoEvidence(maxBytes))
	tx := tmrand.Bytes(txLength - 4) // to account for the varint
	err = mp.CheckTx(ctx, tx, nil, mempool.TxInfo{})
	assert.NoError(t, err)

	eventBus := eventbus.NewDefault(logger)
	require.NoError(t, eventBus.Start(ctx))

	blockExec := sm.NewBlockExecutor(
		stateStore,
		logger,
		proxyApp,
		mp,
		sm.EmptyEvidencePool{},
		blockStore,
		eventBus,
		sm.NopMetrics(),
	)

<<<<<<< HEAD
	commit := types.NewCommit(height-1, 0, types.BlockID{}, types.StateID{}, nil)
	block, err := blockExec.CreateProposalBlock(
		ctx,
		height,
		state, commit,
		proposerProTxHash,
		0,
=======
	extCommit := &types.ExtendedCommit{Height: height - 1}
	block, err := blockExec.CreateProposalBlock(
		ctx,
		height,
		state,
		extCommit,
		proposerAddr,
>>>>>>> d433ebe6
	)
	require.NoError(t, err)

	pb, err := block.ToProto()
	require.NoError(t, err)
	assert.Less(t, int64(pb.Size()), maxBytes)

	// check that the part set does not exceed the maximum block size
	partSet, err := block.MakePartSet(partSize)
	require.NoError(t, err)
	assert.EqualValues(t, partSet.ByteSize(), int64(pb.Size()))
}

func TestMaxProposalBlockSize(t *testing.T) {
	if testing.Short() {
		t.Skip("skipping test in short mode")
	}

	ctx, cancel := context.WithCancel(context.Background())
	defer cancel()

	cfg, err := config.ResetTestRoot(t.TempDir(), "node_create_proposal")
	require.NoError(t, err)
	defer os.RemoveAll(cfg.RootDir)

	logger := log.NewNopLogger()

	cc := abciclient.NewLocalClient(logger, kvstore.NewApplication())
	proxyApp := proxy.New(cc, logger, proxy.NopMetrics())
	err = proxyApp.Start(ctx)
	require.NoError(t, err)

	state, stateDB, _ := state(t, 100, int64(1))

	stateStore := sm.NewStore(stateDB)
	blockStore := store.NewBlockStore(dbm.NewMemDB())
	const maxBytes int64 = 1024 * 1024 * 2
	state.ConsensusParams.Block.MaxBytes = maxBytes
	state.LastCoreChainLockedBlockHeight = math.MaxUint32 - 1
	proposerProTxHash, _ := state.Validators.GetByIndex(0)

	// Make Mempool
	mp := mempool.NewTxMempool(
		logger.With("module", "mempool"),
		cfg.Mempool,
		proxyApp,
	)

	// fill the mempool with one txs just below the maximum size
	txLength := cfg.Mempool.MaxTxBytes - 6
	tx := tmrand.Bytes(txLength) // to account for the varint
	err = mp.CheckTx(ctx, tx, nil, mempool.TxInfo{})
	assert.NoError(t, err)
	// now produce more txs than what a normal block can hold with 10 smaller txs
	// At the end of the test, only the single big tx should be added
	for i := 0; i < 10; i++ {
		tx := tmrand.Bytes(10)
		err = mp.CheckTx(ctx, tx, nil, mempool.TxInfo{})
		assert.NoError(t, err)
	}

	coreChainLock := types.CoreChainLock{
		CoreBlockHeight: math.MaxUint32,
		CoreBlockHash:   crypto.CRandBytes(32),
		Signature:       crypto.CRandBytes(96),
	}

	eventBus := eventbus.NewDefault(logger)
	require.NoError(t, eventBus.Start(ctx))

	blockExec := sm.NewBlockExecutor(
		stateStore,
		logger,
		proxyApp,
		mp,
		sm.EmptyEvidencePool{},
		blockStore,
		eventBus,
		sm.NopMetrics(),
	)
	blockExec.SetNextCoreChainLock(&coreChainLock)

	blockID := types.BlockID{
		Hash: crypto.Checksum([]byte("blockID_hash")),
		PartSetHeader: types.PartSetHeader{
			Total: math.MaxInt32,
			Hash:  crypto.Checksum([]byte("blockID_part_set_header_hash")),
		},
	}

	// save the updated validator set for use by the block executor.
	state.LastBlockHeight = math.MaxInt64 - 3
	state.LastHeightValidatorsChanged = math.MaxInt64 - 1
	state.NextValidators = state.Validators.Copy()
	require.NoError(t, stateStore.Save(state))

	stateID := types.StateID{
		Height:      math.MaxInt64 - 1,
		LastAppHash: crypto.Checksum([]byte("app_hash")),
	}

	timestamp := time.Date(math.MaxInt64, 0, 0, 0, 0, 0, math.MaxInt64, time.UTC)
	// change state in order to produce the largest accepted header
	state.LastBlockID = blockID
	state.LastBlockHeight = math.MaxInt64 - 2
	state.LastBlockTime = timestamp
	state.LastResultsHash = crypto.Checksum([]byte("last_results_hash"))
	state.AppHash = crypto.Checksum([]byte("app_hash"))
	state.Version.Consensus.Block = math.MaxInt64
	state.Version.Consensus.App = math.MaxInt64
	maxChainID := ""
	for i := 0; i < types.MaxChainIDLen; i++ {
		maxChainID += "𠜎"
	}
	state.ChainID = maxChainID

<<<<<<< HEAD
	commit := &types.Commit{
		Height:                  math.MaxInt64,
		Round:                   math.MaxInt32,
		BlockID:                 blockID,
		StateID:                 stateID,
		QuorumHash:              crypto.RandQuorumHash(),
		ThresholdBlockSignature: crypto.CRandBytes(bls12381.SignatureSize),
		ThresholdStateSignature: crypto.CRandBytes(bls12381.SignatureSize),
=======
	voteSet := types.NewExtendedVoteSet(state.ChainID, math.MaxInt64-1, math.MaxInt32, tmproto.PrecommitType, state.Validators)

	// add maximum amount of signatures to a single commit
	for i := 0; i < types.MaxVotesCount; i++ {
		pubKey, err := privVals[i].GetPubKey(ctx)
		require.NoError(t, err)
		valIdx, val := state.Validators.GetByAddress(pubKey.Address())
		require.NotNil(t, val)

		vote := &types.Vote{
			Type:             tmproto.PrecommitType,
			Height:           math.MaxInt64 - 1,
			Round:            math.MaxInt32,
			BlockID:          blockID,
			Timestamp:        timestamp,
			ValidatorAddress: val.Address,
			ValidatorIndex:   valIdx,
			Extension:        []byte("extension"),
		}
		vpb := vote.ToProto()
		require.NoError(t, privVals[i].SignVote(ctx, state.ChainID, vpb))
		vote.Signature = vpb.Signature
		vote.ExtensionSignature = vpb.ExtensionSignature

		added, err := voteSet.AddVote(vote)
		require.NoError(t, err)
		require.True(t, added)
>>>>>>> d433ebe6
	}

	block, err := blockExec.CreateProposalBlock(
		ctx,
		math.MaxInt64,
<<<<<<< HEAD
		state, commit,
		proposerProTxHash,
		0,
=======
		state,
		voteSet.MakeExtendedCommit(),
		proposerAddr,
>>>>>>> d433ebe6
	)
	require.NoError(t, err)
	partSet, err := block.MakePartSet(types.BlockPartSizeBytes)
	require.NoError(t, err)

	// this ensures that the header is at max size
	block.Header.Time = timestamp

	pb, err := block.ToProto()
	require.NoError(t, err)

	// require that the header and commit be the max possible size
	require.Equal(t, types.MaxHeaderBytes, int64(pb.Header.Size()))
	require.Equal(t, types.MaxCommitSize, int64(pb.LastCommit.Size()))
	// make sure that the block is less than the max possible size
	assert.Equal(t, int64(1292+cfg.Mempool.MaxTxBytes), int64(pb.Size()))
	// because of the proto overhead we expect the part set bytes to be equal or
	// less than the pb block size
	assert.LessOrEqual(t, partSet.ByteSize(), int64(pb.Size()))

}

func TestNodeNewSeedNode(t *testing.T) {
	cfg, err := config.ResetTestRoot(t.TempDir(), "node_new_node_custom_reactors_test")
	require.NoError(t, err)
	cfg.Mode = config.ModeSeed
	defer os.RemoveAll(cfg.RootDir)

	ctx, cancel := context.WithCancel(context.Background())
	defer cancel()

	nodeKey, err := types.LoadOrGenNodeKey(cfg.NodeKeyFile())
	require.NoError(t, err)

	logger := log.NewNopLogger()

	ns, err := makeSeedNode(
		logger,
		cfg,
		config.DefaultDBProvider,
		nodeKey,
		defaultGenesisDocProviderFunc(cfg),
	)
	t.Cleanup(ns.Wait)
	t.Cleanup(leaktest.CheckTimeout(t, time.Second))

	require.NoError(t, err)
	n, ok := ns.(*seedNodeImpl)
	require.True(t, ok)

	err = n.Start(ctx)
	require.NoError(t, err)
	assert.True(t, n.pexReactor.IsRunning())

	cancel()
	n.Wait()

	assert.False(t, n.pexReactor.IsRunning())
}

func TestNodeSetEventSink(t *testing.T) {
	cfg, err := config.ResetTestRoot(t.TempDir(), "node_app_version_test")
	require.NoError(t, err)

	defer os.RemoveAll(cfg.RootDir)

	ctx, cancel := context.WithCancel(context.Background())
	defer cancel()

	logger := log.NewNopLogger()

	setupTest := func(t *testing.T, conf *config.Config) []indexer.EventSink {
		eventBus := eventbus.NewDefault(logger.With("module", "events"))
		require.NoError(t, eventBus.Start(ctx))

		t.Cleanup(eventBus.Wait)
		genDoc, err := types.GenesisDocFromFile(cfg.GenesisFile())
		require.NoError(t, err)

		eventSinks, err := sink.EventSinksFromConfig(cfg, config.DefaultDBProvider, genDoc.ChainID)
		require.NoError(t, err)

		return eventSinks
	}
	cleanup := func(ns service.Service) func() {
		return func() {
			n, ok := ns.(*nodeImpl)
			if !ok {
				return
			}
			if n == nil {
				return
			}
			if !n.IsRunning() {
				return
			}
			cancel()
			n.Wait()
		}
	}

	eventSinks := setupTest(t, cfg)
	assert.Equal(t, 1, len(eventSinks))
	assert.Equal(t, indexer.KV, eventSinks[0].Type())

	cfg.TxIndex.Indexer = []string{"null"}
	eventSinks = setupTest(t, cfg)

	assert.Equal(t, 1, len(eventSinks))
	assert.Equal(t, indexer.NULL, eventSinks[0].Type())

	cfg.TxIndex.Indexer = []string{"null", "kv"}
	eventSinks = setupTest(t, cfg)

	assert.Equal(t, 1, len(eventSinks))
	assert.Equal(t, indexer.NULL, eventSinks[0].Type())

	cfg.TxIndex.Indexer = []string{"kvv"}
	ns, err := newDefaultNode(ctx, cfg, logger)
	assert.Nil(t, ns)
	assert.Contains(t, err.Error(), "unsupported event sink type")
	t.Cleanup(cleanup(ns))

	cfg.TxIndex.Indexer = []string{}
	eventSinks = setupTest(t, cfg)

	assert.Equal(t, 1, len(eventSinks))
	assert.Equal(t, indexer.NULL, eventSinks[0].Type())

	cfg.TxIndex.Indexer = []string{"psql"}
	ns, err = newDefaultNode(ctx, cfg, logger)
	assert.Nil(t, ns)
	assert.Contains(t, err.Error(), "the psql connection settings cannot be empty")
	t.Cleanup(cleanup(ns))

	// N.B. We can't create a PSQL event sink without starting a postgres
	// instance for it to talk to. The indexer service tests exercise that case.

	var e = errors.New("found duplicated sinks, please check the tx-index section in the config.toml")
	cfg.TxIndex.Indexer = []string{"null", "kv", "Kv"}
	ns, err = newDefaultNode(ctx, cfg, logger)
	require.Error(t, err)
	assert.Contains(t, err.Error(), e.Error())
	t.Cleanup(cleanup(ns))

	cfg.TxIndex.Indexer = []string{"Null", "kV", "kv", "nUlL"}
	ns, err = newDefaultNode(ctx, cfg, logger)
	require.Error(t, err)
	assert.Contains(t, err.Error(), e.Error())
	t.Cleanup(cleanup(ns))
}

func state(t *testing.T, nVals int, height int64) (sm.State, dbm.DB, []types.PrivValidator) {
	t.Helper()
	vals, privVals := types.RandValidatorSet(nVals)
	genVals := types.MakeGenesisValsFromValidatorSet(vals)
	s, _ := sm.MakeGenesisState(&types.GenesisDoc{
		ChainID:            "test-chain",
		Validators:         genVals,
		ThresholdPublicKey: vals.ThresholdPublicKey,
		QuorumHash:         vals.QuorumHash,
		AppHash:            nil,
	})

	// save validators to db for 2 heights
	stateDB := dbm.NewMemDB()
	t.Cleanup(func() { require.NoError(t, stateDB.Close()) })

	stateStore := sm.NewStore(stateDB)
	require.NoError(t, stateStore.Save(s))

	for i := 1; i < int(height); i++ {
		s.LastBlockHeight++
		s.LastValidators = s.Validators.Copy()
		require.NoError(t, stateStore.Save(s))
	}
	return s, stateDB, privVals
}

func TestLoadStateFromGenesis(t *testing.T) {
	ctx, cancel := context.WithCancel(context.Background())
	defer cancel()

	_ = loadStatefromGenesis(ctx, t)
}

func loadStatefromGenesis(ctx context.Context, t *testing.T) sm.State {
	t.Helper()

	stateDB := dbm.NewMemDB()
	stateStore := sm.NewStore(stateDB)
	cfg, err := config.ResetTestRoot(t.TempDir(), "load_state_from_genesis")
	require.NoError(t, err)

	loadedState, err := stateStore.Load()
	require.NoError(t, err)
	require.True(t, loadedState.IsEmpty())

	genDoc, _ := factory.RandGenesisDoc(cfg, 10, 0, factory.ConsensusParams())

	state, err := loadStateFromDBOrGenesisDocProvider(
		stateStore,
		genDoc,
	)
	require.NoError(t, err)
	require.NotNil(t, state)

	return state
}<|MERGE_RESOLUTION|>--- conflicted
+++ resolved
@@ -376,7 +376,6 @@
 		sm.NopMetrics(),
 	)
 
-<<<<<<< HEAD
 	proposedAppVersion := uint64(1)
 	commit := types.NewCommit(height-1, 0, types.BlockID{}, types.StateID{}, nil)
 	block, err := blockExec.CreateProposalBlock(
@@ -385,15 +384,6 @@
 		state, commit,
 		proposerProTxHash,
 		proposedAppVersion,
-=======
-	extCommit := &types.ExtendedCommit{Height: height - 1}
-	block, err := blockExec.CreateProposalBlock(
-		ctx,
-		height,
-		state,
-		extCommit,
-		proposerAddr,
->>>>>>> d433ebe6
 	)
 	require.NoError(t, err)
 
@@ -469,7 +459,6 @@
 		sm.NopMetrics(),
 	)
 
-<<<<<<< HEAD
 	commit := types.NewCommit(height-1, 0, types.BlockID{}, types.StateID{}, nil)
 	block, err := blockExec.CreateProposalBlock(
 		ctx,
@@ -477,15 +466,6 @@
 		state, commit,
 		proposerProTxHash,
 		0,
-=======
-	extCommit := &types.ExtendedCommit{Height: height - 1}
-	block, err := blockExec.CreateProposalBlock(
-		ctx,
-		height,
-		state,
-		extCommit,
-		proposerAddr,
->>>>>>> d433ebe6
 	)
 	require.NoError(t, err)
 
@@ -602,7 +582,6 @@
 	}
 	state.ChainID = maxChainID
 
-<<<<<<< HEAD
 	commit := &types.Commit{
 		Height:                  math.MaxInt64,
 		Round:                   math.MaxInt32,
@@ -611,49 +590,14 @@
 		QuorumHash:              crypto.RandQuorumHash(),
 		ThresholdBlockSignature: crypto.CRandBytes(bls12381.SignatureSize),
 		ThresholdStateSignature: crypto.CRandBytes(bls12381.SignatureSize),
-=======
-	voteSet := types.NewExtendedVoteSet(state.ChainID, math.MaxInt64-1, math.MaxInt32, tmproto.PrecommitType, state.Validators)
-
-	// add maximum amount of signatures to a single commit
-	for i := 0; i < types.MaxVotesCount; i++ {
-		pubKey, err := privVals[i].GetPubKey(ctx)
-		require.NoError(t, err)
-		valIdx, val := state.Validators.GetByAddress(pubKey.Address())
-		require.NotNil(t, val)
-
-		vote := &types.Vote{
-			Type:             tmproto.PrecommitType,
-			Height:           math.MaxInt64 - 1,
-			Round:            math.MaxInt32,
-			BlockID:          blockID,
-			Timestamp:        timestamp,
-			ValidatorAddress: val.Address,
-			ValidatorIndex:   valIdx,
-			Extension:        []byte("extension"),
-		}
-		vpb := vote.ToProto()
-		require.NoError(t, privVals[i].SignVote(ctx, state.ChainID, vpb))
-		vote.Signature = vpb.Signature
-		vote.ExtensionSignature = vpb.ExtensionSignature
-
-		added, err := voteSet.AddVote(vote)
-		require.NoError(t, err)
-		require.True(t, added)
->>>>>>> d433ebe6
 	}
 
 	block, err := blockExec.CreateProposalBlock(
 		ctx,
 		math.MaxInt64,
-<<<<<<< HEAD
 		state, commit,
 		proposerProTxHash,
 		0,
-=======
-		state,
-		voteSet.MakeExtendedCommit(),
-		proposerAddr,
->>>>>>> d433ebe6
 	)
 	require.NoError(t, err)
 	partSet, err := block.MakePartSet(types.BlockPartSizeBytes)
