package node

import (
	"context"
	"errors"
	"fmt"
	"math"
	"net"
	"os"
	"testing"
	"time"

	"github.com/fortytw2/leaktest"
	"github.com/stretchr/testify/assert"
	"github.com/stretchr/testify/require"
	dbm "github.com/tendermint/tm-db"

	abciclient "github.com/tendermint/tendermint/abci/client"
	"github.com/tendermint/tendermint/abci/example/kvstore"
	"github.com/tendermint/tendermint/config"
	"github.com/tendermint/tendermint/crypto"
	"github.com/tendermint/tendermint/crypto/bls12381"
	"github.com/tendermint/tendermint/crypto/ed25519"
	"github.com/tendermint/tendermint/dash/quorum"
	"github.com/tendermint/tendermint/internal/eventbus"
	"github.com/tendermint/tendermint/internal/evidence"
	"github.com/tendermint/tendermint/internal/mempool"
	"github.com/tendermint/tendermint/internal/proxy"
	"github.com/tendermint/tendermint/internal/pubsub"
	sm "github.com/tendermint/tendermint/internal/state"
	"github.com/tendermint/tendermint/internal/state/indexer"
	"github.com/tendermint/tendermint/internal/state/indexer/sink"
	"github.com/tendermint/tendermint/internal/store"
	"github.com/tendermint/tendermint/internal/test/factory"
	"github.com/tendermint/tendermint/libs/log"
	tmrand "github.com/tendermint/tendermint/libs/rand"
	"github.com/tendermint/tendermint/libs/service"
	tmtime "github.com/tendermint/tendermint/libs/time"
	"github.com/tendermint/tendermint/privval"
	"github.com/tendermint/tendermint/types"
)

func TestNodeStartStop(t *testing.T) {
	cfg, err := config.ResetTestRoot(t.TempDir(), "node_node_test")
	require.NoError(t, err)

	defer os.RemoveAll(cfg.RootDir)

	ctx, bcancel := context.WithCancel(context.Background())
	defer bcancel()

	logger := log.NewTestingLogger(t)
	// create & start node
	ns, err := newDefaultNode(ctx, cfg, logger)
	require.NoError(t, err)

	n, ok := ns.(*nodeImpl)
	require.True(t, ok)
	t.Cleanup(func() {
		bcancel()
		n.Wait()
	})
	t.Cleanup(leaktest.CheckTimeout(t, time.Second))

	require.NoError(t, n.Start(ctx))
	// wait for the node to produce a block
	tctx, cancel := context.WithTimeout(ctx, 10*time.Second)
	defer cancel()

	blocksSub, err := n.EventBus().SubscribeWithArgs(tctx, pubsub.SubscribeArgs{
		ClientID: "node_test",
		Query:    types.EventQueryNewBlock,
		Limit:    1000,
	})
	require.NoError(t, err)
	_, err = blocksSub.Next(tctx)
	require.NoError(t, err, "waiting for event")

	// check if we can read node ID of this node
	va, err := types.ParseValidatorAddress(cfg.P2P.ListenAddress)
	assert.NoError(t, err)
	nodeAddress, err := quorum.NewTCPNodeIDResolver().Resolve(va)
	assert.Equal(t, n.nodeInfo.ID(), nodeAddress.NodeID)
	assert.NoError(t, err)

	cancel()  // stop the subscription context
	bcancel() // stop the base context
	n.Wait()

	require.False(t, n.IsRunning(), "node must shut down")
}

func getTestNode(ctx context.Context, t *testing.T, conf *config.Config, logger log.Logger) *nodeImpl {
	t.Helper()
	ctx, cancel := context.WithCancel(ctx)
	defer cancel()

	ns, err := newDefaultNode(ctx, conf, logger)
	require.NoError(t, err)

	n, ok := ns.(*nodeImpl)
	require.True(t, ok)

	t.Cleanup(func() {
		cancel()
		if n.IsRunning() {
			ns.Wait()
		}
	})

	t.Cleanup(leaktest.CheckTimeout(t, time.Second))

	return n
}

func TestNodeDelayedStart(t *testing.T) {
	if testing.Short() {
		t.Skip("skipping test in short mode")
	}

	cfg, err := config.ResetTestRoot(t.TempDir(), "node_delayed_start_test")
	require.NoError(t, err)

	defer os.RemoveAll(cfg.RootDir)
	now := tmtime.Now()

	ctx, cancel := context.WithCancel(context.Background())
	defer cancel()

	logger := log.NewNopLogger()

	// create & start node
	n := getTestNode(ctx, t, cfg, logger)
	n.GenesisDoc().GenesisTime = now.Add(2 * time.Second)

	require.NoError(t, n.Start(ctx))

	startTime := tmtime.Now()
	assert.Equal(t, true, startTime.After(n.GenesisDoc().GenesisTime))
}

func TestNodeSetAppVersion(t *testing.T) {
	cfg, err := config.ResetTestRoot(t.TempDir(), "node_app_version_test")
	require.NoError(t, err)
	defer os.RemoveAll(cfg.RootDir)

	ctx, cancel := context.WithCancel(context.Background())
	defer cancel()

	logger := log.NewNopLogger()

	// create node
	n := getTestNode(ctx, t, cfg, logger)

	require.NoError(t, n.Start(ctx))

	// default config uses the kvstore app
	appVersion := kvstore.ProtocolVersion

	// check version is set in state
	state, err := n.stateStore.Load()
	require.NoError(t, err)
	assert.Equal(t, state.Version.Consensus.App, appVersion)

	// check version is set in node info
	assert.Equal(t, n.nodeInfo.ProtocolVersion.App, appVersion)
}

func TestNodeSetPrivValTCP(t *testing.T) {
	addr := "tcp://" + testFreeAddr(t)

	t.Cleanup(leaktest.Check(t))
	ctx, cancel := context.WithCancel(context.Background())
	defer cancel()

	logger := log.NewNopLogger()

	cfg, err := config.ResetTestRoot(t.TempDir(), "node_priv_val_tcp_test")
	require.NoError(t, err)
	defer os.RemoveAll(cfg.RootDir)
	cfg.PrivValidator.ListenAddr = addr

	dialer := privval.DialTCPFn(addr, 100*time.Millisecond, ed25519.GenPrivKey())
	dialerEndpoint := privval.NewSignerDialerEndpoint(logger, dialer)
	privval.SignerDialerEndpointTimeoutReadWrite(100 * time.Millisecond)(dialerEndpoint)

	// We need to get the quorum hash used in config to set up the node
	pv, err := privval.LoadOrGenFilePV(cfg.PrivValidator.KeyFile(), cfg.PrivValidator.StateFile())
	require.NoError(t, err)
	quorumHash, err := pv.GetFirstQuorumHash(context.Background())
	require.NoError(t, err)

	signerServer := privval.NewSignerServer(
		dialerEndpoint,
		cfg.ChainID(),
		types.NewMockPVForQuorum(quorumHash),
	)

	go func() {
		err := signerServer.Start(ctx)
		require.NoError(t, err)
	}()
	defer signerServer.Stop()

	genDoc, err := defaultGenesisDocProviderFunc(cfg)()
	require.NoError(t, err)

	pval, err := createPrivval(ctx, logger, cfg, genDoc)
	require.NoError(t, err)

	assert.IsType(t, &privval.RetrySignerClient{}, pval)
}

// address without a protocol must result in error
func TestPrivValidatorListenAddrNoProtocol(t *testing.T) {
	if testing.Short() {
		t.Skip("skipping test in short mode")
	}

	ctx, cancel := context.WithCancel(context.Background())
	defer cancel()

	addrNoPrefix := testFreeAddr(t)

	cfg, err := config.ResetTestRoot(t.TempDir(), "node_priv_val_tcp_test")
	require.NoError(t, err)
	defer os.RemoveAll(cfg.RootDir)
	cfg.PrivValidator.ListenAddr = addrNoPrefix

	logger := log.NewNopLogger()

	n, err := newDefaultNode(ctx, cfg, logger)

	assert.Error(t, err)

	if n != nil && n.IsRunning() {
		cancel()
		n.Wait()
	}
}

func TestNodeSetPrivValIPC(t *testing.T) {
	tmpfile := "/tmp/kms." + tmrand.Str(6) + ".sock"
	defer os.Remove(tmpfile) // clean up

	ctx, cancel := context.WithCancel(context.Background())
	defer cancel()

	cfg, err := config.ResetTestRoot(t.TempDir(), "node_priv_val_tcp_test")
	require.NoError(t, err)
	defer os.RemoveAll(cfg.RootDir)
	cfg.PrivValidator.ListenAddr = "unix://" + tmpfile

	logger := log.NewNopLogger()

	dialer := privval.DialUnixFn(tmpfile)
	dialerEndpoint := privval.NewSignerDialerEndpoint(logger, dialer)

	privval.SignerDialerEndpointTimeoutReadWrite(100 * time.Millisecond)(dialerEndpoint)

	// We need to get the quorum hash used in config to set up the node
	pv, err := privval.LoadOrGenFilePV(cfg.PrivValidator.KeyFile(), cfg.PrivValidator.StateFile())
	require.NoError(t, err)
	quorumHash, err := pv.GetFirstQuorumHash(context.Background())
	require.NoError(t, err)

	pvsc := privval.NewSignerServer(
		dialerEndpoint,
		cfg.ChainID(),
		types.NewMockPVForQuorum(quorumHash),
	)

	go func() {
		err := pvsc.Start(ctx)
		require.NoError(t, err)
	}()
	defer pvsc.Stop()
	genDoc, err := defaultGenesisDocProviderFunc(cfg)()
	require.NoError(t, err)

	pval, err := createPrivval(ctx, logger, cfg, genDoc)
	require.NoError(t, err)

	assert.IsType(t, &privval.RetrySignerClient{}, pval)
}

// testFreeAddr claims a free port so we don't block on listener being ready.
func testFreeAddr(t *testing.T) string {
	ln, err := net.Listen("tcp", "127.0.0.1:0")
	require.NoError(t, err)
	defer ln.Close()

	return fmt.Sprintf("127.0.0.1:%d", ln.Addr().(*net.TCPAddr).Port)
}

// create a proposal block using real and full
// mempool and evidence pool and validate it.
func TestCreateProposalBlock(t *testing.T) {
	ctx, cancel := context.WithCancel(context.Background())
	defer cancel()

	cfg, err := config.ResetTestRoot(t.TempDir(), "node_create_proposal")
	require.NoError(t, err)
	defer os.RemoveAll(cfg.RootDir)

	logger := log.NewNopLogger()

	app, err := kvstore.NewMemoryApp(
		kvstore.WithLogger(logger.With("module", "kvstore")),
	)
	require.NoError(t, err)
	cc := abciclient.NewLocalClient(logger, app)
	proxyApp := proxy.New(cc, logger, proxy.NopMetrics())
	err = proxyApp.Start(ctx)
	require.NoError(t, err)

	const height int64 = 1
	state, stateDB, privVals := state(t, 1, height)
	stateStore := sm.NewStore(stateDB)
	maxBytes := 16568
	var partSize uint32 = 256
	maxEvidenceBytes := int64(maxBytes / 2)
	state.ConsensusParams.Block.MaxBytes = int64(maxBytes)
	state.ConsensusParams.Evidence.MaxBytes = maxEvidenceBytes
	proposerProTxHash, _ := state.Validators.GetByIndex(0)

	mp := mempool.NewTxMempool(
		logger.With("module", "mempool"),
		cfg.Mempool,
		proxyApp,
	)

	// Make EvidencePool
	evidenceDB := dbm.NewMemDB()
	blockStore := store.NewBlockStore(dbm.NewMemDB())
	evidencePool := evidence.NewPool(logger, evidenceDB, stateStore, blockStore, evidence.NopMetrics(), nil)

	// fill the evidence pool with more evidence
	// than can fit in a block
	var currentBytes int64
	for currentBytes <= maxEvidenceBytes {
		ev, err := types.NewMockDuplicateVoteEvidenceWithValidator(ctx,
			height,
			time.Now(),
			privVals[0],
			"test-chain",
			state.Validators.QuorumType,
			state.Validators.QuorumHash,
		)
		require.NoError(t, err)
		currentBytes += int64(len(ev.Bytes()))
		evidencePool.ReportConflictingVotes(ev.VoteA, ev.VoteB)
	}

	evList, size := evidencePool.PendingEvidence(state.ConsensusParams.Evidence.MaxBytes)
	require.Less(t, size, state.ConsensusParams.Evidence.MaxBytes+1)
	evData := types.EvidenceList(evList)
	require.EqualValues(t, size, evData.ByteSize())

	// fill the mempool with more txs
	// than can fit in a block
	txLength := 100
	for i := 0; i <= maxBytes/txLength; i++ {
		tx := tmrand.Bytes(txLength)
		err := mp.CheckTx(ctx, tx, nil, mempool.TxInfo{})
		assert.NoError(t, err)
	}

	eventBus := eventbus.NewDefault(logger)
	require.NoError(t, eventBus.Start(ctx))
	blockExec := sm.NewBlockExecutor(
		stateStore,
		proxyApp,
		mp,
		evidencePool,
		blockStore,
		eventBus,
	)

	proposedAppVersion := uint64(1)
	commit := types.NewCommit(height-1, 0, types.BlockID{}, types.StateID{}, nil)
	block, _, err := blockExec.CreateProposalBlock(
		ctx,
		height,
		state,
		commit,
		proposerProTxHash,
		proposedAppVersion,
	)
	require.NoError(t, err)

	// check that the part set does not exceed the maximum block size
	partSet, err := block.MakePartSet(partSize)
	require.NoError(t, err)
	assert.Less(t, partSet.ByteSize(), int64(maxBytes))

	partSetFromHeader := types.NewPartSetFromHeader(partSet.Header())
	for partSetFromHeader.Count() < partSetFromHeader.Total() {
		added, err := partSetFromHeader.AddPart(partSet.GetPart(int(partSetFromHeader.Count())))
		require.NoError(t, err)
		require.True(t, added)
	}
	assert.EqualValues(t, partSetFromHeader.ByteSize(), partSet.ByteSize())

	err = blockExec.ValidateBlock(ctx, state, block)
	assert.NoError(t, err)

	assert.EqualValues(t, block.Header.ProposedAppVersion, proposedAppVersion)
}

func TestMaxTxsProposalBlockSize(t *testing.T) {
	ctx, cancel := context.WithCancel(context.Background())
	defer cancel()

	cfg, err := config.ResetTestRoot(t.TempDir(), "node_create_proposal")
	require.NoError(t, err)

	defer os.RemoveAll(cfg.RootDir)

	logger := log.NewNopLogger()

	app, err := kvstore.NewMemoryApp(
		kvstore.WithLogger(logger.With("module", "kvstore")),
	)
	require.NoError(t, err)
	cc := abciclient.NewLocalClient(logger, app)
	proxyApp := proxy.New(cc, logger, proxy.NopMetrics())
	err = proxyApp.Start(ctx)
	require.NoError(t, err)

	const height int64 = 1
	state, stateDB, _ := state(t, 1, height)
	stateStore := sm.NewStore(stateDB)
	blockStore := store.NewBlockStore(dbm.NewMemDB())
	const maxBytes int64 = 16384
	const partSize uint32 = 256
	state.ConsensusParams.Block.MaxBytes = maxBytes
	proposerProTxHash, _ := state.Validators.GetByIndex(0)

	// Make Mempool

	mp := mempool.NewTxMempool(
		logger.With("module", "mempool"),
		cfg.Mempool,
		proxyApp,
	)

	// fill the mempool with one txs just below the maximum size
	txLength := int(types.MaxDataBytesNoEvidence(maxBytes))
	tx := tmrand.Bytes(txLength - 4) // to account for the varint
	err = mp.CheckTx(ctx, tx, nil, mempool.TxInfo{})
	assert.NoError(t, err)

	eventBus := eventbus.NewDefault(logger)
	require.NoError(t, eventBus.Start(ctx))

	blockExec := sm.NewBlockExecutor(
		stateStore,
		proxyApp,
		mp,
		sm.EmptyEvidencePool{},
		blockStore,
		eventBus,
	)

	commit := types.NewCommit(height-1, 0, types.BlockID{}, types.StateID{}, nil)
	block, _, err := blockExec.CreateProposalBlock(
		ctx,
		height,
		state,
		commit,
		proposerProTxHash,
		0,
	)
	require.NoError(t, err)

	pb, err := block.ToProto()
	require.NoError(t, err)
	assert.Less(t, int64(pb.Size()), maxBytes)

	// check that the part set does not exceed the maximum block size
	partSet, err := block.MakePartSet(partSize)
	require.NoError(t, err)
	assert.EqualValues(t, partSet.ByteSize(), int64(pb.Size()))
}

func TestMaxProposalBlockSize(t *testing.T) {
	if testing.Short() {
		t.Skip("skipping test in short mode")
	}

	ctx, cancel := context.WithCancel(context.Background())
	defer cancel()

	cfg, err := config.ResetTestRoot(t.TempDir(), "node_create_proposal")
	require.NoError(t, err)
	defer os.RemoveAll(cfg.RootDir)

	logger := log.NewNopLogger()

<<<<<<< HEAD
	app, err := kvstore.NewMemoryApp(
		kvstore.WithLogger(logger.With("module", "kvstore")),
		kvstore.WithHeight(math.MaxInt64-1),
	)
	require.NoError(t, err)

	cc := abciclient.NewLocalClient(logger, app)
=======
	cc := abciclient.NewLocalClient(logger, kvstore.NewApplication(kvstore.WithLogger(logger), kvstore.WithState(math.MaxInt64-1, nil)))
>>>>>>> 39a64292
	proxyApp := proxy.New(cc, logger, proxy.NopMetrics())
	err = proxyApp.Start(ctx)
	require.NoError(t, err)

	state, stateDB, _ := state(t, 100, 1)

	stateStore := sm.NewStore(stateDB)
	blockStore := store.NewBlockStore(dbm.NewMemDB())
	const maxBytes int64 = 1024 * 1024 * 2
	state.ConsensusParams.Block.MaxBytes = maxBytes
	state.LastCoreChainLockedBlockHeight = math.MaxUint32 - 1
	proposerProTxHash, _ := state.Validators.GetByIndex(0)

	// Make Mempool
	mp := mempool.NewTxMempool(
		logger.With("module", "mempool"),
		cfg.Mempool,
		proxyApp,
	)

	// fill the mempool with one txs just below the maximum size
	txLength := cfg.Mempool.MaxTxBytes - 6
	tx := tmrand.Bytes(txLength) // to account for the varint
	err = mp.CheckTx(ctx, tx, nil, mempool.TxInfo{})
	assert.NoError(t, err)
	// now produce more txs than what a normal block can hold with 10 smaller txs
	// At the end of the test, only the single big tx should be added
	for i := 0; i < 10; i++ {
		tx := tmrand.Bytes(10)
		err = mp.CheckTx(ctx, tx, nil, mempool.TxInfo{})
		assert.NoError(t, err)
	}

	eventBus := eventbus.NewDefault(logger)
	require.NoError(t, eventBus.Start(ctx))

	blockExec := sm.NewBlockExecutor(
		stateStore,
		proxyApp,
		mp,
		sm.EmptyEvidencePool{},
		blockStore,
		eventBus,
	)

	blockID := types.BlockID{
		Hash: crypto.Checksum([]byte("blockID_hash")),
		PartSetHeader: types.PartSetHeader{
			Total: math.MaxInt32,
			Hash:  crypto.Checksum([]byte("blockID_part_set_header_hash")),
		},
	}

	// save the updated validator set for use by the block executor.
	state.LastBlockHeight = math.MaxInt64 - 2
	state.LastHeightValidatorsChanged = math.MaxInt64 - 1
	require.NoError(t, stateStore.Save(state))

	stateID := types.StateID{
		Height:  math.MaxInt64 - 1,
		AppHash: crypto.Checksum([]byte("app_hash")),
	}

	timestamp := time.Date(math.MaxInt64, 0, 0, 0, 0, 0, math.MaxInt64, time.UTC)
	// change state in order to produce the largest accepted header
	state.LastBlockID = blockID
	state.LastBlockHeight = math.MaxInt64 - 2
	state.LastBlockTime = timestamp
	state.LastResultsHash = crypto.Checksum([]byte("last_results_hash"))
	state.AppHash = crypto.Checksum([]byte("app_hash"))
	state.Version.Consensus.Block = math.MaxInt64
	state.Version.Consensus.App = math.MaxInt64
	maxChainID := ""
	for i := 0; i < types.MaxChainIDLen; i++ {
		maxChainID += "𠜎"
	}
	state.ChainID = maxChainID

	commit := &types.Commit{
		Height:                  math.MaxInt64,
		Round:                   math.MaxInt32,
		BlockID:                 blockID,
		StateID:                 stateID,
		QuorumHash:              crypto.RandQuorumHash(),
		ThresholdBlockSignature: crypto.CRandBytes(bls12381.SignatureSize),
		ThresholdStateSignature: crypto.CRandBytes(bls12381.SignatureSize),
	}

	block, _, err := blockExec.CreateProposalBlock(
		ctx,
		math.MaxInt64,
		state,
		commit,
		proposerProTxHash,
		0,
	)
	require.NoError(t, err)
	partSet, err := block.MakePartSet(types.BlockPartSizeBytes)
	require.NoError(t, err)

	// this ensures that the header is at max size
	block.Header.Time = timestamp

	pb, err := block.ToProto()
	require.NoError(t, err)

	// require that the header and commit be the max possible size
	require.Equal(t, types.MaxHeaderBytes, int64(pb.Header.Size()))
	require.Equal(t, types.MaxCommitSize, int64(pb.LastCommit.Size()))
	// make sure that the block is less than the max possible size
	assert.Equal(t, int64(1150+cfg.Mempool.MaxTxBytes), int64(pb.Size()))
	// because of the proto overhead we expect the part set bytes to be equal or
	// less than the pb block size
	assert.LessOrEqual(t, partSet.ByteSize(), int64(pb.Size()))

}

func TestNodeNewSeedNode(t *testing.T) {
	cfg, err := config.ResetTestRoot(t.TempDir(), "node_new_node_custom_reactors_test")
	require.NoError(t, err)
	cfg.Mode = config.ModeSeed
	defer os.RemoveAll(cfg.RootDir)

	ctx, cancel := context.WithCancel(context.Background())
	defer cancel()

	nodeKey, err := types.LoadOrGenNodeKey(cfg.NodeKeyFile())
	require.NoError(t, err)

	logger := log.NewNopLogger()

	ns, err := makeSeedNode(
		logger,
		cfg,
		config.DefaultDBProvider,
		nodeKey,
		defaultGenesisDocProviderFunc(cfg),
	)
	t.Cleanup(ns.Wait)
	t.Cleanup(leaktest.CheckTimeout(t, time.Second))

	require.NoError(t, err)
	n, ok := ns.(*seedNodeImpl)
	require.True(t, ok)

	err = n.Start(ctx)
	require.NoError(t, err)
	assert.True(t, n.pexReactor.IsRunning())

	cancel()
	n.Wait()

	assert.False(t, n.pexReactor.IsRunning())
}

func TestNodeSetEventSink(t *testing.T) {
	cfg, err := config.ResetTestRoot(t.TempDir(), "node_app_version_test")
	require.NoError(t, err)

	defer os.RemoveAll(cfg.RootDir)

	ctx, cancel := context.WithCancel(context.Background())
	defer cancel()

	logger := log.NewNopLogger()

	setupTest := func(t *testing.T, conf *config.Config) []indexer.EventSink {
		eventBus := eventbus.NewDefault(logger.With("module", "events"))
		require.NoError(t, eventBus.Start(ctx))

		t.Cleanup(eventBus.Wait)
		genDoc, err := types.GenesisDocFromFile(cfg.GenesisFile())
		require.NoError(t, err)

		eventSinks, err := sink.EventSinksFromConfig(cfg, config.DefaultDBProvider, genDoc.ChainID)
		require.NoError(t, err)

		return eventSinks
	}
	cleanup := func(ns service.Service) func() {
		return func() {
			n, ok := ns.(*nodeImpl)
			if !ok {
				return
			}
			if n == nil {
				return
			}
			if !n.IsRunning() {
				return
			}
			cancel()
			n.Wait()
		}
	}

	eventSinks := setupTest(t, cfg)
	assert.Equal(t, 1, len(eventSinks))
	assert.Equal(t, indexer.KV, eventSinks[0].Type())

	cfg.TxIndex.Indexer = []string{"null"}
	eventSinks = setupTest(t, cfg)

	assert.Equal(t, 1, len(eventSinks))
	assert.Equal(t, indexer.NULL, eventSinks[0].Type())

	cfg.TxIndex.Indexer = []string{"null", "kv"}
	eventSinks = setupTest(t, cfg)

	assert.Equal(t, 1, len(eventSinks))
	assert.Equal(t, indexer.NULL, eventSinks[0].Type())

	cfg.TxIndex.Indexer = []string{"kvv"}
	ns, err := newDefaultNode(ctx, cfg, logger)
	assert.Nil(t, ns)
	assert.Contains(t, err.Error(), "unsupported event sink type")
	t.Cleanup(cleanup(ns))

	cfg.TxIndex.Indexer = []string{}
	eventSinks = setupTest(t, cfg)

	assert.Equal(t, 1, len(eventSinks))
	assert.Equal(t, indexer.NULL, eventSinks[0].Type())

	cfg.TxIndex.Indexer = []string{"psql"}
	ns, err = newDefaultNode(ctx, cfg, logger)
	assert.Nil(t, ns)
	assert.Contains(t, err.Error(), "the psql connection settings cannot be empty")
	t.Cleanup(cleanup(ns))

	// N.B. We can't create a PSQL event sink without starting a postgres
	// instance for it to talk to. The indexer service tests exercise that case.

	var e = errors.New("found duplicated sinks, please check the tx-index section in the config.toml")
	cfg.TxIndex.Indexer = []string{"null", "kv", "Kv"}
	ns, err = newDefaultNode(ctx, cfg, logger)
	require.Error(t, err)
	assert.Contains(t, err.Error(), e.Error())
	t.Cleanup(cleanup(ns))

	cfg.TxIndex.Indexer = []string{"Null", "kV", "kv", "nUlL"}
	ns, err = newDefaultNode(ctx, cfg, logger)
	require.Error(t, err)
	assert.Contains(t, err.Error(), e.Error())
	t.Cleanup(cleanup(ns))
}

func state(t *testing.T, nVals int, height int64) (sm.State, dbm.DB, []types.PrivValidator) {
	t.Helper()
	vals, privVals := types.RandValidatorSet(nVals)
	genVals := types.MakeGenesisValsFromValidatorSet(vals)
	s, _ := sm.MakeGenesisState(&types.GenesisDoc{
		ChainID:            "test-chain",
		Validators:         genVals,
		ThresholdPublicKey: vals.ThresholdPublicKey,
		QuorumHash:         vals.QuorumHash,
		AppHash:            nil,
	})

	// save validators to db for 2 heights
	stateDB := dbm.NewMemDB()
	t.Cleanup(func() { require.NoError(t, stateDB.Close()) })

	stateStore := sm.NewStore(stateDB)
	require.NoError(t, stateStore.Save(s))

	for i := 1; i < int(height); i++ {
		s.LastBlockHeight++
		s.LastValidators = s.Validators.Copy()
		require.NoError(t, stateStore.Save(s))
	}
	return s, stateDB, privVals
}

func TestLoadStateFromGenesis(t *testing.T) {
	ctx, cancel := context.WithCancel(context.Background())
	defer cancel()

	_ = loadStatefromGenesis(ctx, t)
}

func loadStatefromGenesis(ctx context.Context, t *testing.T) sm.State {
	t.Helper()

	stateDB := dbm.NewMemDB()
	stateStore := sm.NewStore(stateDB)
	cfg, err := config.ResetTestRoot(t.TempDir(), "load_state_from_genesis")
	require.NoError(t, err)

	loadedState, err := stateStore.Load()
	require.NoError(t, err)
	require.True(t, loadedState.IsEmpty())

	genDoc, _ := factory.RandGenesisDoc(cfg, 10, 0, factory.ConsensusParams())

	state, err := loadStateFromDBOrGenesisDocProvider(
		stateStore,
		genDoc,
	)
	require.NoError(t, err)
	require.NotNil(t, state)

	return state
}<|MERGE_RESOLUTION|>--- conflicted
+++ resolved
@@ -498,17 +498,13 @@
 
 	logger := log.NewNopLogger()
 
-<<<<<<< HEAD
 	app, err := kvstore.NewMemoryApp(
 		kvstore.WithLogger(logger.With("module", "kvstore")),
-		kvstore.WithHeight(math.MaxInt64-1),
+		kvstore.WithState(math.MaxInt64-1, nil),
 	)
 	require.NoError(t, err)
 
 	cc := abciclient.NewLocalClient(logger, app)
-=======
-	cc := abciclient.NewLocalClient(logger, kvstore.NewApplication(kvstore.WithLogger(logger), kvstore.WithState(math.MaxInt64-1, nil)))
->>>>>>> 39a64292
 	proxyApp := proxy.New(cc, logger, proxy.NopMetrics())
 	err = proxyApp.Start(ctx)
 	require.NoError(t, err)
