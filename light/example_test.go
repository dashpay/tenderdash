--- conflicted
+++ resolved
@@ -5,17 +5,12 @@
 	"testing"
 	"time"
 
-	dashcore "github.com/tendermint/tendermint/dashcore/rpc"
-	"github.com/tendermint/tendermint/light"
 	dbm "github.com/tendermint/tm-db"
 
 	"github.com/tendermint/tendermint/abci/example/kvstore"
+	dashcore "github.com/tendermint/tendermint/dashcore/rpc"
 	"github.com/tendermint/tendermint/libs/log"
-<<<<<<< HEAD
-	"github.com/tendermint/tendermint/light/provider"
-=======
 	"github.com/tendermint/tendermint/light"
->>>>>>> 6c40ad39
 	httpp "github.com/tendermint/tendermint/light/provider/http"
 	dbs "github.com/tendermint/tendermint/light/store/db"
 	rpctest "github.com/tendermint/tendermint/rpc/test"
@@ -25,14 +20,6 @@
 func TestExampleClient(t *testing.T) {
 	ctx, cancel := context.WithCancel(context.Background())
 	defer cancel()
-<<<<<<< HEAD
-	conf, err := rpctest.CreateConfig("ExampleClient_VerifyLightBlockAtHeight")
-	if err != nil {
-		stdlog.Fatal(err)
-	}
-
-	logger := log.TestingLogger()
-=======
 	conf, err := rpctest.CreateConfig(t, "ExampleClient_VerifyLightBlockAtHeight")
 	if err != nil {
 		t.Fatal(err)
@@ -42,7 +29,6 @@
 	if err != nil {
 		t.Fatal(err)
 	}
->>>>>>> 6c40ad39
 
 	// Start a test application
 	app := kvstore.NewApplication()
@@ -75,7 +61,7 @@
 	}
 
 	c, err := light.NewClient(
-		context.Background(),
+		ctx,
 		chainID,
 		primary,
 		nil,
