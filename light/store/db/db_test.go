--- conflicted
+++ resolved
@@ -183,11 +183,7 @@
 }
 
 func randLightBlock(height int64) *types.LightBlock {
-<<<<<<< HEAD
-	vals, _ := types.GenerateValidatorSet(2)
-=======
-	vals, _ := factory.RandValidatorSet(2, 1)
->>>>>>> 97a3e44e
+	vals, _ := factory.RandValidatorSet(2)
 	return &types.LightBlock{
 		SignedHeader: &types.SignedHeader{
 			Header: &types.Header{
