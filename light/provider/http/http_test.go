--- conflicted
+++ resolved
@@ -85,7 +85,6 @@
 	require.Error(t, err)
 	require.Nil(t, lb)
 	assert.Equal(t, provider.ErrLightBlockNotFound, err)
-<<<<<<< HEAD
 
 	// stop the full node and check that a no response error is returned
 	rpctest.StopTendermint(node)
@@ -95,7 +94,6 @@
 	require.Error(t, err)
 	require.Contains(t, err.Error(), "connection refused")
 	require.Nil(t, lb)
-=======
 }
 
 // TestLightClient_NilCommit ensures correct handling of a case where commit returned by http client is nil
@@ -134,5 +132,4 @@
 	sh, err := p.LightBlock(context.Background(), 0)
 	require.Error(t, err)
 	require.Nil(t, sh)
->>>>>>> cd20b492
 }