--- conflicted
+++ resolved
@@ -9,12 +9,9 @@
 	// ErrHeightTooHigh is returned when the height is higher than the last
 	// block that the provider has. The light client will not remove the provider
 	ErrHeightTooHigh = errors.New("height requested is too high")
-<<<<<<< HEAD
 	// ErrLightBlockTooOld is returned when requesting the last block, and this last block is very old
 	// The light client will not remove the provider
 	ErrLightBlockTooOld = errors.New("light block is too old")
-=======
->>>>>>> 97a3e44e
 	// ErrLightBlockNotFound is returned when a provider can't find the
 	// requested header (i.e. it has been pruned).
 	// The light client will not remove the provider
