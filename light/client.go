package light

import (
	"bytes"
	"context"
	"errors"
	"fmt"
	"sort"
	"sync"
	"time"

	"github.com/tendermint/tendermint/crypto"
	dashcore "github.com/tendermint/tendermint/dashcore/rpc"

	"github.com/tendermint/tendermint/libs/log"
	tmsync "github.com/tendermint/tendermint/libs/sync"
	"github.com/tendermint/tendermint/light/provider"
	"github.com/tendermint/tendermint/light/store"
	"github.com/tendermint/tendermint/types"
)

type mode byte

const (
	dashCoreVerification mode = iota + 1

	defaultPruningSize      = 1000
	defaultMaxRetryAttempts = 10
	// For verifySkipping, when using the cache of headers from the previous batch,
	// they will always be at a height greater than 1/2 (normal verifySkipping) so to
	// find something in between the range, 9/16 is used.
	// verifySkippingNumerator   = 9
	// verifySkippingDenominator = 16

	// 10s should cover most of the clients.
	// References:
	// - http://vancouver-webpages.com/time/web.html
	// - https://blog.codinghorror.com/keeping-time-on-the-pc/
	defaultMaxClockDrift = 10 * time.Second

	// 10s is sufficient for most networks.
	defaultMaxBlockLag = 10 * time.Second
)

// Option sets a parameter for the light client.
type Option func(*Client)

// DashCoreVerification option configures the light client to go to the last block and verify it was signed by the
// Quorum that is has in quorum hash.
func DashCoreVerification() Option {
	return func(c *Client) {
		c.verificationMode = dashCoreVerification
	}
}

// PruningSize option sets the maximum amount of light blocks that the light
// client stores. When Prune() is run, all light blocks that are earlier than
// the h amount of light blocks will be removed from the store.
// Default: 1000. A pruning size of 0 will not prune the light client at all.
func PruningSize(h uint16) Option {
	return func(c *Client) {
		c.pruningSize = h
	}
}

// ConfirmationFunction option can be used to prompt to confirm an action. For
// example, remove newer headers if the light client is being reset with an
// older header. No confirmation is required by default!
func ConfirmationFunction(fn func(action string) bool) Option {
	return func(c *Client) {
		c.confirmationFn = fn
	}
}

// Logger option can be used to set a logger for the client.
func Logger(l log.Logger) Option {
	return func(c *Client) {
		c.logger = l
	}
}

// MaxRetryAttempts option can be used to set max attempts before replacing
// primary with a witness.
func MaxRetryAttempts(max uint16) Option {
	return func(c *Client) {
		c.maxRetryAttempts = max
	}
}

// MaxClockDrift defines how much new header's time can drift into
// the future relative to the light clients local time. Default: 10s.
func MaxClockDrift(d time.Duration) Option {
	return func(c *Client) {
		c.maxClockDrift = d
	}
}

// MaxBlockLag represents the maximum time difference between the realtime
// that a block is received and the timestamp of that block.
// One can approximate it to the maximum block production time
//
// As an example, say the light client received block B at a time
// 12:05 (this is the real time) and the time on the block
// was 12:00. Then the lag here is 5 minutes.
// Default: 10s
func MaxBlockLag(d time.Duration) Option {
	return func(c *Client) {
		c.maxBlockLag = d
	}
}

// Client represents a light client, connected to a single chain, which gets
// light blocks from a primary provider, verifies them either sequentially or by
// skipping some and stores them in a trusted store (usually, a local FS).
//
// Default verification: SkippingVerification(DefaultTrustLevel)
type Client struct {
	chainID          string
	verificationMode mode
	maxRetryAttempts uint16 // see MaxRetryAttempts option
	maxClockDrift    time.Duration
	maxBlockLag      time.Duration

	// Mutex for locking during changes of the light clients providers
	providerMutex tmsync.Mutex
	// Primary provider of new headers.
	primary provider.Provider
	// Providers used to "witness" new headers.
	witnesses []provider.Provider

	// Where trusted light blocks are stored.
	trustedStore store.Store
	// Highest trusted light block from the store (height=H).
	latestTrustedBlock *types.LightBlock

	// See RemoveNoLongerTrustedHeadersPeriod option
	pruningSize uint16
	// See ConfirmationFunction option
	confirmationFn func(action string) bool

	quit chan struct{}

	// Rpc client connected to dashd
	dashCoreRPCClient dashcore.Client

	logger log.Logger
}

// NewClient returns a new light client. It returns an error if it fails to
// obtain the light block from the primary or they are invalid (e.g. trust
// hash does not match with the one from the headers).
//
// Witnesses are providers, which will be used for cross-checking the primary
// provider. At least one witness must be given when skipping verification is
// used (default). A witness can become a primary iff the current primary is
// unavailable.
//
// See all Option(s) for the additional configuration.
func NewClient(
	ctx context.Context,
	chainID string,
	primary provider.Provider,
	witnesses []provider.Provider,
	trustedStore store.Store,
	dashCoreRPCClient dashcore.Client,
	options ...Option) (*Client, error) {

	return NewClientAtHeight(ctx, 0, chainID, primary, witnesses, trustedStore, dashCoreRPCClient, options...)
}

func NewClientAtHeight(
	ctx context.Context,
	height int64,
	chainID string,
	primary provider.Provider,
	witnesses []provider.Provider,
	trustedStore store.Store,
	dashCoreRPCClient dashcore.Client,
	options ...Option) (*Client, error) {

	c, err := NewClientFromTrustedStore(chainID, primary, witnesses, trustedStore, dashCoreRPCClient, options...)
	if err != nil {
		return nil, err
	}

	if c.latestTrustedBlock == nil {
		c.logger.Info("Downloading trusted light block using options")
		if err := c.initializeAtHeight(ctx, height); err != nil {
			return nil, err
		}
	}

	return c, err
}

// NewClientFromTrustedStore initializes existing client from the trusted store.
//
// See NewClient
func NewClientFromTrustedStore(
	chainID string,
	primary provider.Provider,
	witnesses []provider.Provider,
	trustedStore store.Store,
	dashCoreRPCClient dashcore.Client,
	options ...Option) (*Client, error) {

	if dashCoreRPCClient == nil {
		return nil, ErrNoDashCoreClient
	}

	c := &Client{
		chainID:           chainID,
		verificationMode:  dashCoreVerification,
		maxRetryAttempts:  defaultMaxRetryAttempts,
		maxClockDrift:     defaultMaxClockDrift,
		maxBlockLag:       defaultMaxBlockLag,
		primary:           primary,
		witnesses:         witnesses,
		trustedStore:      trustedStore,
		pruningSize:       defaultPruningSize,
		confirmationFn:    func(action string) bool { return true },
		quit:              make(chan struct{}),
		logger:            log.NewNopLogger(),
		dashCoreRPCClient: dashCoreRPCClient,
	}

	for _, o := range options {
		o(c)
	}

	// Validate the number of witnesses.
	if len(c.witnesses) < 1 {
		return nil, ErrNoWitnesses
	}

	// Verify witnesses are all on the same chain.
	for i, w := range witnesses {
		if w.ChainID() != chainID {
			return nil, fmt.Errorf("witness #%d: %v is on another chain %s, expected %s",
				i, w, w.ChainID(), chainID)
		}
	}

	if err := c.restoreTrustedLightBlock(); err != nil {
		return nil, err
	}

	return c, nil
}

// restoreTrustedLightBlock loads the latest trusted light block from the store
func (c *Client) restoreTrustedLightBlock() error {
	lastHeight, err := c.trustedStore.LastLightBlockHeight()
	if err != nil {
		return fmt.Errorf("can't get last trusted light block height: %w", err)
	}

	if lastHeight > 0 {
		trustedBlock, err := c.trustedStore.LightBlock(lastHeight)
		if err != nil {
			return fmt.Errorf("can't get last trusted light block: %w", err)
		}
		c.latestTrustedBlock = trustedBlock
		c.logger.Info("Restored trusted light block", "height", lastHeight)
	}

	return nil
}

// initialize fetches the last light block from
// primary provider.
/*
func (c *Client) initialize(ctx context.Context) error {
	return c.initializeAtHeight(ctx, 0) //
}
*/

// initializeAtHeight fetches a light block at given height from
// primary provider.
func (c *Client) initializeAtHeight(ctx context.Context, height int64) error {
	// 1) Fetch and verify the light block.
	l, err := c.lightBlockFromPrimaryAtHeight(ctx, height)
	if err != nil {
		return err
	}

	// NOTE: - Verify func will check if it's expired or not.
	//       - h.Time is not being checked against time.Now() because we don't
	//         want to add yet another argument to NewClient* functions.
	if err := l.ValidateBasic(c.chainID); err != nil {
		return err
	}

	// 2) Ensure the commit height is correct
	if l.Height != l.Commit.Height {
		return fmt.Errorf("invalid commit: height %d does not match commit height %d", l.Height, l.Commit.Height)
	}

	// 3) Ensure that the commit is valid based on validator set we got back.
	// Todo: we will want to remove validator sets entirely from light blocks and just have quorum hashes
	err = l.ValidatorSet.VerifyCommit(c.chainID, l.Commit.BlockID, l.Commit.StateID, l.Height, l.Commit)
	if err != nil {
		return fmt.Errorf("invalid commit: %w", err)
	}

	// 4) Ensure that the commit is valid based on local dash core verification.
	err = c.verifyBlockWithDashCore(ctx, l)
	if err != nil {
		return fmt.Errorf("invalid light block: %w", err)
	}

	// 5) Cross-verify with witnesses to ensure everybody has the same state.
	if err := c.compareFirstHeaderWithWitnesses(ctx, l.SignedHeader); err != nil {
		return err
	}

	// 6) Persist both of them and continue.
	return c.updateTrustedLightBlock(l)
}

// TrustedLightBlock returns a trusted light block at the given height (0 - the latest).
//
// It returns an error if:
//  - there are some issues with the trusted store, although that should not
//  happen normally;
//  - negative height is passed;
//  - header has not been verified yet and is therefore not in the store
//
// Safe for concurrent use by multiple goroutines.
func (c *Client) TrustedLightBlock(height int64) (*types.LightBlock, error) {
	height, err := c.compareWithLatestHeight(height)
	if err != nil {
		return nil, err
	}
	return c.trustedStore.LightBlock(height)
}

func (c *Client) compareWithLatestHeight(height int64) (int64, error) {
	latestHeight, err := c.LastTrustedHeight()
	if err != nil {
		return 0, fmt.Errorf("can't get last trusted height: %w", err)
	}
	if latestHeight == -1 {
		return 0, errors.New("no headers exist")
	}

	switch {
	case height > latestHeight:
		return 0, fmt.Errorf("unverified header/valset requested (latest: %d)", latestHeight)
	case height == 0:
		return latestHeight, nil
	case height < 0:
		return 0, errors.New("negative height")
	}

	return height, nil
}

// Update attempts to advance the state by downloading the latest light
// block and verifying it. It returns a new light block on a successful
// update. Otherwise, it returns nil (plus an error, if any).
func (c *Client) Update(ctx context.Context, now time.Time) (*types.LightBlock, error) {
	lastTrustedHeight, err := c.LastTrustedHeight()
	if err != nil {
		return nil, fmt.Errorf("can't get last trusted height: %w", err)
	}

	if lastTrustedHeight == -1 {
		// no light blocks yet => wait
		return nil, nil
	}

	latestBlock, err := c.lightBlockFromPrimary(ctx)
	if err != nil {
		return nil, err
	}

	if latestBlock.Height > lastTrustedHeight {
		err = c.verifyLightBlock(ctx, latestBlock, now)
		if err != nil {
			return nil, err
		}
		c.logger.Info("Advanced to new state", "height", latestBlock.Height, "hash", latestBlock.Hash())
		return latestBlock, nil
	}

	return nil, nil
}

// VerifyLightBlockAtHeight fetches the light block at the given height
// and verifies it. It returns the block immediately if it exists in
// the trustedStore (no verification is needed).
//
// height must be > 0.
//
// It returns provider.ErrlightBlockNotFound if light block is not found by
// primary.
//
// It will replace the primary provider if an error from a request to the provider occurs
func (c *Client) VerifyLightBlockAtHeight(ctx context.Context, height int64, now time.Time) (*types.LightBlock, error) {
	if height <= 0 {
		return nil, errors.New("negative or zero height")
	}

	// Check if the light block already verified.
	h, err := c.TrustedLightBlock(height)
	if err == nil {
		c.logger.Info("Header has already been verified", "height", height, "hash", h.Hash())
		// Return already trusted light block
		return h, nil
	}

	// Request the light block from primary
	l, err := c.lightBlockFromPrimaryAtHeight(ctx, height)
	if err != nil {
		return nil, err
	}

	return l, c.verifyLightBlock(ctx, l, now)
}

// VerifyHeader verifies a new header against the trusted state. It returns
// immediately if newHeader exists in trustedStore (no verification is
// needed). Else it performs one of the two types of verification:
//
// SequentialVerification: verifies that 2/3 of the trusted validator set has
// signed the new header. If the headers are not adjacent, **all** intermediate
// headers will be requested. Intermediate headers are not saved to database.
//
// SkippingVerification(trustLevel): verifies that {trustLevel} of the trusted
// validator set has signed the new header. If it's not the case and the
// headers are not adjacent, verifySkipping is performed and necessary (not all)
// intermediate headers will be requested. See the specification for details.
// Intermediate headers are not saved to database.
// https://github.com/tendermint/spec/blob/master/spec/consensus/light-client.md
//
// If the header, which is older than the currently trusted header, is
// requested and the light client does not have it, VerifyHeader will perform:
//		a) verifySkipping verification if nearest trusted header is found & not expired
//		b) backwards verification in all other cases
//
// It returns ErrOldHeaderExpired if the latest trusted header expired.
//
// If the primary provides an invalid header (ErrInvalidHeader), it is rejected
// and replaced by another provider until all are exhausted.
//
// If, at any moment, a LightBlock is not found by the primary provider as part of
// verification then the provider will be replaced by another and the process will
// restart.
func (c *Client) VerifyHeader(ctx context.Context, newHeader *types.Header, now time.Time) error {
	if newHeader == nil {
		return errors.New("nil header")
	}
	if newHeader.Height <= 0 {
		return errors.New("negative or zero height")
	}

	// Check if newHeader already verified.
	l, err := c.TrustedLightBlock(newHeader.Height)
	if err == nil {
		// Make sure it's the same header.
		if !bytes.Equal(l.Hash(), newHeader.Hash()) {
			return fmt.Errorf("existing trusted header %X does not match newHeader %X", l.Hash(), newHeader.Hash())
		}
		c.logger.Info("Header has already been verified",
			"height", newHeader.Height, "hash", newHeader.Hash())
		return nil
	}

	// Request the header and the vals.
	l, err = c.lightBlockFromPrimary(ctx)
	if err != nil {
		return fmt.Errorf("failed to retrieve light block from primary to verify against: %w", err)
	}

	if !bytes.Equal(l.Hash(), newHeader.Hash()) {
		return fmt.Errorf("light block header %X does not match newHeader %X", l.Hash(), newHeader.Hash())
	}

	return c.verifyLightBlock(ctx, l, now)
}

func (c *Client) verifyLightBlock(ctx context.Context, newLightBlock *types.LightBlock, now time.Time) error {
	c.logger.Info("VerifyHeader", "height", newLightBlock.Height, "hash", newLightBlock.Hash())

	var (
		verifyFunc func(ctx context.Context, new *types.LightBlock) error
		err        error
	)

	switch c.verificationMode {
	case dashCoreVerification:
		verifyFunc = c.verifyBlockWithDashCore
	default:
		panic(fmt.Sprintf("Unknown verification mode: %b", c.verificationMode))
	}

	err = verifyFunc(ctx, newLightBlock)

	if err != nil {
		c.logger.Error("Can't verify", "err", err)
		return err
	}

	err = c.compareFirstHeaderWithWitnesses(ctx, newLightBlock.SignedHeader)

	if err != nil {
		c.logger.Error("Witness error", "err", err)
		return err
	}

	// Once verified, save and return
	return c.updateTrustedLightBlock(newLightBlock)
}

// verifyBlockWithDashCore verifies block and StateID signature using Dash Core RPC service
// This method is called from verifyLightBlock if verification mode is dashcore,
// verifyLightBlock in its turn is called by VerifyHeader.
func (c *Client) verifyBlockWithDashCore(ctx context.Context, newLightBlock *types.LightBlock) error {
	if err := c.verifyBlockSignatureWithDashCore(ctx, newLightBlock); err != nil {
		return err
	}

	if err := c.verifyStateIDSignatureWithDashCore(ctx, newLightBlock); err != nil {
		return err
	}

	return nil
}

func (c *Client) verifyBlockSignatureWithDashCore(ctx context.Context, newLightBlock *types.LightBlock) error {

	quorumHash := newLightBlock.ValidatorSet.QuorumHash
	quorumType := newLightBlock.ValidatorSet.QuorumType

	protoVote := newLightBlock.Commit.GetCanonicalVote().ToProto()

	blockSignBytes := types.VoteBlockSignBytes(c.chainID, protoVote)

	blockMessageHash := crypto.Sha256(blockSignBytes)
	blockRequestID := types.VoteBlockRequestIDProto(protoVote)

	blockSignatureIsValid, err := c.dashCoreRPCClient.QuorumVerify(
		quorumType,
		blockRequestID,
		blockMessageHash,
		newLightBlock.Commit.ThresholdBlockSignature,
		quorumHash,
	)

	if err != nil {
		return err
	}

	if !blockSignatureIsValid {
		return fmt.Errorf("block signature is invalid")
	}

	return nil
}

// This method is called from verifyLightBlock if verification mode is dashcore,
// verifyLightBlock in its turn is called by VerifyHeader.
func (c *Client) verifyStateIDSignatureWithDashCore(ctx context.Context, newLightBlock *types.LightBlock) error {
	quorumHash := newLightBlock.ValidatorSet.QuorumHash
	quorumType := newLightBlock.ValidatorSet.QuorumType

	stateID := newLightBlock.StateID()
	protoStateID := stateID.ToProto()

	stateSignBytes := types.VoteStateSignBytes(c.chainID, protoStateID)

	stateMessageHash := crypto.Sha256(stateSignBytes)
	stateRequestID := types.VoteStateRequestIDProto(protoStateID)
	stateSignature := newLightBlock.Commit.ThresholdStateSignature

	stateSignatureIsValid, err := c.dashCoreRPCClient.QuorumVerify(
		quorumType,
		stateRequestID,
		stateMessageHash,
		stateSignature,
		quorumHash,
	)

	if err != nil {
		return err
	}

	if !stateSignatureIsValid {
		return fmt.Errorf("state signature is invalid")
	}

	return nil
}

// LastTrustedHeight returns a last trusted height. -1 and nil are returned if
// there are no trusted headers.
//
// Safe for concurrent use by multiple goroutines.
func (c *Client) LastTrustedHeight() (int64, error) {
	return c.trustedStore.LastLightBlockHeight()
}

// FirstTrustedHeight returns a first trusted height. -1 and nil are returned if
// there are no trusted headers.
//
// Safe for concurrent use by multiple goroutines.
func (c *Client) FirstTrustedHeight() (int64, error) {
	return c.trustedStore.FirstLightBlockHeight()
}

// ChainID returns the chain ID the light client was configured with.
//
// Safe for concurrent use by multiple goroutines.
func (c *Client) ChainID() string {
	return c.chainID
}

// Primary returns the primary provider.
//
// NOTE: provider may be not safe for concurrent access.
func (c *Client) Primary() provider.Provider {
	c.providerMutex.Lock()
	defer c.providerMutex.Unlock()
	return c.primary
}

// Witnesses returns the witness providers.
//
// NOTE: providers may be not safe for concurrent access.
func (c *Client) Witnesses() []provider.Provider {
	c.providerMutex.Lock()
	defer c.providerMutex.Unlock()
	return c.witnesses
}

// Cleanup removes all the data (headers and validator sets) stored. Note: the
// client must be stopped at this point.
func (c *Client) Cleanup() error {
	c.logger.Info("Removing all the data")
	c.latestTrustedBlock = nil
	return c.trustedStore.Prune(0)
}

// cleanupAfter deletes all headers & validator sets after +height+. It also
// resets latestTrustedBlock to the latest header.
/*
func (c *Client) cleanupAfter(height int64) error {
	prevHeight := c.latestTrustedBlock.Height

	for {
		h, err := c.trustedStore.LightBlockBefore(prevHeight)
		if err == store.ErrLightBlockNotFound || (h != nil && h.Height <= height) {
			break
		} else if err != nil {
			return fmt.Errorf("failed to get header before %d: %w", prevHeight, err)
		}

		err = c.trustedStore.DeleteLightBlock(h.Height)
		if err != nil {
			c.logger.Error("can't remove a trusted header & validator set", "err", err,
				"height", h.Height)
		}

		prevHeight = h.Height
	}

	c.latestTrustedBlock = nil
	err := c.restoreTrustedLightBlock()
	if err != nil {
		return err
	}

	return nil
}*/

func (c *Client) updateTrustedLightBlock(l *types.LightBlock) error {
	c.logger.Debug("updating trusted light block", "light_block", l)

	if err := c.trustedStore.SaveLightBlock(l); err != nil {
		return fmt.Errorf("failed to save trusted header: %w", err)
	}

	if c.pruningSize > 0 {
		if err := c.trustedStore.Prune(c.pruningSize); err != nil {
			return fmt.Errorf("prune: %w", err)
		}
	}

	if c.latestTrustedBlock == nil || l.Height > c.latestTrustedBlock.Height {
		c.latestTrustedBlock = l
	}

	return nil
}

// lightBlockFromPrimary retrieves the latest lightBlock from the primary provider.
// This method also handles provider behavior as follows:
//
// 1. If the provider does not respond, it tries again
//    with a different provider
// 2. If all providers return the same error, the light client forwards the error to
//    where the initial request came from
// 3. If the provider provides an invalid light block, is deemed unreliable or returns
//    any other error, the primary is permanently dropped and is replaced by a witness.
func (c *Client) lightBlockFromPrimary(ctx context.Context) (*types.LightBlock, error) {
	return c.lightBlockFromPrimaryAtHeight(ctx, 0)
}

// lightBlockFromPrimaryAtHeight retrieves a light block from the primary provider
func (c *Client) lightBlockFromPrimaryAtHeight(ctx context.Context, height int64) (*types.LightBlock, error) {
	c.providerMutex.Lock()
	l, err := c.primary.LightBlock(ctx, height)
	c.providerMutex.Unlock()

	switch err {
	case nil:
		// Everything went smoothly. We reset the lightBlockRequests and return the light block

	case provider.ErrLightBlockTooOld:
		// If the block is too old check to see if it the same as our current block
		// If that's the case the chain has most likely stalled and it is most likely the current block
		// If the block is higher than our current block height then return it.
		// Otherwise we need to find a new primary
		if c.latestTrustedBlock != nil && l.Height < c.latestTrustedBlock.Height {
			l, err = c.findNewPrimary(ctx, height, false)
		} else {
			err = nil
		}

	case provider.ErrNoResponse, provider.ErrLightBlockNotFound, provider.ErrHeightTooHigh:
		// we find a new witness to replace the primary
		c.logger.Debug("error from light block request from primary, replacing...",
			"error", err)
		l, err = c.findNewPrimary(ctx, height, false)
	default:
		// The light client has most likely received either provider.ErrUnreliableProvider or provider.ErrBadLightBlock
		// These errors mean that the light client should drop the primary and try with another provider instead
		c.logger.Error("error from light block request from primary, removing...",
			"error", err)
		l, err = c.findNewPrimary(ctx, height, true)
<<<<<<< HEAD
	}

	if err == nil && height != 0 && l.Height != height {
		return l, fmt.Errorf("invalid height received from primary: expected %d, got %d", height, l.Height)
	}
	return l, err
=======
	}

	// err was re-evaluated inside switch statement above
	if err != nil {
		return l, err
	}

	if height != 0 && l.Height != height {
		return l, fmt.Errorf("invalid height received from primary: expected %d, got %d", height, l.Height)
	}

	return l, nil
>>>>>>> 74dbedd6
}

// NOTE: requires a providerMutex lock
func (c *Client) removeWitnesses(indexes []int) error {
	// check that we will still have witnesses remaining
	if len(c.witnesses) <= len(indexes) {
		return ErrNoWitnesses
	}

	// we need to make sure that we remove witnesses by index in the reverse
	// order so as to not affect the indexes themselves
	sort.Ints(indexes)
	for i := len(indexes) - 1; i >= 0; i-- {
		c.witnesses[indexes[i]] = c.witnesses[len(c.witnesses)-1]
		c.witnesses = c.witnesses[:len(c.witnesses)-1]
	}

	return nil
}

type witnessResponse struct {
	lb           *types.LightBlock
	witnessIndex int
	err          error
}

// findNewPrimary concurrently sends a light block request at some height, promoting the first witness to return
// a valid light block as the new primary. The remove option indicates whether the primary should be
// entire removed or just appended to the back of the witnesses list. This method also handles witness
// errors. If no witness is available, it returns the last error of the witness.
func (c *Client) findNewPrimary(ctx context.Context, height int64, remove bool) (*types.LightBlock, error) {
	c.providerMutex.Lock()
	defer c.providerMutex.Unlock()

	if len(c.witnesses) <= 1 {
		return nil, ErrNoWitnesses
	}

	var (
		witnessResponsesC = make(chan witnessResponse, len(c.witnesses))
		witnessesToRemove []int
		lastError         error
		wg                sync.WaitGroup
	)

	// send out a light block request to all witnesses
	subctx, cancel := context.WithCancel(ctx)
	defer cancel()
	for index := range c.witnesses {
		wg.Add(1)
		go func(witnessIndex int, witnessResponsesC chan witnessResponse) {
			defer wg.Done()
			lb, err := c.witnesses[witnessIndex].LightBlock(subctx, height)
			witnessResponsesC <- witnessResponse{lb, witnessIndex, err}
		}(index, witnessResponsesC)
	}

	// process all the responses as they come in
	for i := 0; i < cap(witnessResponsesC); i++ {
		response := <-witnessResponsesC
		switch response.err {
		// success! We have found a new primary
		case nil:
			cancel() // cancel all remaining requests to other witnesses

			wg.Wait() // wait for all goroutines to finish

			// if we are not intending on removing the primary then append the old primary to the end of the witness slice
			if !remove {
				c.witnesses = append(c.witnesses, c.primary)
			}

			// promote respondent as the new primary
			c.logger.Debug("found new primary", "primary", c.witnesses[response.witnessIndex])
			c.primary = c.witnesses[response.witnessIndex]

			// add promoted witness to the list of witnesses to be removed
			witnessesToRemove = append(witnessesToRemove, response.witnessIndex)

			// remove witnesses marked as bad (the client must do this before we alter the witness slice and change the indexes
			// of witnesses). Removal is done in descending order
			if err := c.removeWitnesses(witnessesToRemove); err != nil {
				return nil, err
			}

			// return the light block that new primary responded with
			return response.lb, nil

		// process benign errors by logging them only
		case provider.ErrNoResponse, provider.ErrLightBlockNotFound, provider.ErrHeightTooHigh, provider.ErrLightBlockTooOld:
			lastError = response.err
			c.logger.Debug("error on light block request from witness",
				"error", response.err, "primary", c.witnesses[response.witnessIndex])
			continue

		// process malevolent errors like ErrUnreliableProvider and ErrBadLightBlock by removing the witness
		default:
			lastError = response.err
			c.logger.Error("error on light block request from witness, removing...",
				"error", response.err, "primary", c.witnesses[response.witnessIndex])
			witnessesToRemove = append(witnessesToRemove, response.witnessIndex)
		}
	}

	return nil, lastError
}

// compareFirstHeaderWithWitnesses compares h with all witnesses. If any
// witness reports a different header than h, the function returns an error.
func (c *Client) compareFirstHeaderWithWitnesses(ctx context.Context, h *types.SignedHeader) error {
	compareCtx, cancel := context.WithCancel(ctx)
	defer cancel()

	c.providerMutex.Lock()
	defer c.providerMutex.Unlock()

	if len(c.witnesses) < 1 {
		return ErrNoWitnesses
	}

	errc := make(chan error, len(c.witnesses))
	for i, witness := range c.witnesses {
		go c.compareNewHeaderWithWitness(compareCtx, errc, h, witness, i)
	}

	witnessesToRemove := make([]int, 0, len(c.witnesses))

	// handle errors from the header comparisons as they come in
	for i := 0; i < cap(errc); i++ {
		err := <-errc

		switch e := err.(type) {
		case nil:
			continue
		case errConflictingHeaders:
			c.logger.Error(fmt.Sprintf("Witness #%d has a different header. Please check primary is correct and"+
				" remove witness. Otherwise, use the different primary", e.WitnessIndex), "witness",
				c.witnesses[e.WitnessIndex])
			return err
		case errBadWitness:
			// If witness sent us an invalid header, then remove it. If it didn't
			// respond or couldn't find the block, then we ignore it and move on to
			// the next witness.
			if _, ok := e.Reason.(provider.ErrBadLightBlock); ok {
				c.logger.Info("Witness sent us invalid header / vals -> removing it",
					"witness", c.witnesses[e.WitnessIndex], "err", err)
				witnessesToRemove = append(witnessesToRemove, e.WitnessIndex)
			}
		}

	}

	// remove witnesses that have misbehaved
	if err := c.removeWitnesses(witnessesToRemove); err != nil {
		return err
	}

	return nil
}<|MERGE_RESOLUTION|>--- conflicted
+++ resolved
@@ -739,14 +739,6 @@
 		c.logger.Error("error from light block request from primary, removing...",
 			"error", err)
 		l, err = c.findNewPrimary(ctx, height, true)
-<<<<<<< HEAD
-	}
-
-	if err == nil && height != 0 && l.Height != height {
-		return l, fmt.Errorf("invalid height received from primary: expected %d, got %d", height, l.Height)
-	}
-	return l, err
-=======
 	}
 
 	// err was re-evaluated inside switch statement above
@@ -759,7 +751,6 @@
 	}
 
 	return l, nil
->>>>>>> 74dbedd6
 }
 
 // NOTE: requires a providerMutex lock
