--- conflicted
+++ resolved
@@ -9,12 +9,9 @@
 	"sync"
 	"time"
 
-<<<<<<< HEAD
 	"github.com/tendermint/tendermint/crypto"
 	dashcore "github.com/tendermint/tendermint/dash/core"
-=======
 	tmstrings "github.com/tendermint/tendermint/internal/libs/strings"
->>>>>>> d433ebe6
 	"github.com/tendermint/tendermint/libs/log"
 	"github.com/tendermint/tendermint/light/provider"
 	"github.com/tendermint/tendermint/light/store"
@@ -502,88 +499,12 @@
 	return c.updateTrustedLightBlock(newLightBlock)
 }
 
-<<<<<<< HEAD
 // verifyBlockWithDashCore verifies block and StateID signature using Dash Core RPC service
 // This method is called from verifyLightBlock if verification mode is dashcore,
 // verifyLightBlock in its turn is called by VerifyHeader.
 func (c *Client) verifyBlockWithDashCore(ctx context.Context, newLightBlock *types.LightBlock) error {
 	if err := c.verifyBlockSignatureWithDashCore(ctx, newLightBlock); err != nil {
 		return err
-=======
-// see VerifyHeader
-func (c *Client) verifySequential(
-	ctx context.Context,
-	trustedBlock *types.LightBlock,
-	newLightBlock *types.LightBlock,
-	now time.Time) error {
-
-	var (
-		verifiedBlock = trustedBlock
-		interimBlock  *types.LightBlock
-		err           error
-		trace         = []*types.LightBlock{trustedBlock}
-	)
-
-	for height := trustedBlock.Height + 1; height <= newLightBlock.Height; height++ {
-		// 1) Fetch interim light block if needed.
-		if height == newLightBlock.Height { // last light block
-			interimBlock = newLightBlock
-		} else { // intermediate light blocks
-			interimBlock, err = c.lightBlockFromPrimary(ctx, height)
-			if err != nil {
-				return ErrVerificationFailed{From: verifiedBlock.Height, To: height, Reason: err}
-			}
-		}
-
-		// 2) Verify them
-		c.logger.Debug("verify adjacent newLightBlock against verifiedBlock",
-			"trustedHeight", verifiedBlock.Height,
-			"trustedHash", tmstrings.LazyBlockHash(verifiedBlock),
-			"newHeight", interimBlock.Height,
-			"newHash", interimBlock.Hash())
-
-		err = VerifyAdjacent(verifiedBlock.SignedHeader, interimBlock.SignedHeader, interimBlock.ValidatorSet,
-			c.trustingPeriod, now, c.maxClockDrift)
-		if err != nil {
-			err := ErrVerificationFailed{From: verifiedBlock.Height, To: interimBlock.Height, Reason: err}
-
-			switch errors.Unwrap(err).(type) {
-			case ErrInvalidHeader:
-				// If the target header is invalid, return immediately.
-				if err.To == newLightBlock.Height {
-					c.logger.Debug("target header is invalid", "err", err)
-					return err
-				}
-
-				// If some intermediate header is invalid, remove the primary and try again.
-				c.logger.Info("primary sent invalid header -> removing", "err", err, "primary", c.primary)
-
-				replacementBlock, removeErr := c.findNewPrimary(ctx, newLightBlock.Height, true)
-				if removeErr != nil {
-					c.logger.Debug("failed to replace primary. Returning original error", "err", removeErr)
-					return err
-				}
-
-				if !bytes.Equal(replacementBlock.Hash(), newLightBlock.Hash()) {
-					c.logger.Debug("replaced primary but new primary has a different block to the initial one")
-					return err
-				}
-
-				// attempt to verify header again
-				height--
-
-				continue
-			default:
-				return err
-			}
-		}
-
-		// 3) Update verifiedBlock
-		verifiedBlock = interimBlock
-
-		// 4) Add verifiedBlock to trace
-		trace = append(trace, verifiedBlock)
->>>>>>> d433ebe6
 	}
 	return c.verifyStateIDSignatureWithDashCore(ctx, newLightBlock)
 }
@@ -593,58 +514,7 @@
 	quorumHash := newLightBlock.ValidatorSet.QuorumHash
 	quorumType := newLightBlock.ValidatorSet.QuorumType
 
-<<<<<<< HEAD
 	protoVote := newLightBlock.Commit.GetCanonicalVote().ToProto()
-=======
-	for {
-		c.logger.Debug("verify non-adjacent newHeader against verifiedBlock",
-			"trustedHeight", verifiedBlock.Height,
-			"trustedHash", tmstrings.LazyBlockHash(verifiedBlock),
-			"newHeight", blockCache[depth].Height,
-			"newHash", tmstrings.LazyBlockHash(blockCache[depth]))
-
-		// Verify the untrusted header. This function is equivalent to
-		// ValidAndVerified in the spec
-		err := Verify(verifiedBlock.SignedHeader, verifiedBlock.ValidatorSet, blockCache[depth].SignedHeader,
-			blockCache[depth].ValidatorSet, c.trustingPeriod, now, c.maxClockDrift, c.trustLevel)
-		switch err.(type) {
-		case nil:
-			// If we have verified the last header then depth will be 0 and we
-			// can return a success along with the trace of intermediate headers
-			if depth == 0 {
-				trace = append(trace, newLightBlock)
-				return trace, nil
-			}
-			// If not, update the lower bound to the previous upper bound
-			verifiedBlock = blockCache[depth]
-			// Remove the light block at the lower bound in the header cache - it will no longer be needed
-			blockCache = blockCache[:depth]
-			// Reset the cache depth so that we start from the upper bound again
-			depth = 0
-			// add verifiedBlock to the trace
-			trace = append(trace, verifiedBlock)
-
-		case ErrNewValSetCantBeTrusted:
-			// the light block current passed validation, but the validator
-			// set is too different to verify it. We keep the block because it
-			// may become valuable later on.
-			//
-			// If we have reached the end of the cache we need to request a
-			// completely new block else we recycle a previously requested one.
-			// In both cases we are taking a block with a closer height to the
-			// previously verified one in the hope that it has a better chance
-			// of having a similar validator set
-			if depth == len(blockCache)-1 {
-				// schedule what the next height we need to fetch is
-				pivotHeight := c.schedule(verifiedBlock.Height, blockCache[depth].Height)
-				interimBlock, providerErr := c.getLightBlock(ctx, source, pivotHeight)
-				if providerErr != nil {
-					return nil, ErrVerificationFailed{From: verifiedBlock.Height, To: pivotHeight, Reason: providerErr}
-				}
-				blockCache = append(blockCache, interimBlock)
-			}
-			depth++
->>>>>>> d433ebe6
 
 	blockSignBytes := types.VoteBlockSignBytes(c.chainID, protoVote)
 
@@ -781,64 +651,8 @@
 	return nil
 }
 
-<<<<<<< HEAD
 // lightBlockFromPrimary retrieves the latest lightBlock from the primary provider.
 // This method also handles provider behavior as follows:
-=======
-// backwards verification (see VerifyHeaderBackwards func in the spec) verifies
-// headers before a trusted header. If a sent header is invalid the primary is
-// replaced with another provider and the operation is repeated.
-func (c *Client) backwards(
-	ctx context.Context,
-	trustedHeader *types.Header,
-	newHeader *types.Header) error {
-
-	var (
-		verifiedHeader = trustedHeader
-		interimHeader  *types.Header
-	)
-
-	for verifiedHeader.Height > newHeader.Height {
-		interimBlock, err := c.lightBlockFromPrimary(ctx, verifiedHeader.Height-1)
-		if err != nil {
-			return fmt.Errorf("failed to obtain the header at height #%d: %w", verifiedHeader.Height-1, err)
-		}
-		interimHeader = interimBlock.Header
-		c.logger.Debug("verify newHeader against verifiedHeader",
-			"trustedHeight", verifiedHeader.Height,
-			"trustedHash", tmstrings.LazyBlockHash(verifiedHeader),
-			"newHeight", interimHeader.Height,
-			"newHash", tmstrings.LazyBlockHash(interimHeader))
-		if err := VerifyBackwards(interimHeader, verifiedHeader); err != nil {
-			// verification has failed
-			c.logger.Info("backwards verification failed, replacing primary...", "err", err, "primary", c.primary)
-
-			// the client tries to see if it can get a witness to continue with the request
-			newPrimarysBlock, replaceErr := c.findNewPrimary(ctx, newHeader.Height, true)
-			if replaceErr != nil {
-				c.logger.Debug("failed to replace primary. Returning original error", "err", replaceErr)
-				return err
-			}
-
-			// before continuing we must check that they have the same target header to validate
-			if !bytes.Equal(newPrimarysBlock.Hash(), newHeader.Hash()) {
-				c.logger.Debug("replaced primary but new primary has a different block to the initial one")
-				// return the original error
-				return err
-			}
-
-			// try again with the new primary
-			return c.backwards(ctx, verifiedHeader, newPrimarysBlock.Header)
-		}
-		verifiedHeader = interimHeader
-	}
-
-	return nil
-}
-
-// lightBlockFromPrimary retrieves the lightBlock from the primary provider
-// at the specified height. This method also handles provider behavior as follows:
->>>>>>> d433ebe6
 //
 // 1. If the provider does not respond, it tries again
 //    with a different provider
