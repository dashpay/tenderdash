syntax = "proto3";
package tendermint.p2p;

option go_package = "github.com/tendermint/tendermint/proto/tendermint/p2p";

import "gogoproto/gogo.proto";
import "google/protobuf/timestamp.proto";

message ProtocolVersion {
  uint64 p2p   = 1 [(gogoproto.customname) = "P2P"];
  uint64 block = 2;
  uint64 app   = 3;
}

message NodeInfo {
  ProtocolVersion protocol_version = 1 [(gogoproto.nullable) = false];
  string          node_id          = 2 [(gogoproto.customname) = "NodeID"];
  string          listen_addr      = 3;
  string          network          = 4;
  string          version          = 5;
  bytes           channels         = 6;
  string          moniker          = 7;
  NodeInfoOther   other            = 8 [(gogoproto.nullable) = false];
  bytes           pro_tx_hash      = 9;
}

message NodeInfoOther {
  string tx_index    = 1;
  string rpc_address = 2 [(gogoproto.customname) = "RPCAddress"];
}

message PeerInfo {
  string                    id             = 1 [(gogoproto.customname) = "ID"];
  repeated PeerAddressInfo  address_info   = 2;
  google.protobuf.Timestamp last_connected = 3 [(gogoproto.stdtime) = true];
<<<<<<< HEAD
  bytes                     pro_tx_hash    = 4;
=======
  bool                      inactive       = 4;
>>>>>>> d433ebe6
}

message PeerAddressInfo {
  string                    address           = 1;
  google.protobuf.Timestamp last_dial_success = 2
      [(gogoproto.stdtime) = true];
  google.protobuf.Timestamp last_dial_failure = 3
      [(gogoproto.stdtime) = true];
  uint32 dial_failures = 4;
}<|MERGE_RESOLUTION|>--- conflicted
+++ resolved
@@ -21,7 +21,9 @@
   bytes           channels         = 6;
   string          moniker          = 7;
   NodeInfoOther   other            = 8 [(gogoproto.nullable) = false];
-  bytes           pro_tx_hash      = 9;
+
+  // dash's fields
+  bytes           pro_tx_hash      = 100;
 }
 
 message NodeInfoOther {
@@ -33,11 +35,10 @@
   string                    id             = 1 [(gogoproto.customname) = "ID"];
   repeated PeerAddressInfo  address_info   = 2;
   google.protobuf.Timestamp last_connected = 3 [(gogoproto.stdtime) = true];
-<<<<<<< HEAD
-  bytes                     pro_tx_hash    = 4;
-=======
   bool                      inactive       = 4;
->>>>>>> d433ebe6
+
+  // dash's fields
+  bytes                     pro_tx_hash    = 100;
 }
 
 message PeerAddressInfo {
