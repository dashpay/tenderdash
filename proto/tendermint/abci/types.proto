syntax = "proto3";
package tendermint.abci;

option go_package = "github.com/tendermint/tendermint/abci/types";

import "tendermint/crypto/proof.proto";
import "tendermint/types/dash.proto";
import "tendermint/crypto/keys.proto";
import "tendermint/types/params.proto";
import "tendermint/version/types.proto";
import "google/protobuf/timestamp.proto";
import "gogoproto/gogo.proto";

// This file is copied from http://github.com/tendermint/abci
// NOTE: When using custom types, mind the warnings.
// https://github.com/gogo/protobuf/blob/master/custom_types.md#warnings-and-issues

//----------------------------------------
// Request types

message Request {
  oneof value {
    RequestEcho                echo                  = 1;
    RequestFlush               flush                 = 2;
    RequestInfo                info                  = 3;
    RequestInitChain           init_chain            = 4;
    RequestQuery               query                 = 5;
    RequestCheckTx             check_tx              = 7;
    RequestCommit              commit                = 10;
    RequestListSnapshots       list_snapshots        = 11;
    RequestOfferSnapshot       offer_snapshot        = 12;
    RequestLoadSnapshotChunk   load_snapshot_chunk   = 13;
    RequestApplySnapshotChunk  apply_snapshot_chunk  = 14;
    RequestPrepareProposal     prepare_proposal      = 15;
    RequestProcessProposal     process_proposal      = 16;
    RequestExtendVote          extend_vote           = 17;
    RequestVerifyVoteExtension verify_vote_extension = 18;
    RequestFinalizeBlock       finalize_block        = 19;
  }
  reserved 6, 8, 9; // RequestBeginBlock, RequestDeliverTx, RequestEndBlock
}

message RequestEcho {
  string message = 1;
}

message RequestFlush {}

message RequestInfo {
  string version       = 1;
  uint64 block_version = 2;
  uint64 p2p_version   = 3;
  string abci_version  = 4;
}

message RequestInitChain {
  google.protobuf.Timestamp time = 1
      [(gogoproto.nullable) = false, (gogoproto.stdtime) = true];
  string                           chain_id            = 2;
  tendermint.types.ConsensusParams consensus_params    = 3;
  ValidatorSetUpdate               validator_set       = 4 [(gogoproto.nullable) = true];
  bytes                            app_state_bytes     = 5;
  int64                            initial_height      = 6;
  uint32                           initial_core_height = 7;
}

message RequestQuery {
  bytes  data   = 1;
  string path   = 2;
  int64  height = 3;
  bool   prove  = 4;
}

enum CheckTxType {
  NEW     = 0 [(gogoproto.enumvalue_customname) = "New"];
  RECHECK = 1 [(gogoproto.enumvalue_customname) = "Recheck"];
}

message RequestCheckTx {
  bytes       tx   = 1;
  CheckTxType type = 2;
}

message RequestCommit {}

// lists available snapshots
message RequestListSnapshots {}

// offers a snapshot to the application
message RequestOfferSnapshot {
  Snapshot snapshot = 1;  // snapshot offered by peers
  bytes    app_hash = 2;  // light client-verified app hash for snapshot height
}

// loads a snapshot chunk
message RequestLoadSnapshotChunk {
  uint64 height = 1;
  uint32 format = 2;
  uint32 chunk  = 3;
}

// Applies a snapshot chunk
message RequestApplySnapshotChunk {
  uint32 index  = 1;
  bytes  chunk  = 2;
  string sender = 3;
}

message RequestPrepareProposal {
  // the modified transactions cannot exceed this size.
  int64 max_tx_bytes = 1;
  // txs is an array of transactions that will be included in a block,
  // sent to the app for possible modifications.
  repeated bytes            txs                  = 2;
  ExtendedCommitInfo        local_last_commit    = 3 [(gogoproto.nullable) = false];
  repeated Misbehavior      misbehavior          = 4 [(gogoproto.nullable) = false];
  int64                     height               = 5;
  google.protobuf.Timestamp time                 = 6 [(gogoproto.nullable) = false, (gogoproto.stdtime) = true];
  bytes                     next_validators_hash = 7;

  // Dash's fields
  uint32                       core_chain_locked_height = 100;
  bytes                        proposer_pro_tx_hash     = 101;  // original proposer of the block
  uint64                       proposed_app_version     = 102;  // proposer's latest available app protocol version
  tendermint.version.Consensus version                  = 103;

  repeated ExecTxResult            tx_results              = 104;
  tendermint.types.ConsensusParams consensus_param_updates = 105;
  bytes                            app_hash                = 106;

  tendermint.types.CoreChainLock next_core_chain_lock_update = 107;
  ValidatorSetUpdate             validator_set_update        = 108 [(gogoproto.nullable) = true];
}

message RequestProcessProposal {
  repeated bytes       txs                  = 1;
  CommitInfo           proposed_last_commit = 2 [(gogoproto.nullable) = false];
  repeated Misbehavior misbehavior          = 3 [(gogoproto.nullable) = false];
  // hash is the merkle root hash of the fields of the proposed block.
  bytes                     hash                 = 4;
  int64                     height               = 5;
  google.protobuf.Timestamp time                 = 6 [(gogoproto.nullable) = false, (gogoproto.stdtime) = true];
  bytes                     next_validators_hash = 7;

  // Dash's fields
  uint32                       core_chain_locked_height = 100;
  bytes                        proposer_pro_tx_hash     = 101;  // original proposer of the block
  uint64                       proposed_app_version     = 102;  // proposer's latest available app protocol version
  tendermint.version.Consensus version                  = 103;
}

// Extends a vote with application-side injection
message RequestExtendVote {
  bytes hash   = 1;
  int64 height = 2;
}

// Verify the vote extension
message RequestVerifyVoteExtension {
  bytes hash                  = 1;
  bytes validator_pro_tx_hash = 2;
  int64 height                = 3;

  repeated ExtendVoteExtension vote_extensions = 4;
}

message RequestFinalizeBlock {
  repeated bytes       txs                  = 1;
  CommitInfo           decided_last_commit  = 2 [(gogoproto.nullable) = false];
  repeated Misbehavior misbehavior          = 3 [(gogoproto.nullable) = false];
  // hash is the merkle root hash of the fields of the decided block.
  bytes                     hash                 = 4;
  int64                     height               = 5;
  google.protobuf.Timestamp time                 = 6 [(gogoproto.nullable) = false, (gogoproto.stdtime) = true];
  bytes                     next_validators_hash = 7;

  // Dash's fields
  uint32                       core_chain_locked_height = 100;
  bytes                        proposer_pro_tx_hash     = 101;  // original proposer of the block
  uint64                       proposed_app_version     = 102;  // proposer's latest available app protocol version
  tendermint.version.Consensus version                  = 103;
  bytes                        app_hash                 = 104;
}

//----------------------------------------
// Response types

message Response {
  oneof value {
    ResponseException           exception             = 1;
    ResponseEcho                echo                  = 2;
    ResponseFlush               flush                 = 3;
    ResponseInfo                info                  = 4;
    ResponseInitChain           init_chain            = 5;
    ResponseQuery               query                 = 6;
    ResponseCheckTx             check_tx              = 8;
    ResponseCommit              commit                = 11;
    ResponseListSnapshots       list_snapshots        = 12;
    ResponseOfferSnapshot       offer_snapshot        = 13;
    ResponseLoadSnapshotChunk   load_snapshot_chunk   = 14;
    ResponseApplySnapshotChunk  apply_snapshot_chunk  = 15;
    ResponsePrepareProposal     prepare_proposal      = 16;
    ResponseProcessProposal     process_proposal      = 17;
    ResponseExtendVote          extend_vote           = 18;
    ResponseVerifyVoteExtension verify_vote_extension = 19;
    ResponseFinalizeBlock       finalize_block        = 20;
  }
  reserved 7, 9, 10; // ResponseBeginBlock, ResponseDeliverTx, ResponseEndBlock
}

// nondeterministic
message ResponseException {
  string error = 1;
}

message ResponseEcho {
  string message = 1;
}

message ResponseFlush {}

message ResponseInfo {
  string data = 1;

  // this is the software version of the application. TODO: remove?
  string version     = 2;
  uint64 app_version = 3;

  int64 last_block_height   = 4;
  bytes last_block_app_hash = 5;

  reserved "last_core_chain_locked_height";
  reserved 100;
}

message ResponseInitChain {
  tendermint.types.ConsensusParams consensus_params            = 1;
  bytes                            app_hash                    = 3;
  ValidatorSetUpdate               validator_set_update        = 100 [(gogoproto.nullable) = false];
  tendermint.types.CoreChainLock   next_core_chain_lock_update = 101;
  uint32                           initial_core_height         = 102;
}

message ResponseQuery {
  uint32 code = 1;
  // bytes data = 2; // use "value" instead.
  string                     log       = 3;  // nondeterministic
  string                     info      = 4;  // nondeterministic
  int64                      index     = 5;
  bytes                      key       = 6;
  bytes                      value     = 7;
  tendermint.crypto.ProofOps proof_ops = 8;
  int64                      height    = 9;
  string                     codespace = 10;
}

message ResponseCheckTx {
  uint32         code       = 1;
  bytes          data       = 2;
  int64          gas_wanted = 5;
  string         codespace  = 8;
  string         sender     = 9;
  int64          priority   = 10;

  reserved 3, 4, 6, 7, 11; // see https://github.com/tendermint/tendermint/issues/8543
}

message ResponseDeliverTx {
  uint32         code       = 1;
  bytes          data       = 2;
  string         log        = 3;  // nondeterministic
  string         info       = 4;  // nondeterministic
  int64          gas_wanted = 5 [json_name = "gas_wanted"];
  int64          gas_used   = 6 [json_name = "gas_used"];
  repeated Event events     = 7
      [(gogoproto.nullable) = false, (gogoproto.jsontag) = "events,omitempty"];  // nondeterministic
  string codespace = 8;
}

message ResponseCommit {
  reserved 1, 2;
  int64 retain_height = 3;
}

message ResponseListSnapshots {
  repeated Snapshot snapshots = 1;
}

message ResponseOfferSnapshot {
  Result result = 1;

  enum Result {
    UNKNOWN       = 0;  // Unknown result, abort all snapshot restoration
    ACCEPT        = 1;  // Snapshot accepted, apply chunks
    ABORT         = 2;  // Abort all snapshot restoration
    REJECT        = 3;  // Reject this specific snapshot, try others
    REJECT_FORMAT = 4;  // Reject all snapshots of this format, try others
    REJECT_SENDER = 5;  // Reject all snapshots from the sender(s), try others
  }
}

message ResponseLoadSnapshotChunk {
  bytes chunk = 1;
}

message ResponseApplySnapshotChunk {
  Result          result         = 1;
  repeated uint32 refetch_chunks = 2;  // Chunks to refetch and reapply
  repeated string reject_senders = 3;  // Chunk senders to reject and ban

  enum Result {
    UNKNOWN         = 0;  // Unknown result, abort all snapshot restoration
    ACCEPT          = 1;  // Chunk successfully accepted
    ABORT           = 2;  // Abort all snapshot restoration
    RETRY           = 3;  // Retry chunk (combine with refetch and reject)
    RETRY_SNAPSHOT  = 4;  // Retry snapshot (combine with refetch and reject)
    REJECT_SNAPSHOT = 5;  // Reject this snapshot, try others
  }
}

message ResponsePrepareProposal {
  repeated TxRecord                tx_records              = 1;
  bytes                            app_hash                = 2;
  repeated ExecTxResult            tx_results              = 3;
  tendermint.types.ConsensusParams consensus_param_updates = 5;

  tendermint.types.CoreChainLock core_chain_lock_update = 100;
  ValidatorSetUpdate             validator_set_update   = 101 [(gogoproto.nullable) = true];
}

message ResponseProcessProposal {
  ProposalStatus                   status                  = 1;
  bytes                            app_hash                = 2;
  repeated ExecTxResult            tx_results              = 3;
  tendermint.types.ConsensusParams consensus_param_updates = 5;

  enum ProposalStatus {
    UNKNOWN = 0;
    ACCEPT  = 1;
    REJECT  = 2;
  }

  tendermint.types.CoreChainLock core_chain_lock_update = 100;
  ValidatorSetUpdate             validator_set_update   = 101 [(gogoproto.nullable) = true];
}

message ExtendVoteExtension {
  tendermint.types.VoteExtensionType type      = 1;
  bytes                              extension = 2;
}

message ResponseExtendVote {
  repeated ExtendVoteExtension vote_extensions = 1;
}

message ResponseVerifyVoteExtension {
  VerifyStatus status = 1;

  enum VerifyStatus {
    UNKNOWN = 0;
    ACCEPT  = 1;
    REJECT  = 2;
  }
}

// In same-block execution mode, Tendermint will log an error and ignore values for ResponseFinalizeBlock.app_hash,
// ResponseFinalizeBlock.tx_results, ResponseFinalizeBlock.validator_updates, and ResponsePrepareProposal.consensus_param_updates,
// as those must have been provided by PrepareProposal.
message ResponseFinalizeBlock {
  repeated Event events = 1
      [(gogoproto.nullable) = false, (gogoproto.jsontag) = "events,omitempty"];
<<<<<<< HEAD
  int64 retain_height = 6;
=======
  repeated ExecTxResult            tx_results              = 2;
  tendermint.types.ConsensusParams consensus_param_updates = 4;
  bytes                            app_hash                = 5;

  tendermint.types.CoreChainLock next_core_chain_lock_update = 100;
  ValidatorSetUpdate             validator_set_update        = 101 [(gogoproto.nullable) = true];
>>>>>>> 5a2320f1
}

//----------------------------------------
// Misc.

message CommitInfo {
  int32 round           = 1;
  bytes quorum_hash     = 3;
  bytes block_signature = 4;
  bytes state_signature = 5;

  repeated tendermint.types.VoteExtension threshold_vote_extensions = 6;
}

// ExtendedCommitInfo is similar to CommitInfo except that it is only used in
// the PrepareProposal request such that Tendermint can provide vote extensions
// to the application.
message ExtendedCommitInfo {
  // The round at which the block proposer decided in the previous height.
  int32 round = 1;
  // List of validators' addresses in the last validator set with their voting
  // information, including vote extensions.
  bytes quorum_hash     = 3;
  bytes block_signature = 4;
  bytes state_signature = 5;

  repeated tendermint.types.VoteExtension threshold_vote_extensions = 6;
}

// Event allows application developers to attach additional information to
// ResponseFinalizeBlock, ResponseDeliverTx, ExecTxResult
// Later, transactions may be queried using these events.
message Event {
  string                  type       = 1;
  repeated EventAttribute attributes = 2 [(gogoproto.nullable) = false, (gogoproto.jsontag) = "attributes,omitempty"];
}

// EventAttribute is a single key-value pair, associated with an event.
message EventAttribute {
  string key   = 1;
  string value = 2;
  bool   index = 3;  // nondeterministic
}

// ExecTxResult contains results of executing one individual transaction.
//
// * Its structure is equivalent to #ResponseDeliverTx which will be deprecated/deleted
message ExecTxResult {
  uint32         code       = 1;
  bytes          data       = 2;
  string         log        = 3;  // nondeterministic
  string         info       = 4;  // nondeterministic
  int64          gas_wanted = 5;
  int64          gas_used   = 6;
  repeated Event events     = 7
      [(gogoproto.nullable) = false, (gogoproto.jsontag) = "events,omitempty"];  // nondeterministic
  string codespace = 8;
}

// TxResult contains results of executing the transaction.
//
// One usage is indexing transaction results.
message TxResult {
  int64        height = 1;
  uint32       index  = 2;
  bytes        tx     = 3;
  ExecTxResult result = 4 [(gogoproto.nullable) = false];
}

message TxRecord {
  TxAction action = 1;
  bytes    tx     = 2;

  // TxAction contains App-provided information on what to do with a transaction that is part of a raw proposal
  enum TxAction {
    UNKNOWN    = 0;  // Unknown action
    UNMODIFIED = 1;  // The Application did not modify this transaction.
    ADDED      = 2;  // The Application added this transaction.
    REMOVED    = 3;  // The Application wants this transaction removed from the proposal and the mempool.
  }
}

//----------------------------------------
// Blockchain Types

// Validator
message Validator {
  // bytes address = 1;  // The first 20 bytes of SHA256(public key)
  // PubKey pub_key = 2 [(gogoproto.nullable)=false];
  int64 power       = 3;  // The voting power
  bytes pro_tx_hash = 4;
}

// ValidatorUpdate
message ValidatorUpdate {
  tendermint.crypto.PublicKey pub_key      = 1 [(gogoproto.nullable) = true];
  int64                       power        = 2;
  bytes                       pro_tx_hash  = 3;
  string                      node_address = 4 [(gogoproto.nullable) = true];  // address of the Validator, correct URI
}

message ValidatorSetUpdate {
  repeated ValidatorUpdate    validator_updates    = 1 [(gogoproto.nullable) = false];
  tendermint.crypto.PublicKey threshold_public_key = 2 [(gogoproto.nullable) = false];
  bytes                       quorum_hash          = 3;
}

message ThresholdPublicKeyUpdate {
  tendermint.crypto.PublicKey threshold_public_key = 1 [(gogoproto.nullable) = false];
}

message QuorumHashUpdate {
  bytes quorum_hash = 1;
}

// VoteInfo
message VoteInfo {
  Validator validator         = 1 [(gogoproto.nullable) = false];
  bool      signed_last_block = 2;
}

// ExtendedVoteInfo
message ExtendedVoteInfo {
  // The validator that sent the vote.
  Validator validator = 1 [(gogoproto.nullable) = false];
  // Indicates whether the validator signed the last block, allowing for rewards based on validator availability.
  bool signed_last_block = 2;
  // Non-deterministic extension provided by the sending validator's application.
  bytes vote_extension = 3;
}

enum MisbehaviorType {
  UNKNOWN             = 0;
  DUPLICATE_VOTE      = 1;
  LIGHT_CLIENT_ATTACK = 2;
}

message Misbehavior {
  MisbehaviorType type = 1;
  // The offending validator
  Validator validator = 2 [(gogoproto.nullable) = false];
  // The height when the offense occurred
  int64 height = 3;
  // The corresponding time where the offense occurred
  google.protobuf.Timestamp time = 4 [(gogoproto.nullable) = false, (gogoproto.stdtime) = true];
  // Total voting power of the validator set in case the ABCI application does
  // not store historical validators.
  // https://github.com/tendermint/tendermint/issues/4581
  int64 total_voting_power = 5;
}

//----------------------------------------
// State Sync Types

message Snapshot {
  uint64 height                   = 1;    // The height at which the snapshot was taken
  uint32 format                   = 2;    // The application-specific snapshot format
  uint32 chunks                   = 3;    // Number of chunks in the snapshot
  bytes  hash                     = 4;    // Arbitrary snapshot hash, equal only if identical
  bytes  metadata                 = 5;    // Arbitrary application metadata
  uint32 core_chain_locked_height = 100;  // The core chain locked height
}

//----------------------------------------
// Service Definition

service ABCIApplication {
  rpc Echo(RequestEcho) returns (ResponseEcho);
  rpc Flush(RequestFlush) returns (ResponseFlush);
  rpc Info(RequestInfo) returns (ResponseInfo);
  rpc CheckTx(RequestCheckTx) returns (ResponseCheckTx);
  rpc Query(RequestQuery) returns (ResponseQuery);
  rpc Commit(RequestCommit) returns (ResponseCommit);
  rpc InitChain(RequestInitChain) returns (ResponseInitChain);
  rpc ListSnapshots(RequestListSnapshots) returns (ResponseListSnapshots);
  rpc OfferSnapshot(RequestOfferSnapshot) returns (ResponseOfferSnapshot);
  rpc LoadSnapshotChunk(RequestLoadSnapshotChunk) returns (ResponseLoadSnapshotChunk);
  rpc ApplySnapshotChunk(RequestApplySnapshotChunk) returns (ResponseApplySnapshotChunk);
  rpc PrepareProposal(RequestPrepareProposal) returns (ResponsePrepareProposal);
  rpc ProcessProposal(RequestProcessProposal) returns (ResponseProcessProposal);
  rpc ExtendVote(RequestExtendVote) returns (ResponseExtendVote);
  rpc VerifyVoteExtension(RequestVerifyVoteExtension) returns (ResponseVerifyVoteExtension);
  rpc FinalizeBlock(RequestFinalizeBlock) returns (ResponseFinalizeBlock);
}<|MERGE_RESOLUTION|>--- conflicted
+++ resolved
@@ -369,16 +369,7 @@
 message ResponseFinalizeBlock {
   repeated Event events = 1
       [(gogoproto.nullable) = false, (gogoproto.jsontag) = "events,omitempty"];
-<<<<<<< HEAD
   int64 retain_height = 6;
-=======
-  repeated ExecTxResult            tx_results              = 2;
-  tendermint.types.ConsensusParams consensus_param_updates = 4;
-  bytes                            app_hash                = 5;
-
-  tendermint.types.CoreChainLock next_core_chain_lock_update = 100;
-  ValidatorSetUpdate             validator_set_update        = 101 [(gogoproto.nullable) = true];
->>>>>>> 5a2320f1
 }
 
 //----------------------------------------
