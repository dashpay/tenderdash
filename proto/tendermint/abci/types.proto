--- conflicted
+++ resolved
@@ -52,7 +52,6 @@
 }
 
 message RequestInitChain {
-<<<<<<< HEAD
   google.protobuf.Timestamp time = 1
       [(gogoproto.nullable) = false, (gogoproto.stdtime) = true];
   string             chain_id            = 2;
@@ -61,14 +60,6 @@
   bytes              app_state_bytes     = 5;
   int64              initial_height      = 6;
   uint32             initial_core_height = 7;
-=======
-  google.protobuf.Timestamp        time             = 1 [(gogoproto.nullable) = false, (gogoproto.stdtime) = true];
-  string                           chain_id         = 2;
-  tendermint.types.ConsensusParams consensus_params = 3;
-  repeated ValidatorUpdate         validators       = 4 [(gogoproto.nullable) = false];
-  bytes                            app_state_bytes  = 5;
-  int64                            initial_height   = 6;
->>>>>>> 97a3e44e
 }
 
 message RequestQuery {
@@ -175,17 +166,10 @@
 }
 
 message ResponseInitChain {
-<<<<<<< HEAD
   ConsensusParams consensus_params = 1;
-  //repeated ValidatorUpdate    validators           = 2 [(gogoproto.nullable) = false];
   bytes                          app_hash                    = 3;
   ValidatorSetUpdate             validator_set_update        = 100 [(gogoproto.nullable) = false];
   tendermint.types.CoreChainLock next_core_chain_lock_update = 101;
-=======
-  tendermint.types.ConsensusParams consensus_params = 1;
-  repeated ValidatorUpdate         validators       = 2 [(gogoproto.nullable) = false];
-  bytes                            app_hash         = 3;
->>>>>>> 97a3e44e
 }
 
 message ResponseQuery {
@@ -235,18 +219,11 @@
 }
 
 message ResponseEndBlock {
-<<<<<<< HEAD
-  //repeated ValidatorUpdate validator_updates = 1 [(gogoproto.nullable) = false];
   ConsensusParams consensus_param_updates = 2;
   repeated Event  events                  = 3
       [(gogoproto.nullable) = false, (gogoproto.jsontag) = "events,omitempty"];
   tendermint.types.CoreChainLock next_core_chain_lock_update = 100;
   ValidatorSetUpdate             validator_set_update        = 101 [(gogoproto.nullable) = true];
-=======
-  repeated ValidatorUpdate         validator_updates       = 1 [(gogoproto.nullable) = false];
-  tendermint.types.ConsensusParams consensus_param_updates = 2;
-  repeated Event                   events                  = 3 [(gogoproto.nullable) = false, (gogoproto.jsontag) = "events,omitempty"];
->>>>>>> 97a3e44e
 }
 
 message ResponseCommit {
