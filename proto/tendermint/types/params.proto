--- conflicted
+++ resolved
@@ -116,18 +116,9 @@
   google.protobuf.Duration vote       = 3 [(gogoproto.stdduration) = true];
   google.protobuf.Duration vote_delta = 4 [(gogoproto.stdduration) = true];
 
-<<<<<<< HEAD
-  // UNUSED
-  reserved "commit";
-  reserved 5;
-
-  reserved "bypass_commit_timeout";
-  reserved 6;
-=======
   // removed fields in 0.14
   reserved "commit", "bypass_commit_timeout";
   reserved 5, 6;
->>>>>>> 37870a8d
 }
 
 // ABCIParams configure functionality specific to the Application Blockchain Interface.
