syntax = "proto3";
package tendermint.types;

option go_package = "github.com/tendermint/tendermint/proto/tendermint/types";

import "gogoproto/gogo.proto";
import "google/protobuf/timestamp.proto";
import "tendermint/crypto/proof.proto";
import "tendermint/version/types.proto";
import "tendermint/types/validator.proto";

// BlockIdFlag indicates which BlcokID the signature is for
enum BlockIDFlag {
  option (gogoproto.goproto_enum_stringer) = true;
  option (gogoproto.goproto_enum_prefix)   = false;

  BLOCK_ID_FLAG_UNKNOWN = 0 [(gogoproto.enumvalue_customname) = "BlockIDFlagUnknown"];
  BLOCK_ID_FLAG_ABSENT  = 1 [(gogoproto.enumvalue_customname) = "BlockIDFlagAbsent"];
  BLOCK_ID_FLAG_COMMIT  = 2 [(gogoproto.enumvalue_customname) = "BlockIDFlagCommit"];
  BLOCK_ID_FLAG_NIL     = 3 [(gogoproto.enumvalue_customname) = "BlockIDFlagNil"];
}

// SignedMsgType is a type of signed message in the consensus.
enum SignedMsgType {
  option (gogoproto.goproto_enum_stringer) = true;
  option (gogoproto.goproto_enum_prefix)   = false;

  SIGNED_MSG_TYPE_UNKNOWN = 0 [(gogoproto.enumvalue_customname) = "UnknownType"];
  // Votes
  SIGNED_MSG_TYPE_PREVOTE   = 1 [(gogoproto.enumvalue_customname) = "PrevoteType"];
  SIGNED_MSG_TYPE_PRECOMMIT = 2 [(gogoproto.enumvalue_customname) = "PrecommitType"];
  SIGNED_MSG_TYPE_COMMIT    = 3 [(gogoproto.enumvalue_customname) = "CommitType"];

  // Proposals
  SIGNED_MSG_TYPE_PROPOSAL = 32 [(gogoproto.enumvalue_customname) = "ProposalType"];
}

// PartsetHeader
message PartSetHeader {
  uint32 total = 1;
  bytes  hash  = 2;
}

message Part {
  uint32                  index = 1;
  bytes                   bytes = 2;
  tendermint.crypto.Proof proof = 3 [(gogoproto.nullable) = false];
}

// BlockID
message BlockID {
  bytes         hash            = 1;
  PartSetHeader part_set_header = 2 [(gogoproto.nullable) = false];
}

// StateID
message StateID {
  bytes last_app_hash = 1;
  int64 height = 2;
}

// --------------------------------

// Header defines the structure of a Tendermint block header.
message Header {
  // basic block info
  tendermint.version.Consensus version                  = 1 [(gogoproto.nullable) = false];
  string                       chain_id                 = 2 [(gogoproto.customname) = "ChainID"];
  int64                        height                   = 3;
  uint32                       core_chain_locked_height = 100;
  google.protobuf.Timestamp    time                     = 4 [(gogoproto.nullable) = false, (gogoproto.stdtime) = true];

  // prev block info
  BlockID last_block_id = 5 [(gogoproto.nullable) = false];

  // hashes of block data
  bytes last_commit_hash = 6;  // commit from validators from the last block
  bytes data_hash        = 7;  // transactions

  // hashes from the app output from the prev block
  bytes validators_hash      = 8;   // validators for the current block
  bytes next_validators_hash = 9;   // validators for the next block
  bytes consensus_hash       = 10;  // consensus params for current block
  bytes app_hash             = 11;  // state after txs from the previous block
  bytes last_results_hash    = 12;  // root hash of all results from the txs from the previous block

  // consensus info
  bytes evidence_hash        = 13;   // evidence included in the block
  bytes proposer_pro_tx_hash = 101;  // original proposer of the block

  uint64 proposed_app_version = 102; // proposer's latest available app protocol version
}

// CoreChainLock represents a core chain lock for synchronization between state data and core chain
message CoreChainLock {
  option (gogoproto.equal) = true;
  uint32 core_block_height = 1;
  bytes  core_block_hash   = 2;
  bytes  signature         = 3;
}

// Data contains the set of transactions included in the block
message Data {
  // Txs that will be applied by state @ block.Height+1.
  // NOTE: not all txs here are valid.  We're just agreeing on the order first.
  // This means that block.AppHash does not include these txs.
  repeated bytes txs = 1;
}

// Vote represents a prevote, precommit, or commit vote from validators for
// consensus.
message Vote {
  SignedMsgType type     = 1;
  int64         height   = 2;
  int32         round    = 3;
  BlockID       block_id = 4
      [(gogoproto.nullable) = false, (gogoproto.customname) = "BlockID"];  // zero if vote is nil.
  bytes   validator_pro_tx_hash = 6;
  int32   validator_index       = 7;
  bytes   block_signature       = 8;
  bytes   state_signature       = 10;
}

// Commit contains the evidence that a block was committed by a set of validators.
message Commit {
<<<<<<< HEAD
  int64   height                    = 1;
  int32   round                     = 2;
  BlockID block_id                  = 3 [(gogoproto.nullable) = false, (gogoproto.customname) = "BlockID"];
  StateID state_id                  = 4 [(gogoproto.nullable) = false, (gogoproto.customname) = "StateID"];
  bytes   quorum_hash               = 6;
  bytes   threshold_block_signature = 7;
  bytes   threshold_state_signature = 8;
=======
  int64              height     = 1;
  int32              round      = 2;
  BlockID            block_id   = 3 [(gogoproto.nullable) = false, (gogoproto.customname) = "BlockID"];
  repeated CommitSig signatures = 4 [(gogoproto.nullable) = false];
}

// CommitSig is a part of the Vote included in a Commit.
message CommitSig {
  BlockIDFlag               block_id_flag     = 1;
  bytes                     validator_address = 2;
  google.protobuf.Timestamp timestamp         = 3
      [(gogoproto.nullable) = false, (gogoproto.stdtime) = true];
  bytes signature = 4;
>>>>>>> 97a3e44e
}

message Proposal {
  SignedMsgType             type                     = 1;
  int64                     height                   = 2;
  uint32                    core_chain_locked_height = 100;
  int32                     round                    = 3;
  int32                     pol_round                = 4;
  BlockID                   block_id                 = 5 [(gogoproto.customname) = "BlockID", (gogoproto.nullable) = false];
  google.protobuf.Timestamp timestamp                = 6 [(gogoproto.nullable) = false, (gogoproto.stdtime) = true];
  bytes                     signature                = 7;
}

message SignedHeader {
  Header header = 1;
  Commit commit = 2;
}

message LightBlock {
  SignedHeader                  signed_header = 1;
  tendermint.types.ValidatorSet validator_set = 2;
}

message BlockMeta {
  BlockID block_id            = 1 [(gogoproto.customname) = "BlockID", (gogoproto.nullable) = false];
  int64   block_size          = 2;
  Header  header              = 3 [(gogoproto.nullable) = false];
  int64   num_txs             = 4;
  bool    has_core_chain_lock = 100;
}

// TxProof represents a Merkle proof of the presence of a transaction in the Merkle tree.
message TxProof {
  bytes                   root_hash = 1;
  bytes                   data      = 2;
  tendermint.crypto.Proof proof     = 3;
}<|MERGE_RESOLUTION|>--- conflicted
+++ resolved
@@ -123,29 +123,13 @@
 
 // Commit contains the evidence that a block was committed by a set of validators.
 message Commit {
-<<<<<<< HEAD
   int64   height                    = 1;
   int32   round                     = 2;
   BlockID block_id                  = 3 [(gogoproto.nullable) = false, (gogoproto.customname) = "BlockID"];
-  StateID state_id                  = 4 [(gogoproto.nullable) = false, (gogoproto.customname) = "StateID"];
-  bytes   quorum_hash               = 6;
-  bytes   threshold_block_signature = 7;
-  bytes   threshold_state_signature = 8;
-=======
-  int64              height     = 1;
-  int32              round      = 2;
-  BlockID            block_id   = 3 [(gogoproto.nullable) = false, (gogoproto.customname) = "BlockID"];
-  repeated CommitSig signatures = 4 [(gogoproto.nullable) = false];
-}
-
-// CommitSig is a part of the Vote included in a Commit.
-message CommitSig {
-  BlockIDFlag               block_id_flag     = 1;
-  bytes                     validator_address = 2;
-  google.protobuf.Timestamp timestamp         = 3
-      [(gogoproto.nullable) = false, (gogoproto.stdtime) = true];
-  bytes signature = 4;
->>>>>>> 97a3e44e
+  StateID state_id                  = 100 [(gogoproto.nullable) = false, (gogoproto.customname) = "StateID"];
+  bytes   quorum_hash               = 101;
+  bytes   threshold_block_signature = 102;
+  bytes   threshold_state_signature = 103;
 }
 
 message Proposal {
