module github.com/dashpay/tenderdash

go 1.22

require (
	github.com/BurntSushi/toml v1.3.2
	github.com/adlio/schema v1.3.3
	github.com/btcsuite/btcd v0.22.1
	github.com/btcsuite/btcutil v1.0.3-0.20201208143702-a53e38424cce
	github.com/containerd/continuity v0.3.0 // indirect
	github.com/dashpay/bls-signatures/go-bindings v0.0.0-20230207105415-06df92693ac8
	github.com/dashpay/dashd-go v0.25.0
	github.com/dashpay/dashd-go/btcec/v2 v2.1.0 // indirect
	github.com/fortytw2/leaktest v1.3.0
	github.com/fxamacker/cbor/v2 v2.4.0
	github.com/go-chi/chi v4.1.2+incompatible // indirect
	github.com/go-kit/kit v0.12.0
	github.com/gogo/protobuf v1.3.2
	github.com/golang/protobuf v1.5.4
	github.com/golang/snappy v0.0.5-0.20220116011046-fa5810519dcb // indirect
	github.com/golangci/golangci-lint v1.55.2
	github.com/google/btree v1.1.2 // indirect
	github.com/google/gopacket v1.1.19
	github.com/google/orderedcode v0.0.1
	github.com/google/uuid v1.6.0
	github.com/gorilla/websocket v1.5.0
	github.com/grpc-ecosystem/go-grpc-middleware v1.3.0
	github.com/grpc-ecosystem/go-grpc-prometheus v1.2.0
	github.com/lib/pq v1.10.9
	github.com/libp2p/go-buffer-pool v0.1.0
	github.com/mroth/weightedrand v0.4.1
	github.com/oasisprotocol/curve25519-voi v0.0.0-20220708102147-0a8a51822cae
	github.com/ory/dockertest v3.3.5+incompatible
	github.com/prometheus/client_golang v1.13.0
	github.com/rs/cors v1.11.0
	github.com/rs/zerolog v1.29.0
	github.com/snikch/goodman v0.0.0-20171125024755-10e37e294daa
	github.com/spf13/cobra v1.8.1
	github.com/spf13/viper v1.15.0
	github.com/stretchr/testify v1.9.0
	github.com/tendermint/tm-db v0.6.6
	golang.org/x/crypto v0.28.0
	golang.org/x/net v0.27.0
	golang.org/x/sync v0.8.0
	google.golang.org/grpc v1.64.1
	pgregory.net/rapid v0.4.8
)

require (
	github.com/bufbuild/buf v1.35.1
	github.com/creachadair/atomicfile v0.2.6
	github.com/creachadair/taskgroup v0.3.2
	github.com/go-pkgz/jrpc v0.2.0
	github.com/google/go-cmp v0.6.0
	github.com/vektra/mockery/v2 v2.41.0
)

require (
	4d63.com/gocheckcompilerdirectives v1.2.1 // indirect
	buf.build/gen/go/bufbuild/protovalidate/protocolbuffers/go v1.34.2-20240717164558-a6c49f84cc0f.2 // indirect
	buf.build/gen/go/bufbuild/registry/connectrpc/go v1.16.2-20240723163933-aa5836eeaf8d.1 // indirect
	buf.build/gen/go/bufbuild/registry/protocolbuffers/go v1.34.2-20240723163933-aa5836eeaf8d.2 // indirect
	connectrpc.com/connect v1.16.2 // indirect
	connectrpc.com/otelconnect v0.7.1 // indirect
	dario.cat/mergo v1.0.0 // indirect
	github.com/4meepo/tagalign v1.3.3 // indirect
	github.com/Abirdcfly/dupword v0.0.13 // indirect
	github.com/Antonboom/testifylint v0.2.3 // indirect
	github.com/GaijinEntertainment/go-exhaustruct/v3 v3.1.0 // indirect
	github.com/OpenPeeDeeP/depguard/v2 v2.1.0 // indirect
	github.com/alecthomas/go-check-sumtype v0.1.3 // indirect
	github.com/alexkohler/nakedret/v2 v2.0.2 // indirect
	github.com/antlr4-go/antlr/v4 v4.13.1 // indirect
	github.com/btcsuite/btclog v0.0.0-20170628155309-84c8d2346e9f // indirect
	github.com/btcsuite/go-socks v0.0.0-20170105172521-4720035b7bfd // indirect
	github.com/btcsuite/websocket v0.0.0-20150119174127-31079b680792 // indirect
	github.com/bufbuild/protocompile v0.14.0 // indirect
	github.com/bufbuild/protoplugin v0.0.0-20240323223605-e2735f6c31ee // indirect
	github.com/bufbuild/protovalidate-go v0.6.3 // indirect
	github.com/bufbuild/protoyaml-go v0.1.9 // indirect
	github.com/butuzov/mirror v1.1.0 // indirect
	github.com/catenacyber/perfsprint v0.2.0 // indirect
	github.com/ccojocar/zxcvbn-go v1.0.1 // indirect
	github.com/chigopher/pathlib v0.19.1 // indirect
	github.com/containerd/stargz-snapshotter/estargz v0.15.1 // indirect
	github.com/curioswitch/go-reassign v0.2.0 // indirect
	github.com/dashpay/dashd-go/btcutil v1.2.0 // indirect
	github.com/decred/dcrd/dcrec/secp256k1/v4 v4.1.0 // indirect
	github.com/didip/tollbooth/v6 v6.0.1 // indirect
	github.com/didip/tollbooth_chi v0.0.0-20200524181329-8b84cd7183d9 // indirect
	github.com/distribution/reference v0.6.0 // indirect
	github.com/docker/cli v27.1.1+incompatible // indirect
	github.com/docker/distribution v2.8.3+incompatible // indirect
	github.com/docker/docker v27.1.1+incompatible // indirect
	github.com/docker/docker-credential-helpers v0.8.2 // indirect
	github.com/felixge/fgprof v0.9.4 // indirect
	github.com/felixge/httpsnoop v1.0.4 // indirect
	github.com/ghostiam/protogetter v0.2.3 // indirect
	github.com/go-chi/chi/v5 v5.1.0 // indirect
	github.com/go-chi/render v1.0.1 // indirect
	github.com/go-logr/logr v1.4.2 // indirect
	github.com/go-logr/stdr v1.2.2 // indirect
	github.com/go-pkgz/expirable-cache v0.0.3 // indirect
	github.com/go-pkgz/rest v1.5.0 // indirect
	github.com/go-viper/mapstructure/v2 v2.0.0 // indirect
	github.com/gofrs/uuid/v5 v5.2.0 // indirect
	github.com/golang/glog v1.2.0 // indirect
	github.com/google/cel-go v0.20.1 // indirect
	github.com/google/go-containerregistry v0.20.1 // indirect
	github.com/google/gofuzz v1.2.0 // indirect
	github.com/google/pprof v0.0.0-20240722153945-304e4f0156b8 // indirect
	github.com/grpc-ecosystem/grpc-gateway/v2 v2.20.0 // indirect
	github.com/huandu/xstrings v1.4.0 // indirect
	github.com/iancoleman/strcase v0.2.0 // indirect
	github.com/jdx/go-netrc v1.0.0 // indirect
	github.com/jinzhu/copier v0.3.5 // indirect
	github.com/kkHAIKE/contextcheck v1.1.4 // indirect
	github.com/macabu/inamedparam v0.1.2 // indirect
	github.com/maratori/testableexamples v1.0.0 // indirect
	github.com/moby/docker-image-spec v1.3.1 // indirect
	github.com/moby/term v0.5.0 // indirect
	github.com/morikuni/aec v1.0.0 // indirect
	github.com/nunnatsa/ginkgolinter v0.14.1 // indirect
	github.com/pelletier/go-toml/v2 v2.0.6 // indirect
	github.com/petermattis/goid v0.0.0-20240813172612-4fcff4a6cae7 // indirect
	github.com/rivo/uniseg v0.2.0 // indirect
	github.com/sashamelentyev/interfacebloat v1.1.0 // indirect
	github.com/sashamelentyev/usestdlibvars v1.24.0 // indirect
	github.com/stoewer/go-strcase v1.3.0 // indirect
	github.com/t-yuki/gocover-cobertura v0.0.0-20180217150009-aaee18c8195c // indirect
	github.com/tecbot/gorocksdb v0.0.0-20191217155057-f0fad39f321c // indirect
	github.com/tendermint/tendermint v0.34.21 // indirect
	github.com/timonwong/loggercheck v0.9.4 // indirect
	github.com/vbatts/tar-split v0.11.5 // indirect
	github.com/xen0n/gosmopolitan v1.2.2 // indirect
	github.com/ykadowak/zerologlint v0.1.3 // indirect
	go-simpler.org/sloglint v0.1.2 // indirect
	go.opentelemetry.io/contrib/instrumentation/net/http/otelhttp v0.53.0 // indirect
	go.opentelemetry.io/otel v1.28.0 // indirect
	go.opentelemetry.io/otel/exporters/otlp/otlptrace v1.4.1 // indirect
	go.opentelemetry.io/otel/metric v1.28.0 // indirect
	go.opentelemetry.io/otel/sdk v1.28.0 // indirect
	go.opentelemetry.io/otel/trace v1.28.0 // indirect
	go.tmz.dev/musttag v0.7.2 // indirect
	google.golang.org/genproto/googleapis/api v0.0.0-20240723171418-e6d459c13d2a // indirect
	google.golang.org/genproto/googleapis/rpc v0.0.0-20240723171418-e6d459c13d2a // indirect
)

require (
	4d63.com/gochecknoglobals v0.2.1 // indirect
	github.com/Antonboom/errname v0.1.12 // indirect
	github.com/Antonboom/nilnil v0.1.7 // indirect
	github.com/Azure/go-ansiterm v0.0.0-20230124172434-306776ec8161 // indirect
	github.com/DataDog/zstd v1.4.5 // indirect
	github.com/Djarvur/go-err113 v0.0.0-20210108212216-aea10b59be24 // indirect
	github.com/Masterminds/semver v1.5.0 // indirect
	github.com/Microsoft/go-winio v0.6.2 // indirect
	github.com/Nvveen/Gotty v0.0.0-20120604004816-cd527374f1e5 // indirect
	github.com/alexkohler/prealloc v1.0.0 // indirect
	github.com/alingse/asasalint v0.0.11 // indirect
	github.com/ashanbrown/forbidigo v1.6.0 // indirect
	github.com/ashanbrown/makezero v1.1.1 // indirect
	github.com/beorn7/perks v1.0.1 // indirect
	github.com/bkielbasa/cyclop v1.2.1 // indirect
	github.com/blizzy78/varnamelen v0.8.0 // indirect
	github.com/bombsimon/wsl/v3 v3.4.0 // indirect
	github.com/breml/bidichk v0.2.7 // indirect
	github.com/breml/errchkjson v0.3.6 // indirect
	github.com/butuzov/ireturn v0.2.2 // indirect
	github.com/cenkalti/backoff v2.2.1+incompatible // indirect
	github.com/cespare/xxhash v1.1.0 // indirect
	github.com/cespare/xxhash/v2 v2.2.0 // indirect
	github.com/charithe/durationcheck v0.0.10 // indirect
	github.com/chavacava/garif v0.1.0 // indirect
	github.com/cpuguy83/go-md2man/v2 v2.0.4 // indirect
	github.com/daixiang0/gci v0.11.2 // indirect
	github.com/davecgh/go-spew v1.1.1 // indirect
	github.com/denis-tingaikin/go-header v0.4.3 // indirect
	github.com/dgraph-io/badger/v2 v2.2007.2 // indirect
	github.com/dgraph-io/ristretto v0.1.0 // indirect
	github.com/dgryski/go-farm v0.0.0-20190423205320-6a90982ecee2 // indirect
	github.com/docker/go-connections v0.5.0 // indirect
	github.com/docker/go-units v0.5.0 // indirect
	github.com/dustin/go-humanize v1.0.0 // indirect
	github.com/esimonov/ifshort v1.0.4 // indirect
	github.com/ettle/strcase v0.1.1 // indirect
	github.com/fatih/color v1.15.0 // indirect
	github.com/fatih/structtag v1.2.0 // indirect
	github.com/firefart/nonamedreturns v1.0.4 // indirect
	github.com/fsnotify/fsnotify v1.6.0 // indirect
	github.com/fzipp/gocyclo v0.6.0 // indirect
	github.com/go-critic/go-critic v0.9.0 // indirect
	github.com/go-toolsmith/astcast v1.1.0 // indirect
	github.com/go-toolsmith/astcopy v1.1.0 // indirect
	github.com/go-toolsmith/astequal v1.1.0 // indirect
	github.com/go-toolsmith/astfmt v1.1.0 // indirect
	github.com/go-toolsmith/astp v1.1.0 // indirect
	github.com/go-toolsmith/strparse v1.1.0 // indirect
	github.com/go-toolsmith/typep v1.1.0 // indirect
	github.com/go-xmlfmt/xmlfmt v1.1.2 // indirect
	github.com/gobwas/glob v0.2.3 // indirect
	github.com/gofrs/flock v0.8.1 // indirect
	github.com/golangci/check v0.0.0-20180506172741-cfe4005ccda2 // indirect
	github.com/golangci/dupl v0.0.0-20180902072040-3e9179ac440a // indirect
	github.com/golangci/go-misc v0.0.0-20220329215616-d24fe342adfe // indirect
	github.com/golangci/gofmt v0.0.0-20231018234816-f50ced29576e // indirect
	github.com/golangci/lint-1 v0.0.0-20191013205115-297bf364a8e0 // indirect
	github.com/golangci/maligned v0.0.0-20180506175553-b1d89398deca // indirect
	github.com/golangci/misspell v0.4.1 // indirect
	github.com/golangci/revgrep v0.5.2 // indirect
	github.com/golangci/unconvert v0.0.0-20180507085042-28b1c447d1f4 // indirect
	github.com/gordonklaus/ineffassign v0.0.0-20230610083614-0e73809eb601 // indirect
	github.com/gostaticanalysis/analysisutil v0.7.1 // indirect
	github.com/gostaticanalysis/comment v1.4.2 // indirect
	github.com/gostaticanalysis/forcetypeassert v0.1.0 // indirect
	github.com/gostaticanalysis/nilerr v0.1.1 // indirect
	github.com/hashicorp/errwrap v1.1.0 // indirect
	github.com/hashicorp/go-multierror v1.1.1
	github.com/hashicorp/go-version v1.6.0 // indirect
	github.com/hashicorp/hcl v1.0.0 // indirect
	github.com/hexops/gotextdiff v1.0.3 // indirect
	github.com/inconshreveable/mousetrap v1.1.0 // indirect
	github.com/jgautheron/goconst v1.6.0 // indirect
	github.com/jingyugao/rowserrcheck v1.1.1 // indirect
	github.com/jirfag/go-printf-func-name v0.0.0-20200119135958-7558a9eaa5af // indirect
	github.com/jmhodges/levigo v1.0.0 // indirect
	github.com/julz/importas v0.1.0 // indirect
	github.com/kisielk/errcheck v1.6.3 // indirect
	github.com/kisielk/gotool v1.0.0 // indirect
	github.com/klauspost/compress v1.17.9 // indirect
	github.com/klauspost/pgzip v1.2.6 // indirect
	github.com/kulti/thelper v0.6.3 // indirect
	github.com/kunwardeep/paralleltest v1.0.8 // indirect
	github.com/kyoh86/exportloopref v0.1.11 // indirect
	github.com/ldez/gomoddirectives v0.2.3 // indirect
	github.com/ldez/tagliatelle v0.5.0 // indirect
	github.com/leonklingele/grouper v1.1.1 // indirect
	github.com/lufeee/execinquery v1.2.1 // indirect
	github.com/magiconair/properties v1.8.7 // indirect
	github.com/maratori/testpackage v1.1.1 // indirect
	github.com/matoous/godox v0.0.0-20230222163458-006bad1f9d26 // indirect
	github.com/mattn/go-colorable v0.1.13 // indirect
	github.com/mattn/go-isatty v0.0.17 // indirect
	github.com/mattn/go-runewidth v0.0.13 // indirect
	github.com/matttproud/golang_protobuf_extensions v1.0.2-0.20181231171920-c182affec369 // indirect
	github.com/mbilski/exhaustivestruct v1.2.0 // indirect
	github.com/mgechev/revive v1.3.4 // indirect
	github.com/mitchellh/go-homedir v1.1.0 // indirect
	github.com/mitchellh/mapstructure v1.5.0 // indirect
	github.com/moricho/tparallel v0.3.1 // indirect
	github.com/nakabonne/nestif v0.3.1 // indirect
	github.com/nishanths/exhaustive v0.11.0 // indirect
	github.com/nishanths/predeclared v0.2.2 // indirect
	github.com/olekukonko/tablewriter v0.0.5 // indirect
	github.com/opencontainers/go-digest v1.0.0 // indirect
	github.com/opencontainers/image-spec v1.1.0 // indirect
	github.com/opencontainers/runc v1.1.3 // indirect
	github.com/pkg/browser v0.0.0-20240102092130-5ac0b6a4141c // indirect
	github.com/pkg/errors v0.9.1 // indirect
	github.com/pkg/profile v1.7.0 // indirect
	github.com/pmezard/go-difflib v1.0.0 // indirect
	github.com/polyfloyd/go-errorlint v1.4.5 // indirect
	github.com/prometheus/client_model v0.2.1-0.20210607210712-147c58e9608a
	github.com/prometheus/common v0.37.0
	github.com/prometheus/procfs v0.8.0 // indirect
	github.com/quasilyte/go-ruleguard v0.4.0 // indirect
	github.com/quasilyte/gogrep v0.5.0 // indirect
	github.com/quasilyte/regex/syntax v0.0.0-20210819130434-b3f0c404a727 // indirect
	github.com/quasilyte/stdinfo v0.0.0-20220114132959-f7386bf02567 // indirect
	github.com/russross/blackfriday/v2 v2.1.0 // indirect
	github.com/ryancurrah/gomodguard v1.3.0 // indirect
	github.com/ryanrolds/sqlclosecheck v0.5.1 // indirect
	github.com/sanposhiho/wastedassign/v2 v2.0.7 // indirect
	github.com/securego/gosec/v2 v2.18.2 // indirect
	github.com/shazow/go-diff v0.0.0-20160112020656-b6b7b6733b8c // indirect
	github.com/sirupsen/logrus v1.9.3 // indirect
	github.com/sivchari/containedctx v1.0.3 // indirect
	github.com/sivchari/nosnakecase v1.7.0 // indirect
	github.com/sivchari/tenv v1.7.1 // indirect
	github.com/sonatard/noctx v0.0.2 // indirect
	github.com/sourcegraph/go-diff v0.7.0 // indirect
	github.com/spf13/afero v1.9.3 // indirect
	github.com/spf13/cast v1.5.0 // indirect
	github.com/spf13/jwalterweatherman v1.1.0 // indirect
	github.com/spf13/pflag v1.0.5 // indirect
	github.com/ssgreg/nlreturn/v2 v2.2.1 // indirect
	github.com/stbenjam/no-sprintf-host-port v0.1.1 // indirect
	github.com/stretchr/objx v0.5.2 // indirect
	github.com/subosito/gotenv v1.4.2 // indirect
	github.com/tdakkota/asciicheck v0.2.0 // indirect
	github.com/tetafro/godot v1.4.15 // indirect
	github.com/timakin/bodyclose v0.0.0-20230421092635-574207250966 // indirect
	github.com/tomarrell/wrapcheck/v2 v2.8.1 // indirect
	github.com/tommy-muehle/go-mnd/v2 v2.5.1 // indirect
	github.com/ultraware/funlen v0.1.0 // indirect
	github.com/ultraware/whitespace v0.0.5 // indirect
	github.com/uudashr/gocognit v1.1.2 // indirect
	github.com/x448/float16 v0.8.4 // indirect
	github.com/yagipy/maintidx v1.0.0 // indirect
	github.com/yeya24/promlinter v0.2.0 // indirect
	gitlab.com/bosi/decorder v0.4.1 // indirect
	go.etcd.io/bbolt v1.3.6 // indirect
	go.uber.org/atomic v1.11.0 // indirect
	go.uber.org/multierr v1.11.0 // indirect
	go.uber.org/zap v1.27.0 // indirect
	golang.org/x/exp/typeparams v0.0.0-20230307190834-24139beb5833 // indirect
	golang.org/x/mod v0.19.0 // indirect
	golang.org/x/sys v0.26.0 // indirect
	golang.org/x/term v0.25.0
<<<<<<< HEAD
	golang.org/x/text v0.16.0 // indirect
=======
	golang.org/x/text v0.19.0 // indirect
>>>>>>> 23528338
	golang.org/x/tools v0.23.0 // indirect
	google.golang.org/protobuf v1.34.2 // indirect
	gopkg.in/ini.v1 v1.67.0 // indirect
	gopkg.in/yaml.v2 v2.4.0 // indirect
	gopkg.in/yaml.v3 v3.0.1 // indirect
	honnef.co/go/tools v0.4.6 // indirect
	mvdan.cc/gofumpt v0.5.0 // indirect
	mvdan.cc/interfacer v0.0.0-20180901003855-c20040233aed // indirect
	mvdan.cc/lint v0.0.0-20170908181259-adc824a0674b // indirect
	mvdan.cc/unparam v0.0.0-20221223090309-7455f1af531d // indirect
)

require (
	github.com/creachadair/tomledit v0.0.23
	github.com/jonboulle/clockwork v0.3.0
	github.com/oasisprotocol/oasis-core/go v0.2202.5
	github.com/sasha-s/go-deadlock v0.3.5
	github.com/syndtr/goleveldb v1.0.1-0.20210819022825-2ae1ddf74ef7
	github.com/tendermint/go-amino v0.16.0
	github.com/tyler-smith/go-bip39 v1.1.0
	golang.org/x/exp v0.0.0-20240719175910-8a7402abbf56
	golang.org/x/time v0.5.0
)<|MERGE_RESOLUTION|>--- conflicted
+++ resolved
@@ -307,11 +307,7 @@
 	golang.org/x/mod v0.19.0 // indirect
 	golang.org/x/sys v0.26.0 // indirect
 	golang.org/x/term v0.25.0
-<<<<<<< HEAD
-	golang.org/x/text v0.16.0 // indirect
-=======
 	golang.org/x/text v0.19.0 // indirect
->>>>>>> 23528338
 	golang.org/x/tools v0.23.0 // indirect
 	google.golang.org/protobuf v1.34.2 // indirect
 	gopkg.in/ini.v1 v1.67.0 // indirect
