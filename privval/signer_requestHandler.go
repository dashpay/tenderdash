--- conflicted
+++ resolved
@@ -8,11 +8,7 @@
 
 	"github.com/gogo/protobuf/proto"
 	"github.com/tendermint/tendermint/crypto"
-<<<<<<< HEAD
 	cryptoenc "github.com/tendermint/tendermint/crypto/encoding"
-=======
-	"github.com/tendermint/tendermint/crypto/encoding"
->>>>>>> 97a3e44e
 	cryptoproto "github.com/tendermint/tendermint/proto/tendermint/crypto"
 	privvalproto "github.com/tendermint/tendermint/proto/tendermint/privval"
 	tmproto "github.com/tendermint/tendermint/proto/tendermint/types"
@@ -32,7 +28,6 @@
 
 	switch r := req.Sum.(type) {
 	case *privvalproto.Message_PubKeyRequest:
-<<<<<<< HEAD
 		res, err = handleKeyRequest(
 			r.PubKeyRequest.QuorumHash, r.PubKeyRequest.GetChainId,
 			computePubKeyResponse, chainID, privVal, "unable to provide pubkey")
@@ -49,38 +44,16 @@
 		}
 
 		var proTxHash crypto.ProTxHash
-		proTxHash, err = privVal.GetProTxHash()
-=======
-		if r.PubKeyRequest.GetChainId() != chainID {
-			res = mustWrapMsg(&privvalproto.PubKeyResponse{
-				PubKey: cryptoproto.PublicKey{}, Error: &privvalproto.RemoteSignerError{
-					Code: 0, Description: "unable to provide pubkey"}})
-			return res, fmt.Errorf("want chainID: %s, got chainID: %s", r.PubKeyRequest.GetChainId(), chainID)
-		}
-
-		var pubKey crypto.PubKey
-		pubKey, err = privVal.GetPubKey(ctx)
-		if err != nil {
-			return res, err
-		}
-		pk, err := encoding.PubKeyToProto(pubKey)
->>>>>>> 97a3e44e
+		proTxHash, err = privVal.GetProTxHash(context.Background())
 		if err != nil {
 			return res, err
 		}
 
 		if err != nil {
-<<<<<<< HEAD
 			res = mustWrapMsg(&privvalproto.ProTxHashResponse{
 				ProTxHash: nil, Error: &privvalproto.RemoteSignerError{Code: 0, Description: err.Error()}})
 		} else {
 			res = mustWrapMsg(&privvalproto.ProTxHashResponse{ProTxHash: proTxHash, Error: nil})
-=======
-			res = mustWrapMsg(&privvalproto.PubKeyResponse{
-				PubKey: cryptoproto.PublicKey{}, Error: &privvalproto.RemoteSignerError{Code: 0, Description: err.Error()}})
-		} else {
-			res = mustWrapMsg(&privvalproto.PubKeyResponse{PubKey: pk, Error: nil})
->>>>>>> 97a3e44e
 		}
 
 	case *privvalproto.Message_SignVoteRequest:
@@ -111,11 +84,7 @@
 			break
 		}
 
-<<<<<<< HEAD
-		err = privVal.SignVote(chainID, btcjson.LLMQType(voteQuorumType), voteQuorumHash, vote, *stateID, nil)
-=======
-		err = privVal.SignVote(ctx, chainID, vote)
->>>>>>> 97a3e44e
+		err = privVal.SignVote(ctx, chainID, btcjson.LLMQType(voteQuorumType), voteQuorumHash, vote, *stateID, nil)
 		if err != nil {
 			res = mustWrapMsg(&privvalproto.SignedVoteResponse{
 				Vote: tmproto.Vote{}, Error: &privvalproto.RemoteSignerError{Code: 0, Description: err.Error()}})
@@ -134,13 +103,9 @@
 
 		proposal := r.SignProposalRequest.Proposal
 
-<<<<<<< HEAD
 		proposalQuorumHash := r.SignProposalRequest.QuorumHash
 		proposalQuorumType := r.SignProposalRequest.QuorumType
-		_, err = privVal.SignProposal(chainID, btcjson.LLMQType(proposalQuorumType), proposalQuorumHash, proposal)
-=======
-		err = privVal.SignProposal(ctx, chainID, proposal)
->>>>>>> 97a3e44e
+		_, err = privVal.SignProposal(ctx, chainID, btcjson.LLMQType(proposalQuorumType), proposalQuorumHash, proposal)
 		if err != nil {
 			res = mustWrapMsg(&privvalproto.SignedProposalResponse{
 				Proposal: tmproto.Proposal{}, Error: &privvalproto.RemoteSignerError{Code: 0, Description: err.Error()}})
@@ -196,7 +161,7 @@
 	}
 
 	var pubKey crypto.PubKey
-	pubKey, err = privVal.GetPubKey(quorumHash)
+	pubKey, err = privVal.GetPubKey(context.Background(), quorumHash)
 	if err != nil {
 		res = mustWrapMsg(keyResponseFn(
 			cryptoproto.PublicKey{},
