package privval

import (
<<<<<<< HEAD
	"errors"
=======
	"context"
>>>>>>> 97a3e44e
	"fmt"
	"time"

	"github.com/tendermint/tendermint/libs/log"

	"github.com/dashevo/dashd-go/btcjson"

	"github.com/tendermint/tendermint/crypto"
	tmproto "github.com/tendermint/tendermint/proto/tendermint/types"
	"github.com/tendermint/tendermint/types"
)

// RetrySignerClient wraps SignerClient adding retry for each operation (except
// Ping) w/ a timeout.
type RetrySignerClient struct {
	next    *SignerClient
	retries int
	timeout time.Duration
}

// NewRetrySignerClient returns RetrySignerClient. If +retries+ is 0, the
// client will be retrying each operation indefinitely.
func NewRetrySignerClient(sc *SignerClient, retries int, timeout time.Duration) *RetrySignerClient {
	return &RetrySignerClient{sc, retries, timeout}
}

var _ types.PrivValidator = (*RetrySignerClient)(nil)

func (sc *RetrySignerClient) Close() error {
	return sc.next.Close()
}

func (sc *RetrySignerClient) IsConnected() bool {
	return sc.next.IsConnected()
}

func (sc *RetrySignerClient) WaitForConnection(maxWait time.Duration) error {
	return sc.next.WaitForConnection(maxWait)
}

//--------------------------------------------------------
// Implement PrivValidator

func (sc *RetrySignerClient) Ping() error {
	return sc.next.Ping()
}

<<<<<<< HEAD
func (sc *RetrySignerClient) ExtractIntoValidator(quorumHash crypto.QuorumHash) *types.Validator {
	pubKey, _ := sc.GetPubKey(quorumHash)
	proTxHash, _ := sc.GetProTxHash()
	if len(proTxHash) != crypto.DefaultHashSize {
		panic("proTxHash wrong length")
	}
	return &types.Validator{
		PubKey:      pubKey,
		VotingPower: types.DefaultDashVotingPower,
		ProTxHash:   proTxHash,
	}
}

func (sc *RetrySignerClient) GetPubKey(quorumHash crypto.QuorumHash) (crypto.PubKey, error) {
	var (
		pk  crypto.PubKey
		err error
	)
	for i := 0; i < sc.retries || sc.retries == 0; i++ {
		pk, err = sc.next.GetPubKey(quorumHash)
		if err == nil {
			return pk, nil
		}
		// If remote signer errors, we don't retry.
		if _, ok := err.(*RemoteSignerError); ok {
			return nil, err
		}
		time.Sleep(sc.timeout)
	}
	return nil, fmt.Errorf("exhausted all attempts to get pubkey: %w", err)
}

func (sc *RetrySignerClient) GetProTxHash() (crypto.ProTxHash, error) {
	var (
		proTxHash crypto.ProTxHash
		err       error
	)
	for i := 0; i < sc.retries || sc.retries == 0; i++ {
		proTxHash, err = sc.next.GetProTxHash()
		if len(proTxHash) != crypto.ProTxHashSize {
			return nil, fmt.Errorf("retrySignerClient proTxHash is invalid size")
		}
		if err == nil {
			return proTxHash, nil
		}
		// If remote signer errors, we don't retry.
		if _, ok := err.(*RemoteSignerError); ok {
			return nil, err
		}
		time.Sleep(sc.timeout)
	}
	return nil, fmt.Errorf("exhausted all attempts to get protxhash: %w", err)
}

func (sc *RetrySignerClient) GetFirstQuorumHash() (crypto.QuorumHash, error) {
	return nil, errors.New("getFirstQuorumHash should not be called on a signer client")
}

func (sc *RetrySignerClient) GetThresholdPublicKey(quorumHash crypto.QuorumHash) (crypto.PubKey, error) {
=======
func (sc *RetrySignerClient) GetPubKey(ctx context.Context) (crypto.PubKey, error) {
>>>>>>> 97a3e44e
	var (
		pk  crypto.PubKey
		err error
	)

	t := time.NewTimer(sc.timeout)
	for i := 0; i < sc.retries || sc.retries == 0; i++ {
<<<<<<< HEAD
		pk, err = sc.next.GetThresholdPublicKey(quorumHash)
=======
		pk, err = sc.next.GetPubKey(ctx)
>>>>>>> 97a3e44e
		if err == nil {
			return pk, nil
		}
		// If remote signer errors, we don't retry.
		if _, ok := err.(*RemoteSignerError); ok {
			return nil, err
		}
		select {
		case <-ctx.Done():
			return nil, ctx.Err()
		case <-t.C:
			t.Reset(sc.timeout)
		}
	}
	return nil, fmt.Errorf("exhausted all attempts to get pubkey: %w", err)
}
func (sc *RetrySignerClient) GetHeight(quorumHash crypto.QuorumHash) (int64, error) {
	return 0, fmt.Errorf("getHeight should not be called on asigner client %s", quorumHash.String())
}

<<<<<<< HEAD
func (sc *RetrySignerClient) SignVote(
	chainID string, quorumType btcjson.LLMQType, quorumHash crypto.QuorumHash,
	vote *tmproto.Vote, stateID types.StateID, logger log.Logger) error {
	var err error
	for i := 0; i < sc.retries || sc.retries == 0; i++ {
		err = sc.next.SignVote(chainID, quorumType, quorumHash, vote, stateID, nil)
=======
func (sc *RetrySignerClient) SignVote(ctx context.Context, chainID string, vote *tmproto.Vote) error {
	var err error
	for i := 0; i < sc.retries || sc.retries == 0; i++ {
		err = sc.next.SignVote(ctx, chainID, vote)
>>>>>>> 97a3e44e
		if err == nil {
			return nil
		}
		// If remote signer errors, we don't retry.
		if _, ok := err.(*RemoteSignerError); ok {
			return err
		}
		time.Sleep(sc.timeout)
	}
	return fmt.Errorf("exhausted all attempts to sign vote: %w", err)
}

<<<<<<< HEAD
func (sc *RetrySignerClient) SignProposal(
	chainID string, quorumType btcjson.LLMQType, quorumHash crypto.QuorumHash, proposal *tmproto.Proposal,
) ([]byte, error) {
	var signID []byte
	var err error
	for i := 0; i < sc.retries || sc.retries == 0; i++ {
		signID, err = sc.next.SignProposal(chainID, quorumType, quorumHash, proposal)
=======
func (sc *RetrySignerClient) SignProposal(ctx context.Context, chainID string, proposal *tmproto.Proposal) error {
	var err error
	for i := 0; i < sc.retries || sc.retries == 0; i++ {
		err = sc.next.SignProposal(ctx, chainID, proposal)
>>>>>>> 97a3e44e
		if err == nil {
			return signID, nil
		}
		// If remote signer errors, we don't retry.
		if _, ok := err.(*RemoteSignerError); ok {
			return nil, err
		}
		time.Sleep(sc.timeout)
	}
	return signID, fmt.Errorf("exhausted all attempts to sign proposal: %w", err)
}

func (sc *RetrySignerClient) UpdatePrivateKey(
	privateKey crypto.PrivKey, quorumHash crypto.QuorumHash, thresholdPublicKey crypto.PubKey, height int64,
) {

}

func (sc *RetrySignerClient) GetPrivateKey(quorumHash crypto.QuorumHash) (crypto.PrivKey, error) {
	return nil, nil
}<|MERGE_RESOLUTION|>--- conflicted
+++ resolved
@@ -1,11 +1,8 @@
 package privval
 
 import (
-<<<<<<< HEAD
+	"context"
 	"errors"
-=======
-	"context"
->>>>>>> 97a3e44e
 	"fmt"
 	"time"
 
@@ -53,10 +50,9 @@
 	return sc.next.Ping()
 }
 
-<<<<<<< HEAD
-func (sc *RetrySignerClient) ExtractIntoValidator(quorumHash crypto.QuorumHash) *types.Validator {
-	pubKey, _ := sc.GetPubKey(quorumHash)
-	proTxHash, _ := sc.GetProTxHash()
+func (sc *RetrySignerClient) ExtractIntoValidator(ctx context.Context, quorumHash crypto.QuorumHash) *types.Validator {
+	pubKey, _ := sc.GetPubKey(ctx, quorumHash)
+	proTxHash, _ := sc.GetProTxHash(ctx)
 	if len(proTxHash) != crypto.DefaultHashSize {
 		panic("proTxHash wrong length")
 	}
@@ -67,13 +63,13 @@
 	}
 }
 
-func (sc *RetrySignerClient) GetPubKey(quorumHash crypto.QuorumHash) (crypto.PubKey, error) {
+func (sc *RetrySignerClient) GetPubKey(ctx context.Context, quorumHash crypto.QuorumHash) (crypto.PubKey, error) {
 	var (
 		pk  crypto.PubKey
 		err error
 	)
 	for i := 0; i < sc.retries || sc.retries == 0; i++ {
-		pk, err = sc.next.GetPubKey(quorumHash)
+		pk, err = sc.next.GetPubKey(ctx, quorumHash)
 		if err == nil {
 			return pk, nil
 		}
@@ -86,13 +82,13 @@
 	return nil, fmt.Errorf("exhausted all attempts to get pubkey: %w", err)
 }
 
-func (sc *RetrySignerClient) GetProTxHash() (crypto.ProTxHash, error) {
+func (sc *RetrySignerClient) GetProTxHash(ctx context.Context) (crypto.ProTxHash, error) {
 	var (
 		proTxHash crypto.ProTxHash
 		err       error
 	)
 	for i := 0; i < sc.retries || sc.retries == 0; i++ {
-		proTxHash, err = sc.next.GetProTxHash()
+		proTxHash, err = sc.next.GetProTxHash(ctx)
 		if len(proTxHash) != crypto.ProTxHashSize {
 			return nil, fmt.Errorf("retrySignerClient proTxHash is invalid size")
 		}
@@ -108,14 +104,11 @@
 	return nil, fmt.Errorf("exhausted all attempts to get protxhash: %w", err)
 }
 
-func (sc *RetrySignerClient) GetFirstQuorumHash() (crypto.QuorumHash, error) {
+func (sc *RetrySignerClient) GetFirstQuorumHash(context context.Context) (crypto.QuorumHash, error) {
 	return nil, errors.New("getFirstQuorumHash should not be called on a signer client")
 }
 
-func (sc *RetrySignerClient) GetThresholdPublicKey(quorumHash crypto.QuorumHash) (crypto.PubKey, error) {
-=======
-func (sc *RetrySignerClient) GetPubKey(ctx context.Context) (crypto.PubKey, error) {
->>>>>>> 97a3e44e
+func (sc *RetrySignerClient) GetThresholdPublicKey(ctx context.Context, quorumHash crypto.QuorumHash) (crypto.PubKey, error) {
 	var (
 		pk  crypto.PubKey
 		err error
@@ -123,11 +116,7 @@
 
 	t := time.NewTimer(sc.timeout)
 	for i := 0; i < sc.retries || sc.retries == 0; i++ {
-<<<<<<< HEAD
-		pk, err = sc.next.GetThresholdPublicKey(quorumHash)
-=======
-		pk, err = sc.next.GetPubKey(ctx)
->>>>>>> 97a3e44e
+		pk, err = sc.next.GetThresholdPublicKey(ctx, quorumHash)
 		if err == nil {
 			return pk, nil
 		}
@@ -144,23 +133,16 @@
 	}
 	return nil, fmt.Errorf("exhausted all attempts to get pubkey: %w", err)
 }
-func (sc *RetrySignerClient) GetHeight(quorumHash crypto.QuorumHash) (int64, error) {
+func (sc *RetrySignerClient) GetHeight(ctx context.Context, quorumHash crypto.QuorumHash) (int64, error) {
 	return 0, fmt.Errorf("getHeight should not be called on asigner client %s", quorumHash.String())
 }
 
-<<<<<<< HEAD
 func (sc *RetrySignerClient) SignVote(
-	chainID string, quorumType btcjson.LLMQType, quorumHash crypto.QuorumHash,
+	ctx context.Context, chainID string, quorumType btcjson.LLMQType, quorumHash crypto.QuorumHash,
 	vote *tmproto.Vote, stateID types.StateID, logger log.Logger) error {
 	var err error
 	for i := 0; i < sc.retries || sc.retries == 0; i++ {
-		err = sc.next.SignVote(chainID, quorumType, quorumHash, vote, stateID, nil)
-=======
-func (sc *RetrySignerClient) SignVote(ctx context.Context, chainID string, vote *tmproto.Vote) error {
-	var err error
-	for i := 0; i < sc.retries || sc.retries == 0; i++ {
-		err = sc.next.SignVote(ctx, chainID, vote)
->>>>>>> 97a3e44e
+		err = sc.next.SignVote(ctx, chainID, quorumType, quorumHash, vote, stateID, nil)
 		if err == nil {
 			return nil
 		}
@@ -173,20 +155,13 @@
 	return fmt.Errorf("exhausted all attempts to sign vote: %w", err)
 }
 
-<<<<<<< HEAD
 func (sc *RetrySignerClient) SignProposal(
-	chainID string, quorumType btcjson.LLMQType, quorumHash crypto.QuorumHash, proposal *tmproto.Proposal,
+	ctx context.Context, chainID string, quorumType btcjson.LLMQType, quorumHash crypto.QuorumHash, proposal *tmproto.Proposal,
 ) ([]byte, error) {
 	var signID []byte
 	var err error
 	for i := 0; i < sc.retries || sc.retries == 0; i++ {
-		signID, err = sc.next.SignProposal(chainID, quorumType, quorumHash, proposal)
-=======
-func (sc *RetrySignerClient) SignProposal(ctx context.Context, chainID string, proposal *tmproto.Proposal) error {
-	var err error
-	for i := 0; i < sc.retries || sc.retries == 0; i++ {
-		err = sc.next.SignProposal(ctx, chainID, proposal)
->>>>>>> 97a3e44e
+		signID, err = sc.next.SignProposal(ctx, chainID, quorumType, quorumHash, proposal)
 		if err == nil {
 			return signID, nil
 		}
@@ -200,11 +175,11 @@
 }
 
 func (sc *RetrySignerClient) UpdatePrivateKey(
-	privateKey crypto.PrivKey, quorumHash crypto.QuorumHash, thresholdPublicKey crypto.PubKey, height int64,
+	ctx context.Context, privateKey crypto.PrivKey, quorumHash crypto.QuorumHash, thresholdPublicKey crypto.PubKey, height int64,
 ) {
 
 }
 
-func (sc *RetrySignerClient) GetPrivateKey(quorumHash crypto.QuorumHash) (crypto.PrivKey, error) {
+func (sc *RetrySignerClient) GetPrivateKey(ctx context.Context, quorumHash crypto.QuorumHash) (crypto.PrivKey, error) {
 	return nil, nil
 }