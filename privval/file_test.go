package privval

import (
	"context"
	"encoding/base64"
	"encoding/hex"
	"fmt"
	"io/ioutil"
	"os"
	"testing"
	"time"

	"github.com/tendermint/tendermint/crypto"
	"github.com/tendermint/tendermint/crypto/bls12381"

	"github.com/stretchr/testify/assert"
	"github.com/stretchr/testify/require"

	"github.com/tendermint/tendermint/crypto/tmhash"
	tmjson "github.com/tendermint/tendermint/libs/json"
	tmrand "github.com/tendermint/tendermint/libs/rand"
	tmtime "github.com/tendermint/tendermint/libs/time"
	tmproto "github.com/tendermint/tendermint/proto/tendermint/types"
	"github.com/tendermint/tendermint/types"
)

func TestGenLoadValidator(t *testing.T) {
	assert := assert.New(t)

	tempKeyFile, err := ioutil.TempFile("", "priv_validator_key_")
	require.Nil(t, err)
	tempStateFile, err := ioutil.TempFile("", "priv_validator_state_")
	require.Nil(t, err)

	privVal, err := GenFilePV(tempKeyFile.Name(), tempStateFile.Name(), "")
	require.NoError(t, err)

	height := int64(100)
	privVal.LastSignState.Height = height
	privVal.Save()
<<<<<<< HEAD
	proTxHash, err := privVal.GetProTxHash()
	assert.NoError(err)
	publicKey, err := privVal.GetFirstPubKey()
	assert.NoError(err)
	privVal = LoadFilePV(tempKeyFile.Name(), tempStateFile.Name())
	proTxHash2, err := privVal.GetProTxHash()
	assert.NoError(err)
	publicKey2, err := privVal.GetFirstPubKey()
	assert.NoError(err)
	assert.Equal(proTxHash, proTxHash2, "expected privval proTxHashes to be the same")
	assert.Equal(publicKey, publicKey2, "expected privval public keys to be the same")
=======
	addr := privVal.GetAddress()

	privVal, err = LoadFilePV(tempKeyFile.Name(), tempStateFile.Name())
	assert.NoError(err)
	assert.Equal(addr, privVal.GetAddress(), "expected privval addr to be the same")
>>>>>>> 97a3e44e
	assert.Equal(height, privVal.LastSignState.Height, "expected privval.LastHeight to have been saved")
}

func TestResetValidator(t *testing.T) {
	tempKeyFile, err := ioutil.TempFile("", "priv_validator_key_")
	require.Nil(t, err)
	tempStateFile, err := ioutil.TempFile("", "priv_validator_state_")
	require.Nil(t, err)

	privVal, err := GenFilePV(tempKeyFile.Name(), tempStateFile.Name(), "")
	require.NoError(t, err)
	emptyState := FilePVLastSignState{filePath: tempStateFile.Name()}

	// new priv val has empty state
	assert.Equal(t, privVal.LastSignState, emptyState)

	// test vote
	height, round := int64(10), int32(1)
	voteType := tmproto.PrevoteType
	randBytes := tmrand.Bytes(tmhash.Size)
	blockID := types.BlockID{Hash: randBytes, PartSetHeader: types.PartSetHeader{}}
<<<<<<< HEAD

	stateID := types.RandStateID().WithHeight(height - 1)

	vote := newVote(privVal.Key.ProTxHash, 0, height, round, voteType, blockID, stateID)
	quorumHash, err := privVal.GetFirstQuorumHash()
	assert.NoError(t, err)
	err = privVal.SignVote("mychainid", 0, quorumHash, vote.ToProto(), stateID, nil)
=======
	vote := newVote(privVal.Key.Address, 0, height, round, voteType, blockID)
	err = privVal.SignVote(context.Background(), "mychainid", vote.ToProto())
>>>>>>> 97a3e44e
	assert.NoError(t, err, "expected no error signing vote")

	// priv val after signing is not same as empty
	assert.NotEqual(t, privVal.LastSignState, emptyState)

	// priv val after AcceptNewConnection is same as empty
	privVal.Reset()
	assert.Equal(t, privVal.LastSignState, emptyState)
}

func TestLoadOrGenValidator(t *testing.T) {
	assert := assert.New(t)

	tempKeyFile, err := ioutil.TempFile("", "priv_validator_key_")
	require.Nil(t, err)
	tempStateFile, err := ioutil.TempFile("", "priv_validator_state_")
	require.Nil(t, err)

	tempKeyFilePath := tempKeyFile.Name()
	if err := os.Remove(tempKeyFilePath); err != nil {
		t.Error(err)
	}
	tempStateFilePath := tempStateFile.Name()
	if err := os.Remove(tempStateFilePath); err != nil {
		t.Error(err)
	}

<<<<<<< HEAD
	privVal := LoadOrGenFilePV(tempKeyFilePath, tempStateFilePath)
	proTxHash, err := privVal.GetProTxHash()
	assert.NoError(err)
	publicKey, err := privVal.GetFirstPubKey()
	assert.NoError(err)
	privVal = LoadOrGenFilePV(tempKeyFilePath, tempStateFilePath)
	proTxHash2, err := privVal.GetProTxHash()
	assert.NoError(err)
	publicKey2, err := privVal.GetFirstPubKey()
	assert.NoError(err)
	assert.Equal(proTxHash, proTxHash2, "expected privval proTxHashes to be the same")
	assert.Equal(publicKey, publicKey2, "expected privval public keys to be the same")
=======
	privVal, err := LoadOrGenFilePV(tempKeyFilePath, tempStateFilePath)
	require.NoError(t, err)
	addr := privVal.GetAddress()
	privVal, err = LoadOrGenFilePV(tempKeyFilePath, tempStateFilePath)
	require.NoError(t, err)
	assert.Equal(addr, privVal.GetAddress(), "expected privval addr to be the same")
>>>>>>> 97a3e44e
}

func TestUnmarshalValidatorState(t *testing.T) {
	assert, require := assert.New(t), require.New(t)

	// create some fixed values
	serialized := `{
		"height": "1",
		"round": 1,
		"step": 1
	}`

	val := FilePVLastSignState{}
	err := tmjson.Unmarshal([]byte(serialized), &val)
	require.Nil(err, "%+v", err)

	// make sure the values match
	assert.EqualValues(val.Height, 1)
	assert.EqualValues(val.Round, 1)
	assert.EqualValues(val.Step, 1)

	// export it and make sure it is the same
	out, err := tmjson.Marshal(val)
	require.Nil(err, "%+v", err)
	assert.JSONEq(serialized, string(out))
}

func TestUnmarshalValidatorKey(t *testing.T) {
	assert, require := assert.New(t), require.New(t)

	// create some fixed values
	privKey := bls12381.GenPrivKey()
	quorumHash := crypto.RandQuorumHash()
	pubKey := privKey.PubKey()
	pubBytes := pubKey.Bytes()
	privBytes := privKey.Bytes()
	pubB64 := base64.StdEncoding.EncodeToString(pubBytes)
	privB64 := base64.StdEncoding.EncodeToString(privBytes)

	proTxHash := crypto.RandProTxHash()

	serialized := fmt.Sprintf(`{
  "private_keys" : {
    "%s" : {
	  "pub_key": {
	  	"type": "tendermint/PubKeyBLS12381",
	  	"value": "%s"
	  },
	  "priv_key": {
		"type": "tendermint/PrivKeyBLS12381",
		"value": "%s"
	  },
	  "threshold_public_key": {
	    "type": "tendermint/PubKeyBLS12381",
	    "value": "%s"
	  }
    }
  },
  "update_heights":{},
  "first_height_of_quorums":{},
  "pro_tx_hash": "%s"
}`, quorumHash, pubB64, privB64, pubB64, proTxHash)

	val := FilePVKey{}
	err := tmjson.Unmarshal([]byte(serialized), &val)
	require.Nil(err, "%+v", err)

	// make sure the values match
	assert.EqualValues(proTxHash, val.ProTxHash)
	assert.Len(val.PrivateKeys, 1)
	for quorumHashString, quorumKeys := range val.PrivateKeys {
		quorumHash2, err := hex.DecodeString(quorumHashString)
		assert.NoError(err)
		assert.EqualValues(quorumHash, quorumHash2)
		assert.EqualValues(pubKey, quorumKeys.PubKey)
		assert.EqualValues(privKey, quorumKeys.PrivKey)
		assert.EqualValues(pubKey, quorumKeys.ThresholdPublicKey)
	}
	// export it and make sure it is the same
	out, err := tmjson.Marshal(val)
	require.Nil(err, "%+v", err)
	assert.JSONEq(serialized, string(out))
}

func TestSignVote(t *testing.T) {
	assert := assert.New(t)

	tempKeyFile, err := ioutil.TempFile("", "priv_validator_key_")
	require.Nil(t, err)
	tempStateFile, err := ioutil.TempFile("", "priv_validator_state_")
	require.Nil(t, err)

	privVal, err := GenFilePV(tempKeyFile.Name(), tempStateFile.Name(), "")
	require.NoError(t, err)

	randbytes := tmrand.Bytes(tmhash.Size)
	randbytes2 := tmrand.Bytes(tmhash.Size)

	block1 := types.BlockID{Hash: randbytes,
		PartSetHeader: types.PartSetHeader{Total: 5, Hash: randbytes}}
	block2 := types.BlockID{Hash: randbytes2,
		PartSetHeader: types.PartSetHeader{Total: 10, Hash: randbytes2}}

	height, round := int64(10), int32(1)
	voteType := tmproto.PrevoteType

	stateID := types.RandStateID().WithHeight(height - 1)

	// sign a vote for first time
	vote := newVote(privVal.Key.ProTxHash, 0, height, round, voteType, block1, stateID)
	v := vote.ToProto()
<<<<<<< HEAD
	quorumHash, err := privVal.GetFirstQuorumHash()
	assert.NoError(err)
	err = privVal.SignVote("mychainid", 0, quorumHash, v, stateID, nil)
	assert.NoError(err, "expected no error signing vote")

	// try to sign the same vote again; should be fine
	err = privVal.SignVote("mychainid", 0, quorumHash, v, stateID, nil)
=======
	err = privVal.SignVote(context.Background(), "mychainid", v)
	assert.NoError(err, "expected no error signing vote")

	// try to sign the same vote again; should be fine
	err = privVal.SignVote(context.Background(), "mychainid", v)
>>>>>>> 97a3e44e
	assert.NoError(err, "expected no error on signing same vote")

	// now try some bad votes
	cases := []*types.Vote{
		newVote(privVal.Key.ProTxHash, 0, height, round-1, voteType, block1, stateID),   // round regression
		newVote(privVal.Key.ProTxHash, 0, height-1, round, voteType, block1, stateID),   // height regression
		newVote(privVal.Key.ProTxHash, 0, height-2, round+4, voteType, block1, stateID), // height reg and diff round
		newVote(privVal.Key.ProTxHash, 0, height, round, voteType, block2, stateID),     // different block
	}

	for _, c := range cases {
		cpb := c.ToProto()
<<<<<<< HEAD
		err = privVal.SignVote("mychainid", 0, crypto.QuorumHash{}, cpb, stateID, nil)
=======
		err = privVal.SignVote(context.Background(), "mychainid", cpb)
>>>>>>> 97a3e44e
		assert.Error(err, "expected error on signing conflicting vote")
	}

	// try signing a vote with a different time stamp
<<<<<<< HEAD
	blockSignature := vote.BlockSignature
	stateSignature := vote.StateSignature

	err = privVal.SignVote("mychainid", 0, crypto.QuorumHash{}, v, stateID, nil)
=======
	sig := vote.Signature
	vote.Timestamp = vote.Timestamp.Add(time.Duration(1000))
	err = privVal.SignVote(context.Background(), "mychainid", v)
>>>>>>> 97a3e44e
	assert.NoError(err)
	assert.Equal(blockSignature, vote.BlockSignature)
	assert.Equal(stateSignature, vote.StateSignature)
}

func TestSignProposal(t *testing.T) {
	assert := assert.New(t)

	tempKeyFile, err := ioutil.TempFile("", "priv_validator_key_")
	require.Nil(t, err)
	tempStateFile, err := ioutil.TempFile("", "priv_validator_state_")
	require.Nil(t, err)

	privVal, err := GenFilePV(tempKeyFile.Name(), tempStateFile.Name(), "")
	require.NoError(t, err)

	randbytes := tmrand.Bytes(tmhash.Size)
	randbytes2 := tmrand.Bytes(tmhash.Size)

	block1 := types.BlockID{Hash: randbytes,
		PartSetHeader: types.PartSetHeader{Total: 5, Hash: randbytes}}
	block2 := types.BlockID{Hash: randbytes2,
		PartSetHeader: types.PartSetHeader{Total: 10, Hash: randbytes2}}
	height, round := int64(10), int32(1)

	quorumHash, err := privVal.GetFirstQuorumHash()
	assert.NoError(err)

	// sign a proposal for first time
	proposal := newProposal(height, 1, round, block1)
	pbp := proposal.ToProto()
<<<<<<< HEAD
	_, err = privVal.SignProposal("mychainid", 0, quorumHash, pbp)
	assert.NoError(err, "expected no error signing proposal")

	// try to sign the same proposal again; should be fine
	_, err = privVal.SignProposal("mychainid", 0, quorumHash, pbp)
=======
	err = privVal.SignProposal(context.Background(), "mychainid", pbp)
	assert.NoError(err, "expected no error signing proposal")

	// try to sign the same proposal again; should be fine
	err = privVal.SignProposal(context.Background(), "mychainid", pbp)
>>>>>>> 97a3e44e
	assert.NoError(err, "expected no error on signing same proposal")

	// now try some bad Proposals
	cases := []*types.Proposal{
		newProposal(height, 1, round-1, block1),   // round regression
		newProposal(height-1, 1, round, block1),   // height regression
		newProposal(height-2, 1, round+4, block1), // height regression and different round
		newProposal(height, 1, round, block2),     // different block
	}

	for _, c := range cases {
<<<<<<< HEAD
		_, err = privVal.SignProposal("mychainid", 0, crypto.QuorumHash{}, c.ToProto())
=======
		err = privVal.SignProposal(context.Background(), "mychainid", c.ToProto())
>>>>>>> 97a3e44e
		assert.Error(err, "expected error on signing conflicting proposal")
	}

	// try signing a proposal with a different time stamp
	sig := proposal.Signature
	proposal.Timestamp = proposal.Timestamp.Add(time.Duration(1000))
<<<<<<< HEAD
	_, err = privVal.SignProposal("mychainid", 0, crypto.QuorumHash{}, pbp)
=======
	err = privVal.SignProposal(context.Background(), "mychainid", pbp)
>>>>>>> 97a3e44e
	assert.NoError(err)
	assert.Equal(sig, proposal.Signature)
}

func TestDifferByTimestamp(t *testing.T) {
	tempKeyFile, err := ioutil.TempFile("", "priv_validator_key_")
	require.Nil(t, err)
	tempStateFile, err := ioutil.TempFile("", "priv_validator_state_")
	require.Nil(t, err)

	privVal, err := GenFilePV(tempKeyFile.Name(), tempStateFile.Name(), "")
	require.NoError(t, err)
	randbytes := tmrand.Bytes(tmhash.Size)
	block1 := types.BlockID{Hash: randbytes, PartSetHeader: types.PartSetHeader{Total: 5, Hash: randbytes}}
	height, round := int64(10), int32(1)
	chainID := "mychainid"

	quorumHash, err := privVal.GetFirstQuorumHash()
	assert.NoError(t, err)

	// test proposal
	{
		proposal := newProposal(height, 1, round, block1)
		pb := proposal.ToProto()
<<<<<<< HEAD
		_, err := privVal.SignProposal(chainID, 0, quorumHash, pb)
=======
		err := privVal.SignProposal(context.Background(), chainID, pb)
>>>>>>> 97a3e44e
		assert.NoError(t, err, "expected no error signing proposal")
		signBytes := types.ProposalBlockSignBytes(chainID, pb)

		sig := proposal.Signature
		timeStamp := proposal.Timestamp

		// manipulate the timestamp. should get changed back
		pb.Timestamp = pb.Timestamp.Add(time.Millisecond)
		var emptySig []byte
		proposal.Signature = emptySig
<<<<<<< HEAD
		_, err = privVal.SignProposal("mychainid", 0, quorumHash, pb)
=======
		err = privVal.SignProposal(context.Background(), "mychainid", pb)
>>>>>>> 97a3e44e
		assert.NoError(t, err, "expected no error on signing same proposal")

		assert.Equal(t, timeStamp, pb.Timestamp)
		assert.Equal(t, signBytes, types.ProposalBlockSignBytes(chainID, pb))
		assert.Equal(t, sig, proposal.Signature)
	}
<<<<<<< HEAD
=======

	// test vote
	{
		voteType := tmproto.PrevoteType
		blockID := types.BlockID{Hash: randbytes, PartSetHeader: types.PartSetHeader{}}
		vote := newVote(privVal.Key.Address, 0, height, round, voteType, blockID)
		v := vote.ToProto()
		err := privVal.SignVote(context.Background(), "mychainid", v)
		assert.NoError(t, err, "expected no error signing vote")

		signBytes := types.VoteSignBytes(chainID, v)
		sig := v.Signature
		timeStamp := vote.Timestamp

		// manipulate the timestamp. should get changed back
		v.Timestamp = v.Timestamp.Add(time.Millisecond)
		var emptySig []byte
		v.Signature = emptySig
		err = privVal.SignVote(context.Background(), "mychainid", v)
		assert.NoError(t, err, "expected no error on signing same vote")

		assert.Equal(t, timeStamp, v.Timestamp)
		assert.Equal(t, signBytes, types.VoteSignBytes(chainID, v))
		assert.Equal(t, sig, v.Signature)
	}
>>>>>>> 97a3e44e
}

func newVote(proTxHash types.ProTxHash, idx int32, height int64, round int32,
	typ tmproto.SignedMsgType, blockID types.BlockID, stateID types.StateID) *types.Vote {
	return &types.Vote{
		ValidatorProTxHash: proTxHash,
		ValidatorIndex:     idx,
		Height:             height,
		Round:              round,
		Type:               typ,
		BlockID:            blockID,
	}
}

func newProposal(height int64, coreChainLockedHeight uint32, round int32, blockID types.BlockID) *types.Proposal {
	return &types.Proposal{
		Height:                height,
		CoreChainLockedHeight: coreChainLockedHeight,
		Round:                 round,
		BlockID:               blockID,
		Timestamp:             tmtime.Now(),
	}
}<|MERGE_RESOLUTION|>--- conflicted
+++ resolved
@@ -32,31 +32,24 @@
 	tempStateFile, err := ioutil.TempFile("", "priv_validator_state_")
 	require.Nil(t, err)
 
-	privVal, err := GenFilePV(tempKeyFile.Name(), tempStateFile.Name(), "")
+	privVal := GenFilePV(tempKeyFile.Name(), tempStateFile.Name())
 	require.NoError(t, err)
 
 	height := int64(100)
 	privVal.LastSignState.Height = height
 	privVal.Save()
-<<<<<<< HEAD
-	proTxHash, err := privVal.GetProTxHash()
-	assert.NoError(err)
-	publicKey, err := privVal.GetFirstPubKey()
-	assert.NoError(err)
-	privVal = LoadFilePV(tempKeyFile.Name(), tempStateFile.Name())
-	proTxHash2, err := privVal.GetProTxHash()
-	assert.NoError(err)
-	publicKey2, err := privVal.GetFirstPubKey()
+	proTxHash, err := privVal.GetProTxHash(context.Background())
+	assert.NoError(err)
+	publicKey, err := privVal.GetFirstPubKey(context.Background())
+	assert.NoError(err)
+	privVal, err = LoadFilePV(tempKeyFile.Name(), tempStateFile.Name())
+	assert.NoError(err)
+	proTxHash2, err := privVal.GetProTxHash(context.Background())
+	assert.NoError(err)
+	publicKey2, err := privVal.GetFirstPubKey(context.Background())
 	assert.NoError(err)
 	assert.Equal(proTxHash, proTxHash2, "expected privval proTxHashes to be the same")
 	assert.Equal(publicKey, publicKey2, "expected privval public keys to be the same")
-=======
-	addr := privVal.GetAddress()
-
-	privVal, err = LoadFilePV(tempKeyFile.Name(), tempStateFile.Name())
-	assert.NoError(err)
-	assert.Equal(addr, privVal.GetAddress(), "expected privval addr to be the same")
->>>>>>> 97a3e44e
 	assert.Equal(height, privVal.LastSignState.Height, "expected privval.LastHeight to have been saved")
 }
 
@@ -66,7 +59,7 @@
 	tempStateFile, err := ioutil.TempFile("", "priv_validator_state_")
 	require.Nil(t, err)
 
-	privVal, err := GenFilePV(tempKeyFile.Name(), tempStateFile.Name(), "")
+	privVal := GenFilePV(tempKeyFile.Name(), tempStateFile.Name())
 	require.NoError(t, err)
 	emptyState := FilePVLastSignState{filePath: tempStateFile.Name()}
 
@@ -78,18 +71,13 @@
 	voteType := tmproto.PrevoteType
 	randBytes := tmrand.Bytes(tmhash.Size)
 	blockID := types.BlockID{Hash: randBytes, PartSetHeader: types.PartSetHeader{}}
-<<<<<<< HEAD
 
 	stateID := types.RandStateID().WithHeight(height - 1)
 
 	vote := newVote(privVal.Key.ProTxHash, 0, height, round, voteType, blockID, stateID)
-	quorumHash, err := privVal.GetFirstQuorumHash()
+	quorumHash, err := privVal.GetFirstQuorumHash(context.Background())
 	assert.NoError(t, err)
-	err = privVal.SignVote("mychainid", 0, quorumHash, vote.ToProto(), stateID, nil)
-=======
-	vote := newVote(privVal.Key.Address, 0, height, round, voteType, blockID)
-	err = privVal.SignVote(context.Background(), "mychainid", vote.ToProto())
->>>>>>> 97a3e44e
+	err = privVal.SignVote(context.Background(), "mychainid", 0, quorumHash, vote.ToProto(), stateID, nil)
 	assert.NoError(t, err, "expected no error signing vote")
 
 	// priv val after signing is not same as empty
@@ -117,27 +105,20 @@
 		t.Error(err)
 	}
 
-<<<<<<< HEAD
-	privVal := LoadOrGenFilePV(tempKeyFilePath, tempStateFilePath)
-	proTxHash, err := privVal.GetProTxHash()
-	assert.NoError(err)
-	publicKey, err := privVal.GetFirstPubKey()
-	assert.NoError(err)
-	privVal = LoadOrGenFilePV(tempKeyFilePath, tempStateFilePath)
-	proTxHash2, err := privVal.GetProTxHash()
-	assert.NoError(err)
-	publicKey2, err := privVal.GetFirstPubKey()
+	privVal, err := LoadOrGenFilePV(tempKeyFilePath, tempStateFilePath)
+	assert.NoError(err)
+	proTxHash, err := privVal.GetProTxHash(context.Background())
+	assert.NoError(err)
+	publicKey, err := privVal.GetFirstPubKey(context.Background())
+	assert.NoError(err)
+	privVal, err = LoadOrGenFilePV(tempKeyFilePath, tempStateFilePath)
+	assert.NoError(err)
+	proTxHash2, err := privVal.GetProTxHash(context.Background())
+	assert.NoError(err)
+	publicKey2, err := privVal.GetFirstPubKey(context.Background())
 	assert.NoError(err)
 	assert.Equal(proTxHash, proTxHash2, "expected privval proTxHashes to be the same")
 	assert.Equal(publicKey, publicKey2, "expected privval public keys to be the same")
-=======
-	privVal, err := LoadOrGenFilePV(tempKeyFilePath, tempStateFilePath)
-	require.NoError(t, err)
-	addr := privVal.GetAddress()
-	privVal, err = LoadOrGenFilePV(tempKeyFilePath, tempStateFilePath)
-	require.NoError(t, err)
-	assert.Equal(addr, privVal.GetAddress(), "expected privval addr to be the same")
->>>>>>> 97a3e44e
 }
 
 func TestUnmarshalValidatorState(t *testing.T) {
@@ -230,7 +211,7 @@
 	tempStateFile, err := ioutil.TempFile("", "priv_validator_state_")
 	require.Nil(t, err)
 
-	privVal, err := GenFilePV(tempKeyFile.Name(), tempStateFile.Name(), "")
+	privVal := GenFilePV(tempKeyFile.Name(), tempStateFile.Name())
 	require.NoError(t, err)
 
 	randbytes := tmrand.Bytes(tmhash.Size)
@@ -249,21 +230,13 @@
 	// sign a vote for first time
 	vote := newVote(privVal.Key.ProTxHash, 0, height, round, voteType, block1, stateID)
 	v := vote.ToProto()
-<<<<<<< HEAD
-	quorumHash, err := privVal.GetFirstQuorumHash()
-	assert.NoError(err)
-	err = privVal.SignVote("mychainid", 0, quorumHash, v, stateID, nil)
+	quorumHash, err := privVal.GetFirstQuorumHash(context.Background())
+	assert.NoError(err)
+	err = privVal.SignVote(context.Background(),"mychainid", 0, quorumHash, v, stateID, nil)
 	assert.NoError(err, "expected no error signing vote")
 
 	// try to sign the same vote again; should be fine
-	err = privVal.SignVote("mychainid", 0, quorumHash, v, stateID, nil)
-=======
-	err = privVal.SignVote(context.Background(), "mychainid", v)
-	assert.NoError(err, "expected no error signing vote")
-
-	// try to sign the same vote again; should be fine
-	err = privVal.SignVote(context.Background(), "mychainid", v)
->>>>>>> 97a3e44e
+	err = privVal.SignVote(context.Background(),"mychainid", 0, quorumHash, v, stateID, nil)
 	assert.NoError(err, "expected no error on signing same vote")
 
 	// now try some bad votes
@@ -276,25 +249,15 @@
 
 	for _, c := range cases {
 		cpb := c.ToProto()
-<<<<<<< HEAD
-		err = privVal.SignVote("mychainid", 0, crypto.QuorumHash{}, cpb, stateID, nil)
-=======
-		err = privVal.SignVote(context.Background(), "mychainid", cpb)
->>>>>>> 97a3e44e
+		err = privVal.SignVote(context.Background(), "mychainid", 0, crypto.QuorumHash{}, cpb, stateID, nil)
 		assert.Error(err, "expected error on signing conflicting vote")
 	}
 
 	// try signing a vote with a different time stamp
-<<<<<<< HEAD
 	blockSignature := vote.BlockSignature
 	stateSignature := vote.StateSignature
 
-	err = privVal.SignVote("mychainid", 0, crypto.QuorumHash{}, v, stateID, nil)
-=======
-	sig := vote.Signature
-	vote.Timestamp = vote.Timestamp.Add(time.Duration(1000))
-	err = privVal.SignVote(context.Background(), "mychainid", v)
->>>>>>> 97a3e44e
+	err = privVal.SignVote(context.Background(), "mychainid", 0, crypto.QuorumHash{}, v, stateID, nil)
 	assert.NoError(err)
 	assert.Equal(blockSignature, vote.BlockSignature)
 	assert.Equal(stateSignature, vote.StateSignature)
@@ -308,7 +271,7 @@
 	tempStateFile, err := ioutil.TempFile("", "priv_validator_state_")
 	require.Nil(t, err)
 
-	privVal, err := GenFilePV(tempKeyFile.Name(), tempStateFile.Name(), "")
+	privVal := GenFilePV(tempKeyFile.Name(), tempStateFile.Name())
 	require.NoError(t, err)
 
 	randbytes := tmrand.Bytes(tmhash.Size)
@@ -320,25 +283,17 @@
 		PartSetHeader: types.PartSetHeader{Total: 10, Hash: randbytes2}}
 	height, round := int64(10), int32(1)
 
-	quorumHash, err := privVal.GetFirstQuorumHash()
+	quorumHash, err := privVal.GetFirstQuorumHash(context.Background())
 	assert.NoError(err)
 
 	// sign a proposal for first time
 	proposal := newProposal(height, 1, round, block1)
 	pbp := proposal.ToProto()
-<<<<<<< HEAD
-	_, err = privVal.SignProposal("mychainid", 0, quorumHash, pbp)
+	_, err = privVal.SignProposal(context.Background(), "mychainid", 0, quorumHash, pbp)
 	assert.NoError(err, "expected no error signing proposal")
 
 	// try to sign the same proposal again; should be fine
-	_, err = privVal.SignProposal("mychainid", 0, quorumHash, pbp)
-=======
-	err = privVal.SignProposal(context.Background(), "mychainid", pbp)
-	assert.NoError(err, "expected no error signing proposal")
-
-	// try to sign the same proposal again; should be fine
-	err = privVal.SignProposal(context.Background(), "mychainid", pbp)
->>>>>>> 97a3e44e
+	_, err = privVal.SignProposal(context.Background(), "mychainid", 0, quorumHash, pbp)
 	assert.NoError(err, "expected no error on signing same proposal")
 
 	// now try some bad Proposals
@@ -350,22 +305,14 @@
 	}
 
 	for _, c := range cases {
-<<<<<<< HEAD
-		_, err = privVal.SignProposal("mychainid", 0, crypto.QuorumHash{}, c.ToProto())
-=======
-		err = privVal.SignProposal(context.Background(), "mychainid", c.ToProto())
->>>>>>> 97a3e44e
+		_, err = privVal.SignProposal(context.Background(), "mychainid", 0, crypto.QuorumHash{}, c.ToProto())
 		assert.Error(err, "expected error on signing conflicting proposal")
 	}
 
 	// try signing a proposal with a different time stamp
 	sig := proposal.Signature
 	proposal.Timestamp = proposal.Timestamp.Add(time.Duration(1000))
-<<<<<<< HEAD
-	_, err = privVal.SignProposal("mychainid", 0, crypto.QuorumHash{}, pbp)
-=======
-	err = privVal.SignProposal(context.Background(), "mychainid", pbp)
->>>>>>> 97a3e44e
+	_, err = privVal.SignProposal(context.Background(), "mychainid", 0, crypto.QuorumHash{}, pbp)
 	assert.NoError(err)
 	assert.Equal(sig, proposal.Signature)
 }
@@ -376,25 +323,21 @@
 	tempStateFile, err := ioutil.TempFile("", "priv_validator_state_")
 	require.Nil(t, err)
 
-	privVal, err := GenFilePV(tempKeyFile.Name(), tempStateFile.Name(), "")
+	privVal := GenFilePV(tempKeyFile.Name(), tempStateFile.Name())
 	require.NoError(t, err)
 	randbytes := tmrand.Bytes(tmhash.Size)
 	block1 := types.BlockID{Hash: randbytes, PartSetHeader: types.PartSetHeader{Total: 5, Hash: randbytes}}
 	height, round := int64(10), int32(1)
 	chainID := "mychainid"
 
-	quorumHash, err := privVal.GetFirstQuorumHash()
+	quorumHash, err := privVal.GetFirstQuorumHash(context.Background())
 	assert.NoError(t, err)
 
 	// test proposal
 	{
 		proposal := newProposal(height, 1, round, block1)
 		pb := proposal.ToProto()
-<<<<<<< HEAD
-		_, err := privVal.SignProposal(chainID, 0, quorumHash, pb)
-=======
-		err := privVal.SignProposal(context.Background(), chainID, pb)
->>>>>>> 97a3e44e
+		_, err := privVal.SignProposal(context.Background(), chainID, 0, quorumHash, pb)
 		assert.NoError(t, err, "expected no error signing proposal")
 		signBytes := types.ProposalBlockSignBytes(chainID, pb)
 
@@ -405,45 +348,13 @@
 		pb.Timestamp = pb.Timestamp.Add(time.Millisecond)
 		var emptySig []byte
 		proposal.Signature = emptySig
-<<<<<<< HEAD
-		_, err = privVal.SignProposal("mychainid", 0, quorumHash, pb)
-=======
-		err = privVal.SignProposal(context.Background(), "mychainid", pb)
->>>>>>> 97a3e44e
+		_, err = privVal.SignProposal(context.Background(), "mychainid", 0, quorumHash, pb)
 		assert.NoError(t, err, "expected no error on signing same proposal")
 
 		assert.Equal(t, timeStamp, pb.Timestamp)
 		assert.Equal(t, signBytes, types.ProposalBlockSignBytes(chainID, pb))
 		assert.Equal(t, sig, proposal.Signature)
 	}
-<<<<<<< HEAD
-=======
-
-	// test vote
-	{
-		voteType := tmproto.PrevoteType
-		blockID := types.BlockID{Hash: randbytes, PartSetHeader: types.PartSetHeader{}}
-		vote := newVote(privVal.Key.Address, 0, height, round, voteType, blockID)
-		v := vote.ToProto()
-		err := privVal.SignVote(context.Background(), "mychainid", v)
-		assert.NoError(t, err, "expected no error signing vote")
-
-		signBytes := types.VoteSignBytes(chainID, v)
-		sig := v.Signature
-		timeStamp := vote.Timestamp
-
-		// manipulate the timestamp. should get changed back
-		v.Timestamp = v.Timestamp.Add(time.Millisecond)
-		var emptySig []byte
-		v.Signature = emptySig
-		err = privVal.SignVote(context.Background(), "mychainid", v)
-		assert.NoError(t, err, "expected no error on signing same vote")
-
-		assert.Equal(t, timeStamp, v.Timestamp)
-		assert.Equal(t, signBytes, types.VoteSignBytes(chainID, v))
-		assert.Equal(t, sig, v.Signature)
-	}
->>>>>>> 97a3e44e
 }
 
 func newVote(proTxHash types.ProTxHash, idx int32, height int64, round int32,
