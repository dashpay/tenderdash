package grpc_test

import (
	"context"
	"net"
	"testing"
	"time"

	"google.golang.org/grpc"
	"google.golang.org/grpc/credentials/insecure"
	"google.golang.org/grpc/test/bufconn"

	"github.com/dashevo/dashd-go/btcjson"
	"github.com/stretchr/testify/assert"
	"github.com/stretchr/testify/require"

	"github.com/tendermint/tendermint/crypto"
<<<<<<< HEAD
	"github.com/tendermint/tendermint/crypto/tmhash"
	"github.com/tendermint/tendermint/internal/test/factory"
=======
>>>>>>> 6c40ad39
	"github.com/tendermint/tendermint/libs/log"
	tmrand "github.com/tendermint/tendermint/libs/rand"
	tmgrpc "github.com/tendermint/tendermint/privval/grpc"
	privvalproto "github.com/tendermint/tendermint/proto/tendermint/privval"
	tmproto "github.com/tendermint/tendermint/proto/tendermint/types"
	"github.com/tendermint/tendermint/types"
)

const chainID = "chain-id"

func dialer(t *testing.T, pv types.PrivValidator, logger log.Logger) (*grpc.Server, func(context.Context, string) (net.Conn, error)) {
	listener := bufconn.Listen(1024 * 1024)

	server := grpc.NewServer()

	s := tmgrpc.NewSignerServer(logger, chainID, pv)

	privvalproto.RegisterPrivValidatorAPIServer(server, s)

	go func() { require.NoError(t, server.Serve(listener)) }()

	return server, func(context.Context, string) (net.Conn, error) {
		return listener.Dial()
	}
}

func TestSignerClient_GetPubKey(t *testing.T) {

	ctx, cancel := context.WithCancel(context.Background())
	defer cancel()

	mockPV := types.NewMockPV()
	logger := log.NewTestingLogger(t)
	srv, dialer := dialer(t, mockPV, logger)
	defer srv.Stop()

	conn, err := grpc.DialContext(ctx, "",
		grpc.WithTransportCredentials(insecure.NewCredentials()),
		grpc.WithContextDialer(dialer),
	)
<<<<<<< HEAD
	if err != nil {
		panic(err)
	}
=======
	require.NoError(t, err)
>>>>>>> 6c40ad39
	defer conn.Close()

	quorumHash, err := mockPV.GetFirstQuorumHash(ctx)
	require.NoError(t, err)

<<<<<<< HEAD
	client, err := tmgrpc.NewSignerClient(conn, chainID, logger)
=======
	pk, err := client.GetPubKey(ctx)
>>>>>>> 6c40ad39
	require.NoError(t, err)
	privKey := mockPV.PrivateKeys[quorumHash.String()].PrivKey
	pk, err := client.GetPubKey(context.Background(), quorumHash)
	require.NoError(t, err)
	assert.Equal(t, privKey.PubKey(), pk)
}

func TestSignerClient_SignVote(t *testing.T) {
	ctx, cancel := context.WithCancel(context.Background())
	defer cancel()

<<<<<<< HEAD
	ctx := context.Background()
	quorumHash := crypto.RandQuorumHash()
	mockPV := types.NewMockPVForQuorum(quorumHash)
	logger := log.TestingLogger()
	srv, dialer := dialer(mockPV, logger)
=======
	mockPV := types.NewMockPV()
	logger := log.NewTestingLogger(t)
	srv, dialer := dialer(t, mockPV, logger)
>>>>>>> 6c40ad39
	defer srv.Stop()

	conn, err := grpc.DialContext(ctx, "",
		grpc.WithTransportCredentials(insecure.NewCredentials()),
		grpc.WithContextDialer(dialer),
	)
<<<<<<< HEAD
	if err != nil {
		panic(err)
	}
=======
	require.NoError(t, err)
>>>>>>> 6c40ad39
	defer conn.Close()

	client, err := tmgrpc.NewSignerClient(conn, chainID, logger)
	require.NoError(t, err)

<<<<<<< HEAD
	hash := tmrand.Bytes(tmhash.Size)
	proTxHash := crypto.RandProTxHash()
=======
	ts := time.Now()
	hash := tmrand.Bytes(crypto.HashSize)
	valAddr := tmrand.Bytes(crypto.AddressSize)
>>>>>>> 6c40ad39

	want := &types.Vote{
		Type:               tmproto.PrecommitType,
		Height:             1,
		Round:              2,
		BlockID:            types.BlockID{Hash: hash, PartSetHeader: types.PartSetHeader{Hash: hash, Total: 2}},
		ValidatorProTxHash: proTxHash,
		ValidatorIndex:     1,
	}

	have := &types.Vote{
		Type:               tmproto.PrecommitType,
		Height:             1,
		Round:              2,
		BlockID:            types.BlockID{Hash: hash, PartSetHeader: types.PartSetHeader{Hash: hash, Total: 2}},
		ValidatorProTxHash: proTxHash,
		ValidatorIndex:     1,
	}

	pbHave := have.ToProto()
	stateID := types.StateID{
		Height:      0,
		LastAppHash: factory.RandomHash(),
	}

<<<<<<< HEAD
	err = client.SignVote(ctx, chainID, btcjson.LLMQType_5_60, quorumHash, pbHave, stateID, logger)
=======
	err = client.SignVote(ctx, chainID, pbHave)
>>>>>>> 6c40ad39
	require.NoError(t, err)

	pbWant := want.ToProto()

<<<<<<< HEAD
	require.NoError(t, mockPV.SignVote(ctx, chainID, btcjson.LLMQType_5_60, quorumHash, pbWant, stateID, logger))
=======
	require.NoError(t, mockPV.SignVote(ctx, chainID, pbWant))
>>>>>>> 6c40ad39

	assert.Equal(t, pbWant.StateSignature, pbHave.StateSignature)
	assert.Equal(t, pbWant.BlockSignature, pbHave.BlockSignature)
}

func TestSignerClient_SignProposal(t *testing.T) {
	ctx, cancel := context.WithCancel(context.Background())
	defer cancel()

<<<<<<< HEAD
	ctx := context.Background()
	quorumHash := crypto.RandQuorumHash()
	mockPV := types.NewMockPVForQuorum(quorumHash)
	logger := log.TestingLogger()
	srv, dialer := dialer(mockPV, logger)
=======
	mockPV := types.NewMockPV()
	logger := log.NewTestingLogger(t)
	srv, dialer := dialer(t, mockPV, logger)
>>>>>>> 6c40ad39
	defer srv.Stop()

	conn, err := grpc.DialContext(ctx, "",
		grpc.WithTransportCredentials(insecure.NewCredentials()),
		grpc.WithContextDialer(dialer),
	)
<<<<<<< HEAD
	if err != nil {
		panic(err)
	}
=======
	require.NoError(t, err)
>>>>>>> 6c40ad39
	defer conn.Close()

	client, err := tmgrpc.NewSignerClient(conn, chainID, logger)
	require.NoError(t, err)

	ts := time.Now()
	hash := tmrand.Bytes(crypto.HashSize)

	have := &types.Proposal{
		Type:      tmproto.ProposalType,
		Height:    1,
		Round:     2,
		POLRound:  2,
		BlockID:   types.BlockID{Hash: hash, PartSetHeader: types.PartSetHeader{Hash: hash, Total: 2}},
		Timestamp: ts,
	}
	want := &types.Proposal{
		Type:      tmproto.ProposalType,
		Height:    1,
		Round:     2,
		POLRound:  2,
		BlockID:   types.BlockID{Hash: hash, PartSetHeader: types.PartSetHeader{Hash: hash, Total: 2}},
		Timestamp: ts,
	}

	pbHave := have.ToProto()

<<<<<<< HEAD
	_, err = client.SignProposal(context.Background(), chainID, btcjson.LLMQType_5_60, quorumHash, pbHave)
=======
	err = client.SignProposal(ctx, chainID, pbHave)
>>>>>>> 6c40ad39
	require.NoError(t, err)

	pbWant := want.ToProto()

<<<<<<< HEAD
	_, err = mockPV.SignProposal(context.Background(), chainID, btcjson.LLMQType_5_60, quorumHash, pbWant)
	require.NoError(t, err)
=======
	require.NoError(t, mockPV.SignProposal(ctx, chainID, pbWant))
>>>>>>> 6c40ad39

	assert.Equal(t, pbWant.Signature, pbHave.Signature)
}<|MERGE_RESOLUTION|>--- conflicted
+++ resolved
@@ -9,17 +9,13 @@
 	"google.golang.org/grpc"
 	"google.golang.org/grpc/credentials/insecure"
 	"google.golang.org/grpc/test/bufconn"
-
 	"github.com/dashevo/dashd-go/btcjson"
 	"github.com/stretchr/testify/assert"
 	"github.com/stretchr/testify/require"
 
 	"github.com/tendermint/tendermint/crypto"
-<<<<<<< HEAD
 	"github.com/tendermint/tendermint/crypto/tmhash"
 	"github.com/tendermint/tendermint/internal/test/factory"
-=======
->>>>>>> 6c40ad39
 	"github.com/tendermint/tendermint/libs/log"
 	tmrand "github.com/tendermint/tendermint/libs/rand"
 	tmgrpc "github.com/tendermint/tendermint/privval/grpc"
@@ -60,23 +56,13 @@
 		grpc.WithTransportCredentials(insecure.NewCredentials()),
 		grpc.WithContextDialer(dialer),
 	)
-<<<<<<< HEAD
-	if err != nil {
-		panic(err)
-	}
-=======
 	require.NoError(t, err)
->>>>>>> 6c40ad39
 	defer conn.Close()
 
 	quorumHash, err := mockPV.GetFirstQuorumHash(ctx)
 	require.NoError(t, err)
 
-<<<<<<< HEAD
 	client, err := tmgrpc.NewSignerClient(conn, chainID, logger)
-=======
-	pk, err := client.GetPubKey(ctx)
->>>>>>> 6c40ad39
 	require.NoError(t, err)
 	privKey := mockPV.PrivateKeys[quorumHash.String()].PrivKey
 	pk, err := client.GetPubKey(context.Background(), quorumHash)
@@ -88,43 +74,24 @@
 	ctx, cancel := context.WithCancel(context.Background())
 	defer cancel()
 
-<<<<<<< HEAD
-	ctx := context.Background()
 	quorumHash := crypto.RandQuorumHash()
 	mockPV := types.NewMockPVForQuorum(quorumHash)
-	logger := log.TestingLogger()
-	srv, dialer := dialer(mockPV, logger)
-=======
-	mockPV := types.NewMockPV()
 	logger := log.NewTestingLogger(t)
 	srv, dialer := dialer(t, mockPV, logger)
->>>>>>> 6c40ad39
 	defer srv.Stop()
 
 	conn, err := grpc.DialContext(ctx, "",
 		grpc.WithTransportCredentials(insecure.NewCredentials()),
 		grpc.WithContextDialer(dialer),
 	)
-<<<<<<< HEAD
-	if err != nil {
-		panic(err)
-	}
-=======
 	require.NoError(t, err)
->>>>>>> 6c40ad39
 	defer conn.Close()
 
 	client, err := tmgrpc.NewSignerClient(conn, chainID, logger)
 	require.NoError(t, err)
 
-<<<<<<< HEAD
-	hash := tmrand.Bytes(tmhash.Size)
+	hash := tmrand.Bytes(crypto.HashSize)
 	proTxHash := crypto.RandProTxHash()
-=======
-	ts := time.Now()
-	hash := tmrand.Bytes(crypto.HashSize)
-	valAddr := tmrand.Bytes(crypto.AddressSize)
->>>>>>> 6c40ad39
 
 	want := &types.Vote{
 		Type:               tmproto.PrecommitType,
@@ -150,20 +117,12 @@
 		LastAppHash: factory.RandomHash(),
 	}
 
-<<<<<<< HEAD
 	err = client.SignVote(ctx, chainID, btcjson.LLMQType_5_60, quorumHash, pbHave, stateID, logger)
-=======
-	err = client.SignVote(ctx, chainID, pbHave)
->>>>>>> 6c40ad39
 	require.NoError(t, err)
 
 	pbWant := want.ToProto()
 
-<<<<<<< HEAD
 	require.NoError(t, mockPV.SignVote(ctx, chainID, btcjson.LLMQType_5_60, quorumHash, pbWant, stateID, logger))
-=======
-	require.NoError(t, mockPV.SignVote(ctx, chainID, pbWant))
->>>>>>> 6c40ad39
 
 	assert.Equal(t, pbWant.StateSignature, pbHave.StateSignature)
 	assert.Equal(t, pbWant.BlockSignature, pbHave.BlockSignature)
@@ -173,30 +132,17 @@
 	ctx, cancel := context.WithCancel(context.Background())
 	defer cancel()
 
-<<<<<<< HEAD
-	ctx := context.Background()
 	quorumHash := crypto.RandQuorumHash()
 	mockPV := types.NewMockPVForQuorum(quorumHash)
-	logger := log.TestingLogger()
-	srv, dialer := dialer(mockPV, logger)
-=======
-	mockPV := types.NewMockPV()
 	logger := log.NewTestingLogger(t)
 	srv, dialer := dialer(t, mockPV, logger)
->>>>>>> 6c40ad39
 	defer srv.Stop()
 
 	conn, err := grpc.DialContext(ctx, "",
 		grpc.WithTransportCredentials(insecure.NewCredentials()),
 		grpc.WithContextDialer(dialer),
 	)
-<<<<<<< HEAD
-	if err != nil {
-		panic(err)
-	}
-=======
 	require.NoError(t, err)
->>>>>>> 6c40ad39
 	defer conn.Close()
 
 	client, err := tmgrpc.NewSignerClient(conn, chainID, logger)
@@ -224,21 +170,13 @@
 
 	pbHave := have.ToProto()
 
-<<<<<<< HEAD
-	_, err = client.SignProposal(context.Background(), chainID, btcjson.LLMQType_5_60, quorumHash, pbHave)
-=======
-	err = client.SignProposal(ctx, chainID, pbHave)
->>>>>>> 6c40ad39
+	_, err = client.SignProposal(ctx, chainID, btcjson.LLMQType_5_60, quorumHash, pbHave)
 	require.NoError(t, err)
 
 	pbWant := want.ToProto()
 
-<<<<<<< HEAD
-	_, err = mockPV.SignProposal(context.Background(), chainID, btcjson.LLMQType_5_60, quorumHash, pbWant)
+	_, err = mockPV.SignProposal(ctx, chainID, btcjson.LLMQType_5_60, quorumHash, pbWant)
 	require.NoError(t, err)
-=======
-	require.NoError(t, mockPV.SignProposal(ctx, chainID, pbWant))
->>>>>>> 6c40ad39
 
 	assert.Equal(t, pbWant.Signature, pbHave.Signature)
 }