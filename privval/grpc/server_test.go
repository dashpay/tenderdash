--- conflicted
+++ resolved
@@ -10,11 +10,8 @@
 	"github.com/stretchr/testify/require"
 
 	"github.com/tendermint/tendermint/crypto"
-<<<<<<< HEAD
 	"github.com/tendermint/tendermint/crypto/tmhash"
 	"github.com/tendermint/tendermint/internal/test/factory"
-=======
->>>>>>> 6c40ad39
 	"github.com/tendermint/tendermint/libs/log"
 	tmrand "github.com/tendermint/tendermint/libs/rand"
 	tmgrpc "github.com/tendermint/tendermint/privval/grpc"
@@ -38,32 +35,21 @@
 
 	for _, tc := range testCases {
 		t.Run(tc.name, func(t *testing.T) {
-<<<<<<< HEAD
-			ctx := context.Background()
-			s := tmgrpc.NewSignerServer(ChainID, tc.pv, log.TestingLogger())
-			quorumHash, _ := tc.pv.GetFirstQuorumHash(context.Background())
+			ctx, cancel := context.WithCancel(context.Background())
+			defer cancel()
+			logger := log.NewTestingLogger(t)
+			s := tmgrpc.NewSignerServer(logger, ChainID, tc.pv)
+			quorumHash, _ := tc.pv.GetFirstQuorumHash(ctx)
 			req := &privvalproto.PubKeyRequest{ChainId: ChainID, QuorumHash: quorumHash}
-			resp, err := s.GetPubKey(context.Background(), req)
+			resp, err := s.GetPubKey(ctx, req)
+			require.NoError(t, err)
+
 			if tc.err {
 				require.Error(t, err)
 			} else {
 				quorumHash, err := tc.pv.GetFirstQuorumHash(ctx)
-=======
-			ctx, cancel := context.WithCancel(context.Background())
-			defer cancel()
-			logger := log.NewTestingLogger(t)
-
-			s := tmgrpc.NewSignerServer(logger, ChainID, tc.pv)
-
-			req := &privvalproto.PubKeyRequest{ChainId: ChainID}
-			resp, err := s.GetPubKey(ctx, req)
-			if tc.err {
-				require.Error(t, err)
-			} else {
-				pk, err := tc.pv.GetPubKey(ctx)
->>>>>>> 6c40ad39
 				require.NoError(t, err)
-				pk, err := tc.pv.GetPubKey(context.Background(), quorumHash)
+				pk, err := tc.pv.GetPubKey(ctx, quorumHash)
 				require.NoError(t, err)
 				assert.Equal(t, resp.PubKey.GetBls12381(), pk.Bytes())
 			}
@@ -74,14 +60,8 @@
 
 func TestSignVote(t *testing.T) {
 
-<<<<<<< HEAD
 	hash := tmrand.Bytes(tmhash.Size)
 	proTxHash := crypto.RandProTxHash()
-=======
-	ts := time.Now()
-	hash := tmrand.Bytes(crypto.HashSize)
-	valAddr := tmrand.Bytes(crypto.AddressSize)
->>>>>>> 6c40ad39
 
 	testCases := []struct {
 		name       string
@@ -134,7 +114,6 @@
 
 			s := tmgrpc.NewSignerServer(logger, ChainID, tc.pv)
 
-<<<<<<< HEAD
 			quorumHash, _ := tc.pv.GetFirstQuorumHash(context.Background())
 			req := &privvalproto.SignVoteRequest{
 				Vote:       tc.have.ToProto(),
@@ -146,25 +125,15 @@
 					LastAppHash: factory.RandomHash(),
 				},
 			}
-			resp, err := s.SignVote(context.Background(), req)
-=======
-			req := &privvalproto.SignVoteRequest{ChainId: ChainID, Vote: tc.have.ToProto()}
 			resp, err := s.SignVote(ctx, req)
->>>>>>> 6c40ad39
 			if tc.err {
 				require.Error(t, err)
 			} else {
 				pbVote := tc.want.ToProto()
-				require.NoError(t, tc.pv.SignVote(context.Background(), ChainID, btcjson.LLMQType_5_60, quorumHash,
+				require.NoError(t, tc.pv.SignVote(ctx, ChainID, btcjson.LLMQType_5_60, quorumHash,
 					pbVote, types.StateID{}, log.TestingLogger()))
 
-<<<<<<< HEAD
 				assert.Equal(t, pbVote.BlockSignature, resp.Vote.BlockSignature)
-=======
-				require.NoError(t, tc.pv.SignVote(ctx, ChainID, pbVote))
-
-				assert.Equal(t, pbVote.Signature, resp.Vote.Signature)
->>>>>>> 6c40ad39
 			}
 		})
 	}
@@ -173,12 +142,8 @@
 func TestSignProposal(t *testing.T) {
 
 	ts := time.Now()
-<<<<<<< HEAD
-	hash := tmrand.Bytes(tmhash.Size)
+	hash := tmrand.Bytes(tmhash.HashSize)
 	quorumHash := crypto.RandQuorumHash()
-=======
-	hash := tmrand.Bytes(crypto.HashSize)
->>>>>>> 6c40ad39
 
 	testCases := []struct {
 		name       string
@@ -225,9 +190,11 @@
 	for _, tc := range testCases {
 		tc := tc
 		t.Run(tc.name, func(t *testing.T) {
-<<<<<<< HEAD
-			ctx := context.Background()
-			s := tmgrpc.NewSignerServer(ChainID, tc.pv, log.TestingLogger())
+			ctx, cancel := context.WithCancel(context.Background())
+			defer cancel()
+			logger := log.NewTestingLogger(t)
+
+			s := tmgrpc.NewSignerServer(logger, ChainID, tc.pv)
 
 			req := &privvalproto.SignProposalRequest{
 				Proposal:   tc.have.ToProto(),
@@ -235,26 +202,13 @@
 				QuorumType: int32(btcjson.LLMQType_5_60),
 				QuorumHash: quorumHash,
 			}
-=======
-			ctx, cancel := context.WithCancel(context.Background())
-			defer cancel()
-			logger := log.NewTestingLogger(t)
-
-			s := tmgrpc.NewSignerServer(logger, ChainID, tc.pv)
-
-			req := &privvalproto.SignProposalRequest{ChainId: ChainID, Proposal: tc.have.ToProto()}
->>>>>>> 6c40ad39
 			resp, err := s.SignProposal(ctx, req)
 			if tc.err {
 				require.Error(t, err)
 			} else {
 				pbProposal := tc.want.ToProto()
-<<<<<<< HEAD
 				_, err = tc.pv.SignProposal(ctx, ChainID, btcjson.LLMQType_5_60, quorumHash, pbProposal)
 				require.NoError(t, err)
-=======
-				require.NoError(t, tc.pv.SignProposal(ctx, ChainID, pbProposal))
->>>>>>> 6c40ad39
 				assert.Equal(t, pbProposal.Signature, resp.Proposal.Signature)
 			}
 		})
