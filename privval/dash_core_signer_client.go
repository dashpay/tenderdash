--- conflicted
+++ resolved
@@ -26,7 +26,8 @@
 	// QuorumSign executes quorum signature process and returns signature and signHash
 	QuorumSign(
 		ctx context.Context,
-		signItem types.SignItem,
+		msgHash []byte,
+		requestIDHash []byte,
 		quorumType btcjson.LLMQType,
 		quorumHash crypto.QuorumHash,
 	) (signature []byte, signHash []byte, err error)
@@ -252,11 +253,7 @@
 	}
 	blockQS := quorumSigns.Block
 
-<<<<<<< HEAD
-	qs, err := sc.quorumSignAndVerify(ctx, quorumType, quorumHash, blockQS)
-=======
 	qs, err := sc.quorumSignAndVerify(ctx, quorumType, quorumHash, blockQS.ReqID, blockQS.Hash())
->>>>>>> c109cbab
 	if err != nil {
 		return err
 	}
@@ -274,12 +271,8 @@
 
 	// Only sign the state when voting for the block
 	if protoVote.BlockID.Hash != nil {
-<<<<<<< HEAD
-		resp, err := sc.quorumSignAndVerify(ctx, quorumType, quorumHash, quorumSigns.State)
-=======
 		signItem := quorumSigns.State
 		resp, err := sc.quorumSignAndVerify(ctx, quorumType, quorumHash, signItem.ReqID, signItem.Hash())
->>>>>>> c109cbab
 		if err != nil {
 			return err
 		}
@@ -300,11 +293,7 @@
 		ReqID: types.ProposalRequestIDProto(proposalProto),
 		Raw:   types.ProposalBlockSignBytes(chainID, proposalProto),
 	}
-<<<<<<< HEAD
-	resp, err := sc.quorumSignAndVerify(ctx, quorumType, quorumHash, signItem)
-=======
 	resp, err := sc.quorumSignAndVerify(ctx, quorumType, quorumHash, signItem.ReqID, signItem.Hash())
->>>>>>> c109cbab
 	if err != nil {
 		return nil, err
 	}
@@ -315,20 +304,12 @@
 // QuorumSign implements DashPrivValidator
 func (sc *DashCoreSignerClient) QuorumSign(
 	ctx context.Context,
-<<<<<<< HEAD
-	signItem types.SignItem,
-	quorumType btcjson.LLMQType,
-	quorumHash crypto.QuorumHash,
-) ([]byte, []byte, error) {
-	qs, err := sc.quorumSignAndVerify(ctx, quorumType, quorumHash, signItem)
-=======
 	msgHash []byte,
 	requestIDHash []byte,
 	quorumType btcjson.LLMQType,
 	quorumHash crypto.QuorumHash,
 ) ([]byte, []byte, error) {
 	qs, err := sc.quorumSignAndVerify(ctx, quorumType, quorumHash, requestIDHash, msgHash)
->>>>>>> c109cbab
 	if err != nil {
 		return nil, nil, err
 	}
@@ -389,12 +370,8 @@
 	}
 	for et, extensions := range protoVote.VoteExtensionsToMap() {
 		for i, ext := range extensions {
-<<<<<<< HEAD
-			resp, err := sc.quorumSignAndVerify(ctx, quorumType, quorumHash, quorumSignData.Extensions[et][i])
-=======
 			signItem := quorumSignData.Extensions[et][i]
 			resp, err := sc.quorumSignAndVerify(ctx, quorumType, quorumHash, signItem.ReqID, signItem.Hash())
->>>>>>> c109cbab
 			if err != nil {
 				return err
 			}
@@ -408,15 +385,9 @@
 	ctx context.Context,
 	quorumType btcjson.LLMQType,
 	quorumHash crypto.QuorumHash,
-<<<<<<< HEAD
-	signItem types.SignItem,
-) (*quorumSignResult, error) {
-	qs, err := sc.quorumSignAndVerify(ctx, quorumType, quorumHash, signItem)
-=======
 	reqID, msgHash []byte,
 ) (*quorumSignResult, error) {
 	qs, err := sc.quorumSign(quorumType, quorumHash, reqID, msgHash)
->>>>>>> c109cbab
 	if err != nil {
 		return nil, err
 	}
@@ -424,11 +395,7 @@
 	if err != nil {
 		return nil, &RemoteSignerError{Code: 500, Description: err.Error()}
 	}
-<<<<<<< HEAD
-	verified := pubKey.VerifySignatureDigest(signItem.ID, qs.sign)
-=======
 	verified := pubKey.VerifySignatureDigest(reqID, qs.sign)
->>>>>>> c109cbab
 	if !verified {
 		return nil, fmt.Errorf("unable to verify signature with pubkey %s", pubKey.String())
 	}
