package privval

import (
	"bytes"
	"context"
	"encoding/hex"
	"errors"
	"fmt"

	"github.com/dashevo/dashd-go/btcjson"

	"github.com/tendermint/tendermint/crypto"
	"github.com/tendermint/tendermint/crypto/bls12381"
	dashcore "github.com/tendermint/tendermint/dash/core"
	tmbytes "github.com/tendermint/tendermint/libs/bytes"
	"github.com/tendermint/tendermint/libs/log"
	tmproto "github.com/tendermint/tendermint/proto/tendermint/types"
	"github.com/tendermint/tendermint/types"
)

// DashPrivValidator is a PrivValidator that uses Dash-specific logic
type DashPrivValidator interface {
	types.PrivValidator
	dashcore.QuorumVerifier
	DashRPCClient() dashcore.Client
	// QuorumSign executes quorum signature process and returns signature and signHash
	QuorumSign(
		ctx context.Context,
		msgHash []byte,
		requestIDHash []byte,
		quorumType btcjson.LLMQType,
		quorumHash crypto.QuorumHash,
	) (signature []byte, signHash []byte, err error)
}

// DashCoreSignerClient implements DashPrivValidator.
// Handles remote validator connections that provide signing services
type DashCoreSignerClient struct {
	logger            log.Logger
	dashCoreRPCClient dashcore.Client
	cachedProTxHash   crypto.ProTxHash
	defaultQuorumType btcjson.LLMQType
}

var _ DashPrivValidator = (*DashCoreSignerClient)(nil)

// NewDashCoreSignerClient returns an instance of SignerClient.
// it will start the endpoint (if not already started)
<<<<<<< HEAD
func NewDashCoreSignerClient(client dashcore.Client, defaultQuorumType btcjson.LLMQType, logger log.Logger) (*DashCoreSignerClient, error) {
	if err := dashcore.ValidateQuorumType(defaultQuorumType); err != nil {
=======
func NewDashCoreSignerClient(
	client dashcore.Client, defaultQuorumType btcjson.LLMQType,
) (*DashCoreSignerClient, error) {
	if err := defaultQuorumType.Validate(); err != nil {
>>>>>>> 5dbd6029
		return nil, err
	}
	return &DashCoreSignerClient{
		logger:            logger,
		dashCoreRPCClient: client,
		defaultQuorumType: defaultQuorumType,
	}, nil
}

// Close closes the underlying connection
func (sc *DashCoreSignerClient) Close() error {
	err := sc.dashCoreRPCClient.Close()
	if err != nil {
		return err
	}
	return nil
}

//--------------------------------------------------------
// Implement PrivValidator

// Ping sends a ping request to the remote signer and will retry 2 extra times if failure
func (sc *DashCoreSignerClient) Ping() error {
	var err error
	for i := 0; i < 3; i++ {
		if err = sc.ping(); err == nil {
			return nil
		}
	}

	return err
}

// ping sends a ping request to the remote signer
func (sc *DashCoreSignerClient) ping() error {
	err := sc.dashCoreRPCClient.Ping()
	if err != nil {
		return err
	}

	return nil
}

func (sc *DashCoreSignerClient) ExtractIntoValidator(ctx context.Context, quorumHash crypto.QuorumHash) *types.Validator {
	pubKey, _ := sc.GetPubKey(ctx, quorumHash)
	proTxHash, _ := sc.GetProTxHash(ctx)
	if len(proTxHash) != crypto.DefaultHashSize {
		panic("proTxHash wrong length")
	}
	return &types.Validator{
		PubKey:      pubKey,
		VotingPower: types.DefaultDashVotingPower,
		ProTxHash:   proTxHash,
	}
}

// GetPubKey retrieves a public key from a remote signer
// returns an error if client is not able to provide the key
func (sc *DashCoreSignerClient) GetPubKey(ctx context.Context, quorumHash crypto.QuorumHash) (crypto.PubKey, error) {
	if len(quorumHash.Bytes()) != crypto.DefaultHashSize {
		return nil, fmt.Errorf("quorum hash must be 32 bytes long if requesting public key from dash core")
	}

	response, err := sc.dashCoreRPCClient.QuorumInfo(sc.defaultQuorumType, quorumHash)
	if err != nil {
		return nil, fmt.Errorf("getPubKey Quorum Info Error for (%d) %s : %w", sc.defaultQuorumType, quorumHash.String(), err)
	}

	proTxHash, err := sc.GetProTxHash(ctx)

	if err != nil {
		return nil, fmt.Errorf("getPubKey proTxHash error: %w", err)
	}

	var decodedPublicKeyShare []byte

	found := false

	for _, quorumMember := range response.Members {
		decodedMemberProTxHash, err := hex.DecodeString(quorumMember.ProTxHash)
		if err != nil {
			return nil, fmt.Errorf("error decoding proTxHash : %v", err)
		}
		if len(decodedMemberProTxHash) != crypto.DefaultHashSize {
			return nil, fmt.Errorf(
				"decoding proTxHash %d is incorrect size when getting public key : %v",
				len(decodedMemberProTxHash),
				err,
			)
		}
		if bytes.Equal(proTxHash, decodedMemberProTxHash) {
			decodedPublicKeyShare, err = hex.DecodeString(quorumMember.PubKeyShare)
			found = true
			if err != nil {
				return nil, fmt.Errorf("error decoding publicKeyShare : %v", err)
			}
			if len(decodedPublicKeyShare) != bls12381.PubKeySize {
				return nil, fmt.Errorf(
					"decoding public key share %d is incorrect size when getting public key : %v",
					len(decodedMemberProTxHash),
					err,
				)
			}
			break
		}
	}

	if len(decodedPublicKeyShare) != bls12381.PubKeySize {
		if found {
			// We found it, we should have a public key share
			return nil, fmt.Errorf("no public key share found")
		}
		// We are not part of the quorum, there is no error
		return nil, nil
	}

	return bls12381.PubKey(decodedPublicKeyShare), nil
}

func (sc *DashCoreSignerClient) GetFirstQuorumHash(ctx context.Context) (crypto.QuorumHash, error) {
	return nil, errors.New("getFirstQuorumHash should not be called on a dash core signer client")
}

func (sc *DashCoreSignerClient) GetThresholdPublicKey(ctx context.Context, quorumHash crypto.QuorumHash) (crypto.PubKey, error) {
	if len(quorumHash.Bytes()) != crypto.DefaultHashSize {
		return nil, fmt.Errorf("quorum hash must be 32 bytes long if requesting public key from dash core")
	}

	response, err := sc.dashCoreRPCClient.QuorumInfo(sc.defaultQuorumType, quorumHash)
	if err != nil {
		return nil, fmt.Errorf(
			"getThresholdPublicKey Quorum Info Error for (%d) %s : %w",
			sc.defaultQuorumType,
			quorumHash.String(),
			err,
		)
	}
	decodedThresholdPublicKey, err := hex.DecodeString(response.QuorumPublicKey)
	if len(decodedThresholdPublicKey) != bls12381.PubKeySize {
		return nil, fmt.Errorf(
			"decoding thresholdPublicKey %d is incorrect size when getting public key : %v",
			len(decodedThresholdPublicKey),
			err,
		)
	}
	return bls12381.PubKey(decodedThresholdPublicKey), nil
}

func (sc *DashCoreSignerClient) GetHeight(ctx context.Context, quorumHash crypto.QuorumHash) (int64, error) {
	return 0, fmt.Errorf("getHeight should not be called on a dash core signer client %s", quorumHash.String())
}

func (sc *DashCoreSignerClient) GetProTxHash(ctx context.Context) (crypto.ProTxHash, error) {
	if sc.cachedProTxHash != nil {
		return sc.cachedProTxHash, nil
	}

	masternodeStatus, err := sc.dashCoreRPCClient.MasternodeStatus()
	if err != nil {
		return nil, fmt.Errorf("send: %w", err)
	}

	decodedProTxHash, err := hex.DecodeString(masternodeStatus.ProTxHash)
	if err != nil {
		return nil, fmt.Errorf("error decoding proTxHash : %v", err)
	}
	if len(decodedProTxHash) != crypto.DefaultHashSize {
		// We are proof of service banned. Get the proTxHash from our IP Address
		networkInfo, err := sc.dashCoreRPCClient.GetNetworkInfo()
		if err == nil && len(networkInfo.LocalAddresses) > 0 {
			localAddress := networkInfo.LocalAddresses[0].Address
			localPort := networkInfo.LocalAddresses[0].Port
			localHost := fmt.Sprintf("%s:%d", localAddress, localPort)
			results, err := sc.dashCoreRPCClient.MasternodeListJSON(localHost)
			if err == nil {
				for _, v := range results {
					decodedProTxHash, err = hex.DecodeString(v.ProTxHash)
					if err != nil {
						return nil, fmt.Errorf("error decoding proTxHash: %v", err)
					}
				}
			}
		}
		if len(decodedProTxHash) != crypto.DefaultHashSize {
			return nil, fmt.Errorf(
				"decoding proTxHash %d is incorrect size when signing proposal : %v",
				len(decodedProTxHash),
				err,
			)
		}
	}

	sc.cachedProTxHash = decodedProTxHash

	return decodedProTxHash, nil
}

// SignVote requests a remote signer to sign a vote
func (sc *DashCoreSignerClient) SignVote(
	ctx context.Context, chainID string, quorumType btcjson.LLMQType, quorumHash crypto.QuorumHash,
	protoVote *tmproto.Vote, logger log.Logger) error {
	if len(quorumHash) != crypto.DefaultHashSize {
		return fmt.Errorf("quorum hash is not the right length %s", quorumHash.String())
	}

	quorumSigns, err := types.MakeQuorumSigns(chainID, quorumType, quorumHash, protoVote)
	if err != nil {
		return err
	}

	qs, err := sc.quorumSignAndVerify(ctx, quorumType, quorumHash, quorumSigns.Block)
	if err != nil {
		return err
	}

	// No need to check the error as this is only used for logging
	proTxHash, _ := sc.GetProTxHash(ctx)

	logger.Debug("signed vote", "height", protoVote.Height,
		"round", protoVote.Round,
		"voteType", protoVote.Type,
		"quorumType", quorumType,
		"quorumHash", quorumHash,
		"signature", qs.sign,
		"proTxHash", proTxHash,
		"coreBlockRequestId", qs.ID,
		"coreSignId", tmbytes.Reverse(qs.signHash),
		"signItem", quorumSigns,
		"signResult", qs,
	)

	protoVote.BlockSignature = qs.sign

	return sc.signVoteExtensions(ctx, quorumType, quorumHash, protoVote, quorumSigns)
}

// SignProposal requests a remote signer to sign a proposal
func (sc *DashCoreSignerClient) SignProposal(
	ctx context.Context, chainID string, quorumType btcjson.LLMQType, quorumHash crypto.QuorumHash, proposalProto *tmproto.Proposal,
) (tmbytes.HexBytes, error) {
	signItem := types.NewSignItem(
		quorumType,
		quorumHash,
		types.ProposalRequestIDProto(proposalProto),
		types.ProposalBlockSignBytes(chainID, proposalProto),
	)
	resp, err := sc.quorumSignAndVerify(ctx, quorumType, quorumHash, signItem)
	if err != nil {
		return nil, err
	}
	proposalProto.Signature = resp.sign
	return nil, nil
}

// QuorumSign implements DashPrivValidator
func (sc *DashCoreSignerClient) QuorumSign(
	ctx context.Context,
	msgHash []byte,
	requestIDHash []byte,
	quorumType btcjson.LLMQType,
	quorumHash crypto.QuorumHash,
) ([]byte, []byte, error) {
	signItem := types.SignItem{
		ReqID: requestIDHash,
		ID:    types.MakeSignID(msgHash, requestIDHash, quorumType, quorumHash),
		Hash:  msgHash,
	}
	qs, err := sc.quorumSignAndVerify(ctx, quorumType, quorumHash, signItem)
	if err != nil {
		return nil, nil, err
	}
	return qs.sign, qs.signHash, nil
}

func (sc *DashCoreSignerClient) UpdatePrivateKey(
	ctx context.Context,
	privateKey crypto.PrivKey,
	quorumHash crypto.QuorumHash,
	thresholdPublicKey crypto.PubKey,
	height int64,
) {

}

func (sc *DashCoreSignerClient) GetPrivateKey(ctx context.Context, quorumHash crypto.QuorumHash) (crypto.PrivKey, error) {
	key := &dashConsensusPrivateKey{
		quorumHash: quorumHash,
		quorumType: sc.defaultQuorumType,
		privval:    sc,
	}

	return key, nil
}

// QuorumVerify implements dashcore.QuorumVerifier
func (sc *DashCoreSignerClient) QuorumVerify(
	quorumType btcjson.LLMQType,
	requestID tmbytes.HexBytes,
	messageHash tmbytes.HexBytes,
	signature tmbytes.HexBytes,
	quorumHash tmbytes.HexBytes,
) (bool, error) {
	return sc.dashCoreRPCClient.QuorumVerify(quorumType, requestID, messageHash, signature, quorumHash)
}

// DashRPCClient implements DashPrivValidator
func (sc *DashCoreSignerClient) DashRPCClient() dashcore.Client {
	if sc == nil {
		return nil
	}
	return sc.dashCoreRPCClient
}

func (sc *DashCoreSignerClient) signVoteExtensions(
	ctx context.Context,
	quorumType btcjson.LLMQType,
	quorumHash crypto.QuorumHash,
	protoVote *tmproto.Vote,
	quorumSignData types.QuorumSignData,
) error {
	if protoVote.Type != tmproto.PrecommitType {
		if len(protoVote.VoteExtensions) > 0 {
			return errors.New("unexpected vote extension - extensions are only allowed in precommits")
		}
		return nil
	}
	for et, extensions := range protoVote.VoteExtensionsToMap() {
		for i, ext := range extensions {
			signItem := quorumSignData.Extensions[et][i]
			resp, err := sc.quorumSignAndVerify(ctx, quorumType, quorumHash, signItem)
			if err != nil {
				return err
			}
			ext.Signature = resp.sign
		}
	}
	return nil
}

func (sc *DashCoreSignerClient) quorumSignAndVerify(
	ctx context.Context,
	quorumType btcjson.LLMQType,
	quorumHash crypto.QuorumHash,
	signItem types.SignItem,
) (*quorumSignResult, error) {
	qs, err := sc.quorumSign(quorumType, quorumHash, signItem)
	if err != nil {
		return nil, err
	}
	sc.logger.Trace("quorum sign result",
		"sign", hex.EncodeToString(qs.sign),
		"sign_hash", hex.EncodeToString(qs.signHash),
		"req_id", hex.EncodeToString(signItem.ReqID),
		"id", hex.EncodeToString(signItem.ID),
		"raw", hex.EncodeToString(signItem.Raw),
		"hash", hex.EncodeToString(signItem.Hash),
		"quorum_sign_result", *qs.QuorumSignResult)
	pubKey, err := sc.GetPubKey(ctx, quorumHash)
	if err != nil {
		return nil, &RemoteSignerError{Code: 500, Description: err.Error()}
	}
	verified := pubKey.VerifySignatureDigest(signItem.ID, qs.sign)
	if !verified {
		return nil, fmt.Errorf("unable to verify signature with pubkey %s", pubKey.String())
	}
	return qs, nil
}

func (sc *DashCoreSignerClient) quorumSign(
	quorumType btcjson.LLMQType,
	quorumHash crypto.QuorumHash,
	signItem types.SignItem,
) (*quorumSignResult, error) {
	resp, err := sc.dashCoreRPCClient.QuorumSign(quorumType, signItem.ReqID, signItem.Hash, quorumHash)
	if err != nil {
		return nil, &RemoteSignerError{Code: 500, Description: "cannot sign vote: " + err.Error()}
	}
	if resp == nil {
		return nil, ErrUnexpectedResponse
	}
	sign, err := hex.DecodeString(resp.Signature)
	if err != nil {
		return nil, fmt.Errorf("error decoding signature when signing vote : %v", err)
	}
	if len(sign) != bls12381.SignatureSize {
		return nil, fmt.Errorf("decoding signature %d is incorrect size when signing vote : %v", len(sign), err)
	}
	signHash, err := hex.DecodeString(resp.SignHash)
	if err != nil {
		return nil, fmt.Errorf("error decoding coreSignID when signing vote : %v", err)
	}
	return &quorumSignResult{resp, sign, signHash}, nil
}

type quorumSignResult struct {
	*btcjson.QuorumSignResult
	sign     []byte
	signHash []byte
}<|MERGE_RESOLUTION|>--- conflicted
+++ resolved
@@ -46,15 +46,12 @@
 
 // NewDashCoreSignerClient returns an instance of SignerClient.
 // it will start the endpoint (if not already started)
-<<<<<<< HEAD
-func NewDashCoreSignerClient(client dashcore.Client, defaultQuorumType btcjson.LLMQType, logger log.Logger) (*DashCoreSignerClient, error) {
-	if err := dashcore.ValidateQuorumType(defaultQuorumType); err != nil {
-=======
 func NewDashCoreSignerClient(
-	client dashcore.Client, defaultQuorumType btcjson.LLMQType,
+	client dashcore.Client,
+	defaultQuorumType btcjson.LLMQType,
+	logger log.Logger,
 ) (*DashCoreSignerClient, error) {
 	if err := defaultQuorumType.Validate(); err != nil {
->>>>>>> 5dbd6029
 		return nil, err
 	}
 	return &DashCoreSignerClient{
