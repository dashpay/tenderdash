package privval

import (
	"bytes"
	"context"
	"encoding/hex"
	"errors"
	"fmt"

	"github.com/dashevo/dashd-go/btcjson"

	"github.com/tendermint/tendermint/crypto"
	"github.com/tendermint/tendermint/crypto/bls12381"
	dashcore "github.com/tendermint/tendermint/dash/core"
	tmbytes "github.com/tendermint/tendermint/libs/bytes"
	"github.com/tendermint/tendermint/libs/log"
	tmproto "github.com/tendermint/tendermint/proto/tendermint/types"
	"github.com/tendermint/tendermint/types"
)

// DashPrivValidator is a PrivValidator that uses Dash-specific logic
type DashPrivValidator interface {
	types.PrivValidator
	dashcore.QuorumVerifier
	DashRPCClient() dashcore.Client
	// QuorumSign executes quorum signature process and returns signature and signHash
	QuorumSign(
		ctx context.Context,
		msgHash []byte,
		requestIDHash []byte,
		quorumType btcjson.LLMQType,
		quorumHash crypto.QuorumHash,
	) (signature []byte, signHash []byte, err error)
}

// DashCoreSignerClient implements DashPrivValidator.
// Handles remote validator connections that provide signing services
type DashCoreSignerClient struct {
	dashCoreRPCClient dashcore.Client
	cachedProTxHash   crypto.ProTxHash
	defaultQuorumType btcjson.LLMQType
}

var _ DashPrivValidator = (*DashCoreSignerClient)(nil)

// NewDashCoreSignerClient returns an instance of SignerClient.
// it will start the endpoint (if not already started)
func NewDashCoreSignerClient(
	client dashcore.Client, defaultQuorumType btcjson.LLMQType,
) (*DashCoreSignerClient, error) {
	return &DashCoreSignerClient{dashCoreRPCClient: client, defaultQuorumType: defaultQuorumType}, nil
}

// Close closes the underlying connection
func (sc *DashCoreSignerClient) Close() error {
	err := sc.dashCoreRPCClient.Close()
	if err != nil {
		return err
	}
	return nil
}

//--------------------------------------------------------
// Implement PrivValidator

// Ping sends a ping request to the remote signer and will retry 2 extra times if failure
func (sc *DashCoreSignerClient) Ping() error {
	var err error
	for i := 0; i < 3; i++ {
		if err = sc.ping(); err == nil {
			return nil
		}
	}

	return err
}

// ping sends a ping request to the remote signer
func (sc *DashCoreSignerClient) ping() error {
	err := sc.dashCoreRPCClient.Ping()
	if err != nil {
		return err
	}

	return nil
}

func (sc *DashCoreSignerClient) ExtractIntoValidator(ctx context.Context, quorumHash crypto.QuorumHash) *types.Validator {
	pubKey, _ := sc.GetPubKey(ctx, quorumHash)
	proTxHash, _ := sc.GetProTxHash(ctx)
	if len(proTxHash) != crypto.DefaultHashSize {
		panic("proTxHash wrong length")
	}
	return &types.Validator{
		PubKey:      pubKey,
		VotingPower: types.DefaultDashVotingPower,
		ProTxHash:   proTxHash,
	}
}

// GetPubKey retrieves a public key from a remote signer
// returns an error if client is not able to provide the key
func (sc *DashCoreSignerClient) GetPubKey(ctx context.Context, quorumHash crypto.QuorumHash) (crypto.PubKey, error) {
	if len(quorumHash.Bytes()) != crypto.DefaultHashSize {
		return nil, fmt.Errorf("quorum hash must be 32 bytes long if requesting public key from dash core")
	}

	response, err := sc.dashCoreRPCClient.QuorumInfo(sc.defaultQuorumType, quorumHash)
	if err != nil {
		return nil, fmt.Errorf("getPubKey Quorum Info Error for (%d) %s : %w", sc.defaultQuorumType, quorumHash.String(), err)
	}

	proTxHash, err := sc.GetProTxHash(ctx)

	if err != nil {
		return nil, fmt.Errorf("getPubKey proTxHash error: %w", err)
	}

	var decodedPublicKeyShare []byte

	found := false

	for _, quorumMember := range response.Members {
		decodedMemberProTxHash, err := hex.DecodeString(quorumMember.ProTxHash)
		if err != nil {
			return nil, fmt.Errorf("error decoding proTxHash : %v", err)
		}
		if len(decodedMemberProTxHash) != crypto.DefaultHashSize {
			return nil, fmt.Errorf(
				"decoding proTxHash %d is incorrect size when getting public key : %v",
				len(decodedMemberProTxHash),
				err,
			)
		}
		if bytes.Equal(proTxHash, decodedMemberProTxHash) {
			decodedPublicKeyShare, err = hex.DecodeString(quorumMember.PubKeyShare)
			found = true
			if err != nil {
				return nil, fmt.Errorf("error decoding publicKeyShare : %v", err)
			}
			if len(decodedPublicKeyShare) != bls12381.PubKeySize {
				return nil, fmt.Errorf(
					"decoding public key share %d is incorrect size when getting public key : %v",
					len(decodedMemberProTxHash),
					err,
				)
			}
			break
		}
	}

	if len(decodedPublicKeyShare) != bls12381.PubKeySize {
		if found {
			// We found it, we should have a public key share
			return nil, fmt.Errorf("no public key share found")
		}
		// We are not part of the quorum, there is no error
		return nil, nil
	}

	return bls12381.PubKey(decodedPublicKeyShare), nil
}

func (sc *DashCoreSignerClient) GetFirstQuorumHash(ctx context.Context) (crypto.QuorumHash, error) {
	return nil, errors.New("getFirstQuorumHash should not be called on a dash core signer client")
}

func (sc *DashCoreSignerClient) GetThresholdPublicKey(ctx context.Context, quorumHash crypto.QuorumHash) (crypto.PubKey, error) {
	if len(quorumHash.Bytes()) != crypto.DefaultHashSize {
		return nil, fmt.Errorf("quorum hash must be 32 bytes long if requesting public key from dash core")
	}

	response, err := sc.dashCoreRPCClient.QuorumInfo(sc.defaultQuorumType, quorumHash)
	if err != nil {
		return nil, fmt.Errorf(
			"getThresholdPublicKey Quorum Info Error for (%d) %s : %w",
			sc.defaultQuorumType,
			quorumHash.String(),
			err,
		)
	}
	decodedThresholdPublicKey, err := hex.DecodeString(response.QuorumPublicKey)
	if len(decodedThresholdPublicKey) != bls12381.PubKeySize {
		return nil, fmt.Errorf(
			"decoding thresholdPublicKey %d is incorrect size when getting public key : %v",
			len(decodedThresholdPublicKey),
			err,
		)
	}
	return bls12381.PubKey(decodedThresholdPublicKey), nil
}

func (sc *DashCoreSignerClient) GetHeight(ctx context.Context, quorumHash crypto.QuorumHash) (int64, error) {
	return 0, fmt.Errorf("getHeight should not be called on a dash core signer client %s", quorumHash.String())
}

func (sc *DashCoreSignerClient) GetProTxHash(ctx context.Context) (crypto.ProTxHash, error) {
	if sc.cachedProTxHash != nil {
		return sc.cachedProTxHash, nil
	}

	masternodeStatus, err := sc.dashCoreRPCClient.MasternodeStatus()
	if err != nil {
		return nil, fmt.Errorf("send: %w", err)
	}

	decodedProTxHash, err := hex.DecodeString(masternodeStatus.ProTxHash)
	if err != nil {
		return nil, fmt.Errorf("error decoding proTxHash : %v", err)
	}
	if len(decodedProTxHash) != crypto.DefaultHashSize {
		// We are proof of service banned. Get the proTxHash from our IP Address
		networkInfo, err := sc.dashCoreRPCClient.GetNetworkInfo()
		if err == nil && len(networkInfo.LocalAddresses) > 0 {
			localAddress := networkInfo.LocalAddresses[0].Address
			localPort := networkInfo.LocalAddresses[0].Port
			localHost := fmt.Sprintf("%s:%d", localAddress, localPort)
			results, err := sc.dashCoreRPCClient.MasternodeListJSON(localHost)
			if err == nil {
				for _, v := range results {
					decodedProTxHash, err = hex.DecodeString(v.ProTxHash)
					if err != nil {
						return nil, fmt.Errorf("error decoding proTxHash: %v", err)
					}
				}
			}
		}
		if len(decodedProTxHash) != crypto.DefaultHashSize {
			return nil, fmt.Errorf(
				"decoding proTxHash %d is incorrect size when signing proposal : %v",
				len(decodedProTxHash),
				err,
			)
		}
	}

	sc.cachedProTxHash = decodedProTxHash

	return decodedProTxHash, nil
}

// SignVote requests a remote signer to sign a vote
func (sc *DashCoreSignerClient) SignVote(
	ctx context.Context, chainID string, quorumType btcjson.LLMQType, quorumHash crypto.QuorumHash,
	protoVote *tmproto.Vote, stateID types.StateID, logger log.Logger) error {
	if len(quorumHash) != crypto.DefaultHashSize {
		return fmt.Errorf("quorum hash is not the right length %s", quorumHash.String())
	}

<<<<<<< HEAD
	quorumSigns, err := types.MakeQuorumSigns(chainID, quorumType, quorumHash, protoVote, stateID)
	if err != nil {
		return err
	}
	blockQS := quorumSigns.Block

	qs, err := sc.quorumSign(quorumType, quorumHash, blockQS)
	if err != nil {
		return err
=======
	blockSignBytes := types.VoteBlockSignBytes(chainID, protoVote)
	blockMessageHash := crypto.Checksum(blockSignBytes)
	blockRequestID := types.VoteBlockRequestIDProto(protoVote)

	blockDecodedSignature, coreSignID, err := sc.QuorumSign(ctx, blockMessageHash, blockRequestID, quorumType, quorumHash)
	if err != nil {
		return &RemoteSignerError{Code: 500, Description: "cannot sign vote: " + err.Error()}
>>>>>>> c2ad591e
	}
	// No need to check the error as this is only used for logging
	proTxHash, _ := sc.GetProTxHash(ctx)

<<<<<<< HEAD
	logger.Debug("signed vote", "height", protoVote.Height, "round", protoVote.Round, "voteType", protoVote.Type,
		"quorumType", quorumType, "quorumHash", quorumHash, "signature", qs.sign, "signBytes", blockQS.Raw,
		"proTxHash", proTxHash, "coreBlockRequestId", qs.ID, "blockRequestId",
		hex.EncodeToString(blockQS.ReqID), "coreSignId", tmbytes.Reverse(qs.signHash),
		"signId", hex.EncodeToString(blockQS.ID))

	pubKey, err := sc.GetPubKey(ctx, quorumHash)
	if err != nil {
		return &RemoteSignerError{Code: 500, Description: err.Error()}
	}
	verified := pubKey.VerifySignatureDigest(quorumSigns.Block.ID, qs.sign)
	if verified {
		logger.Debug("Verified core signature", "height", protoVote.Height, "round", protoVote.Round, "pubkey", pubKey)
	} else {
		logger.Error("Unable to verify signature", "height", protoVote.Height, "round", protoVote.Round, "pubkey", pubKey)
	}

	protoVote.BlockSignature = qs.sign
=======
	signID := crypto.SignID(
		quorumType,
		tmbytes.Reverse(quorumHash),
		tmbytes.Reverse(blockRequestID),
		tmbytes.Reverse(blockMessageHash[:]),
	)

	logger.Debug("signed vote", "height", protoVote.Height, "round", protoVote.Round, "voteType", protoVote.Type,
		"quorumType", quorumType, "quorumHash", quorumHash, "signature", blockDecodedSignature, "signBytes", blockSignBytes,
		"proTxHash", proTxHash, "signId", signID, "coreBlockRequestId",
		hex.EncodeToString(blockRequestID), "coreSignId", tmbytes.Reverse(coreSignID),
		"signId", hex.EncodeToString(signID))

	protoVote.BlockSignature = blockDecodedSignature
>>>>>>> c2ad591e

	// Only sign the state when voting for the block
	if protoVote.BlockID.Hash != nil {
		resp, err := sc.quorumSign(quorumType, quorumHash, quorumSigns.State)
		if err != nil {
			return err
		}
		protoVote.StateSignature = resp.sign
	}

	return sc.signVoteExtensions(quorumType, quorumHash, protoVote, quorumSigns)
}

// SignProposal requests a remote signer to sign a proposal
func (sc *DashCoreSignerClient) SignProposal(
	ctx context.Context, chainID string, quorumType btcjson.LLMQType, quorumHash crypto.QuorumHash, proposalProto *tmproto.Proposal,
) (tmbytes.HexBytes, error) {
<<<<<<< HEAD
	if quorumType == 0 {
		return nil, fmt.Errorf("error signing proposal with invalid quorum type")
	}
	signItem := types.SignItem{
		ReqID: types.ProposalRequestIDProto(proposalProto),
		Raw:   types.ProposalBlockSignBytes(chainID, proposalProto),
	}
	resp, err := sc.quorumSign(quorumType, quorumHash, signItem)
	if err != nil {
		return nil, err
	}
	proposalProto.Signature = resp.sign
=======
	messageBytes := types.ProposalBlockSignBytes(chainID, proposalProto)

	messageHash := crypto.Checksum(messageBytes)

	requestIDHash := types.ProposalRequestIDProto(proposalProto)
	decodedSignature, _, err := sc.QuorumSign(ctx, messageHash, requestIDHash, quorumType, quorumHash)
	if err != nil {
		return nil, &RemoteSignerError{Code: 500, Description: "cannot sign vote: " + err.Error()}
	}
	// fmt.Printf("proposal message that is being signed %v\n", messageBytes)
	//
	// fmt.Printf("proposal response %v\n", response)
	//
	// fmt.Printf("Proposal signBytes %s signature %s \n", hex.EncodeToString(messageBytes),
	//	hex.EncodeToString(decodedSignature))
	//
	// signID := crypto.SignID(
	//  sc.defaultQuorumType, tmbytes.Reverse(quorumHash),
	// tmbytes.Reverse(requestIDHash), tmbytes.Reverse(messageHash))
	//
	// fmt.Printf("core returned requestId %s our request Id %s\n", response.ID, requestIDHashString)
	// //
	// fmt.Printf("core signID %s our sign Id %s\n", response.SignHash, hex.EncodeToString(signID))
	// //
	// pubKey, err := sc.GetPubKey(quorumHash)
	// verified := pubKey.VerifySignatureDigest(signID, decodedSignature)
	// if verified {
	//	fmt.Printf("Verified core signing with public key %v\n", pubKey)
	// } else {
	//	fmt.Printf("Unable to verify signature %v\n", pubKey)
	// }

	proposalProto.Signature = decodedSignature

>>>>>>> c2ad591e
	return nil, nil
}

// QuorumSign implements DashPrivValidator
func (sc *DashCoreSignerClient) QuorumSign(
	ctx context.Context,
	messageHash []byte,
	requestIDHash []byte,
	quorumType btcjson.LLMQType,
	quorumHash crypto.QuorumHash,
) ([]byte, []byte, error) {
	if len(messageHash) != crypto.DefaultHashSize {
		return nil, nil, fmt.Errorf("invalid message hash size: %X", messageHash)
	}
	if len(requestIDHash) != crypto.DefaultHashSize {
		return nil, nil, fmt.Errorf("invalid request ID hash size: %X", requestIDHash)
	}
	if len(quorumHash) != crypto.QuorumHashSize {
		return nil, nil, fmt.Errorf("invalid quorum hash size: %X", quorumHash)
	}
	if quorumType == 0 {
		return nil, nil, fmt.Errorf("error signing proposal with invalid quorum type")
	}

	response, err := sc.dashCoreRPCClient.QuorumSign(quorumType, requestIDHash, messageHash, quorumHash)

	if err != nil {
		return nil, nil, &RemoteSignerError{Code: 500, Description: err.Error()}
	}
	if response == nil {
		return nil, nil, ErrUnexpectedResponse
	}

	decodedSignature, err := hex.DecodeString(response.Signature)
	if err != nil {
		return nil, nil, fmt.Errorf("error decoding signature: %v", err)
	}
	if len(decodedSignature) != bls12381.SignatureSize {
		return nil, nil, fmt.Errorf(
			"decoding signature %d is incorrect size: %v",
			len(decodedSignature),
			err,
		)
	}
	coreSignID, err := hex.DecodeString(response.SignHash)
	if err != nil {
		return nil, nil, fmt.Errorf("error decoding coreSignID when signing vote : %v", err)
	}

	pubKey, err := sc.GetPubKey(ctx, quorumHash)
	if err != nil {
		return nil, nil, &RemoteSignerError{Code: 500, Description: err.Error()}
	}

	// Verification of the signature

	signID := crypto.SignID(
		quorumType,
		tmbytes.Reverse(quorumHash),
		tmbytes.Reverse(requestIDHash),
		tmbytes.Reverse(messageHash[:]),
	)

	verified := pubKey.VerifySignatureDigest(signID, decodedSignature)
	if !verified {
		return nil, nil, fmt.Errorf("unable to verify signature with pubkey %s", pubKey.String())
	}

	return decodedSignature, coreSignID, nil
}

func (sc *DashCoreSignerClient) UpdatePrivateKey(
	ctx context.Context,
	privateKey crypto.PrivKey,
	quorumHash crypto.QuorumHash,
	thresholdPublicKey crypto.PubKey,
	height int64,
) {

}

func (sc *DashCoreSignerClient) GetPrivateKey(ctx context.Context, quorumHash crypto.QuorumHash) (crypto.PrivKey, error) {
	key := &dashConsensusPrivateKey{
		quorumHash: quorumHash,
		quorumType: sc.defaultQuorumType,
		privval:    sc,
	}

	return key, nil
}

// QuorumVerify implements dashcore.QuorumVerifier
func (sc *DashCoreSignerClient) QuorumVerify(
	quorumType btcjson.LLMQType,
	requestID tmbytes.HexBytes,
	messageHash tmbytes.HexBytes,
	signature tmbytes.HexBytes,
	quorumHash tmbytes.HexBytes,
) (bool, error) {
	return sc.dashCoreRPCClient.QuorumVerify(quorumType, requestID, messageHash, signature, quorumHash)
}

// DashRPCClient implements DashPrivValidator
func (sc *DashCoreSignerClient) DashRPCClient() dashcore.Client {
	if sc == nil {
		return nil
	}
	return sc.dashCoreRPCClient
}

func (sc *DashCoreSignerClient) signVoteExtensions(
	quorumType btcjson.LLMQType,
	quorumHash crypto.QuorumHash,
	protoVote *tmproto.Vote,
	quorumSignData types.QuorumSignData,
) error {
	if protoVote.Type != tmproto.PrecommitType {
		if len(protoVote.VoteExtensions) > 0 {
			return errors.New("unexpected vote extension - extensions are only allowed in precommits")
		}
		return nil
	}
	for et, extensions := range protoVote.VoteExtensionsToMap() {
		for i, ext := range extensions {
			resp, err := sc.quorumSign(quorumType, quorumHash, quorumSignData.Extensions[et][i])
			if err != nil {
				return err
			}
			ext.Signature = resp.sign
		}
	}
	return nil
}

func (sc *DashCoreSignerClient) quorumSign(
	quorumType btcjson.LLMQType,
	quorumHash crypto.QuorumHash,
	signItem types.SignItem,
) (*quorumSignResult, error) {
	resp, err := sc.dashCoreRPCClient.QuorumSign(quorumType, signItem.ReqID, signItem.Hash(), quorumHash)
	if err != nil {
		return nil, &RemoteSignerError{Code: 500, Description: err.Error()}
	}
	if resp == nil {
		return nil, ErrUnexpectedResponse
	}
	sign, err := hex.DecodeString(resp.Signature)
	if err != nil {
		return nil, fmt.Errorf("error decoding signature when signing vote : %v", err)
	}
	if len(sign) != bls12381.SignatureSize {
		return nil, fmt.Errorf("decoding signature %d is incorrect size when signing vote : %v", len(sign), err)
	}
	signHash, err := hex.DecodeString(resp.SignHash)
	if err != nil {
		return nil, fmt.Errorf("error decoding coreSignID when signing vote : %v", err)
	}
	return &quorumSignResult{resp, sign, signHash}, nil
}

type quorumSignResult struct {
	*btcjson.QuorumSignResult
	sign     []byte
	signHash []byte
}<|MERGE_RESOLUTION|>--- conflicted
+++ resolved
@@ -247,7 +247,6 @@
 		return fmt.Errorf("quorum hash is not the right length %s", quorumHash.String())
 	}
 
-<<<<<<< HEAD
 	quorumSigns, err := types.MakeQuorumSigns(chainID, quorumType, quorumHash, protoVote, stateID)
 	if err != nil {
 		return err
@@ -257,54 +256,18 @@
 	qs, err := sc.quorumSign(quorumType, quorumHash, blockQS)
 	if err != nil {
 		return err
-=======
-	blockSignBytes := types.VoteBlockSignBytes(chainID, protoVote)
-	blockMessageHash := crypto.Checksum(blockSignBytes)
-	blockRequestID := types.VoteBlockRequestIDProto(protoVote)
-
-	blockDecodedSignature, coreSignID, err := sc.QuorumSign(ctx, blockMessageHash, blockRequestID, quorumType, quorumHash)
-	if err != nil {
-		return &RemoteSignerError{Code: 500, Description: "cannot sign vote: " + err.Error()}
->>>>>>> c2ad591e
-	}
+	}
+
 	// No need to check the error as this is only used for logging
 	proTxHash, _ := sc.GetProTxHash(ctx)
 
-<<<<<<< HEAD
 	logger.Debug("signed vote", "height", protoVote.Height, "round", protoVote.Round, "voteType", protoVote.Type,
 		"quorumType", quorumType, "quorumHash", quorumHash, "signature", qs.sign, "signBytes", blockQS.Raw,
 		"proTxHash", proTxHash, "coreBlockRequestId", qs.ID, "blockRequestId",
 		hex.EncodeToString(blockQS.ReqID), "coreSignId", tmbytes.Reverse(qs.signHash),
 		"signId", hex.EncodeToString(blockQS.ID))
 
-	pubKey, err := sc.GetPubKey(ctx, quorumHash)
-	if err != nil {
-		return &RemoteSignerError{Code: 500, Description: err.Error()}
-	}
-	verified := pubKey.VerifySignatureDigest(quorumSigns.Block.ID, qs.sign)
-	if verified {
-		logger.Debug("Verified core signature", "height", protoVote.Height, "round", protoVote.Round, "pubkey", pubKey)
-	} else {
-		logger.Error("Unable to verify signature", "height", protoVote.Height, "round", protoVote.Round, "pubkey", pubKey)
-	}
-
 	protoVote.BlockSignature = qs.sign
-=======
-	signID := crypto.SignID(
-		quorumType,
-		tmbytes.Reverse(quorumHash),
-		tmbytes.Reverse(blockRequestID),
-		tmbytes.Reverse(blockMessageHash[:]),
-	)
-
-	logger.Debug("signed vote", "height", protoVote.Height, "round", protoVote.Round, "voteType", protoVote.Type,
-		"quorumType", quorumType, "quorumHash", quorumHash, "signature", blockDecodedSignature, "signBytes", blockSignBytes,
-		"proTxHash", proTxHash, "signId", signID, "coreBlockRequestId",
-		hex.EncodeToString(blockRequestID), "coreSignId", tmbytes.Reverse(coreSignID),
-		"signId", hex.EncodeToString(signID))
-
-	protoVote.BlockSignature = blockDecodedSignature
->>>>>>> c2ad591e
 
 	// Only sign the state when voting for the block
 	if protoVote.BlockID.Hash != nil {
@@ -322,7 +285,6 @@
 func (sc *DashCoreSignerClient) SignProposal(
 	ctx context.Context, chainID string, quorumType btcjson.LLMQType, quorumHash crypto.QuorumHash, proposalProto *tmproto.Proposal,
 ) (tmbytes.HexBytes, error) {
-<<<<<<< HEAD
 	if quorumType == 0 {
 		return nil, fmt.Errorf("error signing proposal with invalid quorum type")
 	}
@@ -335,42 +297,6 @@
 		return nil, err
 	}
 	proposalProto.Signature = resp.sign
-=======
-	messageBytes := types.ProposalBlockSignBytes(chainID, proposalProto)
-
-	messageHash := crypto.Checksum(messageBytes)
-
-	requestIDHash := types.ProposalRequestIDProto(proposalProto)
-	decodedSignature, _, err := sc.QuorumSign(ctx, messageHash, requestIDHash, quorumType, quorumHash)
-	if err != nil {
-		return nil, &RemoteSignerError{Code: 500, Description: "cannot sign vote: " + err.Error()}
-	}
-	// fmt.Printf("proposal message that is being signed %v\n", messageBytes)
-	//
-	// fmt.Printf("proposal response %v\n", response)
-	//
-	// fmt.Printf("Proposal signBytes %s signature %s \n", hex.EncodeToString(messageBytes),
-	//	hex.EncodeToString(decodedSignature))
-	//
-	// signID := crypto.SignID(
-	//  sc.defaultQuorumType, tmbytes.Reverse(quorumHash),
-	// tmbytes.Reverse(requestIDHash), tmbytes.Reverse(messageHash))
-	//
-	// fmt.Printf("core returned requestId %s our request Id %s\n", response.ID, requestIDHashString)
-	// //
-	// fmt.Printf("core signID %s our sign Id %s\n", response.SignHash, hex.EncodeToString(signID))
-	// //
-	// pubKey, err := sc.GetPubKey(quorumHash)
-	// verified := pubKey.VerifySignatureDigest(signID, decodedSignature)
-	// if verified {
-	//	fmt.Printf("Verified core signing with public key %v\n", pubKey)
-	// } else {
-	//	fmt.Printf("Unable to verify signature %v\n", pubKey)
-	// }
-
-	proposalProto.Signature = decodedSignature
-
->>>>>>> c2ad591e
 	return nil, nil
 }
 
@@ -512,7 +438,7 @@
 ) (*quorumSignResult, error) {
 	resp, err := sc.dashCoreRPCClient.QuorumSign(quorumType, signItem.ReqID, signItem.Hash(), quorumHash)
 	if err != nil {
-		return nil, &RemoteSignerError{Code: 500, Description: err.Error()}
+		return nil, &RemoteSignerError{Code: 500, Description: "cannot sign vote: " + err.Error()}
 	}
 	if resp == nil {
 		return nil, ErrUnexpectedResponse
