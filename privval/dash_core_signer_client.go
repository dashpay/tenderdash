--- conflicted
+++ resolved
@@ -11,11 +11,7 @@
 
 	"github.com/tendermint/tendermint/crypto"
 	"github.com/tendermint/tendermint/crypto/bls12381"
-<<<<<<< HEAD
-	dashcore "github.com/tendermint/tendermint/dashcore/rpc"
-=======
 	dashcore "github.com/tendermint/tendermint/dash/core"
->>>>>>> 7952f8ff
 	tmbytes "github.com/tendermint/tendermint/libs/bytes"
 	"github.com/tendermint/tendermint/libs/log"
 	tmproto "github.com/tendermint/tendermint/proto/tendermint/types"
@@ -256,30 +252,11 @@
 	// No need to check the error as this is only used for logging
 	proTxHash, _ := sc.GetProTxHash(ctx)
 
-<<<<<<< HEAD
-	signID := crypto.SignID(
-		quorumType,
-		tmbytes.Reverse(quorumHash),
-		tmbytes.Reverse(blockRequestID),
-		tmbytes.Reverse(blockMessageHash),
-	)
-
-	coreSignID, err := hex.DecodeString(blockResponse.SignHash)
-	if err != nil {
-		return fmt.Errorf("error decoding coreSignID when signing vote : %v", err)
-	}
-	logger.Debug("signed vote", "height", protoVote.Height, "round", protoVote.Round, "voteType", protoVote.Type,
-		"quorumType", quorumType, "quorumHash", quorumHash, "signature", blockDecodedSignature, "signBytes", blockSignBytes,
-		"proTxHash", proTxHash, "signId", signID, "coreBlockRequestId", blockResponse.ID, "blockRequestId",
-		hex.EncodeToString(blockRequestID), "coreSignId", tmbytes.Reverse(coreSignID),
-		"signId", hex.EncodeToString(signID))
-=======
 	logger.Debug("signed vote", "height", protoVote.Height, "round", protoVote.Round, "voteType", protoVote.Type,
 		"quorumType", quorumType, "quorumHash", quorumHash, "signature", qs.sign, "signBytes", blockQS.Raw,
 		"proTxHash", proTxHash, "coreBlockRequestId", qs.ID, "blockRequestId",
 		hex.EncodeToString(blockQS.ReqID), "coreSignId", tmbytes.Reverse(qs.signHash),
 		"signId", hex.EncodeToString(blockQS.ID))
->>>>>>> 7952f8ff
 
 	pubKey, err := sc.GetPubKey(ctx, quorumHash)
 	if err != nil {
@@ -303,31 +280,7 @@
 		protoVote.StateSignature = resp.sign
 	}
 
-<<<<<<< HEAD
-	// fmt.Printf("Signed Vote proTxHash %s stateSignBytes %s block signature %s \n",
-	// proTxHash, hex.EncodeToString(stateSignBytes),
-	// 	hex.EncodeToString(stateDecodedSignature))
-
-	// stateSignID := crypto.SignID(
-	// sc.defaultQuorumType, tmbytes.Reverse(quorumHash),
-	// tmbytes.Reverse(stateRequestID),
-	// tmbytes.Reverse(stateMessageHash))
-
-	// fmt.Printf("core returned state requestId %s our state request Id %s\n", stateResponse.ID, stateRequestIDString)
-	//
-	// fmt.Printf("core state signID %s our state sign Id %s\n", stateResponse.SignHash, hex.EncodeToString(stateSignID))
-	//
-	// stateVerified := pubKey.VerifySignatureDigest(stateSignId, stateDecodedSignature)
-	// if stateVerified {
-	//	fmt.Printf("Verified state core signing with public key %v\n", pubKey)
-	// } else {
-	//	fmt.Printf("Unable to verify state signature %v\n", pubKey)
-	// }
-
-	return nil
-=======
 	return sc.signVoteExtensions(quorumType, quorumHash, protoVote, quorumSigns)
->>>>>>> 7952f8ff
 }
 
 // SignProposal requests a remote signer to sign a proposal
@@ -345,36 +298,7 @@
 	if err != nil {
 		return nil, err
 	}
-<<<<<<< HEAD
-
-	// fmt.Printf("proposal message that is being signed %v\n", messageBytes)
-	//
-	// fmt.Printf("proposal response %v\n", response)
-	//
-	// fmt.Printf("Proposal signBytes %s signature %s \n", hex.EncodeToString(messageBytes),
-	//	hex.EncodeToString(decodedSignature))
-	//
-	// signID := crypto.SignID(
-	//  sc.defaultQuorumType, tmbytes.Reverse(quorumHash),
-	// tmbytes.Reverse(requestIDHash), tmbytes.Reverse(messageHash))
-	//
-	// fmt.Printf("core returned requestId %s our request Id %s\n", response.ID, requestIDHashString)
-	// //
-	// fmt.Printf("core signID %s our sign Id %s\n", response.SignHash, hex.EncodeToString(signID))
-	// //
-	// pubKey, err := sc.GetPubKey(quorumHash)
-	// verified := pubKey.VerifySignatureDigest(signID, decodedSignature)
-	// if verified {
-	//	fmt.Printf("Verified core signing with public key %v\n", pubKey)
-	// } else {
-	//	fmt.Printf("Unable to verify signature %v\n", pubKey)
-	// }
-
-	proposalProto.Signature = decodedSignature
-
-=======
 	proposalProto.Signature = resp.sign
->>>>>>> 7952f8ff
 	return nil, nil
 }
 
