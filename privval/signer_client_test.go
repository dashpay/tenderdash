--- conflicted
+++ resolved
@@ -105,28 +105,16 @@
 			}
 		})
 
-<<<<<<< HEAD
-		pubKey, err := tc.signerClient.GetPubKey(tc.quorumHash)
-		require.NoError(t, err)
-		expectedPubKey, err := tc.mockPV.GetPubKey(tc.quorumHash)
-=======
-		pubKey, err := tc.signerClient.GetPubKey(context.Background())
-		require.NoError(t, err)
-		expectedPubKey, err := tc.mockPV.GetPubKey(context.Background())
->>>>>>> 97a3e44e
+		pubKey, err := tc.signerClient.GetPubKey(context.Background(), tc.quorumHash)
+		require.NoError(t, err)
+		expectedPubKey, err := tc.mockPV.GetPubKey(context.Background(), tc.quorumHash)
 		require.NoError(t, err)
 
 		assert.Equal(t, expectedPubKey, pubKey)
 
-<<<<<<< HEAD
-		pubKey, err = tc.signerClient.GetPubKey(tc.quorumHash)
-		require.NoError(t, err)
-		expectedpk, err := tc.mockPV.GetPubKey(tc.quorumHash)
-=======
-		pubKey, err = tc.signerClient.GetPubKey(context.Background())
-		require.NoError(t, err)
-		expectedpk, err := tc.mockPV.GetPubKey(context.Background())
->>>>>>> 97a3e44e
+		pubKey, err = tc.signerClient.GetPubKey(context.Background(), tc.quorumHash)
+		require.NoError(t, err)
+		expectedpk, err := tc.mockPV.GetPubKey(context.Background(), tc.quorumHash)
 		require.NoError(t, err)
 		expectedAddr := expectedpk.Address()
 
@@ -169,17 +157,12 @@
 			}
 		})
 
-<<<<<<< HEAD
-		_, err := tc.mockPV.SignProposal(tc.chainID, tc.quorumType, tc.quorumHash, want.ToProto())
-
-		require.NoError(t, err)
-
-		_, err = tc.signerClient.SignProposal(tc.chainID, tc.quorumType, tc.quorumHash, have.ToProto())
-		require.NoError(t, err)
-=======
-		require.NoError(t, tc.mockPV.SignProposal(context.Background(), tc.chainID, want.ToProto()))
-		require.NoError(t, tc.signerClient.SignProposal(context.Background(), tc.chainID, have.ToProto()))
->>>>>>> 97a3e44e
+		_, err := tc.mockPV.SignProposal(context.Background(), tc.chainID, tc.quorumType, tc.quorumHash, want.ToProto())
+
+		require.NoError(t, err)
+
+		_, err = tc.signerClient.SignProposal(context.Background(), tc.chainID, tc.quorumType, tc.quorumHash, have.ToProto())
+		require.NoError(t, err)
 
 		assert.Equal(t, want.Signature, have.Signature)
 	}
@@ -219,16 +202,11 @@
 			}
 		})
 
-<<<<<<< HEAD
 		stateID := types.RandStateID().WithHeight(want.Height - 1)
-=======
-		require.NoError(t, tc.mockPV.SignVote(context.Background(), tc.chainID, want.ToProto()))
-		require.NoError(t, tc.signerClient.SignVote(context.Background(), tc.chainID, have.ToProto()))
->>>>>>> 97a3e44e
-
-		require.NoError(t, tc.mockPV.SignVote(tc.chainID, tc.quorumType, tc.quorumHash, want.ToProto(),
+
+		require.NoError(t, tc.mockPV.SignVote(context.Background(), tc.chainID, tc.quorumType, tc.quorumHash, want.ToProto(),
 			stateID, nil))
-		require.NoError(t, tc.signerClient.SignVote(tc.chainID, tc.quorumType, tc.quorumHash, have.ToProto(),
+		require.NoError(t, tc.signerClient.SignVote(context.Background(), tc.chainID, tc.quorumType, tc.quorumHash, have.ToProto(),
 			stateID, nil))
 
 		assert.Equal(t, want.BlockSignature, have.BlockSignature)
@@ -272,38 +250,26 @@
 
 		time.Sleep(testTimeoutReadWrite2o3)
 
-<<<<<<< HEAD
 		stateID := types.RandStateID().WithHeight(want.Height - 1)
 
 		require.NoError(t,
-			tc.mockPV.SignVote(tc.chainID, tc.quorumType, tc.quorumHash, want.ToProto(), stateID, nil))
-		require.NoError(t,
-			tc.signerClient.SignVote(tc.chainID, tc.quorumType, tc.quorumHash, have.ToProto(), stateID, nil))
+			tc.mockPV.SignVote(context.Background(), tc.chainID, tc.quorumType, tc.quorumHash, want.ToProto(), stateID, nil))
+		require.NoError(t,
+			tc.signerClient.SignVote(context.Background(), tc.chainID, tc.quorumType, tc.quorumHash, have.ToProto(), stateID, nil))
 		assert.Equal(t, want.BlockSignature, have.BlockSignature)
 		assert.Equal(t, want.StateSignature, have.StateSignature)
-=======
-		require.NoError(t, tc.mockPV.SignVote(context.Background(), tc.chainID, want.ToProto()))
-		require.NoError(t, tc.signerClient.SignVote(context.Background(), tc.chainID, have.ToProto()))
-		assert.Equal(t, want.Signature, have.Signature)
->>>>>>> 97a3e44e
 
 		// TODO(jleni): Clarify what is actually being tested
 
 		// This would exceed the deadline if it was not extended by the previous message
 		time.Sleep(testTimeoutReadWrite2o3)
 
-<<<<<<< HEAD
-		require.NoError(t,
-			tc.mockPV.SignVote(tc.chainID, tc.quorumType, tc.quorumHash, want.ToProto(), stateID, nil))
-		require.NoError(t,
-			tc.signerClient.SignVote(tc.chainID, tc.quorumType, tc.quorumHash, have.ToProto(), stateID, nil))
+		require.NoError(t,
+			tc.mockPV.SignVote(context.Background(), tc.chainID, tc.quorumType, tc.quorumHash, want.ToProto(), stateID, nil))
+		require.NoError(t,
+			tc.signerClient.SignVote(context.Background(), tc.chainID, tc.quorumType, tc.quorumHash, have.ToProto(), stateID, nil))
 		assert.Equal(t, want.BlockSignature, have.BlockSignature)
 		assert.Equal(t, want.StateSignature, have.StateSignature)
-=======
-		require.NoError(t, tc.mockPV.SignVote(context.Background(), tc.chainID, want.ToProto()))
-		require.NoError(t, tc.signerClient.SignVote(context.Background(), tc.chainID, have.ToProto()))
-		assert.Equal(t, want.Signature, have.Signature)
->>>>>>> 97a3e44e
 	}
 }
 
@@ -352,15 +318,10 @@
 		time.Sleep(testTimeoutReadWrite * 3)
 		tc.signerServer.Logger.Debug("TEST: Forced Wait DONE---------------------------------------------")
 
-<<<<<<< HEAD
-		require.NoError(t,
-			tc.mockPV.SignVote(tc.chainID, tc.quorumType, tc.quorumHash, want.ToProto(), stateID, nil))
-		require.NoError(t,
-			tc.signerClient.SignVote(tc.chainID, tc.quorumType, tc.quorumHash, have.ToProto(), stateID, nil))
-=======
-		require.NoError(t, tc.mockPV.SignVote(context.Background(), tc.chainID, want.ToProto()))
-		require.NoError(t, tc.signerClient.SignVote(context.Background(), tc.chainID, have.ToProto()))
->>>>>>> 97a3e44e
+		require.NoError(t,
+			tc.mockPV.SignVote(context.Background(), tc.chainID, tc.quorumType, tc.quorumHash, want.ToProto(), stateID, nil))
+		require.NoError(t,
+			tc.signerClient.SignVote(context.Background(), tc.chainID, tc.quorumType, tc.quorumHash, have.ToProto(), stateID, nil))
 
 		assert.Equal(t, want.BlockSignature, have.BlockSignature)
 		assert.Equal(t, want.StateSignature, have.StateSignature)
@@ -396,23 +357,13 @@
 			Signature:             []byte("signature"),
 		}
 
-<<<<<<< HEAD
-		_, err := tc.signerClient.SignProposal(tc.chainID, tc.quorumType, tc.quorumHash, proposal.ToProto())
+		_, err := tc.signerClient.SignProposal(context.Background(), tc.chainID, tc.quorumType, tc.quorumHash, proposal.ToProto())
 		require.Equal(t, err.(*RemoteSignerError).Description, types.ErroringMockPVErr.Error())
 
-		_, err = tc.mockPV.SignProposal(tc.chainID, tc.quorumType, tc.quorumHash, proposal.ToProto())
+		_, err = tc.mockPV.SignProposal(context.Background(), tc.chainID, tc.quorumType, tc.quorumHash, proposal.ToProto())
 		require.Error(t, err)
 
-		_, err = tc.signerClient.SignProposal(tc.chainID, tc.quorumType, tc.quorumHash, proposal.ToProto())
-=======
-		err := tc.signerClient.SignProposal(context.Background(), tc.chainID, proposal.ToProto())
-		require.Equal(t, err.(*RemoteSignerError).Description, types.ErroringMockPVErr.Error())
-
-		err = tc.mockPV.SignProposal(context.Background(), tc.chainID, proposal.ToProto())
-		require.Error(t, err)
-
-		err = tc.signerClient.SignProposal(context.Background(), tc.chainID, proposal.ToProto())
->>>>>>> 97a3e44e
+		_, err = tc.signerClient.SignProposal(context.Background(), tc.chainID, tc.quorumType, tc.quorumHash, proposal.ToProto())
 		require.Error(t, err)
 	}
 }
@@ -448,25 +399,15 @@
 			}
 		})
 
-<<<<<<< HEAD
 		stateID := types.RandStateID().WithHeight(vote.Height - 1)
 
-		err := tc.signerClient.SignVote(tc.chainID, tc.quorumType, tc.quorumHash, vote.ToProto(), stateID, nil)
+		err := tc.signerClient.SignVote(context.Background(), tc.chainID, tc.quorumType, tc.quorumHash, vote.ToProto(), stateID, nil)
 		require.Equal(t, err.(*RemoteSignerError).Description, types.ErroringMockPVErr.Error())
 
-		err = tc.mockPV.SignVote(tc.chainID, tc.quorumType, tc.quorumHash, vote.ToProto(), stateID, nil)
+		err = tc.mockPV.SignVote(context.Background(), tc.chainID, tc.quorumType, tc.quorumHash, vote.ToProto(), stateID, nil)
 		require.Error(t, err)
 
-		err = tc.signerClient.SignVote(tc.chainID, tc.quorumType, tc.quorumHash, vote.ToProto(), stateID, nil)
-=======
-		err := tc.signerClient.SignVote(context.Background(), tc.chainID, vote.ToProto())
-		require.Equal(t, err.(*RemoteSignerError).Description, types.ErroringMockPVErr.Error())
-
-		err = tc.mockPV.SignVote(context.Background(), tc.chainID, vote.ToProto())
-		require.Error(t, err)
-
-		err = tc.signerClient.SignVote(context.Background(), tc.chainID, vote.ToProto())
->>>>>>> 97a3e44e
+		err = tc.signerClient.SignVote(context.Background(), tc.chainID, tc.quorumType, tc.quorumHash, vote.ToProto(), stateID, nil)
 		require.Error(t, err)
 	}
 }
@@ -480,13 +421,10 @@
 	// This is broken and will answer most requests with a pubkey response
 	case *privvalproto.Message_PubKeyRequest:
 		res = mustWrapMsg(&privvalproto.PubKeyResponse{PubKey: cryptoproto.PublicKey{}, Error: nil})
-<<<<<<< HEAD
 	case *privvalproto.Message_ThresholdPubKeyRequest:
 		res = mustWrapMsg(&privvalproto.PubKeyResponse{PubKey: cryptoproto.PublicKey{}, Error: nil})
 	case *privvalproto.Message_ProTxHashRequest:
 		res = mustWrapMsg(&privvalproto.PubKeyResponse{PubKey: cryptoproto.PublicKey{}, Error: nil})
-=======
->>>>>>> 97a3e44e
 	case *privvalproto.Message_SignVoteRequest:
 		res = mustWrapMsg(&privvalproto.PubKeyResponse{PubKey: cryptoproto.PublicKey{}, Error: nil})
 	case *privvalproto.Message_SignProposalRequest:
@@ -523,11 +461,7 @@
 
 		stateID := types.RandStateID().WithHeight(want.Height - 1)
 
-<<<<<<< HEAD
-		e := tc.signerClient.SignVote(tc.chainID, tc.quorumType, tc.quorumHash, want.ToProto(), stateID, nil)
-=======
-		e := tc.signerClient.SignVote(context.Background(), tc.chainID, want.ToProto())
->>>>>>> 97a3e44e
+		e := tc.signerClient.SignVote(context.Background(), tc.chainID, tc.quorumType, tc.quorumHash, want.ToProto(), stateID, nil)
 		assert.EqualError(t, e, "empty response")
 	}
 }