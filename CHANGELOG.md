<<<<<<< HEAD
## [0.8.0-dev.7] - 2022-08-10

### Bug Fixes

- A block with a height is equal initial-height uses current time instead of genesis last-block-time
- Update block time validation
- Change validateBlockTime function
- Update evidence_test.go

## [0.8.0-dev.4] - 2022-05-03
=======
## [0.10.0-dev.1] - 2022-09-09

### Bug Fixes

- Go lint issues (#455)

### Documentation

- Same-block execution docs and protobuf cleanup (#454)

### Features

- Add node's pro-tx-hash into a context (#416)
- Same-block execution (#418)

### Backport

- Tendermint v0.36 (#446)

## [0.9.0-dev.1] - 2022-09-01

### Bug Fixes

- Invalid initial height in e2e vote extensions test (#419)

### Miscellaneous Tasks

- Update changelog and version to 0.9.0-dev.1

### Refactor

- Allow set 0 for 'create-proof-block-range' to ignore proof block app hash
- Start test of proof-block range from 0 height

### Build

- Bump actions/setup-go from 3.2.0 to 3.2.1

## [0.8.0-dev.6] - 2022-07-15

### Bug Fixes

- Release script tries to use non-existing file
- Go link issues
- Data-race issue
- Applied changes according to PR feedback
- Make NewSignItem and MakeSignID exported, revert to precalculate hash for SignItem
- Quorum_sign_data_test.go
- Lint issue
- Check a receiver of ValidatorSet on nil

### Features

- Add missed fields (CoreChainLockedHeight, ProposerProTxHash and ProposedAppVersion) to RequestFinalizeBlock and PrepareProposal

### Miscellaneous Tasks

- Preallocate the list
- Fix unit tests
- Fix unit tests
- Some modification after self-review
- Remove ThresholdVoteExtension as redundant, use VoteExtension instead
- Update order fields initialization
- Update abci++ spec
- Update changelog and version to 0.8.0-dev.6

### Refactor

- Separate default and threshold-recover extensions between 2 independent list, persist threshold vote extensions with a commit
- Revert vote-extension protobuf structures to previous version
- The changes by PR feedback
- DashCoreSignerClient should return correct private key
- Modifications after merge
- Abci app expects tendermint.version.Consensus rather than proposed-app-version in RequestFinalizeBlock and RequestPrepareProposal
- Revert proposed_app_version

## [0.8.0-dev.5] - 2022-06-14

### Bug Fixes

- Consolidate all prerelease changes in latest full release changelog
- First part of modification after merge
- Mishandled pubkey read errors
- Eliminate compile level issues
- Unit tests in abci/example/kvstore
- Unit tests in dash/quorum package
- Deadlock at types.MockPV
- Blocksync package
- Evidence package
- Made some fixes/improvements
- Change a payload hash of a message vote
- Remove using a mutex in processPeerUpdate to fix a deadlock
- Remove double incrementing
- Some modifications for fixing unit tests
- Modify TestVoteString
- Some fixes / improvements
- Some fixes / improvements
- Override genesis time for pbst tests
- Pbst tests
- Disable checking duplicate votes
- Use the current time always when making proposal block
- Consensus state tests
- Consensus state tests
- Consensus state tests
- The tests inside state package
- Node tests
- Add custom marshalling/unmarshalling for coretypes.ResultValidators
- Add checking on nil in Vote.MarshalZerologObject
- Light client tests
- Rpc tests
- Remove duplicate test TestApp_Height
- Add mutex for transport_mconn.go
- Add required option "create-proof-block-range" in a config testdata
- Type error in generateDuplicateVoteEvidence
- Use thread safe way for interacting with consensus state
- Use a normal time ticker for some consensus unit tests
- E2e tests
- Lint issues
- Abci-cli
- Detected data race
- TestBlockProtoBuf
- Lint (proto and golang) modifications
- ProTxHash not correctly initialized
- Lint issue
- Proto lint
- Reuse setValSetUpdate to update validator index and validator-set-updates item in a storage
- Reuse setValSetUpdate to update validator index and validator-set-updates item in a storage
- Fix dependencies in e2e tests
- Install libpcap-dev before running go tests
- Install missing dependencies for linter
- Fix race conditions in reactor
- Specify alpine 3.15 in Dockerfile

### Documentation

- Abcidump documentation

### Features

- Abci protocol parser
- Abci protocol parser - packet capture
- Parse CBOR messages

### Miscellaneous Tasks

- Don't fail due to missing bodyclose in go 1.18
- Remove printing debug stacktrace for a duplicate vote
- Remove redundant mock cons_sync_reactor.go
- Remove github CI docs-toc.yml workflow
- Refactor e2e initialization
- Fix whitespace and comments
- Add unit tests for TestMakeBlockSignID, TestMakeStateSignID, TestMakeVoteExtensionSignIDs
- Some naming modifications
- Add verification for commit vote extension threshold signatures
- Modify a condition in VoteExtSigns2BytesSlices
- Remove recoverableVoteExtensionIndexes
- Some improvements
- Cleanup during self-review
- Remove duplicate test
- Update go.mod
- Update changelog and version to 0.8.0-dev.5
- Update changelog and version to 0.8.0-dev.5

### Refactor

- Single vote-extension field was modified on multiple ones. support default and threshold-recover types of extensions
- Simplify priv validator initialization code
- Add a centralized way for recovering threshold signatures, add a way of creating sign ids, refactor code to use one way of making sign data and recovering signs
- Standardize the naming of functions, variables
- Add some modifications by RP feedback
- Refactor cbor and apply review feedback
- Move abcidump from scripts/ to cmd/

### Security

- Merge result of tendermint/master with v0.8-dev (#376)

### Testing

- Use correct home path in TestRootConfig
- Add cbor test
- Add parse cmd test
- Test parser NewMessageType
- Test parser
- Replace hardcoded input data

### Backport

- Upgrade logging to v0.8
- Update for new logging

### Build

- Bump docker/build-push-action from 2.9.0 to 3.0.0
- Bump docker/login-action from 1.14.1 to 2.0.0
- Bump docker/setup-buildx-action from 1.6.0 to 2.0.0
- Use golang 1.18
- Upgrade golangci-lint to 1.46
- Bump actions/setup-go from 2 to 3.1.0
- Bump golangci/golangci-lint-action from 3.1.0 to 3.2.0
- Bump actions/setup-go from 3.1.0 to 3.2.0
- Bump github.com/golangci/golangci-lint

## [0.8.0-dev.4] - 2022-05-04
>>>>>>> 69306bd0

### Bug Fixes

- Add a missed "info" field to broadcast-tx-response (#369)

### Miscellaneous Tasks

- Update changelog and version to 0.8.0-dev.4 (#370)

### PBTS

- System model made more precise (#8096)

### Security

- Bump bufbuild/buf-setup-action from 1.3.1 to 1.4.0 (#8405)
- Bump codecov/codecov-action from 3.0.0 to 3.1.0 (#8406)
- Bump google.golang.org/grpc from 1.45.0 to 1.46.0 (#8408)
- Bump github.com/vektra/mockery/v2 from 2.12.0 to 2.12.1 (#8417)
- Bump github.com/google/go-cmp from 0.5.7 to 0.5.8 (#8422)
- Bump github.com/creachadair/tomledit from 0.0.18 to 0.0.19 (#8440)
- Bump github.com/btcsuite/btcd from 0.22.0-beta to 0.22.1 (#8439)
- Bump docker/setup-buildx-action from 1.6.0 to 1.7.0 (#8451)

### Abci

- Application type should take contexts (#8388)
- Application should return errors errors and nilable response objects (#8396)
- Remove redundant methods in client (#8401)
- Remove unneccessary implementations (#8403)
- Interface should take pointers to arguments (#8404)

### Abci++

- Remove intermediate protos (#8414)
- Vote extension cleanup (#8402)

### Backport

- V0.7.1 into v0.8-dev (#361)

### Blocksync

- Honor contexts supplied to BlockPool (#8447)

### Config

- Minor template infrastructure (#8411)

### Consensus

- Reduce size of validator set changes test (#8442)

### Crypto

- Remove unused code (#8412)
- Cleanup tmhash package (#8434)

### Fuzz

- Don't panic on expected errors (#8423)

### Node

- Start rpc service after reactors (#8426)

### P2p

- Remove support for multiple transports and endpoints (#8420)
- Use nodeinfo less often (#8427)
- Avoid using p2p.Channel internals (#8444)

### Privval/grpc

- Normalize signature (#8441)

### Rpc

- Fix byte string decoding for URL parameters (#8431)

## [0.8.0-dev.3] - 2022-04-22

### Miscellaneous Tasks

- Update changelog and version to 0.8.0-dev.3

### Build

- Bump github.com/vektra/mockery/v2 from 2.11.0 to 2.12.0 (#8393)

## [0.8.0-dev.2] - 2022-04-22

### Bug Fixes

- Network stuck due to outdated proposal block (#327)
- Don't process WAL logs for old rounds (#331)
- Use thread-safely way to get pro-tx-hash from peer-state (#344)
- Slightly modify a way of interacting with p2p channels in consensus reactor (#357)
- Remove select block to don't block sending a witness response (#336)
- Unsupported priv validator type - dashcore.RPCClient (#353)

### Miscellaneous Tasks

- Update changelog and version to 0.7.1
- If the tenderdash source code is not tracked by git then cloning "develop_0.1" branch as fallback scenario to build a project (#356)
- If the tenderdash source code is not tracked by git then cloning "develop_0.1" branch as fallback scenario to build a project (#355)
- Update changelog and version to 0.8.0-dev.2 (#333)

### Refactor

- Consolidate redundant code (#322)

### Security

- Bump github.com/lib/pq from 1.10.4 to 1.10.5 (#8283)
- Bump codecov/codecov-action from 2.1.0 to 3.0.0 (#8306)
- Bump actions/setup-go from 2 to 3 (#8305)
- Bump actions/stale from 4 to 5 (#8304)
- Bump actions/download-artifact from 2 to 3 (#8302)
- Bump actions/upload-artifact from 2 to 3 (#8303)
- Bump github.com/creachadair/tomledit from 0.0.11 to 0.0.13 (#8307)
- Bump github.com/vektra/mockery/v2 from 2.10.4 to 2.10.6 (#8346)
- Bump github.com/spf13/viper from 1.10.1 to 1.11.0 (#8344)
- Bump github.com/creachadair/atomicfile from 0.2.4 to 0.2.5 (#8365)
- Bump github.com/vektra/mockery/v2 from 2.10.6 to 2.11.0 (#8374)
- Bump github.com/creachadair/tomledit from 0.0.16 to 0.0.18 (#8392)

### Testing

- Update oss-fuzz build script to match reality (#8296)
- Convert to Go 1.18 native fuzzing (#8359)
- Remove debug logging statement (#8385)

### Abci

- Avoid having untracked requests in the channel (#8382)
- Streamline grpc application construction (#8383)

### Abci++

- Only include meaningful header fields in data passed-through to application (#8216)
- Sync implementation and spec for vote extensions (#8141)

### Build

- Implement full release workflow in the release script (#332)
- Use go install instead of go get. (#8299)
- Implement full release workflow in the release script (#332) (#345)
- Implement full release workflow in the release script (#332) (#345)
- Bump async from 2.6.3 to 2.6.4 in /docs (#8357)

### Cleanup

- Unused parameters (#8372)
- Pin get-diff-action uses to major version only, not minor/patch (#8368)

### Cli

- Add graceful catches to SIGINT (#8308)
- Simplify resetting commands (#8312)

### Confix

- Clean up and document transformations (#8301)
- Remove mempool.version in v0.36 (#8334)
- Convert tx-index.indexer from string to array (#8342)

### Consensus

- Add nil check to gossip routine (#8288)

### Eventbus

- Publish without contexts (#8369)

### Events

- Remove unused event code (#8313)

### Keymigrate

- Fix decoding of block-hash row keys (#8294)
- Fix conversion of transaction hash keys (#8352)

### Node

- Move handshake out of constructor (#8264)
- Use signals rather than ephemeral contexts (#8376)
- Cleanup setup for indexer and evidence components (#8378)

### Node+statesync

- Normalize initialization (#8275)

### P2p

- Fix setting in con-tracker (#8370)

### Pubsub

- [minor] remove unused stub method (#8316)

### Rpc

- Add more nil checks in the status end point (#8287)
- Avoid leaking threads (#8328)
- Reformat method signatures and use a context (#8377)

### Scmigrate

- Ensure target key is correctly renamed (#8276)

### Service

- Minor cleanup of comments (#8314)

### State

- Remove unused weighted time (#8315)

### Statesync+blocksync

- Move event publications into the sync operations (#8274)

## [0.7.1-dev.1] - 2022-04-07

### Bug Fixes

- Remove option c form linux build (#305)
- Cannot read properties of undefined
- Network stuck due to outdated proposal block (#327)
- Don't process WAL logs for old rounds (#331)

### Documentation

- Go tutorial fixed for 0.35.0 version (#7329) (#7330) (#7331)
- Update go ws code snippets (#7486) (#7487)
- Remove spec section from v0.35 docs (#7899)

### Miscellaneous Tasks

- Temporarily disable ARM build which is broken
- Backport Tendermint 0.35.1 to Tenderdash 0.8 (#309)
- Update CI e2e action workflow (#319)
- Change dockerhub build target
- Inspect context
- Bump golang version
- Remove debug
- Use gha cache from docker
- Revert dev changes
- Remove obsolete cache step

### Refactor

- [**breaking**] Replace is-masternode config with mode=validator (#308)
- Add MustPubKeyToProto helper function (#311)
- Implementing LLMQ generator (#310)
- Move bls CI code to a separate action and improve ARM build (#314)
- Persistent kvstore abci (#313)
- Improve statesync.backfill (#316)
- Small improvement in test four add four minus one genesis validators (#318)

### Security

- Bump github.com/golangci/golangci-lint from 1.45.0 to 1.45.2 (#8192)
- Bump github.com/adlio/schema from 1.2.3 to 1.3.0 (#8201)
- Bump github.com/vektra/mockery/v2 from 2.10.0 to 2.10.1 (#8226)
- Bump github.com/vektra/mockery/v2 from 2.10.1 to 2.10.2 (#8246)
- Bump github.com/vektra/mockery/v2 from 2.10.2 to 2.10.4 (#8250)
- Bump github.com/BurntSushi/toml from 1.0.0 to 1.1.0 (#8251)

### Testing

- Fix validator conn executor test backport
- Update mockery mocks
- Fix test test_abci_cli

### Abci++

- Correct max-size check to only operate on added and unmodified (#8242)

### Backport

- Add basic metrics to the indexer package. (#7250) (#7252)

### Build

- Bump google.golang.org/grpc from 1.41.0 to 1.42.0 (#7218)
- Bump github.com/lib/pq from 1.10.3 to 1.10.4
- Bump github.com/tendermint/tm-db from 0.6.4 to 0.6.6 (#7285)
- Bump minimist from 1.2.5 to 1.2.6 in /docs (#8196)
- Bump bufbuild/buf-setup-action from 1.1.0 to 1.3.0 (#8199)
- Bump github.com/spf13/viper from 1.9.0 to 1.10.0 (#7435)
- Bump github.com/adlio/schema from 1.2.2 to 1.2.3 (#7436)
- Bump github.com/spf13/cobra from 1.2.1 to 1.3.0 (#7457)
- Bump github.com/rs/zerolog from 1.26.0 to 1.26.1 (#7467)
- Downgrade tm-db from v0.6.7 to v0.6.6
- Use Go 1.18 to fix issue building curve25519-voi
- Bump bufbuild/buf-setup-action from 1.3.0 to 1.3.1 (#8245)
- Provide base branch to make as variable (#321)

### Ci

- Move test execution to makefile (#7372) (#7374)
- Update mergify for tenderdash 0.8
- Cleanup build/test targets (backport #7393) (#7395)
- Skip docker image builds during PRs (#7397) (#7398)
- Fix super-linter configuration settings (backport #7708) (#7710)
- Fixes for arm builds

### Cmd

- Cosmetic changes for errors and print statements (#7377) (#7408)
- Add integration test for rollback functionality (backport #7315) (#7369)

### Config

- Add a Deprecation annotation to P2PConfig.Seeds. (#7496) (#7497)
- Default indexer configuration to null (#8222)

### Consensus

- Add some more checks to vote counting (#7253) (#7262)
- Timeout params in toml used as overrides (#8186)
- Additional timing metrics (backport #7849) (#7875)
- Remove string indented function (#8257)
- Avoid panics during handshake (#8266)

### E2e

- Stabilize validator update form (#7340) (#7351)
- Clarify apphash reporting (#7348) (#7352)
- Generate keys for more stable load (#7344) (#7353)
- App hash test cleanup (0.35 backport) (#7350)
- Fix hashing for app + Fix logic of TestApp_Hash (#8229)

### Evidence

- Remove source of non-determinism from test (#7266) (#7268)

### Internal/libs/protoio

- Optimize MarshalDelimited by plain byteslice allocations+sync.Pool (#7325) (#7426)

### Internal/proxy

- Add initial set of abci metrics backport (#7342)

### Light

- Remove untracked close channel (#8228)

### Lint

- Remove lll check (#7346) (#7357)
- Bump linter version in ci (#8234)

### Migration

- Remove stale seen commits (#8205)

### Node

- Remove channel and peer update initialization from construction (#8238)
- Reorder service construction (#8262)

### P2p

- Reduce peer score for dial failures (backport #7265) (#7271)
- Plumb rudamentary service discovery to rectors and update statesync (backport #8030) (#8036)
- Update shim to transfer information about peers (#8047)
- Inject nodeinfo into router (#8261)

### Pubsub

- Report a non-nil error when shutting down. (#7310)

### Rpc

- Backport experimental buffer size control parameters from #7230 (tm v0.35.x) (#7276)
- Implement header and header_by_hash queries (backport #7270) (#7367)

### State

- Avoid premature genericism (#8224)

### Statesync

- Assert app version matches (backport #7856) (#7886)
- Avoid compounding retry logic for fetching consensus parameters (backport #8032) (#8041)
- Merge channel processing (#8240)
- Tweak test performance (#8267)

### Types

- Fix path handling in node key tests (#7493) (#7502)

## [0.8.0-dev.1] - 2022-03-24

### ABCI++

- Major refactor of spec's structure. Addressed Josef's comments. Merged ABCI's methods and data structs that didn't change. Added introductory paragraphs
- Found a solution to set the execution mode
- Update new protos to use enum instead of bool (#8158)

### ADR

- Synchronize PBTS ADR with spec (#7764)
- Protocol Buffers Management (#8029)

### ADR-74

- Migrate Timeout Parameters to Consensus Parameters (#7503)

### Bug Fixes

- Detect and fix data-race in MockPV (#262)
- Race condition when logging (#271)
- Decrease memory used by debug logs (#280)
- Tendermint stops when validator node id lookup fails (#279)
- Backport e2e tests (#248)

### Docs

- Abci++ typo (#8147)

### Documentation

- Fixup the builtin tutorial  (#7488)
- Fix some typos in ADR 075. (#7726)
- Drop v0.32 from the doc site configuration (#7741)
- Fix RPC output examples for GET queries (#7799)
- Fix ToC file extension for RFC 004. (#7813)
- Rename RFC 008 (#7841)
- Fix broken markdown links (cherry-pick of #7847) (#7848)
- Fix broken markdown links (#7847)
- Update spec links to point to tendermint/tendermint (#7851)
- Remove unnecessary os.Exit calls at the end of main (#7861)
- Fix misspelled file name (#7863)
- Remove spec section from v0.35 docs (#7899)
- Pin the RPC docs to v0.35 instead of master (#7909)
- Pin the RPC docs to v0.35 instead of master (backport #7909) (#7911)
- Update repo and spec readme's (#7907)
- Redirect master links to the latest release version (#7936)
- Redirect master links to the latest release version (backport #7936) (#7954)
- Fix cosmos theme version. (#7966)
- Point docs/master to the same content as the latest release (backport #7980) (#7998)
- Fix some broken markdown links (#8021)
- Update ADR template (#7789)
- Add an overview of the proposer-based timestamps algorithm (#8058)
- PBTS synchrony issues runbook (#8129)

### Miscellaneous Tasks

- Create only 1 proof block by default
- Release script and initial changelog (#250)
- [**breaking**] Bump ABCI version and update release.sh to change TMVersionDefault automatically (#253)
- Eliminate compile errors after backport of tendermint 0.35 (#238)
- Update changelog and version to 0.7.0
- Update unit tests after backport fo tendermint v0.35 (#245)
- Backport Tenderdash 0.7 to 0.8 (#246)
- Fix e2e tests and protxhash population (#273)
- Improve logging for debug purposes
- Stabilize consensus algorithm (#284)

### PBTS

- Spec reorganization, summary of changes on README.md (#399)

### RFC

- Add delete gas rfc (#7777)

### RFC-009

- Consensus Parameter Upgrades (#7524)

### Refactor

- Change node's proTxHash on slice from pointer of slice (#263)
- Some minor changes in validate-conn-executor and routerDashDialer (#277)
- Populate proTxHash in address-book (#274)
- Replace several functions with an identical body (processStateCh,processDataCh,processVoteCh,processVoteSetBitsCh) on one function processMsgCh (#296)

### Security

- Bump github.com/BurntSushi/toml from 0.4.1 to 1.0.0 (#7562)
- Bump docker/build-push-action from 2.7.0 to 2.8.0 (#7679)
- Bump github.com/vektra/mockery/v2 from 2.9.4 to 2.10.0 (#7685)
- Bump github.com/golangci/golangci-lint from 1.43.0 to 1.44.0 (#7692)
- Bump github.com/prometheus/client_golang from 1.12.0 to 1.12.1 (#7732)
- Bump github.com/gorilla/websocket from 1.4.2 to 1.5.0 (#7829)
- Bump github.com/golangci/golangci-lint from 1.44.0 to 1.44.2 (#7854)
- Bump golangci/golangci-lint-action from 2.5.2 to 3.1.0 (#8026)
- Bump actions/checkout from 2.4.0 to 3 (#8076)
- Bump docker/login-action from 1.13.0 to 1.14.1 (#8075)
- Bump golangci/golangci-lint-action from 2.5.2 to 3.1.0 (#8074)
- Bump google.golang.org/grpc from 1.44.0 to 1.45.0 (#8104)
- Bump github.com/spf13/cobra from 1.3.0 to 1.4.0 (#8109)
- Bump github.com/stretchr/testify from 1.7.0 to 1.7.1 (#8131)
- Bump gaurav-nelson/github-action-markdown-link-check from 1.0.13 to 1.0.14 (#8166)
- Bump docker/build-push-action from 2.9.0 to 2.10.0 (#8167)
- Bump github.com/golangci/golangci-lint from 1.44.2 to 1.45.0 (#8169)

### Testing

- Pass testing.T around rather than errors for test fixtures (#7518)
- Uniquify prom IDs (#7540)
- Remove in-test logging (#7558)
- Use noop loger with leakteset in more places (#7604)
- Update docker versions to match build version (#7646)
- Update cleanup opertunities (#7647)
- Reduce timeout to 4m from 8m (#7681)
- Reduce usage of the MustDefaultLogger constructor (#7960)
- Logger cleanup (#8153)
- KeepInvalidTxsInCache test is invalid

### Abci

- Socket server shutdown response handler (#7547)
- PrepareProposal (#6544)
- Vote Extension 1 (#6646)
- PrepareProposal-VoteExtension integration [2nd try] (#7821)
- Undo socket buffer limit (#7877)
- Make tendermint example+test clients manage a mutex (#7978)
- Remove lock protecting calls to the application interface (#7984)
- Use no-op loggers in the examples (#7996)
- Revert buffer limit change (#7990)
- Synchronize FinalizeBlock with the updated specification (#7983)

### Abci++

- Synchronize PrepareProposal with the newest version of the spec (#8094)
- Remove app_signed_updates (#8128)
- Remove CheckTx call from PrepareProposal flow (#8176)

### Abci/client

- Use a no-op logger in the test (#7633)
- Simplify client interface (#7607)
- Remove vestigially captured context (#7839)
- Remove waitgroup for requests (#7842)
- Remove client-level callback (#7845)
- Make flush operation sync (#7857)
- Remove lingering async client code (#7876)

### Abci/kvstore

- Test cleanup improvements (#7991)

### Adr

- Merge tendermint/spec repository into tendermint/tendermint (#7775)

### Autofile

- Ensure files are not reopened after closing (#7628)
- Avoid shutdown race (#7650)
- Reduce minor panic and docs changes (#8122)
- Remove vestigal close mechanism (#8150)

### Blocksync

- Standardize construction process (#7531)
- Shutdown cleanup (#7840)
- Drop redundant shutdown mechanisms (#8136)
- Remove intermediate channel (#8140)

### Build

- Bump technote-space/get-diff-action from 5 to 6.0.1 (#7535)
- Bump github.com/BurntSushi/toml from 0.4.1 to 1.0.0 (#7560)
- Make sure to test packages with external tests (#7608)
- Make sure to test packages with external tests (backport #7608) (#7635)
- Bump github.com/prometheus/client_golang (#7636)
- Bump github.com/prometheus/client_golang (#7637)
- Bump docker/build-push-action from 2.7.0 to 2.8.0 (#389)
- Bump github.com/prometheus/client_golang (#249)
- Bump github.com/BurntSushi/toml from 0.4.1 to 1.0.0
- Bump vuepress-theme-cosmos from 1.0.182 to 1.0.183 in /docs (#7680)
- Bump github.com/vektra/mockery/v2 from 2.9.4 to 2.10.0 (#7684)
- Bump google.golang.org/grpc from 1.43.0 to 1.44.0 (#7693)
- Bump github.com/golangci/golangci-lint (#7696)
- Bump google.golang.org/grpc from 1.43.0 to 1.44.0 (#7695)
- Bump github.com/prometheus/client_golang (#7731)
- Bump docker/build-push-action from 2.8.0 to 2.9.0 (#397)
- Bump docker/build-push-action from 2.8.0 to 2.9.0 (#7780)
- Bump github.com/gorilla/websocket from 1.4.2 to 1.5.0 (#7830)
- Bump docker/build-push-action from 2.7.0 to 2.9.0
- Bump github.com/gorilla/websocket from 1.4.2 to 1.5.0
- Bump github.com/rs/zerolog from 1.26.0 to 1.26.1
- Bump actions/github-script from 5 to 6
- Bump docker/login-action from 1.10.0 to 1.12.0
- Bump url-parse from 1.5.4 to 1.5.7 in /docs (#7855)
- Bump github.com/golangci/golangci-lint (#7853)
- Bump docker/login-action from 1.12.0 to 1.13.0
- Bump docker/login-action from 1.12.0 to 1.13.0 (#7890)
- Bump prismjs from 1.26.0 to 1.27.0 in /docs (#8022)
- Bump url-parse from 1.5.7 to 1.5.10 in /docs (#8023)
- Bump docker/login-action from 1.13.0 to 1.14.1
- Bump golangci/golangci-lint-action from 2.5.2 to 3.1.0

### Ci

- Fix super-linter configuration settings (#7708)
- Fix super-linter configuration settings (backport #7708) (#7710)

### Cleanup

- Remove commented code (#8123)

### Clist

- Reduce size of test workload for clist implementation (#7682)
- Remove unused waitgroup from clist implementation (#7843)

### Cmd

- Avoid package state in cli constructors (#7719)
- Make reset more safe (#8081)

### Cmd/debug

- Remove global variables and logging (#7957)

### Conensus

- Put timeouts on reactor tests (#7733)

### Config

- Add event subscription options and defaults (#7930)

### Consensus

- Use noop logger for WAL test (#7580)
- Explicit test timeout (#7585)
- Test shutdown to avoid hangs (#7603)
- Calculate prevote message delay metric (#7551)
- Check proposal non-nil in prevote message delay metric (#7625)
- Calculate prevote message delay metric (backport #7551) (#7618)
- Check proposal non-nil in prevote message delay metric (#7625) (#7632)
- Use delivertxsync (#7616)
- Fix height advances in test state (#7648)
- Use buffered channel in TestStateFullRound1 (#7668)
- Remove unused closer construct (#7734)
- Delay start of peer routines (#7753)
- Delay start of peer routines (backport of #7753) (#7760)
- Tie peer threads to peer lifecylce context (#7792)
- Refactor operations in consensus queryMaj23Routine (#7791)
- Refactor operations in consensus queryMaj23Routine (backport #7791) (#7793)
- Start the timeout ticker before replay (#7844)
- Additional timing metrics (#7849)
- Additional timing metrics (backport #7849) (#7875)
- Improve cleanup of wal tests (#7878)
- HasVoteMessage index boundary check (#7720)
- TestReactorValidatorSetChanges test fix (#7985)
- Make orchestration more reliable for invalid precommit test (#8013)
- Validator set changes test cleanup (#8035)
- Improve wal test cleanup (#8059)
- Fix TestInvalidState race and reporting (#8071)
- Ensure the node terminates on consensus failure (#8111)
- Avoid extra close channel (#8144)
- Avoid persistent kvstore in tests (#8148)
- Avoid race in accessing channel (#8149)
- Skip channel close during shutdown (#8155)
- Change lock handling in reactor and handleMsg for RoundState (forward-port #7994 #7992) (#8139)
- Reduce size of test fixtures and logging rate (#8172)
- Avoid panic during shutdown (#8170)
- Cleanup tempfile explictly (#8184)
- Add leaktest check to replay tests (#8185)
- Update state machine to use the new consensus params (#8181)

### Consensus/state

- Avert a data race with state update and tests (#7643)

### Context

- Cleaning up context dead ends (#7963)

### E2e

- Plumb logging instance (#7958)
- Change ci network configuration (#7988)

### Events

- Remove service aspects of event switch (#8146)

### Evidence

- Reactor constructor (#7533)
- Refactored the evidence message to process Evidence instead of EvidenceList (#7700)
- Manage and initialize state objects more clearly in the pool (#8080)

### Github

- Update e2e workflows (#7803)
- Add Informal code owners (#8042)

### Indexer

- Skip Docker tests when Docker is not available (#7814)

### Internal/libs

- Delete unused functionality (#7569)

### Jsontypes

- Improve tests and error diagnostics (#7669)

### Libs/cli

- Clean up package (#7806)

### Libs/clist

- Remove unused surface area (#8134)

### Libs/events

- Remove unused event cache (#7807)
- Remove unneccessary unsubscription code (#8135)

### Libs/log

- Remove Must constructor (#8120)

### Libs/service

- Regularize Stop semantics and concurrency primitives (#7809)

### Libs/strings

- Cleanup string helper function package (#7808)

### Light

- Avoid panic for integer underflow (#7589)
- Remove test panic (#7588)
- Convert validation panics to errors (#7597)
- Fix provider error plumbing (#7610)
- Return light client status on rpc /status  (#7536)
- Fix absence proof verification by light client (#7639)
- Fix absence proof verification by light client (backport #7639) (#7716)
- Remove legacy timeout scheme (#7776)
- Remove legacy timeout scheme (backport #7776) (#7786)
- Avert a data race (#7888)

### Log

- Remove support for traces (#7542)
- Avoid use of legacy test logging (#7583)

### Logging

- Remove reamining instances of SetLogger interface (#7572)
- Allow logging level override (#7873)

### Math

- Remove panics in safe math ops (#7962)

### Mempool

- Refactor mempool constructor (#7530)
- Reactor concurrency test tweaks (#7651)
- Return duplicate tx errors more consistently (#7714)
- Return duplicate tx errors more consistently (backport #7714) (#7718)
- IDs issue fixes (#7763)
- Remove duplicate tx message from reactor logs (#7795)
- Fix benchmark CheckTx for hitting the GetEvictableTxs call (#7796)
- Use checktx sync calls (#7868)
- Test harness should expose application (#8143)
- Reduce size of test (#8152)

### Mempool+evidence

- Simplify cleanup (#7794)

### Metrics

- Add metric for proposal timestamp difference  (#7709)

### Node

- New concrete type for seed node implementation (#7521)
- Move seed node implementation to its own file (#7566)
- Collapse initialization internals (#7567)
- Allow orderly shutdown if context is canceled and gensis is in the future (#7817)
- Clarify unneccessary logic in seed constructor (#7818)
- Hook up eventlog and eventlog metrics (#7981)
- Excise node handle within rpc env (#8063)
- Nodes should fetch state on startup (#8062)
- Pass eventbus at construction time (#8084)
- Cleanup evidence db (#8119)
- Always sync with the application at startup (#8159)

### Node+autofile

- Avoid leaks detected during WAL shutdown (#7599)

### Node+privval

- Refactor privval construction (#7574)

### Node+rpc

- Rpc environment should own it's creation (#7573)

### P2p

- Always advertise self, to enable mutual address discovery (#7620)
- Always advertise self, to enable mutual address discovery (#7594)
- Pass start time to flowrate and cleanup constructors (#7838)
- Make mconn transport test less flaky (#7973)
- Mconn track last message for pongs (#7995)
- Relax pong timeout (#8007)
- Backport changes in ping/pong tolerances (#8009)
- Retry failed connections slightly more aggressively (#8010)
- Retry failed connections slightly more aggressively (backport #8010) (#8012)
- Ignore transport close error during cleanup (#8011)
- Plumb rudamentary service discovery to rectors and update statesync (#8030)
- Plumb rudamentary service discovery to rectors and update statesync (backport #8030) (#8036)
- Re-enable tests previously disabled (#8049)
- Update shim to transfer information about peers (#8047)
- Update polling interval calculation for PEX requests (#8106)
- Remove unnecessary panic handling in PEX reactor (#8110)
- Adjust max non-persistent peer score (#8137)

### P2p+flowrate

- Rate control refactor (#7828)

### P2p/message

- Changed evidence message to contain evidence, not a list… (#394)

### Params

- Increase default synchrony params (#7704)

### Pex

- Regularize reactor constructor (#7532)
- Avert a data race on map access in the reactor (#7614)
- Do not send nil envelopes to the reactor (#7622)
- Improve handling of closed channels (#7623)

### Privval

- Improve client shutdown to prevent resource leak (#7544)
- Synchronize leak check with shutdown (#7629)
- Do not use old proposal timestamp (#7621)
- Avoid re-signing vote when RHS and signbytes are equal (#7592)

### Proto

- Merge the proposer-based timestamps parameters (#393)
- Abci++ changes (#348)
- Update proto generation to use buf (#7975)

### Protoio

- Fix incorrect test assertion (#7606)

### Proxy

- Fix endblock metric (#7989)
- Collapse triforcated abci.Client (#8067)

### Pubsub

- Use concrete queries instead of an interface (#7686)
- Check for termination in UnsubscribeAll (#7820)

### Reactors

- Skip log on some routine cancels (#7556)

### Readme

- Add vocdoni (#8117)

### Rfc

- P2p light client (#7672)
- RFC 015 ABCI++ Tx Mutation (#8033)

### Roadmap

- Update to better reflect v0.36 changes (#7774)

### Rollback

- Cleanup second node during test (#8175)

### Rpc

- Remove positional parameter encoding from clients (#7545)
- Collapse Caller and HTTPClient interfaces. (#7548)
- Simplify the JSON-RPC client Caller interface (#7549)
- Replace anonymous arguments with structured types (#7552)
- Refactor the HTTP POST handler (#7555)
- Replace custom context-like argument with context.Context (#7559)
- Remove cache control settings from the HTTP server (#7568)
- Fix mock test cases (#7571)
- Rework how responses are written back via HTTP (#7575)
- Simplify panic recovery in the server middleware (#7578)
- Consolidate RPC route map construction (#7582)
- Clean up the RPCFunc constructor signature (#7586)
- Check RPC service functions more carefully (#7587)
- Update fuzz criteria to match the implementation (#7595)
- Remove dependency of URL (GET) requests on tmjson (#7590)
- Simplify the encoding of interface-typed arguments in JSON (#7600)
- Paginate mempool /unconfirmed_txs endpoint (#7612)
- Use encoding/json rather than tmjson (#7670)
- Check error code for broadcast_tx_commit (#7683)
- Check error code for broadcast_tx_commit (#7683) (#7688)
- Add application info to `status` call (#7701)
- Remove unused websocket options (#7712)
- Clean up unused non-default websocket client options (#7713)
- Don't route websocket-only methods on GET requests (#7715)
- Clean up encoding of request and response messages (#7721)
- Simplify and consolidate response construction (#7725)
- Clean up unmarshaling of batch-valued responses (#7728)
- Simplify the handling of JSON-RPC request and response IDs (#7738)
- Fix layout of endpoint list (#7742)
- Fix layout of endpoint list (#7742) (#7744)
- Remove the placeholder RunState type. (#7749)
- Allow GET parameters that support encoding.TextUnmarshaler (#7800)
- Remove unused latency metric (#7810)
- Implement the eventlog defined by ADR 075 (#7825)
- Implement the ADR 075 /events method (#7965)
- Set a minimum long-polling interval for Events (#8050)

### Rpc/client

- Add Events method to the client interface (#7982)
- Rewrite the WaitForOneEvent helper (#7986)
- Add eventstream helper (#7987)

### Service

- Avoid debug logs before error (#7564)
- Change stop interface (#7816)
- Add NopService and use for PexReactor (#8100)

### Spec

- Merge spec repo into tendermint repo (#7804)
- Merge spec repo into tendermint repo (#7804)
- Minor updates to spec merge PR (#7835)

### State

- Synchronize the ProcessProposal implementation with the latest version of the spec (#7961)
- Avoid panics for marshaling errors (#8125)
- Panic on ResponsePrepareProposal validation error (#8145)
- Propogate error from state store (#8171)

### Statesync

- Reactor and channel construction (#7529)
- Use specific testing.T logger for tests (#7543)
- Clarify test cleanup (#7565)
- SyncAny test buffering (#7570)
- More orderly dispatcher shutdown (#7601)
- Relax timing (#7819)
- Assert app version matches (#7856)
- Assert app version matches (backport #7856) (#7886)
- Avoid compounding retry logic for fetching consensus parameters (#8032)
- Avoid compounding retry logic for fetching consensus parameters (backport #8032) (#8041)
- Avoid leaking a thread during tests (#8085)

### Sync+p2p

- Remove closer (#7805)

### Types

- Rename and extend the EventData interface (#7687)
- Make timely predicate adaptive after 10 rounds (#7739)
- Remove nested evidence field from block (#7765)
- Add string format to 64-bit integer JSON fields (#7787)
- Add default values for the synchrony parameters (#7788)
- Update synchrony params to match checked in proto (#8142)
- Minor cleanup of un or minimally used types (#8154)
- Add TimeoutParams into ConsensusParams structs (#8177)

### Types/events+evidence

- Emit events + metrics on evidence validation (#7802)

## [0.7.0-dev.6] - 2022-01-07

### ADR

- Update the proposer-based timestamp spec per discussion with @cason (#7153)

### Bug Fixes

- Change CI testnet config from ci.toml on dashcore.toml
- Update the title of pipeline task
- Ensure seed at least once connects to another seed (#200)
- Panic on precommits does not have any +2/3 votes
- Improved error handling  in DashCoreSignerClient
- Abci/example, cmd and test packages were fixed after the upstream backport
- Some fixes to be able to compile the add
- Some fixes made by PR feedback
- Use types.DefaultDashVotingPower rather than internal dashDefaultVotingPower
- Don't disconnect already disconnected validators

### Documentation

- Fix broken links and layout (#7154)
- Fix broken links and layout (#7154) (#7163)
- Set up Dependabot on new backport branches. (#7227)
- Update bounty links (#7203)
- Add description about how to keep validators public keys at full node
- Add information how to sue preset for network generation
- Change a type of code block
- Add upgrading info about node service (#7241)
- Add upgrading info about node service (#7241) (#7242)
- Clarify where doc site config settings must land (#7289)
- Add abci timing metrics to the metrics docs (#7311)
- Go tutorial fixed for 0.35.0 version (#7329) (#7330)
- Go tutorial fixed for 0.35.0 version (#7329) (#7330) (#7331)
- Update go ws code snippets (#7486)
- Update go ws code snippets (#7486) (#7487)

### Features

- Add two more CI pipeline tasks to run e2e rotate.toml
- Reset full-node pub-keys
- Manual backport the upstream commit b69ac23fd20bdc00dea00c7c8a69fa66f2e675a9
- Update CHANGELOG_PENDING.md
- Improve logging for better elasticsearch compatibility (#220)
- InitChain can set initial core lock height (#222)
- Add empty block on h-1 and h-2 apphash change (#241)
- Inter-validator set communication (#187)
- Add create_proof_block_range config option (#243)

### PBTS

- New minimal set of changes in consensus algorithm (#369)
- New system model and problem statement (#375)

### RFC006

- Semantic Versioning (#365)

### Refactor

- Minor formatting improvements
- Apply peer review feedback

### Security

- Bump prismjs from 1.23.0 to 1.25.0 in /docs (#7168)
- Bump postcss from 7.0.35 to 7.0.39 in /docs (#7167)
- Bump ws from 6.2.1 to 6.2.2 in /docs (#7165)
- Bump path-parse from 1.0.6 to 1.0.7 in /docs (#7164)
- Bump url-parse from 1.5.1 to 1.5.3 in /docs (#7166)
- Bump actions/checkout from 2.3.5 to 2.4.0 (#7199)
- Bump github.com/golangci/golangci-lint from 1.42.1 to 1.43.0 (#7219)
- Bump google.golang.org/grpc from 1.41.0 to 1.42.0 (#7200)
- Bump github.com/lib/pq from 1.10.3 to 1.10.4 (#7261)
- Bump github.com/tendermint/tm-db from 0.6.4 to 0.6.6 (#7287)
- Bump actions/cache from 2.1.6 to 2.1.7 (#7334)
- Bump watchpack from 2.2.0 to 2.3.0 in /docs (#7335)
- Bump github.com/adlio/schema from 1.1.14 to 1.1.15 (#7407)
- Bump github.com/adlio/schema from 1.2.2 to 1.2.3 (#7432)
- Bump github.com/spf13/viper from 1.9.0 to 1.10.0 (#7434)
- Bump github.com/spf13/cobra from 1.2.1 to 1.3.0 (#7456)
- Bump google.golang.org/grpc from 1.42.0 to 1.43.0 (#7455)
- Bump github.com/spf13/viper from 1.10.0 to 1.10.1 (#7470)
- Bump docker/login-action from 1.10.0 to 1.12.0 (#7494)

### Testing

- Regenerate  remote_client mock
- Get rid of workarounds for issues fixed in 0.6.1
- Clean up databases in tests (#6304)
- Improve cleanup for data and disk use (#6311)
- Close db in randConsensusNetWithPeers, just as it is in randConsensusNet
- Ensure commit stateid in wal is OK
- Add testing.T logger connector (#7447)
- Use scoped logger for all public packages (#7504)
- Pass testing.T to assert and require always, assertion cleanup (#7508)
- Remove background contexts (#7509)
- Remove panics from test fixtures (#7522)

### Abci

- Fix readme link (#7173)

### Acbi

- Fix readme link to protocol buffers (#362)

### Adr

- Lib2p implementation plan (#7282)

### Backport

- Add basic metrics to the indexer package. (#7250) (#7252)

### Buf

- Modify buf.yml, add buf generate (#5653)

### Build

- Fix proto-lint step in Makefile
- Bump github.com/rs/zerolog from 1.25.0 to 1.26.0 (#7192)
- Github workflows: fix dependabot and code coverage (#191)
- Bump github.com/adlio/schema from 1.1.13 to 1.1.14
- Bump github.com/adlio/schema from 1.1.13 to 1.1.14 (#7217)
- Bump github.com/golangci/golangci-lint (#7224)
- Bump github.com/rs/zerolog from 1.25.0 to 1.26.0 (#7222)
- Bump google.golang.org/grpc from 1.41.0 to 1.42.0 (#7218)
- Bump github.com/lib/pq from 1.10.3 to 1.10.4
- Run e2e tests in parallel
- Bump github.com/lib/pq from 1.10.3 to 1.10.4 (#7260)
- Bump technote-space/get-diff-action from 5.0.1 to 5.0.2
- Bump github.com/tendermint/tm-db from 0.6.4 to 0.6.6 (#7285)
- Update the builder image location. (#364)
- Update location of proto builder image (#7296)
- Declare packages variable in correct makefile (#7402)
- Bump github.com/adlio/schema from 1.1.14 to 1.1.15 (#7406)
- Bump github.com/adlio/schema from 1.1.14 to 1.1.15
- Bump github.com/adlio/schema from 1.1.15 to 1.2.2 (#7423)
- Bump github.com/adlio/schema from 1.1.15 to 1.2.2 (#7422)
- Bump github.com/adlio/schema from 1.1.15 to 1.2.3
- Bump github.com/spf13/viper from 1.9.0 to 1.10.0 (#7435)
- Bump github.com/adlio/schema from 1.2.2 to 1.2.3 (#7436)
- Bump watchpack from 2.3.0 to 2.3.1 in /docs (#7430)
- Bump google.golang.org/grpc from 1.42.0 to 1.43.0 (#7458)
- Bump github.com/spf13/cobra from 1.2.1 to 1.3.0 (#7457)
- Bump github.com/rs/zerolog from 1.26.0 to 1.26.1 (#7467)
- Bump github.com/rs/zerolog from 1.26.0 to 1.26.1 (#7469)
- Bump github.com/spf13/viper from 1.10.0 to 1.10.1 (#7468)
- Bump docker/login-action from 1.10.0 to 1.11.0 (#378)
- Bump github.com/rs/cors from 1.8.0 to 1.8.2
- Bump docker/login-action from 1.11.0 to 1.12.0 (#380)
- Bump github.com/rs/cors from 1.8.0 to 1.8.2 (#7484)
- Bump github.com/rs/cors from 1.8.0 to 1.8.2 (#7485)

### Ci

- Update dependabot configuration (#7204)
- Backport lint configuration changes (#7226)
- Move test execution to makefile (#7372)
- Move test execution to makefile (#7372) (#7374)
- Cleanup build/test targets (#7393)
- Fix missing dependency (#7396)
- Cleanup build/test targets (backport #7393) (#7395)
- Skip docker image builds during PRs (#7397)
- Skip docker image builds during PRs (#7397) (#7398)
- Tweak e2e configuration (#7400)

### Cmd

- Add integration test and fix bug in rollback command (#7315)
- Cosmetic changes for errors and print statements (#7377)
- Cosmetic changes for errors and print statements (#7377) (#7408)
- Add integration test for rollback functionality (backport #7315) (#7369)

### Config

- WriteConfigFile should return error (#7169)
- Expose ability to write config to arbitrary paths (#7174)
- Backport file writing changes (#7182)
- Add a Deprecation annotation to P2PConfig.Seeds. (#7496)
- Add a Deprecation annotation to P2PConfig.Seeds. (#7496) (#7497)

### Consensus

- Remove stale WAL benchmark (#7194)
- Add some more checks to vote counting (#7253)
- Add some more checks to vote counting (#7253) (#7262)
- Remove reactor options (#7526)

### Consensus+p2p

- Change how consensus reactor is constructed (#7525)

### Contexts

- Remove all TODO instances (#7466)

### E2e

- Add option to dump and analyze core dumps
- Control access to state in Info calls (#7345)
- More clear height test (#7347)
- Stabilize validator update form (#7340)
- Stabilize validator update form (#7340) (#7351)
- Clarify apphash reporting (#7348)
- Clarify apphash reporting (#7348) (#7352)
- Generate keys for more stable load (#7344)
- Generate keys for more stable load (#7344) (#7353)
- App hash test cleanup (0.35 backport) (#7350)
- Limit legacyp2p and statesyncp2p (#7361)
- Use more simple strings for generated transactions (#7513)
- Avoid global test context (#7512)
- Use more simple strings for generated transactions (#7513) (#7514)
- Constrain test parallelism and reporting (#7516)
- Constrain test parallelism and reporting (backport #7516) (#7517)
- Make tx test more stable (#7523)
- Make tx test more stable (backport #7523) (#7527)

### Errors

- Formating cleanup (#7507)

### Eventbus

- Plumb contexts (#7337)

### Evidence

- Remove source of non-determinism from test (#7266)
- Remove source of non-determinism from test (#7266) (#7268)

### Flowrate

- Cleanup unused files (#7158)

### Fuzz

- Remove fuzz cases for deleted code (#7187)

### Internal/libs/protoio

- Optimize MarshalDelimited by plain byteslice allocations+sync.Pool (#7325)
- Optimize MarshalDelimited by plain byteslice allocations+sync.Pool (#7325) (#7426)

### Internal/proxy

- Add initial set of abci metrics backport (#7342)

### Libs/os

- Remove arbitrary os.Exit (#7284)
- Remove trap signal (#7515)

### Libs/rand

- Remove custom seed function (#7473)

### Libs/service

- Pass logger explicitly (#7288)

### Light

- Remove global context from tests (#7505)

### Lint

- Cleanup branch lint errors (#7238)
- Remove lll check (#7346)
- Remove lll check (#7346) (#7357)

### Log

- Dissallow nil loggers (#7445)

### Mempool

- Port reactor tests from legacy implementation (#7162)
- Consoldate implementations (#7171)
- Avoid arbitrary background contexts (#7409)

### Node

- Cleanup construction (#7191)
- Minor package cleanups (#7444)

### Node+consensus

- Handshaker initialization (#7283)

### P2p

- Transport should be captive resposibility of router (#7160)
- Add message type into the send/recv bytes metrics (backport #7155) (#7161)
- Reduce peer score for dial failures (#7265)
- Reduce peer score for dial failures (backport #7265) (#7271)
- Remove unused trust package (#7359)
- Implement interface for p2p.Channel without channels (#7378)
- Remove unneeded close channels from p2p layer (#7392)
- Migrate to use new interface for channel errors (#7403)
- Refactor channel Send/out (#7414)
- Use recieve for channel iteration (#7425)

### P2p/upnp

- Remove unused functionality (#7379)

### Pex

- Allow disabled pex reactor (#7198)
- Allow disabled pex reactor (backport #7198) (#7201)
- Avoid starting reactor twice (#7239)
- Improve goroutine lifecycle (#7343)

### Privval

- Remove panics in privval implementation (#7475)
- Improve test hygine (#7511)

### Proto

- Update the mechanism for generating protos from spec repo (#7269)
- Abci++ changes (#348)
- Rebuild the proto files from the spec repository (#7291)

### Pubsub

- Use distinct client IDs for test subscriptions. (#7178)
- Use distinct client IDs for test subscriptions. (#7178) (#7179)
- Use a dynamic queue for buffered subscriptions (#7177)
- Remove uninformative publisher benchmarks. (#7195)
- Move indexing out of the primary subscription path (#7231)
- Report a non-nil error when shutting down. (#7310)
- Make the queue unwritable after shutdown. (#7316)

### Rfc

- Deterministic proto bytes serialization (#7427)
- Don't panic (#7472)

### Rpc

- Fix inappropriate http request log (#7244)
- Backport experimental buffer size control parameters from #7230 (tm v0.35.x) (#7276)
- Implement header and header_by_hash queries (#7270)
- Implement header and header_by_hash queries (backport #7270) (#7367)

### Service

- Remove stop method and use contexts (#7292)
- Remove quit method (#7293)
- Cleanup base implementation and some caller implementations (#7301)
- Plumb contexts to all (most) threads (#7363)
- Remove exported logger from base implemenation (#7381)
- Cleanup close channel in reactors (#7399)
- Cleanup mempool and peer update shutdown (#7401)

### State

- Pass connected context (#7410)

### Statesync

- Assert app version matches (#7463)

### Sync

- Remove special mutexes (#7438)

### Tools

- Remove tm-signer-harness (#7370)

### Tools/tm-signer-harness

- Switch to not use hardcoded bytes for configs in test (#7362)

### Types

- Fix path handling in node key tests (#7493)
- Fix path handling in node key tests (#7493) (#7502)
- Remove panic from block methods (#7501)
- Tests should not panic (#7506)

## [0.6.1-dev.1] - 2021-10-26

### Bug Fixes

- Accessing validator state safetly
- Safe state access in TestValidProposalChainLocks
- Safe state access in TestReactorInvalidBlockChainLock
- Safe state access in TestReactorInvalidBlockChainLock
- Seeds should not hang when disconnected from all nodes

### Documentation

- Add roadmap to repo (#7107)
- Add reactor sections (#6510)
- Add reactor sections (backport #6510) (#7151)

### Security

- Bump actions/checkout from 2.3.4 to 2.3.5 (#7139)

### Blocksync

- Remove v0 folder structure (#7128)

### Buf

- Modify buf.yml, add buf generate (#5653)

### Build

- Bump rtCamp/action-slack-notify from 2.1.1 to 2.2.0
- Fix proto-lint step in Makefile

### E2e

- Always enable blocksync (#7144)
- Avoid unset defaults in generated tests (#7145)
- Evidence test refactor (#7146)

### Light

- Fix panic when empty commit is received from server

### Mempool

- Remove panic when recheck-tx was not sent to ABCI application (#7134)
- Remove panic when recheck-tx was not sent to ABCI application (#7134) (#7142)

### Node,blocksync,config

- Remove support for running nodes with blocksync disabled (#7159)

### P2p

- Refactor channel description (#7130)
- Channel shim cleanup (#7129)
- Flatten channel descriptor (#7132)
- Simplify open channel interface (#7133)
- Remove final shims from p2p package (#7136)
- Use correct transport configuration (#7152)
- Add message type into the send/recv bytes metrics (#7155)

### Pex

- Remove legacy proto messages (#7147)

### Pubsub

- Simplify and improve server concurrency handling (#7070)

### State

- Add height assertion to rollback function (#7143)
- Add height assertion to rollback function (#7143) (#7148)

### Tools

- Clone proto files from spec (#6976)

## [0.6.0] - 2021-10-14

### .github

- Remove tessr and bez from codeowners (#7028)

### Bug Fixes

- Amd64 build and arm build ci
- State sync locks when trying to retrieve AppHash
- Set correct LastStateID when updating block
- StateID - update tests (WIP, some still red)
- Ractor should validate StateID correctly + other fixes
- StateID in light client implementation
- Tests sometimes fail on connection attempt
- App hash size validation + remove unused code
- Invalid generation of  tmproto.StateID request id
- State sync locks when trying to retrieve AppHash
- Correctly handle state ID of initial block
- Don't use state to verify blocks from mempool
- Incorrect state id for first block
- AppHashSize is inconsistent
- Support initial height != 1
- E2e: workaround for "chain stalled at unknown height"
- Update dashcore network config, add validator01 to validator_update.0 and add all available validators to 1010 height
- Cleanup e2e Readme.md
- Remove height 1008 from dashcore
- Race condition in p2p_switch and pex_reactor (#7015)
- Race condition in p2p_switch and pex_reactor (#7015)
- Fix MD after the lint
- To avoid potential race conditions the validator-set-update is needed to copy rather than using the pointer to the field at PersistentKVStoreApplication, 'cause it leads to a race condition
- Update a comment block

### Documentation

- Add documentation of unsafe_flush_mempool to openapi (#6947)
- Fix openapi yaml lint (#6948)
- State ID
- State-id.md typos and grammar
- Remove invalid info about initial state id
- Add some code comments
- ADR: Inter Validator Set Messaging
- Adr-d001: apllied feedback, added additional info
- Adr-d001 clarified abci protocol changes
- Adr-d001 describe 3 scenarios and minor restructure
- Adr-d001: clarify terms based on peer  review
- Create separate releases doc (#7040)
- Adr-d001 apply peer review comments
- StateID verification algorithm

### Features

- Add ProposedBlockGTimeWindow in a config
- Fix coping of PubKey pointer
- Use proto.Copy function to copy a message

### Fix

- Benchmark tests slow down light client tests

### Miscellaneous Tasks

- Bump version to 0.6.0 (#185)

### Refactor

- E2e docker: build bls in separate layer
- Golangci-lint + minor test improvements
- Minor formatting updates
- E2e docker: build bls in separate layer
- Add ErrInvalidVoteSignature
- S/GetStateID()/StateID()/
- Code style changes after peer review
- Move stateid to separate file
- Remove unused message CanonicalStateVote
- Use types instead of pb StateID in SignVote and Evidence
- Inverse behaviour of resetting fullnode pubkeys from FULLNODE_PUBKEY_RESET to FULLNODE_PUBKEY_KEEP env
- Add runner/rotate task to simplify running rotate network
- Assignment copies lock value (#7108)

### Testing

- Add StateID unit tests
- Check if wrong state ID fails VoteAdd()
- Fix: TestStateBadProposal didn't copy slices correctly
- TestHandshakePanicsIfAppReturnsWrongAppHash fixed
- Change apphash for every message
- Workaround for e2e tests starting too fast
- Consensus tests use random initial height
- Non-nil genesis apphash in genesis tests
- Add tests for initial height != 1 to consensus
- Fix: replay_test.go fails due to invalid height processing
- Add some StateID AppHash and Height assertions
- StateID verify with blocks N and N+1
- Cleanup rpc/client and node test fixtures (#7112)
- Install abci-cli when running make tests_integrations (#6834)

### Abci

- Flush socket requests and responses immediately. (#6997)
- Change client to use multi-reader mutexes (backport #6306) (#6873)

### Add

- Update e2e doc

### Blocksync

- Fix shutdown deadlock issue (#7030)

### Blocksync/v2

- Remove unsupported reactor (#7046)

### Build

- Bump codecov/codecov-action from 2.0.3 to 2.1.0 (#6938)
- Bump github.com/vektra/mockery/v2 from 2.9.0 to 2.9.3 (#6951)
- Bump github.com/vektra/mockery/v2 from 2.9.3 to 2.9.4 (#6956)
- Bump github.com/spf13/viper from 1.8.1 to 1.9.0 (#6961)
- E2e docker app can be run with dlv debugger
- Improve e2e docker container debugging
- Bump github.com/go-kit/kit from 0.11.0 to 0.12.0 (#6988)
- Bump google.golang.org/grpc from 1.40.0 to 1.41.0 (#7003)
- Update all deps to most recent version
- Bump github.com/adlio/schema from 1.1.13 to 1.1.14 (#7069)
- Replace github.com/go-kit/kit/log with github.com/go-kit/log
- Fix build-docker to include the full context. (#7114)
- Fix build-docker to include the full context. (#7114) (#7116)

### Changelog

- Add entry for interanlizations (#6989)
- Add 0.34.14 updates (#7117)

### Ci

- Disable codecov patch status check (#6930)
- Skip coverage for non-go changes (#6927)
- Skip coverage tasks for test infrastructure (#6934)
- Reduce number of groups for 0.34 e2e runs (#6968)
- Use smart merges (#6993)
- Use cheaper codecov data collection (#7009)
- Mergify support for 0.35 backports (#7050)
- 0.35.x nightly should run from master and checkout the release branch (#7067)
- Fix p2p configuration for e2e tests (#7066)
- Use run-multiple.sh for e2e pr tests (#7111)

### Cleanup

- Reduce and normalize import path aliasing. (#6975)
- Remove not needed binary test/app/grpc_client

### Cli

- Allow node operator to rollback last state (#7033)
- Allow node operator to rollback last state (backport #7033) (#7081)

### Config

- Add example on external_address (backport #6621) (#6624)

### Config/docs

- Update and deprecated (#6879)

### Consensus

- Avoid unbuffered channel in state test (#7025)
- Wait until peerUpdates channel is closed to close remaining peers (#7058)
- Wait until peerUpdates channel is closed to close remaining peers (#7058) (#7060)

### Crypto/armor

- Remove unused package (#6963)

### E2e

- Compile tests (#6926)
- Improve p2p mode selection (#6929)
- Reduce load volume (#6932)
- Slow load processes with longer evidence timeouts (#6936)
- Reduce load pressure (#6939)
- Tweak semantics of waitForHeight (#6943)
- Skip broadcastTxCommit check (#6949)
- Allow load generator to succed for short tests (#6952)
- Cleanup on all errors if preserve not specified (#6950)
- Run multiple should use preserve (#6972)
- Improve manifest sorting algorithim (#6979)
- Only check validator sets after statesync (#6980)
- Always preserve failed networks (#6981)
- Load should be proportional to network (#6983)
- Avoid non-determinism in app hash check (#6985)
- Tighten timing for load generation (#6990)
- Skip validation of status apphash (#6991)
- Do not inject evidence through light proxy (#6992)
- Add limit and sort to generator (#6998)
- Reduce number of statesyncs in test networks (#6999)
- Improve chances of statesyncing success (#7001)
- Allow running of single node using the e2e app (#6982)
- Reduce log noise (#7004)
- Avoid seed nodes when statesyncing (#7006)
- Add generator tests (#7008)
- Reduce number of stateless nodes in test networks (#7010)
- Use smaller transactions (#7016)
- Use network size in load generator (#7019)
- Generator ensure p2p modes (#7021)
- Automatically prune old app snapshots (#7034)
- Automatically prune old app snapshots (#7034) (#7063)
- Improve network connectivity (#7077)
- Abci protocol should be consistent across networks (#7078)
- Abci protocol should be consistent across networks (#7078) (#7086)
- Light nodes should use builtin abci app (#7095)
- Light nodes should use builtin abci app (#7095) (#7097)
- Disable app tests for light client (#6672)
- Avoid starting nodes from the future (#6835) (#6838)
- Cleanup node start function (#6842) (#6848)

### Inspect

- Remove duplicated construction path (#6966)

### Internal/consensus

- Update error log (#6863) (#6867)

### Internal/proxy

- Add initial set of abci metrics (#7115)

### Light

- Update initialization description (#320)
- Update links in package docs. (#7099)
- Update links in package docs. (#7099) (#7101)
- Fix early erroring (#6905)

### Lint

- Fix collection of stale errors (#7090)

### Mempool,rpc

- Add removetx rpc method (#7047)
- Add removetx rpc method (#7047) (#7065)

### Node

- Always close database engine (#7113)

### P2p

- Delete legacy stack initial pass (#7035)
- Remove wdrr queue (#7064)
- Cleanup transport interface (#7071)
- Cleanup unused arguments (#7079)
- Rename pexV2 to pex (#7088)
- Fix priority queue bytes pending calculation (#7120)

### Pex

- Update pex messages (#352)

### Proto

- Add tendermint go changes (#349)
- Regenerate code (#6977)

### Proxy

- Move proxy package to internal (#6953)

### Readme

- Update discord links (#6965)

### Rfc

- E2e improvements (#6941)
- Add performance taxonomy rfc (#6921)
- Fix a few typos and formatting glitches p2p roadmap (#6960)
- Event system (#6957)

### Rpc

- Strip down the base RPC client interface. (#6971)
- Implement BroadcastTxCommit without event subscriptions (#6984)
- Add chunked rpc interface (backport #6445) (#6717)
- Move evidence tests to shared fixtures (#7119)
- Remove the deprecated gRPC interface to the RPC service (#7121)
- Fix typo in broadcast commit (#7124)

### Scripts

- Fix authors script to take a ref (#7051)

### State

- Move package to internal (#6964)

### Statesync

- Shut down node when statesync fails (#6944)
- Clean up reactor/syncer lifecylce (#6995)
- Add logging while waiting for peers (#7007)
- Ensure test network properly configured (#7026)
- Remove deadlock on init fail (#7029)
- Improve rare p2p race condition (#7042)
- Improve stateprovider handling in the syncer (backport) (#6881)

### Statesync/rpc

- Metrics for the statesync and the rpc SyncInfo (#6795)

### Store

- Move pacakge to internal (#6978)

## [0.6.0-dev.2] - 2021-09-10

### Documentation

- Add package godoc for indexer (#6839)
- Remove return code in normal case from go built-in example (#6841)
- Fix a typo in the indexing section (#6909)

### Features

- Info field with arbitrary data to ResultBroadcastTx

### Security

- Bump github.com/rs/zerolog from 1.24.0 to 1.25.0 (#6923)

### Abci

- Clarify what abci stands for (#336)
- Clarify connection use in-process (#337)
- Change client to use multi-reader mutexes (backport #6306) (#6873)

### Blocksync

- Complete transition from Blockchain to BlockSync (#6847)

### Build

- Bump docker/build-push-action from 2.6.1 to 2.7.0 (#6845)
- Bump codecov/codecov-action from 2.0.2 to 2.0.3 (#6860)
- Bump github.com/rs/zerolog from 1.23.0 to 1.24.0 (#6874)
- Bump github.com/lib/pq from 1.10.2 to 1.10.3 (#6890)
- Bump docker/setup-buildx-action from 1.5.0 to 1.6.0 (#6903)
- Bump github.com/golangci/golangci-lint (#6907)

### Ci

- Drop codecov bot (#6917)
- Tweak code coverage settings (#6920)

### Cleanup

- Fix order of linters in the golangci-lint config (#6910)

### Cmd

- Remove deprecated snakes (#6854)

### Contributing

- Remove release_notes.md reference (#6846)

### E2e

- Cleanup node start function (#6842)
- Cleanup node start function (#6842) (#6848)
- More consistent node selection during tests (#6857)
- Add weighted random configuration selector (#6869)
- More reliable method for selecting node to inject evidence (#6880)
- Change restart mechanism (#6883)
- Weight protocol dimensions (#6884)
- Skip light clients when waiting for height (#6891)
- Wait for all nodes rather than just one (#6892)
- Skip assertions for stateless nodes (#6894)
- Clean up generation of evidence (#6904)
- Introduce canonical ordering of manifests (#6918)
- Load generation and logging changes (#6912)
- Increase retain height to at least twice evidence age (#6924)
- Test multiple broadcast tx methods (#6925)

### Inspect

- Add inspect mode for debugging crashed tendermint node (#6785)

### Internal/consensus

- Update error log (#6863)
- Update error log (#6863) (#6867)

### Light

- Fix early erroring (#6905)

### Lint

- Change deprecated linter (#6861)

### Network

- Update terraform config (#6901)

### Networks

- Update to latest DigitalOcean modules (#6902)

### P2p

- Change default to use new stack (#6862)

### Proto

- Move proto files under the correct directory related to their package name (#344)

### Psql

- Add documentation and simplify constructor API (#6856)

### Pubsub

- Improve handling of closed blocking subsciptions. (#6852)

### Rfc

- P2p next steps (#6866)
- Fix link style (#6870)
- Database storage engine (#6897)

### Rpc

- Fix hash encoding in JSON parameters (#6813)

### Statesync

- Improve stateprovider handling in the syncer (backport) (#6881)
- Implement p2p state provider (#6807)

### Time

- Make median time library type private (#6853)

### Types

- Move mempool error for consistency (#6875)

### Upgrading

- Add information into the UPGRADING.md for users of the codebase wishing to upgrade (#6898)

## [0.6.0-dev.1] - 2021-08-19

### Documentation

- Upgrade documentation for custom mempools (#6794)
- Fix typos in /tx_search and /tx. (#6823)

### Features

- [**breaking**] Proposed app version (#148)

### Miscellaneous Tasks

- Bump tenderdash version to 0.6.0-dev.1

### Security

- Bump google.golang.org/grpc from 1.39.0 to 1.39.1 (#6801)
- Bump google.golang.org/grpc from 1.39.1 to 1.40.0 (#6819)

### Testing

- Install abci-cli when running make tests_integrations (#6834)

### Adr

- Node initialization (#6562)

### Build

- Bump github.com/golangci/golangci-lint (#6837)

### Bytes

- Clean up and simplify encoding of HexBytes (#6810)

### Changelog

- Prepare for v0.34.12 (#6831)
- Update to reflect 0.34.12 release (#6833)
- Linkify the 0.34.11 release notes (#6836)

### Changelog_pending

- Add missing item (#6829)
- Add missing entry (#6830)

### Commands

- Add key migration cli (#6790)

### Contributing

- Update release instructions to use backport branches (#6827)

### Core

- Text cleanup (#332)

### E2e

- Avoid starting nodes from the future (#6835)
- Avoid starting nodes from the future (#6835) (#6838)

### Node

- Minimize hardcoded service initialization (#6798)

### Pubsub

- Unsubscribe locking handling (#6816)

### Rpc

- Avoid panics in unsafe rpc calls with new p2p stack (#6817)
- Support new p2p infrastructure (#6820)
- Log update (#6825)
- Log update (backport #6825) (#6826)
- Update peer format in specification in NetInfo operation (#331)

### Statesync

- New messages for gossiping consensus params (#328)

### Version

- Bump for 0.34.12 (#6832)

## [0.5.12-dev.1] - 2021-08-06

### Documentation

- Fix typo (#6789)
- Fix a typo in the genesis_chunked description (#6792)

### Build

- Bump technote-space/get-diff-action from 4 to 5 (#6788)
- Bump github.com/BurntSushi/toml from 0.3.1 to 0.4.1 (#6796)

### Clist

- Add simple property tests (#6791)

### Evidence

- Add section explaining evidence (#324)

### Mempool/v1

- Test reactor does not panic on broadcast (#6772)

## [0.5.11-dev.4] - 2021-07-31

### Blockstore

- Fix problem with seen commit (#6782)

### Build

- Bump styfle/cancel-workflow-action from 0.9.0 to 0.9.1 (#6786)

### State/privval

- Vote timestamp fix (backport #6748) (#6783)

### Tools

- Add mockery to tools.go and remove mockery version strings (#6787)

## [0.5.11-dev.3] - 2021-07-30

### Blockchain

- Rename to blocksync service (#6755)

### Cleanup

- Remove redundant error plumbing (#6778)

### Light

- Replace homegrown mock with mockery (#6735)

### Rpc

- Add documentation for genesis chunked api (#6776)

### State/privval

- Vote timestamp fix (#6748)

## [0.5.11-dev.2] - 2021-07-28

### Abci

- Add changelog entry for mempool_error field (#6770)

### Cli/indexer

- Reindex events (#6676)

### Light

- Wait for tendermint node to start before running example test (#6744)

## [0.5.10-dev.3] - 2021-07-26

### Testing

- Add mechanism to reproduce found fuzz errors (#6768)

## [0.5.10-dev.1] - 2021-07-26

### P2p

- Add test for pqueue dequeue full error (#6760)

## [0.5.10] - 2021-07-26

### Testing

- Add test to reproduce found fuzz errors (#6757)

### Build

- Bump golangci/golangci-lint-action from 2.3.0 to 2.5.2
- Bump codecov/codecov-action from 1.5.2 to 2.0.1 (#6739)
- Bump codecov/codecov-action from 2.0.1 to 2.0.2 (#6764)

### E2e

- Avoid systematic key-type variation (#6736)
- Drop single node hybrid configurations (#6737)
- Remove cartesian testing of ipv6 (#6734)
- Run tests in fewer groups (#6742)
- Prevent adding light clients as persistent peers (#6743)
- Longer test harness timeouts (#6728)
- Allow for both v0 and v1 mempool implementations (#6752)

### Fastsync/event

- Emit fastsync status event when switching consensus/fastsync (#6619)

### Internal

- Update blockchain reactor godoc (#6749)

### Light

- Run examples as integration tests (#6745)
- Improve error handling and allow providers to be added (#6733)

### Mempool

- Return mempool errors to the abci client (#6740)

### P2p

- Add coverage for mConnConnection.TrySendMessage (#6754)
- Avoid blocking on the dequeCh (#6765)

### Statesync/event

- Emit statesync start/end event  (#6700)

## [0.5.8] - 2021-07-20

### Blockchain

- Error on v2 selection (#6730)

### Clist

- Add a few basic clist tests (#6727)

### Libs/clist

- Revert clear and detach changes while debugging (#6731)

### Mempool

- Add TTL configuration to mempool (#6715)

## [0.5.7] - 2021-07-16

### Bug Fixes

- Maverick compile issues (#104)
- Private validator key still automatically creating (#120)
- Getting pro tx hash from full node
- Incorrectly assume amd64 arch during docker build
- Image isn't pushed after build

### Documentation

- Rename tenderdash and update target repo
- Update events (#6658)
- Add sentence about windows support (#6655)
- Add docs file for the peer exchange (#6665)
- Update github issue and pr templates (#131)
- Fix broken links (#6719)

### Features

- Improve initialisation (#117)
- Add arm64 arch for builds

### Miscellaneous Tasks

- Target production dockerhub org
- Use official docker action

### RPC

- Mark grpc as deprecated (#6725)

### Security

- Bump github.com/spf13/viper from 1.8.0 to 1.8.1 (#6622)
- Bump github.com/rs/cors from 1.7.0 to 1.8.0 (#6635)
- Bump github.com/go-kit/kit from 0.10.0 to 0.11.0 (#6651)
- Bump github.com/spf13/cobra from 1.2.0 to 1.2.1 (#6650)

### Testing

- Add current fuzzing to oss-fuzz-build script (#6576)
- Fix wrong compile fuzzer command (#6579)
- Fix wrong path for some p2p fuzzing packages (#6580)
- Fix non-deterministic backfill test (#6648)

### Abci

- Fix gitignore abci-cli (#6668)
- Remove counter app (#6684)

### Build

- Bump github.com/rs/zerolog from 1.22.0 to 1.23.0 (#6575)
- Bump github.com/spf13/viper from 1.7.1 to 1.8.0 (#6586)
- Bump docker/login-action from 1.9.0 to 1.10.0 (#6614)
- Bump docker/setup-buildx-action from 1.3.0 to 1.4.0 (#6629)
- Bump docker/setup-buildx-action from 1.4.0 to 1.4.1 (#6632)
- Bump google.golang.org/grpc from 1.38.0 to 1.39.0 (#6633)
- Bump github.com/spf13/cobra from 1.1.3 to 1.2.0 (#6640)
- Bump docker/build-push-action from 2.5.0 to 2.6.1 (#6639)
- Bump docker/setup-buildx-action from 1.4.1 to 1.5.0 (#6649)
- Bump gaurav-nelson/github-action-markdown-link-check (#6679)
- Bump github.com/golangci/golangci-lint (#6686)
- Bump gaurav-nelson/github-action-markdown-link-check (#313)
- Bump github.com/google/uuid from 1.2.0 to 1.3.0 (#6708)
- Bump actions/stale from 3.0.19 to 4 (#319)
- Bump actions/stale from 3.0.19 to 4 (#6726)

### Changelog

- Have a single friendly bug bounty reminder (#6600)
- Update and regularize changelog entries (#6594)

### Ci

- Make ci consistent and push to docker hub
- Trigger docker build on release
- Disable arm build
- Always push to dockerhub
- Test enabling cache
- Test arm build
- Manually trigger build
- Disable arm64 builds
- Set release to workflow dispatch (manual) trigger
- Enable arm64 in CI

### Cmd/tendermint/commands

- Replace $HOME/.some/test/dir with t.TempDir (#6623)

### Config

- Add root dir to priv validator (#6585)
- Add example on external_address (#6621)
- Add example on external_address (backport #6621) (#6624)

### Consensus

- Skip all messages during sync (#6577)

### Crypto

- Use a different library for ed25519/sr25519 (#6526)

### Deps

- Remove pkg errors (#6666)
- Run go mod tidy (#6677)

### E2e

- Fix looping problem while waiting (#6568)
- Allow variable tx size  (#6659)
- Disable app tests for light client (#6672)
- Remove colorized output from docker-compose (#6670)
- Extend timeouts in test harness (#6694)
- Ensure evidence validator set matches nodes validator set (#6712)
- Tweak sleep for pertubations (#6723)

### Evidence

- Update ADR 59 and add comments to the use of common height (#6628)

### Fastsync

- Update the metrics during fast-sync (#6590)

### Fastsync/rpc

- Add TotalSyncedTime & RemainingTime to SyncInfo in /status RPC (#6620)

### Fuzz

- Initial support for fuzzing (#6558)

### Internal/blockchain/v0

- Prevent all possible race for blockchainCh.Out (#6637)

### Libs/CList

- Automatically detach the prev/next elements in Remove function (#6626)

### Libs/log

- Text logging format changes (#6589)

### Libs/time

- Move types/time into libs (#6595)

### Light

- Correctly handle contexts (backport -> v0.34.x) (#6685)
- Correctly handle contexts (#6687)
- Add case to catch cancelled contexts within the detector (backport #6701) (#6720)

### Linter

- Linter checks non-ASCII identifiers (#6574)

### Mempool

- Move errors to be public (#6613)

### P2p

- Increase queue size to 16MB (#6588)
- Avoid retry delay in error case (#6591)
- Address audit issues with the peer manager (#6603)
- Make NodeID and NetAddress public (#6583)
- Reduce buffering on channels (#6609)
- Do not redial peers with different chain id (#6630)
- Track peer channels to avoid sending across a channel a peer doesn't have (#6601)
- Remove annoying error log (#6688)

### Pkg

- Expose p2p functions (#6627)

### Privval

- Missing privval type check in SetPrivValidator (#6645)

### Psql

- Close opened rows in tests (#6669)

### Pubsub

- Refactor Event Subscription (#6634)

### Release

- Prepare changelog for v0.34.11 (#6597)
- Update changelog and version (#6599)

### Router/statesync

- Add helpful log messages (#6724)

### Rpc

- Fix RPC client doesn't handle url's without ports (#6507)
- Add subscription id to events (#6386)
- Use shorter path names for tests (#6602)
- Add totalGasUSed to block_results response (#308)
- Add max peer block height into /status rpc call (#6610)
- Add `TotalGasUsed` to `block_results` response (#6615)
- Re-index missing events (#6535)
- Add chunked rpc interface (backport #6445) (#6717)

### State

- Move pruneBlocks from consensus/state to state/execution (#6541)

### State/indexer

- Close row after query (#6664)

### State/privval

- No GetPubKey retry beyond the proposal/voting window (#6578)

### State/types

- Refactor makeBlock, makeBlocks and makeTxs (#6567)

### Statesync

- Tune backfill process (#6565)
- Increase chunk priority and robustness (#6582)
- Make fetching chunks more robust (#6587)
- Keep peer despite lightblock query fail (#6692)
- Remove outgoingCalls race condition in dispatcher (#6699)
- Use initial height as a floor to backfilling (#6709)
- Increase dispatcher timeout (#6714)
- Dispatcher test uses internal channel for timing (#6713)

### Tooling

- Use go version 1.16 as minimum version (#6642)

### Tools

- Remove k8s (#6625)
- Move tools.go to subdir (#6689)

### Types

- Move NodeInfo from p2p (#6618)

## [0.4.2] - 2021-06-10

### Blockchain/v0

- Fix data race in blockchain channel (#6518)

### Build

- Bump github.com/btcsuite/btcd (#6560)
- Bump codecov/codecov-action from 1.5.0 to 1.5.2 (#6559)

### Indexer

- Use INSERT ... ON CONFLICT in the psql eventsink insert functions (#6556)

### Node

- Fix genesis on start up (#6563)

## [0.4.1] - 2021-06-09

### .github

- Add markdown link checker (#4513)
- Move checklist from PR description into an auto-comment (#4745)
- Fix whitespace for autocomment (#4747)
- Fix whitespace for auto-comment (#4750)
- Move mergify config
- Move codecov.yml into .github
- Move codecov config into .github
- Fix fuzz-nightly job (#5965)
- Archive crashers and fix set-crashers-count step (#5992)
- Rename crashers output (fuzz-nightly-test) (#5993)
- Clean up PR template (#6050)
- Use job ID (not step ID) inside if condition (#6060)
- Remove erik as reviewer from dependapot (#6076)
- Rename crashers output (fuzz-nightly-test) (#5993)
- Archive crashers and fix set-crashers-count step (#5992)
- Fix fuzz-nightly job (#5965)
- Use job ID (not step ID) inside if condition (#6060)
- Remove erik as reviewer from dependapot (#6076)
- Jepsen workflow - initial version (#6123)
- [jepsen] fix inputs and remove TTY from docker (#6134)
- [jepsen] use working-directory instead of 'cd' (#6135)
- [jepsen] use "bash -c" to execute lein run cmd (#6136)
- [jepsen] cd inside the container, not outside (#6137)
- [jepsen] fix directory name (#6138)
- [jepsen] source .bashrc (#6139)
- [jepsen] add more docs (#6141)
- [jepsen] archive results (#6164)
- Remove myself from CODEOWNERS (#6248)
- Make core team codeowners (#6384)
- Make core team codeowners (#6383)

### .github/codeowners

- Add alexanderbez (#5913)
- Add alexanderbez (#5913)

### .github/issue_template

- Update `/dump_consensus_state` request. (#5060)

### .github/workflows

- Enable manual dispatch for some workflows (#5929)
- Try different e2e nightly test set (#6036)
- Separate e2e workflows for 0.34.x and master (#6041)
- Fix whitespace in e2e config file (#6043)
- Cleanup yaml for e2e nightlies (#6049)
- Try different e2e nightly test set (#6036)
- Separate e2e workflows for 0.34.x and master (#6041)
- Fix whitespace in e2e config file (#6043)
- Cleanup yaml for e2e nightlies (#6049)

### .gitignore

- Sort (#5690)

### .golangci

- Disable new linters (#4024)
- Set locale to US for misspell linter (#6038)

### .goreleaser

- Don't build linux/arm
- Build for windows
- Add windows, remove arm (32 bit) (#5692)
- Remove arm64 build instructions and bump changelog again (#6131)

### .vscode

- Remove directory (#5626)

### ABCI

- Update readme to fix broken link to proto (#5847)
- Fix ReCheckTx for Socket Client (#6124)

### ADR

- Add missing numbers as blank templates (#5154)

### ADR-037

- DeliverBlock (#3420)

### ADR-053

- Update with implementation plan after prototype (#4427)
- Strengthen and simplify the state sync ABCI interface (#4610)

### ADR-057

- RPC (#4857)

### ADR-062

- Update with new P2P core implementation (#6051)

### Backport

- #6494 (#6506)

### Bug Fixes

- Fix spelling of comment (#4566)
- Make p2p evidence_pending test not timing dependent (#6252)
- Avoid race with a deeper copy (#6285)
- Jsonrpc url parsing and dial function (#6264)
- Jsonrpc url parsing and dial function (#6264) (#6288)
- Theoretical leak in clisit.Init (#6302)
- Test fixture peer manager in mempool reactor tests (#6308)
- Benchmark single operation in parallel benchmark not b.N (#6422)

### CHANGELOG

- Update release/v0.32.8 details (#4162)
- Update to reflect 0.33.5 (#4915)
- Add 0.32.12 changelog entry (#4918)
- Update for 0.34.0-rc4 (#5400)
- Update to reflect v0.34.0-rc6 (#5622)
- Add breaking Version name change (#5628)
- Prepare 0.34.1-rc1 (#5832)

### CHANGELOG_PENDING

- Fix the upcoming release number (#5103)
- Update changelog for changes to American spelling (#6100)

### CODEOWNERS

- Specify more precise codeowners (#5333)
- Remove erikgrinaker (#6057)
- Remove erikgrinaker (#6057)

### CONTRIBUTING

- Include instructions for installing protobuf
- Update minor release process (#4909)
- Update to match the release flow used for 0.34.0 (#5697)

### CONTRIBUTING.md

- Update testing section (#5979)

### Core

- Move validation & data structures together (#176)

### Documentation

- Fix broken links (#3482) (#3488)
- Fix broken links (#3482) (#3488)
- Fix block.Header.Time description (#3529)
- Abci#Commit: better explain the possible deadlock (#3536)
- Fix typo in clist readme (#3574)
- Update contributing.md (#3503)
- Fix minor typo (#3681)
- Update RPC docs for /subscribe & /unsubscribe (#3705)
- Update /block_results RPC docs (#3708)
- Missing 'b' in python command (#3728)
- Fix some language issues and deprecated link (#3733)
- (rpc/broadcast_tx_*) write expectations for a client (#3749)
- Update JS section of abci-cli.md (#3747)
- Update to contributing.md (#3760)
- Add readme image (#3763)
- Remove confusing statement from contributing.md (#3764)
- Quick link fixes throughout docs and repo (#3776)
- Replace priv_validator.json with priv_validator_key.json (#3786)
- Fix consensus spec formatting (#3804)
- "Writing a built-in Tendermint Core application in Go" guide (#3608)
- Add guides to docs (#3830)
- Add a footer to guides (#3835)
- "Writing a Tendermint Core application in Kotlin (gRPC)" guide (#3838)
- "Writing a Tendermint Core application in Java (gRPC)" guide (#3887)
- Fix some typos and changelog entries (#3915)
- Switch the data in `/unconfirmed_txs` and `num_unconfirmed_txs` (#3933)
- Add dev sessions from YouTube (#3929)
- Move dev sessions into docs (#3934)
- Specify a fix for badger err on Windows (#3974)
- Remove traces of develop branch (#4022)
- Any path can be absolute or relative (#4035)
- Add previous dev sessions (#4040)
- Add ABCI Overview (2/2) dev session (#4044)
- Update fork-accountability.md (#4068)
- Add assumption to getting started with abci-cli (#4098)
- Fix build instructions (#4123)
- Add GA for docs.tendermint.com (#4149)
- Replace dead original whitepaper link (#4155)
- Update wording (#4174)
- Mention that Evidence votes are now sorted
- Fix broken links (#4186)
- Fix broken links in consensus/readme.md (#4200)
- Update ADR 43 with links to PRs (#4207)
- Add flag documentation (#4219)
- Fix broken rpc link (#4221)
- Fix broken ecosystem link (#4222)
- Add notes on architecture intro (#4175)
- Remove "0 means latest" from swagger docs (#4236)
- Update app-architecture.md (#4259)
- Link fixes in readme (#4268)
- Add link for installing Tendermint (#4307)
- Update theme version (#4315)
- Minor doc fixes (#4335)
- Update links to rpc (#4348)
- Update npm dependencies (#4364)
- Update guides proto paths (#4365)
- Update specs to remove cmn (#77)
- Fix incorrect link (#4377)
- Fix spec links (#4384)
- Update Light Client Protocol page (#4405)
- Adr-046 add bisection algorithm details (#4496)
- `tendermint node --help` dumps all supported flags (#4511)
- Write about debug kill and dump (#4516)
- Fix links (#4531)
- Validator setup & Key info (#4604)
- Add adr-55 for proto repo design (#4623)
- Amend adr-54 with changes in the sdk (#4684)
- Create adr 56: prove amnesia attack
- Mention unbonding period in MaxAgeNumBlocks/MaxAgeDuration
- State we don't support non constant time crypto
- Move tcp-window.png to imgs/
- Document open file limit in production guide (#4945)
- Update amnesia adr (#4994)
- Update .vuepress/config.js (#5043)
- Add warning for chainid (#5072)
- Added further documentation to the subscribing to events page (#5110)
- Tweak light client documentation (#5121)
- Modify needed proto files for guides (#5123)
- EventAttribute#Index is not deterministic (#5132)
- Event hashing ADR 058 (#5134)
- Simplify choosing an ADR number (#5156)
- Add more details on Vote struct from /consensus_state (#5164)
- Document ConsensusParams (#5165)
- Document canonical field (#5166)
- Cleanup (#5252)
- Dont display duplicate  (#5271)
- Rename swagger to openapi (#5263)
- Fix go tutorials (#5267)
- Versioned (#5241)
- Remove duplicate secure p2p (#5279)
- Remove interview transcript (#5282)
- Add block retention to upgrading.md (#5284)
- Updates to various sections (#5285)
- Add algolia docsearch configs (#5309)
- Add sections to abci (#150)
- Add doc on state sync configuration (#5304)
- Move subscription to tendermint-core (#5323)
- Add missing metrics (#5325)
- Add more description to initial_height (#5350)
- Make rfc section disppear (#5353)
- Document max entries for `/blockchain` RPC (#5356)
- Fix incorrect time_iota_ms configuration (#5385)
- Minor tweaks (#5404)
- Update state sync config with discovery_time (#5405)
- Add explanation of p2p configuration options (#5397)
- Specify TM version in go tutorials (#5427)
- Revise ADR 56, documenting short term decision around amnesia evidence  (#5440)
- Fix links to adr 56 (#5464)
- Docs-staging → master (#5468)
- Make /master the default (#5474)
- Update url for kms repo (#5510)
- Footer cleanup (#5457)
- Remove DEV_SESSIONS list (#5579)
- Add ADR on P2P refactor scope (#5592)
- Bump vuepress-theme-cosmos (#5614)
- Make blockchain not viewable (#211)
- Add missing ADRs to README, update status of ADR 034 (#5663)
- Add P2P architecture ADR (#5637)
- Warn developers about calling blocking funcs in Receive (#5679)
- Add nodes section  (#5604)
- Add version dropdown and v0.34 docs(#5762)
- Fix link (#5763)
- Use hyphens instead of snake case (#5802)
- Specify master for tutorials (#5822)
- Specify 0.34 (#5823)
- Fix broken redirect links (#5881)
- Update package-lock.json (#5928)
- Package-lock.json fix (#5948)
- Change v0.33 version (#5950)
- Bump package-lock.json of v0.34.x (#5952)
- Dont login when in PR (#5961)
- Release Linux/ARM64 image (#5925)
- Log level docs (#5945)
- Fix typo in state sync example (#5989)
- External address (#6035)
- Reword configuration (#6039)
- Change v0.33 version (#5950)
- Release Linux/ARM64 image (#5925)
- Dont login when in PR (#5961)
- Fix typo in state sync example (#5989)
- Fix proto file names (#6112)
- How to add tm version to RPC (#6151)
- Add preallocated list of security vulnerability names (#6167)
- Fix sample code (#6186)
- Fix sample code #6186
- Bump vuepress-theme-cosmos (#6344)
- Remove RFC section and s/RFC001/ADR066 (#6345)
- Adr-65 adjustments (#6401)
- Adr cleanup (#6489)
- Hide security page (second attempt) (#6511)
- Rename tendermint-core to system (#6515)
- Logger updates (#6545)

### Makefile

- Parse TENDERMINT_BUILD_OPTIONS (#4738)
- Use git 2.20-compatible branch detection (#5778)
- Always pull image in proto-gen-docker. (#5953)
- Always pull image in proto-gen-docker. (#5953)

### P2P

- Evidence Reactor Test Refactor (#6238)

### README

- Specify supported versions (#4660)
- Update chat link with Discord instead of Riot (#5071)
- Clean up README (#5391)
- Update link to Tendermint blog (#5713)

### RFC

- Adopt zip 215 (#144)
- ReverseSync - fetching historical data (#224)

### RFC-001

- Configurable block retention (#84)

### RFC-002

- Non-zero genesis (#119)

### RPC

- Don't cap page size in unsafe mode (#6329)

### Security

- Refactor Remote signers (#3370)
- Cross-check new header with all witnesses (#4373)
- [Security] Bump websocket-extensions from 0.1.3 to 0.1.4 in /docs (#4976)
- [Security] Bump lodash from 4.17.15 to 4.17.19 in /docs
- [Security] Bump prismjs from 1.20.0 to 1.21.0 in /docs
- Bump vuepress-theme-cosmos from 1.0.169 to 1.0.172 in /docs (#5286)
- Bump google.golang.org/grpc from 1.31.0 to 1.31.1 (#5290)
- Bump github.com/golang/protobuf from 1.4.2 to 1.4.3 (#5506)
- Bump github.com/spf13/cobra from 1.0.0 to 1.1.0 (#5505)
- Bump github.com/prometheus/client_golang from 1.7.1 to 1.8.0 (#5515)
- Bump github.com/spf13/cobra from 1.1.0 to 1.1.1 (#5526)
- Bump google.golang.org/grpc from 1.33.1 to 1.33.2 (#5635)
- Bump github.com/golang/protobuf from 1.4.2 to 1.4.3 (#5506)
- Bump github.com/spf13/cobra from 1.0.0 to 1.1.0 (#5505)
- Bump github.com/prometheus/client_golang from 1.7.1 to 1.8.0 (#5515)
- Bump github.com/spf13/cobra from 1.1.0 to 1.1.1 (#5526)
- Bump google.golang.org/grpc from 1.33.1 to 1.33.2 (#5635)
- Bump vuepress-theme-cosmos from 1.0.176 to 1.0.177 in /docs (#5746)
- Bump vuepress-theme-cosmos from 1.0.177 to 1.0.178 in /docs (#5754)
- Bump github.com/prometheus/client_golang from 1.8.0 to 1.9.0 (#5807)
- Bump github.com/cosmos/iavl from 0.15.2 to 0.15.3 (#5814)
- Bump github.com/stretchr/testify from 1.6.1 to 1.7.0 (#5897)
- Bump google.golang.org/grpc from 1.34.0 to 1.35.0 (#5902)
- Bump vuepress-theme-cosmos from 1.0.179 to 1.0.180 in /docs (#5915)
- Bump github.com/stretchr/testify from 1.6.1 to 1.7.0 (#5897)
- Bump google.golang.org/grpc from 1.34.0 to 1.35.0 (#5902)
- Bump vuepress-theme-cosmos from 1.0.179 to 1.0.180 in /docs (#5915)
- Bump watchpack from 2.1.0 to 2.1.1 in /docs (#6063)
- Bump github.com/tendermint/tm-db from 0.6.3 to 0.6.4 (#6073)
- Bump github.com/tendermint/tm-db from 0.6.3 to 0.6.4 (#6073)
- Bump watchpack from 2.1.0 to 2.1.1 in /docs (#6063)
- Update 0.34.3 changelog with details on security vuln (bp #6108) (#6110)
- Bump vuepress-theme-cosmos from 1.0.180 to 1.0.181 in /docs (#6266)
- Bump github.com/minio/highwayhash from 1.0.1 to 1.0.2 (#6280)
- Bump google.golang.org/grpc from 1.36.1 to 1.37.0 (#6330)
- Bump github.com/confio/ics23/go from 0.6.3 to 0.6.6 (#6374)
- Bump github.com/grpc-ecosystem/go-grpc-middleware from 1.2.2 to 1.3.0 (#6387)
- Bump google.golang.org/grpc from 1.37.0 to 1.37.1 (#6461)
- Bump google.golang.org/grpc from 1.37.1 to 1.38.0 (#6483)
- Bump github.com/lib/pq from 1.10.1 to 1.10.2 (#6505)

### Testing

- Add consensus_params to testnet config generation (#3781)
- Branch for fix of ci (#4266)
- Bind test servers to 127.0.0.1 (#4322)
- Simplified txsearch cancellation test (#4500)
- Fix p2p test build breakage caused by Debian testing
- Revert Go 1.13→1.14 bump
- Use random socket names to avoid collisions (#4885)
- Mitigate test data race (#4886)
- Use github.sha in binary cache key (#5062)
- Deflake TestAddAndRemoveListenerConcurrency and TestSyncer_SyncAny (#5101)
- Protobuf vectors for reactors (#5221)
- Add end-to-end testing framework (#5435)
- Add basic end-to-end test cases (#5450)
- Add GitHub action for end-to-end tests (#5452)
- Remove P2P tests (#5453)
- Add E2E test for node peering (#5465)
- Add random testnet generator (#5479)
- Clean up E2E test volumes using a container (#5509)
- Tweak E2E tests for nightly runs (#5512)
- Enable ABCI gRPC client in E2E testnets (#5521)
- Enable blockchain v2 in E2E testnet generator (#5533)
- Enable restart/kill perturbations in E2E tests (#5537)
- Add end-to-end testing framework (#5435)
- Add basic end-to-end test cases (#5450)
- Add GitHub action for end-to-end tests (#5452)
- Remove P2P tests (#5453)
- Add E2E test for node peering (#5465)
- Add random testnet generator (#5479)
- Clean up E2E test volumes using a container (#5509)
- Tweak E2E tests for nightly runs (#5512)
- Enable ABCI gRPC client in E2E testnets (#5521)
- Enable blockchain v2 in E2E testnet generator (#5533)
- Enable restart/kill perturbations in E2E tests (#5537)
- Run remaining E2E testnets on run-multiple.sh failure (#5557)
- Tag E2E Docker resources and autoremove them (#5558)
- Add evidence e2e tests (#5488)
- Run remaining E2E testnets on run-multiple.sh failure (#5557)
- Tag E2E Docker resources and autoremove them (#5558)
- Add evidence e2e tests (#5488)
- Fix handling of start height in generated E2E testnets (#5563)
- Disable E2E misbehaviors due to bugs (#5569)
- Fix handling of start height in generated E2E testnets (#5563)
- Disable E2E misbehaviors due to bugs (#5569)
- Fix various E2E test issues (#5576)
- Fix various E2E test issues (#5576)
- Fix secp failures (#5649)
- Fix secp failures (#5649)
- Switched node keys back to edwards (#4)
- Enable v1 and v2 blockchains (#5702)
- Fix TestByzantinePrevoteEquivocation flake (#5710)
- Fix TestByzantinePrevoteEquivocation flake (#5710)
- Fix integration tests and rename binary
- Disable abci/grpc and blockchain/v2 due to flake (#5854)
- Add conceptual overview (#5857)
- Improve WaitGroup handling in Byzantine tests (#5861)
- Improve WaitGroup handling in Byzantine tests (#5861)
- Tolerate up to 2/3 missed signatures for a validator (#5878)
- Disable abci/grpc and blockchain/v2 due to flake (#5854)
- Fix TestPEXReactorRunning data race (#5955)
- Move fuzz tests into this repo (#5918)
- Fix `make test` (#5966)
- Close transports to avoid goroutine leak failures (#5982)
- Don't use foo-bar.net in TestHTTPClientMakeHTTPDialer (#5997)
- Fix TestSwitchAcceptRoutine flake by ignoring error type (#6000)
- Disable TestPEXReactorSeedModeFlushStop due to flake (#5996)
- Fix test data race in p2p.MemoryTransport with logger (#5995)
- Fix TestSwitchAcceptRoutine by ignoring spurious error (#6001)
- Fix TestRouter to take into account PeerManager reconnects (#6002)
- Fix flaky router broadcast test (#6006)
- Enable pprof server to help debugging failures (#6003)
- Increase sign/propose tolerances (#6033)
- Increase validator tolerances (#6037)
- Don't use foo-bar.net in TestHTTPClientMakeHTTPDialer (#5997) (#6047)
- Enable pprof server to help debugging failures (#6003)
- Increase sign/propose tolerances (#6033)
- Increase validator tolerances (#6037)
- Move fuzz tests into this repo (#5918)
- Fix `make test` (#5966)
- Fix TestByzantinePrevoteEquivocation (#6132)
- Fix PEX reactor test (#6188)
- Fix rpc, secret_connection and pex tests (#6190)
- Refactor mempool reactor to use new p2ptest infrastructure (#6250)
- Clean up databases in tests (#6304)
- Improve cleanup for data and disk use (#6311)
- Produce structured reporting from benchmarks (#6343)
- Create common functions for easily producing tm data structures (#6435)
- HeaderHash test vector (#6531)
- Add evidence hash testvectors (#6536)

### UPGRADING

- Polish upgrading instructions for 0.34 (#5398)

### UPGRADING.md

- Write about the LastResultsHash change (#5000)

### UX

- Version configuration (#5740)

### Vagrantfile

- Update Go version

### WIP

- Add implementation of mock/fake http-server
- Rename package name from fakeserver to mockcoreserver
- Change the method names of call structure, Fix adding headers
- Add mock of JRPCServer implementation on top of HTTServer mock

### [Docs]

- Minor doc touchups (#4171)

### Abci

- Refactor tagging events using list of lists (#3643)
- Refactor ABCI CheckTx and DeliverTx signatures (#3735)
- Refactor CheckTx to notify of recheck (#3744)
- Minor cleanups in the socket client (#3758)
- Fix documentation regarding CheckTx type update (#3789)
- Remove TotalTxs and NumTxs from Header (#3783)
- Fix broken spec link (#4366)
- Add basic description of ABCI Commit.ResponseHeight (#85)
- Add MaxAgeNumBlocks/MaxAgeDuration to EvidenceParams (#87)
- Update MaxAgeNumBlocks & MaxAgeDuration docs (#88)
- Fix protobuf lint issues
- Regenerate proto files
- Remove protoreplace script
- Remove python examples
- Proto files follow same path  (#5039)
- Add AppVersion to ConsensusParams (#106)
- Tweak node sync estimate (#115)
- Fix abci evidence types (#5174)
- Add ResponseInitChain.app_hash, check and record it (#5227)
- Add ResponseInitChain.app_hash (#140)
- Update evidence (#5324)
- Fix socket client error for state sync responses (#5395)
- Remove setOption (#5447)
- Lastcommitinfo.round extra sentence (#221)
- Add abci_version to requestInfo (#223)
- Modify Client interface and socket client (#5673)
- Use protoio for length delimitation (#5818)
- Rewrite to proto interface (#237)
- Fix ReCheckTx for Socket Client (bp #6124) (#6125)
- Note on concurrency (#258)
- Change client to use multi-reader mutexes (#6306)
- Reorder sidebar (#282)

### Abci/client

- Fix DATA RACE in gRPC client (#3798)

### Abci/example/kvstore

- Decrease val power by 1 upon equivocation (#5056)

### Abci/examples

- Switch from hex to base64 pubkey in kvstore (#3641)

### Abci/grpc

- Return async responses in order (#5520)
- Return async responses in order (#5520) (#5531)
- Fix ordering of sync/async callback combinations (#5556)
- Fix ordering of sync/async callback combinations (#5556)
- Fix invalid mutex handling in StopForError() (#5849)
- Fix invalid mutex handling in StopForError() (#5849)

### Abci/kvstore

- Return `LastBlockHeight` and `LastBlockAppHash` in `Info` (#4233)

### Abci/server

- Recover from app panics in socket server (#3809)
- Print panic & stack trace to STDERR if logger is not set

### Abci/types

- Update comment (#3612)
- Add comment for TotalVotingPower (#5081)

### Adr

- Peer Behaviour (#3539)
- PeerBehaviour updates (#3558)
- [43] blockchain riri-org (#3753)
- ADR-052: Tendermint Mode (#4302)
- ADR-051: Double Signing Risk Reduction (#4262)
- Light client implementation (#4397)
- Crypto encoding for proto (#4481)
- Add API stability ADR (#5341)
- Privval gRPC (#5712)
- Batch verification (#6008)
- ADR 065: Custom Event Indexing (#6307)

### Adr#50

- Improve trusted peering (#4072)

### Adr-047

- Evidence handling (#4429)

### Adr-053

- Update after state sync merge (#4768)

### All

- Name reactors when they are initialized (#4608)

### Autofile

- Resolve relative paths (#4390)

### Backports

- Mergify (#6107)

### Behaviour

- Return correct reason in MessageOutOfOrder (#3772)
- Add simple doc.go (#5055)

### Block

- Use commit sig size instead of vote size (#5490)
- Fix max commit sig size (#5567)
- Fix max commit sig size (#5567)

### Blockchain

- Update the maxHeight when a peer is removed (#3350)
- Comment out logger in test code that causes a race condition (#3500)
- Dismiss request channel delay (#3459)
- Reorg reactor (#3561)
- Add v2 reactor (#4361)
- Enable v2 to be set (#4597)
- Change validator set sorting method (#91)
- Proto migration  (#4969)
- Test vectors for proto encoding (#5073)
- Rename to core (#123)
- Remove duplicate evidence sections (#124)
- Fix fast sync halt with initial height > 1 (#5249)
- Verify +2/3 (#5278)
- Remove duplication of validate basic (#5418)

### Blockchain/v0

- Relax termination conditions and increase sync timeout (#5741)
- Stop tickers on poolRoutine exit (#5860)
- Stop tickers on poolRoutine exit (#5860)

### Blockchain/v1

- Add noBlockResponse handling  (#5401)
- Add noBlockResponse handling  (#5401)
- Handle peers without blocks (#5701)
- Fix deadlock (#5711)
- Remove in favor of v2 (#5728)
- Omit incoming message bytes from log

### Blockchain/v2

- Allow setting nil switch, for CustomReactors()
- Don't broadcast base if height is 0
- Fix excessive CPU usage due to spinning on closed channels (#4761)
- Respect fast_sync option (#4772)
- Integrate with state sync
- Correctly set block store base in status responses (#4971)
- Fix "panic: duplicate block enqueued by processor" (#5499)
- Fix panic: processed height X+1 but expected height X (#5530)
- Fix "panic: duplicate block enqueued by processor" (#5499)
- Fix panic: processed height X+1 but expected height X (#5530)
- Make the removal of an already removed peer a noop (#5553)
- Make the removal of an already removed peer a noop (#5553)
- Remove peers from the processor  (#5607)
- Remove peers from the processor  (#5607)
- Send status request when new peer joins (#5774)
- Fix missing mutex unlock (#5862)
- Fix missing mutex unlock (#5862)
- Internalize behavior package (#6094)

### Blockchain[v1]

- Increased timeout times for peer tests (#4871)

### Blockstore

- Allow initial SaveBlock() at any height
- Fix race conditions when loading data (#5382)
- Save only the last seen commit (#6212)

### Buf

- Modify buf.yml, add buf generate (#5653)

### Build

- Bump github.com/tendermint/tm-db from 0.1.1 to 0.2.0 (#4001)
- Bump github.com/gogo/protobuf from 1.3.0 to 1.3.1 (#4055)
- Bump github.com/spf13/viper from 1.4.0 to 1.5.0 (#4102)
- Bump github.com/spf13/viper from 1.5.0 to 1.6.1 (#4224)
- Bump github.com/pkg/errors from 0.9.0 to 0.9.1 (#4310)
- Bump google.golang.org/grpc from 1.26.0 to 1.27.0 (#4355)
- Bump github.com/stretchr/testify from 1.5.0 to 1.5.1 (#4441)
- Bump github.com/spf13/cobra from 0.0.3 to 0.0.6 (#4440)
- Bump github.com/golang/protobuf from 1.3.3 to 1.3.4 (#4485)
- Bump github.com/prometheus/client_golang (#4525)
- Bump github.com/Workiva/go-datastructures (#4545)
- Bump google.golang.org/grpc from 1.27.1 to 1.28.0 (#4551)
- Bump github.com/tendermint/tm-db from 0.4.1 to 0.5.0 (#4554)
- Bump github.com/golang/protobuf from 1.3.4 to 1.3.5 (#4563)
- Bump github.com/prometheus/client_golang (#4574)
- Bump github.com/gorilla/websocket from 1.4.1 to 1.4.2 (#4584)
- Bump github.com/spf13/cobra from 0.0.6 to 0.0.7 (#4612)
- Bump github.com/tendermint/tm-db from 0.5.0 to 0.5.1 (#4613)
- Bump google.golang.org/grpc from 1.28.0 to 1.28.1 (#4653)
- Bump github.com/spf13/viper from 1.6.2 to 1.6.3 (#4664)
- Bump @vuepress/plugin-google-analytics in /docs (#4692)
- Bump google.golang.org/grpc from 1.28.1 to 1.29.0
- Bump google.golang.org/grpc from 1.29.0 to 1.29.1 (#4735)
- Manually bump github.com/prometheus/client_golang from 1.5.1 to 1.6.0 (#4758)
- Bump github.com/golang/protobuf from 1.4.0 to 1.4.1 (#4794)
- Bump vuepress-theme-cosmos from 1.0.163 to 1.0.164 in /docs (#4815)
- Bump github.com/spf13/viper from 1.6.3 to 1.7.0 (#4814)
- Bump github.com/golang/protobuf from 1.4.1 to 1.4.2 (#4849)
- Bump vuepress-theme-cosmos from 1.0.164 to 1.0.165 in /docs
- Bump github.com/stretchr/testify from 1.5.1 to 1.6.0
- Bump vuepress-theme-cosmos from 1.0.165 to 1.0.166 in /docs (#4920)
- Bump github.com/stretchr/testify from 1.6.0 to 1.6.1
- Bump github.com/prometheus/client_golang from 1.6.0 to 1.7.0 (#5027)
- Bump google.golang.org/grpc from 1.29.1 to 1.30.0
- Bump github.com/prometheus/client_golang
- Bump vuepress-theme-cosmos from 1.0.168 to 1.0.169 in /docs
- Bump google.golang.org/grpc from 1.30.0 to 1.31.0
- Bump github.com/spf13/viper from 1.7.0 to 1.7.1
- Bump golangci/golangci-lint-action from v2.1.0 to v2.2.0 (#5245)
- Bump actions/cache from v1 to v2.1.0 (#5244)
- Bump codecov/codecov-action from v1.0.7 to v1.0.12 (#5247)
- Bump technote-space/get-diff-action from v1 to v3 (#5246)
- Bump gaurav-nelson/github-action-markdown-link-check from 0.6.0 to 1.0.5 (#5248)
- Bump codecov/codecov-action from v1.0.12 to v1.0.13 (#5258)
- Bump gaurav-nelson/github-action-markdown-link-check from 1.0.5 to 1.0.6 (#5265)
- Bump gaurav-nelson/github-action-markdown-link-check from 1.0.6 to 1.0.7 (#5269)
- Bump actions/cache from v2.1.0 to v2.1.1 (#5268)
- Bump gaurav-nelson/github-action-markdown-link-check from 0.6.0 to 1.0.7 (#149)
- Bump github.com/tendermint/tm-db from 0.6.1 to 0.6.2 (#5296)
- Bump google.golang.org/grpc from 1.31.1 to 1.32.0 (#5346)
- Bump github.com/minio/highwayhash from 1.0.0 to 1.0.1 (#5370)
- Bump vuepress-theme-cosmos from 1.0.172 to 1.0.173 in /docs (#5390)
- Bump watchpack from 1.7.4 to 2.0.0 in /docs (#5470)
- Bump actions/cache from v2.1.1 to v2.1.2 (#5487)
- Bump golangci/golangci-lint-action from v2.2.0 to v2.2.1 (#5486)
- Bump technote-space/get-diff-action from v3 to v4 (#5485)
- Bump codecov/codecov-action from v1.0.13 to v1.0.14 (#5525)
- Bump gaurav-nelson/github-action-markdown-link-check from 1.0.7 to 1.0.8 (#5543)
- Bump gaurav-nelson/github-action-markdown-link-check from 1.0.7 to 1.0.8 (#188)
- Bump google.golang.org/grpc from 1.32.0 to 1.33.1 (#5544)
- Bump actions/cache from v2.1.1 to v2.1.2 (#5487)
- Bump golangci/golangci-lint-action from v2.2.0 to v2.2.1 (#5486)
- Bump technote-space/get-diff-action from v3 to v4 (#5485)
- Bump golangci/golangci-lint-action from v2.2.1 to v2.3.0 (#5571)
- Bump codecov/codecov-action from v1.0.13 to v1.0.14 (#5582)
- Bump watchpack from 2.0.0 to 2.0.1 in /docs (#5605)
- Bump actions/cache from v2.1.2 to v2.1.3 (#5633)
- Bump github.com/tendermint/tm-db from 0.6.2 to 0.6.3
- Bump rtCamp/action-slack-notify from e9db0ef to 2.1.1
- Bump google.golang.org/grpc from 1.32.0 to 1.33.1 (#5544)
- Bump github.com/tendermint/tm-db from 0.6.2 to 0.6.3
- Bump codecov/codecov-action from v1.0.14 to v1.0.15 (#5676)
- Bump github.com/cosmos/iavl from 0.15.0-rc5 to 0.15.0 (#5708)
- Bump vuepress-theme-cosmos from 1.0.175 to 1.0.176 in /docs (#5727)
- Refactor BLS library/bindings integration  (#9)
- BLS scripts - Improve build.sh, Fix install.sh (#10)
- Dashify some files (#11)
- Fix docker image and docker.yml workflow (#12)
- Fix coverage.yml, bump go version, install BLS, drop an invalid character (#19)
- Fix test.yml, bump go version, install BLS, fix job names (#18)
- Bump google.golang.org/grpc from 1.33.2 to 1.34.0 (#5737)
- Bump gaurav-nelson/github-action-markdown-link-check (#22)
- Bump codecov/codecov-action from v1.0.13 to v1.0.15 (#23)
- Bump golangci/golangci-lint-action from v2.2.1 to v2.3.0 (#24)
- Bump rtCamp/action-slack-notify from e9db0ef to 2.1.1 (#25)
- Bump google.golang.org/grpc from 1.33.2 to 1.34.0 (#26)
- Bump vuepress-theme-cosmos from 1.0.173 to 1.0.177 in /docs (#27)
- Bump watchpack from 2.0.1 to 2.1.0 in /docs (#5768)
- Bump rtCamp/action-slack-notify from ecc1353ce30ef086ce3fc3d1ea9ac2e32e150402 to 2.1.2 (#5767)
- Bump vuepress-theme-cosmos from 1.0.178 to 1.0.179 in /docs (#5780)
- Bump gaurav-nelson/github-action-markdown-link-check from 1.0.8 to 1.0.9 (#5779)
- Bump gaurav-nelson/github-action-markdown-link-check (#5787)
- Bump gaurav-nelson/github-action-markdown-link-check (#5793)
- Bump gaurav-nelson/github-action-markdown-link-check (#233)
- Bump github.com/cosmos/iavl from 0.15.0 to 0.15.2
- Bump codecov/codecov-action from v1.0.15 to v1.1.1 (#5825)
- Bump codecov/codecov-action from v1.1.1 to v1.2.0 (#5863)
- Bump codecov/codecov-action from v1.2.0 to v1.2.1
- Bump gaurav-nelson/github-action-markdown-link-check (#239)
- Bump gaurav-nelson/github-action-markdown-link-check (#5884)
- Bump actions/cache from v2.1.3 to v2.1.4 (#6055)
- Bump JamesIves/github-pages-deploy-action (#6062)
- Bump actions/cache from v2.1.3 to v2.1.4 (#6055)
- Bump github.com/spf13/cobra from 1.1.1 to 1.1.2 (#6075)
- Bump github.com/spf13/cobra from 1.1.2 to 1.1.3 (#6098)
- Bump golangci/golangci-lint-action from v2.3.0 to v2.4.0 (#6111)
- Bump golangci/golangci-lint-action from v2.4.0 to v2.5.1 (#6175)
- Bump google.golang.org/grpc from 1.35.0 to 1.36.0 (#6180)
- Bump JamesIves/github-pages-deploy-action from 4.0.0 to 4.1.0 (#6215)
- Bump rtCamp/action-slack-notify from ae4223259071871559b6e9d08b24a63d71b3f0c0 to 2.1.3 (#6234)
- Bump codecov/codecov-action from v1.2.1 to v1.2.2 (#6231)
- Bump codecov/codecov-action from v1.2.2 to v1.3.1 (#6247)
- Bump github.com/golang/protobuf from 1.4.3 to 1.5.1 (#6254)
- Bump github.com/prometheus/client_golang (#6258)
- Bump google.golang.org/grpc from 1.36.0 to 1.36.1 (#6281)
- Bump github.com/golang/protobuf from 1.5.1 to 1.5.2 (#6299)
- Bump github.com/Workiva/go-datastructures (#6298)
- Bump golangci/golangci-lint-action from v2.5.1 to v2.5.2 (#6317)
- Bump codecov/codecov-action from v1.3.1 to v1.3.2 (#6319)
- Bump JamesIves/github-pages-deploy-action (#6316)
- Bump docker/setup-buildx-action from v1 to v1.1.2 (#6324)
- Bump google.golang.org/grpc from 1.36.1 to 1.37.0 (bp #6330) (#6335)
- Bump styfle/cancel-workflow-action from 0.8.0 to 0.9.0 (#6341)
- Bump actions/cache from v2.1.4 to v2.1.5 (#6350)
- Bump codecov/codecov-action from v1.3.2 to v1.4.0 (#6365)
- Bump codecov/codecov-action from v1.4.0 to v1.4.1 (#6379)
- Bump docker/setup-buildx-action from v1.1.2 to v1.2.0 (#6391)
- Bump docker/setup-buildx-action from v1.2.0 to v1.3.0 (#6413)
- Bump codecov/codecov-action from v1.4.1 to v1.5.0 (#6417)
- Bump github.com/cosmos/iavl from 0.15.3 to 0.16.0 (#6421)
- Bump JamesIves/github-pages-deploy-action (#6448)
- Bump docker/build-push-action from 2 to 2.4.0 (#6454)
- Bump actions/stale from 3 to 3.0.18 (#6455)
- Bump actions/checkout from 2 to 2.3.4 (#6456)
- Bump docker/login-action from 1 to 1.9.0 (#6460)
- Bump actions/stale from 3.0.18 to 3.0.19 (#6477)
- Bump actions/stale from 3 to 3.0.18 (#300)
- Bump watchpack from 2.1.1 to 2.2.0 in /docs (#6482)
- Bump actions/stale from 3.0.18 to 3.0.19 (#302)
- Bump browserslist from 4.16.4 to 4.16.6 in /docs (#6487)
- Bump docker/build-push-action from 2.4.0 to 2.5.0 (#6496)
- Bump dns-packet from 1.3.1 to 1.3.4 in /docs (#6500)
- Bump actions/cache from 2.1.5 to 2.1.6 (#6504)
- Bump rtCamp/action-slack-notify from 2.1.3 to 2.2.0 (#6543)
- Bump github.com/prometheus/client_golang (#6552)

### Changelog

- Add summary & fix link & add external contributor (#3490)
- Add v0.31.9 and v0.31.8 updates (#4034)
- Fix typo (#4106)
- Explain breaking changes better
- GotVoteFromUnwantedRoundError -> ErrGotVoteFromUnwantedRound
- Add 0.32.9 changelog to master (#4305)
- Add entries from secruity releases
- Update 0.33.6 (#5075)
- Note breaking change in the 0.33.6 release (#5077)
- Reorgranize (#5065)
- Move entries from pending  (#5172)
- Bump to 0.34.0-rc2 (#5176)
- Add v0.33.7 release (#5203)
- Add v0.32.13 release (#5204)
- Update for 0.34.0-rc3 (#5240)
- Add v0.33.8 from release (#5242)
- Minor tweaks (#5389)
- Add missing date to v0.33.5 release, fix indentation (#5454)
- Add missing date to v0.33.5 release, fix indentation (#5454) (#5455)
- Prepare changelog for RC5 (#5494)
- Squash changelog from 0.34 RCs into one (#5691)
- Squash changelog from 0.34 RCs into one (#5687)
- Add entry back (#5738)
- Update changelog for v0.34.1 (#5872)
- Update with changes released in 0.34.1 (#5875)
- Prepare 0.34.2 release (#5894)
- Update changelogs to reflect changes released in 0.34.2
- Update for 0.34.3 (#5926)
- Update changelog for v0.34.3 (#5927)
- Update for v0.34.4 (#6096)
- Improve with suggestions from @melekes (#6097)
- Update to reflect v0.34.4 release (#6105)
- Update 0.34.3 changelog with details on security vuln (#6108)
- Update for 0.34.5 (#6129)
- Bump to v0.34.6
- Fix changelog pending version numbering (#6149)
- Update with changes from 0.34.7 (and failed 0.34.5, 0.34.6) (#6150)
- Update for 0.34.8 (#6181)
- Update for 0.34.8 (#6183)
- Prepare changelog for 0.34.9 release (#6333)
- Update to reflect 0.34.9 (#6334)
- Update for 0.34.10 (#6357)
- Update for 0.34.10 (#6358)

### Ci

- Transition some ci to github actions
- Only run when applicable (#4752)
- Check git diff on each job (#4770)
- Checkout code before git diff check (#4779)
- Add paths 
- Bump the timeout for test_coverage (#4864)
- Migrate localnet to github actions (#4878)
- Add timeouts (#4912)
- Migrate test_cover (#4869)
- Fix spacing of if statement (#5015)
- Try to fix codecov (#5095)
- Only run tests when go files are touched (#5097)
- Version linter fix  (#5128)
- Freeze golangci action version (#5196)
- Fix net pipeline (#5272)
- Delay codecov notification  (#5275)
- Add markdown linter (#146)
- Add dependabot config (#148)
- Fix net run (#5343)
- Docker remvoe circleci and add github action (#5420)
- Docker remove circleci and add github action (#5551)
- Add goreleaser (#5527)
- Tests (#5577)
- Add goreleaser (#5527)
- Tests (#5577)
- Use gh pages (#5609)
- Remove `add-path` (#5674)
- Remove `add-path` (#5674)
- Remove circle (#5714)
- Build for 32 bit, libs: fix overflow (#5700)
- Build for 32 bit, libs: fix overflow (#5700)
- Install BLS library in lint.yml and bump its go version (#15)
- E2e fixes - docker image, e2e.yml BLS library, default KeyType (#21)
- Make timeout-minutes 8 for golangci (#5821)
- Run `goreleaser build` (#5824)
- Add janitor (#6292)

### Ci/e2e

- Avoid running job when no go files are touched (#5471)
- Avoid running job when no go files are touched (#5471)

### Circleci

- Run P2P IPv4 and IPv6 tests in parallel (#4459)
- Fix reproducible builds test (#4497)
- Remove Gitian reproducible_builds job (#5462)
- Remove Gitian reproducible_builds job (#5462)

### Cli

- Add option to not clear address book with unsafe reset (#3606)
- Add `--cs.create_empty_blocks_interval` flag (#4205)
- Add `--db_backend` and `--db_dir` flags to tendermint node cmd (#4235)
- Add optional `--genesis_hash` flag to check genesis hash upon startup (#4238)
- Debug sub-command (#4227)
- Add command to generate shell completion scripts (#4665)
- Light home dir should default to where the full node default is (#5392)
- Light home dir should default to where the full node default is (#5392)

### Cmd

- Show useful error when tm not initialised (#4512)
- Fix debug kill and change debug dump archive filename format (#4517)
- Add support for --key (#5612)
- Modify `gen_node_key` to print key to STDOUT (#5772)
- Hyphen case cli and config (#5777)
- Hyphen-case cli  v0.34.1 (#5786)
- Ignore missing wal in debug kill command (#6160)

### Cmd/debug

- Execute p.Signal only when p is not nil (#4271)

### Cmd/lite

- Switch to new lite2 package (#4300)

### Codecov

- Disable annotations (#5413)
- Validate codecov.yml (#5699)

### Codeowners

- Add code owners (#82)

### Common

- CMap: slight optimization in Keys() and Values(). (#3567)

### Config

- Make possible to set absolute paths for TLS cert and key (#3765)
- Move max_msg_bytes into mempool section (#3869)
- Add rocksdb as a db backend option (#4239)
- Allow fastsync.version = v2 (#4639)
- Trust period consistency (#5297)
- Rename prof_laddr to pprof_laddr and move it to rpc (#5315)
- Set time_iota_ms to timeout_commit in test genesis (#5386)
- Add state sync discovery_time setting (#5399)
- Set statesync.rpc_servers when generating config file (#5433)
- Set statesync.rpc_servers when generating config file (#5433) (#5438)
- Increase MaxPacketMsgPayloadSize to 1400
- Fix mispellings (#5914)
- Fix mispellings (#5914)
- Create `BootstrapPeers` p2p config parameter (#6372)
- Add private peer id /net_info expose information in default config (#6490)
- Seperate priv validator config into seperate section (#6462)

### Config/indexer

- Custom event indexing (#6411)

### Consensus

- Reduce "Error attempting to add vote" message severity (Er… (#3871)
- Reduce log severity for ErrVoteNonDeterministicSignature (#4431)
- Add comment as to why use mocks during replay (#4785)
- Fix TestSimulateValidatorsChange
- Fix and rename TestStateLockPOLRelock (#4796)
- Bring back log.Error statement (#4899)
- Increase ensureTimeout (#4891)
- Fix startnextheightcorrectly test (#4938)
- Attempt to repair the WAL file on data corruption (#4682)
- Change logging and handling of height mismatch (#4954)
- Stricter on LastCommitRound check (#4970)
- Proto migration (#4984)
- Do not allow signatures for a wrong block in commits
- Msg testvectors (#5076)
- Added byzantine test, modified previous test (#5150)
- Only call privValidator.GetPubKey once per block (#5143)
- Don't check InitChain app hash vs genesis app hash, replace it (#5237)
- Double-sign risk reduction (ADR-51) (#5147)
- Fix wrong proposer schedule for `InitChain` validators (#5329)
- Check block parts don't exceed maximum block bytes (#5431)
- Check block parts don't exceed maximum block bytes (#5436)
- Open target WAL as read/write during autorepair (#5536)
- Open target WAL as read/write during autorepair (#5536) (#5547)
- Fix flaky tests (#5734)
- Change log level to error when adding vote
- Deprecate time iota ms (#5792)
- Groom Logs (#5917)
- P2p refactor (#5969)
- Groom Logs (#5917)
- Remove privValidator from log call (#6128)
- More log grooming (#6140)
- Log private validator address and not struct (#6144)
- More log grooming (bp #6140) (#6143)
- Reduce shared state in tests (#6313)
- Add test vector for hasvote (#6469)

### Consensus/types

- Fix BenchmarkRoundStateDeepCopy panics (#4244)

### Contributing

- Add steps for adding and removing rc branches (#5223)
- Include instructions for a release candidate (#5498)
- Simplify our minor release process (#5749)

### Core

- Update a few sections  (#284)

### Cov

- Ignore autogen file (#5033)

### Crypto

- Delete unused code (#3426)
- Proof of Concept for iterative version of SimpleHashFromByteSlices (#2611) (#3530)
- Add sr25519 signature scheme (#4190)
- Fix sr25519 from raw import (#4272)
- Remove SimpleHashFromMap() and SimpleProofsFromMap()
- Remove key suffixes (#4941)
- Removal of multisig (#4988)
- Consistent api across keys (#5214)
- API modifications (#5236)
- Remove secp256k1 (#5280)
- Remove proto privatekey (#5301)
- Reword readme (#5349)
- Add in secp256k1 support (#5500)
- Add in secp256k1 support (#5500)
- Adopt zip215 ed25519 verification (#5632)
- Fix infinite recursion in Secp256k1 string formatting (#5707)
- Fix infinite recursion in Secp256k1 string formatting (#5707) (#5709)
- Ed25519 & sr25519 batch verification (#6120)
- Add sr25519 as a validator key (#6376)

### Crypto/amino

- Add function to modify key codec (#4112)

### Crypto/merkle

- Remove simple prefix (#4989)
- Pre-allocate data slice in innherHash (#6443)
- Optimize merkle tree hashing (#6513)

### Crypto|p2p|state|types

- Rename Pub/PrivKey's TypeIdentifier() and Type()

### Cs

- Fix nondeterministic tests (#3582)
- Exit if SwitchToConsensus fails (#3706)
- Check for SkipTimeoutCommit or wait timeout in handleTxsAvailable (#3928)
- Don't panic when block is not found in store (#4163)
- Clarify where 24 comes from in maxMsgSizeBytes (wal.go)
- Set missing_validators(_power) metrics to 0 for 1st block (#4194)
- Check if cs.privValidator is nil (#4295)

### Cs/replay

- Check appHash for each block (#3579)
- ExecCommitBlock should not read from state.lastValidators (#3067)

### Db

- Add support for badgerdb (#5233)
- Migration script for key format change (#6355)

### Dep

- Update tm-db to 0.4.0 (#4289)
- Bump gokit dep (#4424)
- Maunally bump dep (#4436)
- Bump protobuf, cobra, btcutil & std lib deps (#4676)
- Bump ed25519consensus version (#5760)
- Remove IAVL dependency (#6550)

### Deps

- Update gogo/protobuf version from v1.2.1 to v1.3.0 (#3947)
- Bump github.com/magiconair/properties from 1.8.0 to 1.8.1 (#3937)
- Bump github.com/rs/cors from 1.6.0 to 1.7.0 (#3939)
- Bump github.com/fortytw2/leaktest from 1.2.0 to 1.3.0 (#3943)
- Bump github.com/libp2p/go-buffer-pool from 0.0.1 to 0.0.2 (#3948)
- Bump google.golang.org/grpc from 1.22.0 to 1.23.0 (#3942)
- Bump github.com/gorilla/websocket from 1.2.0 to 1.4.1 (#3945)
- Bump viper to 1.4.0 and logfmt to 0.4.0 (#3950)
- Bump github.com/stretchr/testify from 1.3.0 to 1.4.0 (#3951)
- Bump github.com/go-kit/kit from 0.6.0 to 0.9.0 (#3952)
- Bump google.golang.org/grpc from 1.23.0 to 1.23.1 (#3982)
- Bump google.golang.org/grpc from 1.23.1 to 1.24.0 (#4021)
- Bump google.golang.org/grpc from 1.25.0 to 1.25.1 (#4127)
- Bump google.golang.org/grpc from 1.25.1 to 1.26.0 (#4264)
- Bump github.com/go-logfmt/logfmt from 0.4.0 to 0.5.0 (#4282)
- Bump github.com/pkg/errors from 0.8.1 to 0.9.0 (#4301)
- Bump github.com/spf13/viper from 1.6.1 to 1.6.2 (#4318)
- Bump github.com/golang/protobuf from 1.3.2 to 1.3.3 (#4359)
- Bump google.golang.org/grpc from 1.27.0 to 1.27.1 (#4372)
- Bump github.com/stretchr/testify from 1.4.0 to 1.5.0 (#4435)
- Bump github.com/tendermint/tm-db from 0.4.0 to 0.4.1 (#4476)
- Bump github.com/Workiva/go-datastructures (#4519)
- Bump deps that bot cant (#4555)
- Run go mod tidy (#4587)
- Bump tm-db to 0.6.0 (#5058)

### E2e

- Use ed25519 for secretConn (remote signer) (#5678)
- Use ed25519 for secretConn (remote signer) (#5678)
- Releases nightly (#5906)
- Add control over the log level of nodes (#5958)
- Releases nightly (#5906)
- Disconnect maverick (#6099)
- Adjust timeouts to be dynamic to size of network (#6202)
- Add benchmarking functionality (#6210)
- Integrate light clients (#6196)
- Add benchmarking functionality (bp #6210) (#6216)
- Fix light client generator (#6236)
- Integrate light clients (bp #6196)
- Fix perturbation of seed nodes (#6272)
- Add evidence generation and testing (#6276)
- Tx load to use broadcast sync instead of commit (#6347)
- Tx load to use broadcast sync instead of commit (backport #6347) (#6352)
- Relax timeouts (#6356)
- Split out nightly tests (#6395)
- Prevent non-viable testnets (#6486)

### Encoding

- Remove codecs (#4996)
- Add secp, ref zip215, tables (#212)

### Events

- Add block_id to NewBlockEvent (#6478)

### Evidence

- Enforce ordering in DuplicateVoteEvidence (#4151)
- Introduce time.Duration to evidence params (#4254)
- Add time to evidence params (#69)
- Both MaxAgeDuration and MaxAgeNumBlocks need to be surpassed (#4667)
- Handling evidence from light client(s) (#4532)
- Remove unused param (#4726)
- Remove pubkey from duplicate vote evidence
- Add doc.go
- Protect valToLastHeight w/ mtx
- Check evidence is pending before validating evidence
- Refactor evidence mocks throughout packages (#4787)
- Cap evidence to an absolute number (#4780)
- Create proof of lock change and implement it in evidence store (#4746)
- Prevent proposer from proposing duplicate pieces of evidence (#4839)
- Remove header from phantom evidence (#4892)
- Retrieve header at height of evidence for validation (#4870)
- Json tags for DuplicateVoteEvidence (#4959)
- Migrate reactor to proto (#4949)
- Adr56 form amnesia evidence (#4821)
- Improve amnesia evidence handling (#5003)
- Replace mock evidence with mocked duplicate vote evidence (#5036)
- Fix data race in Pool.updateValToLastHeight() (#5100)
- Check lunatic vote matches header (#5093)
- New evidence event subscription (#5108)
- Minor correction to potential amnesia ev validate basic (#5151)
- Remove phantom validator evidence (#5181)
- Don't stop evidence verification if an evidence fails (#5189)
- Fix usage of time field in abci evidence (#5201)
- Change evidence time to block time (#5219)
- Remove validator index verification (#5225)
- Modularise evidence by moving verification function into evidence package (#5234)
- Remove ConflictingHeaders type (#5317)
- Remove lunatic  (#5318)
- Remove amnesia & POLC (#5319)
- Introduction of LightClientAttackEvidence and refactor of evidence lifecycle (#5361)
- Update data structures (#165)
- Use bytes instead of quantity to limit size (#5449)
- Use bytes instead of quantity to limit size (#5449)(#5476)
- Don't gossip consensus evidence too soon (#5528)
- Don't send committed evidence and ignore inbound evidence that is already committed (#5574)
- Don't gossip consensus evidence too soon (#5528)
- Don't send committed evidence and ignore inbound evidence that is already committed (#5574)
- Structs can independently form abci evidence (#5610)
- Structs can independently form abci evidence (#5610)
- Update data structures to reflect added support of abci evidence (#213)
- Omit bytes field (#5745)
- Omit bytes field (#5745)
- P2p refactor (#5747)
- Buffer evidence from consensus (#5890)
- Buffer evidence from consensus (#5890)
- Terminate broadcastEvidenceRoutine when peer is stopped (#6068)
- Fix bug with hashes (#6375)
- Fix bug with hashes (backport #6375) (#6381)
- Separate abci specific validation (#6473)

### Example/kvstore

- Return ABCI query height (#4509)

### Format

- Add format cmd & goimport repo (#4586)

### Genesis

- Add support for arbitrary initial height (#5191)
- Explain fields in genesis file (#270)

### Github

- Edit templates for use in issues and pull requests (#4483)
- Rename e2e jobs (#5502)
- Add nightly E2E testnet action (#5480)
- Add nightly E2E testnet action (#5480)
- Rename e2e jobs (#5502)
- Only notify nightly E2E failures once (#5559)
- Only notify nightly E2E failures once (#5559)
- Issue template for proposals (#190)
- Add @tychoish to code owners (#6273)
- Fix linter configuration errors and occluded errors (#6400)

### Gitian

- Update reproducible builds to build with Go 1.12.8 (#3902)

### Gitignore

- Add .vendor-new (#3566)

### Go.mod

- Upgrade iavl and deps (#5657)
- Upgrade iavl and deps (#5657)

### Goreleaser

- Lowercase binary name (#5765)
- Downcase archive and binary names (#6029)
- Downcase archive and binary names (#6029)
- Reintroduce arm64 build instructions

### Header

- Check block protocol (#5340)

### Improvement

- Update TxInfo (#6529)

### Indexer

- Allow indexing an event at runtime (#4466)
- Remove index filtering (#5006)
- Remove info log (#6194)
- Remove info log (#6194)

### Ints

- Stricter numbers (#4939)

### Json

- Add Amino-compatible encoder/decoder (#4955)

### Jsonrpc

- Change log to debug (#5131)

### Keys

- Change to []bytes  (#4950)

### Layout

- Add section titles (#240)

### Libs

- Remove useless code in group (#3504)
- Remove commented and unneeded code (#3757)
- Minor cleanup (#3794)
- Remove db from tendermint in favor of tendermint/tm-cmn (#3811)
- Remove bech32
- Remove kv (#4874)
- Wrap mutexes for build flag with godeadlock (#5126)
- Remove most of libs/rand (#6364)
- Internalize some packages (#6366)

### Libs/bits

- Inline defer and change order of mutexes (#5187)
- Validate BitArray in FromProto (#5720)

### Libs/clist

- Fix flaky tests (#6453)

### Libs/common

- Remove deprecated PanicXXX functions (#3595)
- Remove heap.go (#3780)
- Remove unused functions (#3784)
- Refactor libs/common 01 (#4230)
- Refactor libs/common 2 (#4231)
- Refactor libs common 3 (#4232)
- Refactor libs/common 4 (#4237)
- Refactor libs/common 5 (#4240)

### Libs/db

- Bbolt (etcd's fork of bolt) (#3610)
- Close boltDBIterator (#3627)
- Fix boltdb batching
- Conditional compilation (#3628)
- Boltdb: use slice instead of sync.Map (#3633)
- Remove deprecated `LevelDBBackend` const (#3632)
- Fix the BoltDB Batch.Delete
- Fix the BoltDB Get and Iterator

### Libs/fail

- Clean up `fail.go` (#3785)

### Libs/kv

- Remove unused type KI64Pair (#4542)

### Libs/log

- Format []byte as hexidecimal string (uppercased) (#5960)
- Format []byte as hexidecimal string (uppercased) (#5960)
- [JSON format] include timestamp (#6174)
- [JSON format] include timestamp (bp #6174) (#6179)
- Use fmt.Fprintf directly with *bytes.Buffer to avoid unnecessary allocations (#6503)

### Libs/os

- Add test case for TrapSignal (#5646)
- Remove unused aliases, add test cases (#5654)
- EnsureDir now returns IO errors and checks file type (#5852)
- EnsureDir now returns IO errors and checks file type (#5852)
- Avoid CopyFile truncating destination before checking if regular file (#6428)
- Avoid CopyFile truncating destination before checking if regular file (backport: #6428) (#6436)

### Libs/pubsub

- Relax tx querying (#4070)

### Libs/pubsub/query

- Add EXISTS operator (#4077)

### Libs/rand

- Fix "out-of-memory" error on unexpected argument (#5215)

### Light

- Rename lite2 to light & remove lite (#4946)
- Implement validate basic (#4916)
- Migrate to proto (#4964)
- Added more tests for pruning, initialization and bisection (#4978)
- Fix rpc calls: /block_results & /validators (#5104)
- Use bisection (not VerifyCommitTrusting) when verifying a head… (#5119)
- Return if target header is invalid (#5124)
- Update ADR 47 with light traces (#5250)
- Implement light block (#5298)
- Move dropout handling and invalid data to the provider (#5308)
- Expand on errors and docs (#5443)
- Cross-check the very first header (#5429)
- Cross-check the very first header (#5429)
- Model-based tests (#5461)
- Run detector for sequentially validating light client (#5538)
- Run detector for sequentially validating light client (#5538) (#5601)
- Make fraction parts uint64, ensuring that it is always positive (#5655)
- Make fraction parts uint64, ensuring that it is always positive (#5655)
- Ensure required header fields are present for verification (#5677)
- Minor fixes / standardising errors (#5716)
- Fix light store deadlock (#5901)
- Fix panic with RPC calls to commit and validator when height is nil (#6026)
- Fix panic with RPC calls to commit and validator when height is nil (#6040)
- Remove max retry attempts from client and add to provider (#6054)
- Remove witnesses in order of decreasing index (#6065)
- Create provider options struct (#6064)
- Improve timeout functionality (#6145)
- Improve provider handling (#6053)
- Handle too high errors correctly (#6346)
- Handle too high errors correctly (backport #6346) (#6351)
- Ensure trust level is strictly less than 1 (#6447)
- Spec alignment on verify skipping (#6474)

### Light/evidence

- Handle FLA backport (#6331)

### Light/provider/http

- Fix Validators (#6022)
- Fix Validators (#6024)

### Light/rpc

- Fix ABCIQuery (#5375)
- Fix ABCIQuery (#5375)

### Lint

- Golint issue fixes (#4258)
- Add review dog (#4652)
- Enable nolintlinter, disable on tests
- Various fixes
- Errcheck  (#5091)
- Add markdown linter (#5254)
- Add errchecks (#5316)
- Enable errcheck (#5336)
- Run gofmt and goimports  (#13)
- Fix lint errors (#301)

### Linter

- (1/2) enable errcheck (#5064)
- Fix some bls-related linter issues (#14)
- Fix nolintlint warnings (#6257)

### Linters

- Enable scopelint (#3963)
- Modify code to pass maligned and interfacer (#3959)
- Enable stylecheck (#4153)

### Linting

- Remove unused variable

### Lite

- Follow up from #3989 (#4209)
- Modified bisection to loop (#4400)
- Add helper functions for initiating the light client (#4486)
- Fix HTTP provider error handling

### Lite2

- Light client with weak subjectivity (#3989)
- Move AutoClient into Client (#4326)
- Improve auto update (#4334)
- Add Start, TrustedValidatorSet funcs (#4337)
- Rename alternative providers to witnesses (#4344)
- Refactor cleanup() (#4343)
- Batch save & delete operations in DB store (#4345)
- Panic if witness is on another chain (#4356)
- Make witnesses mandatory (#4358)
- Replace primary provider with alternative when unavailable (#4354)
- Fetch missing headers (#4362)
- Validate TrustOptions, add NewClientFromTrustedStore (#4374)
- Return if there are no headers in RemoveNoLongerTrustedHeaders (#4378)
- Manage witness dropout (#4380)
- Improve string output of all existing providers (#4387)
- Modified sequence method to match bisection (#4403)
- Disconnect from bad nodes (#4388)
- Divide verify functions (#4412)
- Return already verified headers and verify earlier headers (#4428)
- Don't save intermediate headers (#4452)
- Store current validator set (#4472)
- Cross-check first header and update tests (#4471)
- Remove expiration checks on functions that don't require them (#4477)
- Prune-headers (#4478)
- Return height as 2nd return param in TrustedValidatorSet (#4479)
- Actually run example tests + clock drift (#4487)
- Fix tendermint lite sub command (#4505)
- Remove auto update (#4535)
- Indicate success/failure of Update (#4536)
- Replace primary when providing invalid header (#4523)
- Add benchmarking tests (#4514)
- Cache headers in bisection (#4562)
- Use bisection for some of backward verification (#4575)
- Make maxClockDrift an option (#4616)
- Prevent falsely returned double voting error (#4620)
- Default to http scheme in provider.New (#4649)
- Verify ConsensusHash in rpc client
- Fix pivot height during bisection (#4850)
- Correctly return the results of the "latest" block (#4931)
- Allow bigger requests to LC proxy (#4930)
- Check header w/ witnesses only when doing bisection (#4929)
- Compare header with witnesses in parallel (#4935)

### Lite2/http

- Fix provider test by increasing the block retention value (#4890)

### Lite2/rpc

- Verify block results and validators (#4703)

### Localnet

- Fix node starting issue with --proxy-app flag (#5803)
- Expose 6060 (pprof) and 9090 (prometheus) on node0
- Use 27000 port for prometheus (#5811)
- Fix localnet by excluding self from persistent peers list (#6209)

### Logger

- Refactor Tendermint logger by using zerolog (#6534)

### Logging

- Print string instead of callback (#6177)
- Print string instead of callback (#6178)
- Shorten precommit log message (#6270)
- Shorten precommit log message (#6270) (#6274)

### Logs

- Cleanup (#6198)
- Cleanup (#6198)

### Make

- Add back tools cmd (#4281)
- Remove sentry setup cmds (#4383)

### Makefile

- Minor cleanup (#3994)
- Place phony markers after targets (#4408)
- Add options for other DBs (#5357)
- Remove call to tools (#6104)

### Markdownlint

- Ignore .github directory (#5351)

### Maverick

- Reduce some duplication (#6052)
- Reduce some duplication (#6052)

### Mempool

- Fix broadcastTxRoutine leak (#3478)
- Add a safety check, write tests for mempoolIDs (#3487)
- Move interface into mempool package (#3524)
- Remove only valid (Code==0) txs on Update (#3625)
- Make max_msg_bytes configurable (#3826)
- Make `max_tx_bytes` configurable instead of `max_msg_bytes` (#3877)
- Fix memory loading error on 32-bit machines (#3969)
- Moved TxInfo parameter into Mempool.CheckTx() (#4083)
- Reserve IDs in InitPeer instead of AddPeer
- Move mock into mempool directory
- Allow ReapX and CheckTx functions to run in parallel
- Do not launch broadcastTxRoutine if Broadcast is off
- Make it clear overwriting of pre/postCheck filters is intent… (#5054)
- Use oneof (#5063)
- Add RemoveTxByKey function (#5066)
- Return an error when WAL fails (#5292)
- Batch txs per peer in broadcastTxRoutine (#5321)
- Fix nil pointer dereference (#5412)
- Fix nil pointer dereference (#5412)
- Length prefix txs when getting them from mempool (#5483)
- Introduce KeepInvalidTxsInCache config option (#5813)
- Disable MaxBatchBytes (#5800)
- Introduce KeepInvalidTxsInCache config option (#5813)
- Disable MaxBatchBytes (#5800)
- P2p refactor (#5919)
- Fix reactor tests (#5967)
- Fix TestReactorNoBroadcastToSender (#5984)
- Fix mempool tests timeout (#5988)
- Don't return an error on checktx with the same tx (#6199)
- Remove vestigal mempool wal (#6396)
- Benchmark improvements (#6418)
- Add duplicate transaction and parallel checktx benchmarks (#6419)
- V1 implementation (#6466)

### Mempool/reactor

- Fix reactor broadcast test (#5362)

### Mempool/rpc

- Log grooming (#6201)
- Log grooming (bp #6201) (#6203)

### Mergify

- Remove unnecessary conditions (#4501)
- Use strict merges (#4502)
- Use PR title and body for squash merge commit (#4669)

### Merkle

- Return hashes for empty merkle trees (#5193)

### Metrics

- Only increase last_signed_height if commitSig for block (#4283)
- Switch from gauge to histogram (#5326)
- Change blocksize to a histogram (#6549)

### Mocks

- Update with 2.2.1 (#5294)

### Mod

- Go mod tidy

### Networks/remote

- Turn on GO111MODULE and use git clone instead of go get (#4203)

### Node

- Refactor node.NewNode (#3456)
- Fix a bug where `nil` is recorded as node's address (#3740)
- Run whole func in goroutine, not just logger.Error fn (#3743)
- Allow registration of custom reactors while creating node (#3771)
- Use GRPCMaxOpenConnections when creating the gRPC server (#4349)
- Don't attempt fast sync when InitChain sets self as only validator (#5211)
- Fix genesis state propagation to state sync (#5302)
- Improve test coverage on proposal block (#5748)
- Feature flag for legacy p2p support (#6056)
- Implement tendermint modes (#6241)
- Remove mode defaults. Make node mode explicit (#6282)
- Use db provider instead of mem db (#6362)
- Cleanup pex initialization (#6467)
- Change package interface (#6540)

### Node/state

- Graceful shutdown in the consensus state (#6370)

### Node/tests

- Clean up use of genesis doc and surrounding tests (#6554)

### Note

- Add nondeterministic note to events (#6220)
- Add nondeterministic note to events (#6220) (#6225)

### Os

- Simplify EnsureDir() (#5871)
- Simplify EnsureDir() (#5871)

### P2p

- Refactor GetSelectionWithBias for addressbook (#3475)
- Seed mode refactoring (#3011)
- Do not log err if peer is private (#3474)
- (seed mode) limit the number of attempts to connect to a peer (#3573)
- Session should terminate on nonce wrapping (#3531) (#3609)
- Make persistent prop independent of conn direction (#3593)
- PeerBehaviour implementation (#3539)  (#3552)
- Peer state init too late and pex message too soon (#3634)
- Per channel metrics (#3666) (#3677)
- Remove NewNetAddressStringWithOptionalID (#3711)
- Peerbehaviour follow up (#3653) (#3663)
- Refactor Switch#OnStop (#3729)
- Dial addrs which came from seed instead of calling ensurePeers (#3762)
- Extract ID validation into a separate func (#3754)
- Fix error logging for connection stop (#3824)
- Do not write 'Couldn't connect to any seeds' if there are no seeds (#3834)
- Only allow ed25519 pubkeys when connecting
- Log as debug msg when address dialing is already connected (#4082)
- Make SecretConnection non-malleable (#3668)
- Add `unconditional_peer_ids` and `persistent_peers_max_dial_period` (#4176)
- Extract maxBackoffDurationForPeer func and remove 1 test  (#4218)
- Merlin based malleability fixes (#72)
- Use curve25519.X25519() instead of ScalarMult() (#4449)
- PEX message abuse should ban as well as disconnect (#4621)
- Limit the number of incoming connections
- Set RecvMessageCapacity to maxMsgSize in all reactors
- Return err on `signChallenge` (#4795)
- Return masked IP (not the actual IP) in addrbook#groupKey
- TestTransportMultiplexAcceptNonBlocking and TestTransportMultiplexConnFilterTimeout (#4868)
- Remove nil guard (#4901)
- Expose SaveAs on NodeKey (#4981)
- Proto leftover (#4995)
- Remove data race bug in netaddr stringer (#5048)
- Ensure peers can't change IP of known nodes (#5136)
- Reduce log severity (#5338)
- Remove p2p.FuzzedConnection and its config settings (#5598)
- Remove unused MakePoWTarget() (#5684)
- State sync reactor refactor (#5671)
- Implement new Transport interface (#5791)
- Remove `NodeInfo` interface and rename `DefaultNodeInfo` struct (#5799)
- Do not format raw msg bytes
- Update frame size (#235)
- Fix data race in MakeSwitch test helper (#5810)
- Add MemoryTransport, an in-memory transport for testing (#5827)
- Rename ID to NodeID
- Add NodeID.Validate(), replaces validateID()
- Replace PeerID with NodeID
- Rename NodeInfo.DefaultNodeID to NodeID
- Rename PubKeyToID to NodeIDFromPubKey
- Fix IPv6 address handling in new transport API (#5853)
- Fix MConnection inbound traffic statistics and rate limiting (#5868)
- Fix MConnection inbound traffic statistics and rate limiting (#5868) (#5870)
- Add Router prototype (#5831)
- Add prototype peer lifecycle manager (#5882)
- Revise shim log levels (#5940)
- Improve PeerManager prototype (#5936)
- Make PeerManager.DialNext() and EvictNext() block (#5947)
- Improve peerStore prototype (#5954)
- Simplify PeerManager upgrade logic (#5962)
- Add PeerManager.Advertise() (#5957)
- Add prototype PEX reactor for new stack (#5971)
- Resolve PEX addresses in PEX reactor (#5980)
- Use stopCtx when dialing peers in Router (#5983)
- Clean up new Transport infrastructure (#6017)
- Tighten up and test Transport API (#6020)
- Add tests and fix bugs for `NodeAddress` and `NodeID` (#6021)
- Tighten up and test PeerManager (#6034)
- Tighten up Router and add tests (#6044)
- Enable scheme-less parsing of IPv6 strings (#6158)
- Links (#268)
- Revised router message scheduling (#6126)
- Metrics (#6278)
- Simple peer scoring (#6277)
- Rate-limit incoming connections by IP (#6286)
- Fix "Unknown Channel" bug on CustomReactors (#6297)
- Connect max inbound peers configuration to new router (#6296)
- Filter peers by IP address and ID (#6300)
- Improve router test stability (#6310)
- Extend e2e tests for new p2p framework (#6323)
- Make peer scoring test more resilient (#6322)
- Fix using custom channels (#6339)
- Minor cleanup + update router options (#6353)
- Fix network update test (#6361)
- Update state sync messages for reverse sync (#285)
- Improve PEX reactor (#6305)
- Support private peer IDs in new p2p stack (#6409)
- Wire pex v2 reactor to router (#6407)
- Add channel descriptors to open channel (#6440)
- Revert change to routePeer (#6475)
- Limit rate of dialing new peers (#6485)
- Renames for reactors and routing layer internal moves (#6547)

### P2p/conn

- Add Bufferpool (#3664)
- Simplify secret connection handshake malleability fix with merlin (#4185)
- Add a test for MakeSecretConnection (#4829)
- Migrate to Protobuf (#4990)
- Check for channel id overflow before processing receive msg (#6522)
- Check for channel id overflow before processing receive msg (backport #6522) (#6528)

### P2p/pex

- Consult seeds in crawlPeersRoutine (#3647)
- Fix DATA RACE
- Migrate to Protobuf (#4973)
- Fix flaky tests (#5733)
- Cleanup to pex internals and peerManager interface (#6476)
- Reuse hash.Hasher per addrbook for speed (#6509)

### P2p/test

- Wait for listener to get ready (#4881)
- Fix Switch test race condition (#4893)

### Params

- Remove block timeiota (#248)
- Remove blockTimeIota (#5987)

### Pex

- Dial seeds when address book needs more addresses (#3603)
- Various follow-ups (#3605)
- Use highwayhash for pex bucket
- Fix send requests too often test (#6437)

### Privval

- Increase timeout to mitigate non-deterministic test failure (#3580)
- Remove misplaced debug statement (#4103)
- Add `SignerDialerEndpointRetryWaitInterval` option (#4115)
- Return error on getpubkey (#4534)
- Remove deprecated `OldFilePV`
- Retry GetPubKey/SignVote/SignProposal N times before
- Migrate to protobuf (#4985)
- If remote signer errors, don't retry (#5140)
- Add chainID to requests (#5239)
- Allow passing options to NewSignerDialerEndpoint (#5434)
- Allow passing options to NewSignerDialerEndpoint (#5434) (#5437)
- Fix ping message encoding (#5441)
- Fix ping message encoding (#5442)
- Make response values non nullable (#5583)
- Make response values non nullable (#5583)
- Increase read/write timeout to 5s and calculate ping interval based on it (#5638)
- Reset pingTimer to avoid sending unnecessary pings (#5642)
- Increase read/write timeout to 5s and calculate ping interva… (#5666)
- Reset pingTimer to avoid sending unnecessary pings (#5642) (#5668)
- Duplicate SecretConnection from p2p package (#5672)
- Add grpc (#5725)
- Query validator key (#5876)
- Return errors on loadFilePV (#6185)
- Add ctx to privval interface (#6240)

### Prometheus/metrics

- Three new metrics for consensus (#4263)

### Proto

- Add buf and protogen script (#4369)
- Minor linting to proto files (#4386)
- Use docker to generate stubs (#4615)
- Bring over proto types & msgs (#4718)
- Regenerate proto (#4730)
- Remove test files
- Add proto files for ibc unblock (#4853)
- Add more to/from (#4956)
- Change to use gogofaster (#4957)
- Remove amino proto tests (#4982)
- Move keys to oneof (#4983)
- Leftover amino (#4986)
- Move all proto dirs to /proto (#5012)
- Folder structure adhere to buf (#5025)
- Increase lint level to basic and fix lint warnings (#5096)
- Improve enums (#5099)
- Reorganize Protobuf schemas (#5102)
- Minor cleanups (#5105)
- Change type + a cleanup (#5107)
- Add a comment for Validator#Address (#5144)
- Buf for everything (#5650)
- Bump gogoproto (1.3.2) (#5886)
- Bump gogoproto (1.3.2) (#5886)
- Docker deployment (#5931)
- Seperate native and proto types (#5994)
- Add files (#246)
- Docker deployment (#5931)
- Modify height int64 to uint64 (#253)

### Proto/p2p

- Rename PEX messages and fields (#5974)

### Proto/tendermint/abci

- Fix Request oneof numbers (#5116)

### Proxy

- Improve ABCI app connection handling (#5078)

### Reactors

- Omit incoming message bytes from reactor logs (#5743)
- Omit incoming message bytes from reactor logs (#5743)
- Remove bcv1 (#241)

### Reactors/pex

- Specify hash function (#94)
- Masked IP is used as group key (#96)

### Readme

- Fix link to original paper (#4391)
- Add discord to readme (#4533)
- Add badge for git tests (#4732)
- Add source graph badge (#4980)
- Remover circleci badge (#5729)
- Add links to job post (#5785)
- Update discord link (#5795)
- Add security mailing list (#5916)
- Add security mailing list (#5916)
- Cleanup (#262)

### Relase_notes

- Add release notes for v0.34.0

### Release

- Minor release 0.33.1 (#4401)

### Removal

- Remove build folder (#4565)

### Rfc

- Add end-to-end testing RFC (#5337)

### Rpc

- Client disable compression (#3430)
- Support tls rpc (#3469)
- Fix response time grow over time (#3537)
- Add support for batched requests/responses (#3534)
- /dial_peers: only mark peers as persistent if flag is on (#3620)
- Use Wrap instead of Errorf error (#3686)
- Make max_body_bytes and max_header_bytes configurable (#3818)
- /broadcast_evidence (#3481)
- Return err if page is incorrect (less than 0 or greater than tot… (#3825)
- Protect subscription access from race condition (#3910)
- Allow using a custom http client in rpc client (#3779)
- Remove godoc comments in favor of swagger docs (#4126)
- /block_results fix docs + write test + restructure response (#3615)
- Remove duplication of data in `ResultBlock ` (#3856)
- Add pagination to /validators (#3993)
- Update swagger docs to openapi 3.0 (#4223)
- Added proposer in consensus_state (#4250)
- Pass `outCapacity` to `eventBus#Subscribe` when subscribing using a l… (#4279)
- Add method block_by_hash (#4257)
- Modify New* functions to return error (#4274)
- Check nil blockmeta (#4320)
- PR#4320 follow up (#4323)
- Add sort_order option to tx_search (#4342)
- Fix issue with multiple subscriptions (#4406)
- Fix tx_search pagination with ordered results (#4437)
- Fix txsearch tests (#4438)
- Fix TxSearch test nits (#4446)
- Stop txSearch result processing if context is done (#4418)
- Keep the original subscription "id" field when new RPCs come in (#4493)
- Remove BlockStoreRPC in favor of BlockStore (#4510)
- Create buffered subscriptions on /subscribe (#4521)
- Fix panic when `Subscribe` is called (#4570)
- Add codespace to ResultBroadcastTx (#4611)
- Handle panics during panic handling
- Use a struct to wrap all the global objects
- Refactor lib folder (#4836)
- Increase waitForEventTimeout to 8 seconds (#4917)
- Add BlockByHash to Client (#4923)
- Replace Amino with new JSON encoder (#4968)
- Support EXISTS operator in /tx_search query (#4979)
- Add /check_tx endpoint (#5017)
- Move docs from doc.go to swagger.yaml (#5044)
- /broadcast_evidence nil evidence check (#5109)
- Make gasWanted/Used snake_case (#5137)
- Add private & unconditional to /dial_peer (#5293)
- Fix openapi spec syntax error (#5358)
- Fix test data races (#5363)
- Revert JSON-RPC/WebSocket response batching (#5378)
- Fix content-type header (#5661)
- Fix content-type header
- Standardize error codes (#6019)
- Change default sorting to desc for `/tx_search` results (#6168)
- Index block events to support block event queries (#6226)
- Index block events to support block event queries (bp #6226) (#6261)
- Define spec for RPC (#276)
- Remove global environment (#6426)
- Clean up client global state in tests (#6438)
- Add chunked rpc interface (#6445)
- Clarify timestamps (#304)
- Add chunked genesis endpoint (#299)
- Decouple test fixtures from node implementation (#6533)

### Rpc/client

- Include NetworkClient interface into Client interface (#3473)
- Add basic authentication (#4291)
- Split out client packages (#4628)
- Take context as first param (#5347)

### Rpc/client/http

- Log error (#5182)
- Do not drop events even if the `out` channel is full (#6163)
- Drop endpoint arg from New and add WSOptions (#6176)

### Rpc/core

- Do not lock ConsensusState mutex
- Return an error if `page=0` (#4947)
- More docs and a test for /blockchain endpoint (#5417)

### Rpc/jsonrpc

- Unmarshal RPCRequest correctly (#6191)
- Unmarshal RPCRequest correctly (bp #6191) (#6193)

### Rpc/jsonrpc/server

- Merge WriteRPCResponseHTTP and WriteRPCResponseAr (#5141)
- Ws server optimizations (#5312)
- Return an error in WriteRPCResponseHTTP(Error) (#6204)
- Return an error in WriteRPCResponseHTTP(Error) (bp #6204) (#6230)

### Rpc/lib

- Write a test for TLS server (#3703)
- Fix RPC client, which was previously resolving https protocol to http (#4131)

### Rpc/swagger

- Add numtxs to blockmeta (#4139)

### Rpc/test

- Fix test race in TestAppCalls (#4894)
- Wait for mempool CheckTx callback (#4908)
- Wait for subscription in TestTxEventsSentWithBroadcastTxAsync (#4907)

### Scripts

- Remove install scripts (#4242)
- Move build.sh into scripts
- Make linkifier default to 'pull' rather than 'issue' (#5689)

### Security

- Update policy after latest security release (#6336)

### Spec

- Update spec with tendermint updates (#62)
- Add ProofTrialPeriod to EvidenceParam (#99)
- Modify Header.LastResultsHash (#97)
- Link to abci server implementations (#100)
- Update evidence in blockchain.md (#108)
- Revert event hashing (#132)
- Update abci events (#151)
- Extract light-client to its own directory (#152)
- Remove evidences (#153)
- Light client attack detector (#164)
- Protobuf changes (#156)
- Update light client verification to match supervisor (#171)
- Remove reactor section (#242)
- Merge rust-spec (#252)

### Spec/abci

- Expand on Validator#Address (#118)

### Spec/consensus

- Canonical vs subjective commit

### Spec/consensus/signing

- Add more details about nil and amnesia (#54)

### Spec/reactors/mempool

- Batch txs per peer (#155)

### State

- Use last height changed if validator set is empty (#3560)
- Add more tests for block validation (#3674)
- Txindex/kv: fsync data to disk immediately after receiving it  (#4104)
- Txindex/kv: return an error if there's one (#4095)
- Export InitStateVersion
- Proto migration (#4951)
- Proto migration (#4972)
- Revert event hashing (#5159)
- Don't save genesis state in database when loaded (#5231)
- Define interface for state store (#5348)
- More test cases for block validation (#5415)
- Prune states using an iterator (#5864)
- Save in batches within the state store (#6067)
- Cleanup block indexing logs and null (#6263)
- Fix block event indexing reserved key check (#6314)
- Fix block event indexing reserved key check (#6314) (#6315)
- Keep a cache of block verification results (#6402)

### State/indexer

- Reconstruct indexer, move txindex into the indexer package (#6382)

### State/store

- Remove extra `if` statement (#3774)

### Statesync

- Use Protobuf instead of Amino for p2p traffic (#4943)
- Fix valset off-by-one causing consensus failures (#5311)
- Broadcast snapshot request to all peers on startup (#5320)
- Fix the validator set heights (again) (#5330)
- Check all necessary heights when adding snapshot to pool (#5516)
- Check all necessary heights when adding snapshot to pool (#5516) (#5518)
- Do not recover panic on peer updates (#5869)
- Improve e2e test outcomes (#6378)
- Improve e2e test outcomes (backport #6378) (#6380)
- Sort snapshots by commonness (#6385)
- Fix unreliable test (#6390)
- Ranking test fix (#6415)

### Store

- Register block amino, not just crypto (#3894)
- Proto migration (#4974)
- Order-preserving varint key encoding (#5771)
- Use db iterators for pruning and range-based queries (#5848)
- Fix deadlock in pruning (#6007)
- Use a batch instead of individual writes in SaveBlock (#6018)

### Swagger

- Update swagger port (#4498)
- Remove duplicate blockID 
- Define version (#4952)
- Update (#5257)

### Sync

- Move closer to separate file (#6015)

### Template

- Add labels to pr template

### Tm-bench

- Add deprecation warning (#3992)

### Tm-monitor

- Update build-docker Makefile target (#3790)
- Add Context to RPC handlers (#3792)

### Toml

- Make sections standout (#4993)

### Tool

- Add Mergify (#4490)

### Tooling

- Remove tools/Makefile (#6102)
- Remove tools/Makefile (bp #6102) (#6106)

### Tools

- Remove need to install buf (#4605)
- Update gogoproto get cmd (#5007)
- Use os home dir to instead of the hardcoded PATH (#6498)

### Tools.mk

- Use tags instead of revisions where possible
- Install protoc

### Tools/build

- Delete stale tools (#4558)

### Tools/tm-bench

- Remove tm-bench in favor of tm-load-test (#4169)

### Tools/tm-signer-harness

- Fix listener leak in newTestHarnessListener() (#5850)
- Fix listener leak in newTestHarnessListener() (#5850)

### Tx

- Reduce function to one parameter (#5493)

### Txindexer

- Refactor Tx Search Aggregation (#3851)

### Types

- CommitVotes struct as last step towards #1648 (#3298)
- Do not ignore errors returned by PublishWithEvents (#3722)
- Move MakeVote / MakeBlock functions (#3819)
- Add test for block commits with votes for the wrong blockID (#3936)
- Prevent temporary power overflows on validator updates  (#4165)
- Change number_txs to num_txs json tag in BlockMeta
- Remove dots from errors in SignedHeader#ValidateBasic
- Change `Commit` to consist of just signatures (#4146)
- Prevent spurious validator power overflow warnings when changing the validator set (#4183)
- VerifyCommitX return when +2/3 sigs are verified (#4445)
- Implement Header#ValidateBasic (#4638)
- Return an error if voting power overflows
- Sort validators by voting power
- Simplify VerifyCommitTrusting
- Remove extra validation in VerifyCommit
- Assert specific error in TestValSetUpdateOverflowRelated
- Remove unnecessary sort call (#4876)
- Create ValidateBasic() funcs for validator and validator set (#4905)
- Remove VerifyFutureCommit (#4961)
- Migrate params to protobuf (#4962)
- Remove duplicated validation in VerifyCommit (#4991)
- Add tests for blockmeta (#5013)
- Remove pubkey options (#5016)
- More test cases for TestValidatorSet_VerifyCommit (#5018)
- Rename partsheader to partsetheader (#5029)
- Fix evidence timestamp calculation (#5032)
- Add AppVersion to ConsensusParams (#5031)
- Reject blocks w/ ConflictingHeadersEvidence (#5041)
- Simplify safeMul (#5061)
- Verify commit fully
- Validatebasic on from proto (#5152)
- Check if nil or empty valset (#5167)
- Comment on need for length prefixing (#5283)
- Rename json parts to part_set_header (#5523)
- Move `MakeBlock` to block.go (#5573)
- Cleanup protobuf.go (#6023)
- Refactor EventAttribute (#6408)
- Fix verify commit light / trusting bug (#6414)
- Revert breaking change (#6538)

### Types/test

- Remove slow test cases in TestValSetUpdatePriorityOrderTests (#4903)

### Upgrading

- Add note on rpc/client subpackages (#4636)
- State store change (#5364)
- Update 0.34 instructions with updates since RC4 (#5685)
- Update 0.34 instructions with updates since RC4 (#5686)

### Ux

- Use docker to format proto files (#5384)

### Version

- Bump version numbers (#5173)
- Add abci version to handshake (#5706)
- Revert version through ldflag only (#6494)

### Ws

- Parse remote addrs with trailing dash (#6537)

## [0.0.1] - 2019-03-19

### .github

- Split the issue template into two seperate templates (#2073)

### ADR

- Fix malleability problems in Secp256k1 signatures

### ADR-016

- Add versions to Block and State (#2644)
- Add protocol Version to NodeInfo (#2654)
- Update ABCI Info method for versions (#2662)

### BROKEN

- Attempt to replace go-wire.JSON with json.Unmarshall in rpc

### Bech32

- Wrap error messages

### CHANGELOG

- Update release date
- Update release date

### CRandHex

- Fix up doc to mention length of digits

### Connect2Switches

- Panic on err

### Docs

- Update description of seeds and persistent peers

### Documentation

- Go-events -> tmlibs/events
- Update for 0.10.0 [ci skip]"
- Add docs from website
- Tons of minor improvements
- Add conf.py
- Test
- Add sphinx Makefile & requirements
- Consolidate ADRs
- Convert markdown to rst
- Organize the specification
- Rpc docs to be slate, see #526, #629
- Use maxdepth 2 for spec
- Port website's intro for rtd
- Rst-ify the intro
- Fix image links
- Link fixes
- Clean a bunch of stuff up
- Logo, add readme, fixes
- Pretty-fy
- Give index a Tools section
- Update and clean up adr
- Use README.rst to be pulled from tendermint
- Re-add the images
- Add original README's from tools repo
- Convert from md to rst
- Update index.rst
- Move images in from tools repo
- Harmonize headers for tools docs
- Add kubes docs to mintnet doc, from tools
- Add original tm-bench/monitor files
- Organize tm-bench/monitor description
- Pull from tools on build
- Finish pull from tools
- Organize the directory, #656
- Add software.json from website (ecosystem)
- Rename file
- Add and re-format the ecosystem from website
- Pull from tools' master branch
- Using ABCI-CLI
- Remove last section from ecosystem
- Organize install a bit better
- Add ABCI implementations
- Added passchain to the ecosystem.rst in the applications section;
- Fix build warnings
- Add stratumn
- Add py-tendermint to abci-servers
- Remove mention of type byte
- Add info about tm-migrate
- Update abci example details [ci skip]
- Typo
- Smaller logo (200px)
- Comb through step by step
- Fixup abci guide
- Fix links, closes #860
- Add note about putting GOPATH/bin on PATH
- Correction, closes #910
- Update ecosystem.rst (#1037)
- Add abci spec
- Add counter/dummy code snippets
- Updates from review (#1076)
- Tx formats: closes #1083, #536
- Fix tx formats [ci skip]
- Update getting started [ci skip]
- Add document 'On Determinism'
- Wrong command-line flag
- The character for 1/3 fraction could not be rendered in PDF on readthedocs. (#1326)
- Update quick start guide (#1351)
- Build updates
- Add diagram, closes #1565 (#1577)
- Lil fixes
- Update install instructions, closes #1580
- Blockchain and consensus dirs
- Fix dead links, closes #1608
- Use absolute links (#1617)
- Update ABCI output (#1635)
- A link to quick install script
- Add BSD install script
- Start move back to md
- Cleanup/clarify build process
- Pretty fixes
- Some organizational cleanup
- DuplicateVoteEvidence
- Update abci links (#1796)
- Update js-abci example
- Minor fix for abci query peer filter
- Update address spec to sha2 for ed25519
- Remove node* files
- Update getting started and remove old script (now in scripts/install)
- Md fixes & latest tm-bench/monitor
- Modify blockchain spec to reflect validator set changes (#2107)
- Fix links & other imrpvoements
- Note max outbound peers excludes persistent
- Fix img links, closes #2214 (#2282)
- Deprecate RTD (#2280)
- Fix indentation for genesis.validators
- Remove json tags, dont use HexBytes
- Update vote, signature, time
- Fix encoding JSON
- Bring blockchain.md up-to-date
- Specify consensus params in state.md
- Fix note about ChainID size
- Remove tags from result for now
- Move app-dev/abci-spec.md to spec/abci/abci.md
- Update spec
- Refactor ABCI docs
- Fixes and more from #2249
- Add abci spec to config.js
- Improve docs on AppHash (#2363)
- Update link to rpc (#2361)
- Update README (#2393)
- Update secure-p2p doc to match the spec + current implementation
- Add missing changelog entry and comment (#2451)
- Add assets/instructions for local docs build (#2453)
- Consensus params and general merkle (#2524)
- Update config: ref #2800 & #2837
- Prepend cp to /usr/local with sudo (#2885)
- Small improvements (#2933)
- Fix js-abci example (#2935)
- Add client.Start() to RPC WS examples (#2936)
- Update ecosystem.json: add Rust ABCI (#2945)
- Add client#Start/Stop to examples in RPC docs (#2939)
- Relative links in docs/spec/readme.md, js-amino lib (#2977)
- Fixes from 'first time' review (#2999)
- Enable full-text search (#3004)
- Add edit on Github links (#3014)
- Update DOCS_README (#3019)
- Networks/docker-compose: small fixes (#3017)
- Add rpc link to docs navbar and re-org sidebar (#3041)
- Fix p2p readme links (#3109)
- Update link for rpc docs (#3129)
- Fix broken link (#3142)
- Fix RPC links (#3141)
- Explain how someone can run his/her own ABCI app on localnet (#3195)
- Update pubsub ADR (#3131)
- Fix lite client formatting (#3198)
- Fix links (#3220)
- Fix rpc Tx() method docs (#3331)
- Fix typo (#3373)
- Fix the reverse of meaning in spec (#3387)

### Fix

- Ansible playbook to deploy tendermint

### GroupReader#Read

- Return io.EOF if file is empty

### Makefile

- Go test --race
- Add gmt and lint
- Add 'build' target
- Add megacheck & some additional fixes
- Remove redundant lint
- Fix linter

### Optimize

- Using parameters in func (#2845)

### Proposal

- New Makefile standard template (#168)

### PubKeyFromBytes

- Return zero value PubKey on error

### Query

- Height -> LastHeight
- LastHeight -> Height :)

### R4R

- Add timeouts to http servers (#2780)
- Swap start/end in ReverseIterator (#2913)
- Split immutable and mutable parts of priv_validator.json (#2870)
- Config TestRoot modification for LCD test (#3177)

### README

- Add godoc instead of tedious MD regeneration
- Document the minimum Go version

### ResponseEndBlock

- Ensure Address matches PubKey if provided

### Security

- Use bytes.Equal for key comparison
- Remove RipeMd160.
- Implement PeerTransport

### Testing

- More verbosity
- Unexport internal function.
- Check err on cmd.Wait
- Test_libs all use Makefile
- Jq .result[1] -> jq .result
- P2p.seeds and p2p.pex
- Add simple client/server test with no addr prefix
- Update for abci-cli consolidation. shell formatting
- Sunset tmlibs/process.Process
- Wait for node heights before checking app hash
- Fix ensureABCIIsUp
- Fix test/app/counter_test.sh
- Longer timeout
- Add some timeouts
- Use shasum to avoid rarer dependency
- Less bash
- More smoothness
- Test itr.Value in checkValuePanics (#2580)

### Update

- JTMSP -> jABCI

### ValidatorSet#GetByAddress

- Return -1 if no validator was found

### WAL

- Better errors and new fail point (#3246)

### WIP

- Begin parallel refactoring with go-wire Write methods and MConnection
- Fix rpc/core
- More empty struct examples

### [docs

- Typo fix] remove misplaced "the"
- Typo fix] add missing "have"

### Abci

- Remove old repo docs
- Remove nested .gitignore
- Remove LICENSE
- Add comment for doc update
- Remove fee (#2043)
- Change validators to last_commit_info in RequestBeginBlock (#2074)
- Update readme for building protoc (#2124)
- Add next_validators_hash to header
- VoteInfo, ValidatorUpdate. See ADR-018
- Move round back from votes to commit
- Codespace (#2557)
- LocalClient improvements & bugfixes & pubsub Unsubscribe issues (#2748)

### Abci-cli

- Print OK if code is 0
- Prefix flag variables with flag

### Absent_validators

- Repeated int -> repeated bytes

### Addrbook

- Toggle strict routability

### Addrbook_test

- Preallocate memory for bookSizes (#3268)

### Adr

- Add 005 consensus params
- Update 007 trust metric usage
- Amend decisions for PrivValidator
- Update readme
- PeerTransport (#2069)
- Encoding for cryptography at launch (#2121)
- Protocol versioning
- Chain-versions
- Style fixes (#3206)

### Adr-009

- No pubkeys in beginblock
- Add references

### Adr-016

- Update int64->uint64; add version to ConsensusParams (#2667)

### Adr-018

- Abci validators

### Adr-021

- Note about tag spacers (#2362)

### Adr-029

- Update CheckBlock

### All

- No more anonymous imports
- Fix vet issues with build tags, formatting
- Gofmt (#1743)

### Ansible

- Update tendermint and basecoin versions
- Added option to provide accounts for genesis generation, terraform: added option to secure DigitalOcean servers, devops: added DNS name creation to tendermint terraform

### Appveyor

- Use make

### Arm

- Add install script, fix Makefile (#2824)

### Autofile

- Ensure file is open in Sync

### Batch

- Progress

### Bit_array

- Simplify subtraction

### Blockchain

- Explain isCaughtUp logic
- Fixing reactor tests
- Add comment in AddPeer. closes #666
- Add tests and more docs for BlockStore
- Update store comments
- Updated store docs/comments from review
- Deduplicate store header value tests
- Less fragile and involved tests for blockstore
- Block creator helper for compressing tests as per @ebuchman
- Note about store tests needing simplification ...
- Test fixes
- Update for new state
- Test wip for hard to test functionality [ci skip]
- Fix register concrete name. (#2213)

### Blockchain/pool

- Some comments and small changes

### Blockchain/reactor

- RespondWithNoResponseMessage for missing height

### Blockchain/store

- Comment about panics

### Certifiers

- Test uses WaitForHeight

### Changelog

- Add genesis amount->power
- More review fixes/release/v0.31.0 (#3427)

### Ci

- Setup abci in dependency step
- Move over abci-cli tests
- Reduce log output in test_cover (#2105)

### Circle

- Add metalinter to test
- Fix config.yml
- Add GOCACHE=off and -v to tests
- Save p2p logs as artifacts (#2566)

### Circleci

- Add a job to automatically update docs (#3005)
- Update go version (#3051)
- Removed complexity from docs deployment job  (#3396)

### Cleanup

- Replace common.Exit with log.Crit or log.Fatal

### Cli

- Support --root and --home
- More descriptive naming
- Viper.Set(HomeFlag, rootDir)
- Clean up error handling
- Use cobra's new ExactArgs() feature
- WriteDemoConfig -> WriteConfigVals

### Client

- ResultsCh chan json.RawMessage, ErrorsCh
- Wsc.String()
- Safe error handling
- Use vars for retry intervals

### Clist

- Reduce numTimes in test
- Speedup functions (#2208)
- Speedup Next by removing defers (#2511)

### Cmap

- Remove defers (#2210)

### Cmd

- Fixes for new config
- Query params are flags
- --consensus.no_empty_blocks
- Don't load config for version command. closes #620
- Dont wait for genesis. closes #562
- Make sure to have 'testnet' create the data directory for nonvals (#3409)

### Cmd/abci-cli

- Use a single connection per session
- Implement batch

### Cmd/tendermint

- Fix initialization file creation checks (#991)

### Cmd/tendermint/commands

- Update ParseConfig doc

### Cmd/tendermint/commands/lite

- Add tcp scheme to address URLs (#1297)

### Cmn

- Kill
- Fix race condition in prng
- Fix repeate timer test with manual ticker
- Fix race
- Fix HexBytes.MarshalJSON
- GetFreePort (#3255)

### Commands

- Run -> RunE

### Common

- ProtocolAndAddress
- Fingerprint comment
- WriteFileAtomic use tempfile in current dir
- Comments for Service
- No more relying on math/rand.DefaultSource
- Use names prng and mrand
- Use genius simplification of tests from @ebuchman
- Rand* warnings about cryptographic unsafety
- Fix BitArray.Update to avoid nil dereference
- BitArray: feedback from @adrianbrink to simplify tests
- IsHex should be able to handle 0X prefixed strings
- NewBitArray never crashes on negatives (#170)
- Remove {Left, Right}PadString (#168)
- NewBitArray never crashes on negatives (#170)
- Delete unused functions (#2452)

### Common/BitArray

- Reduce fragility with methods

### Common/IsDirEmpty

- Do not mask non-existance errors

### Common/rand

- Remove exponential distribution functions (#1979)

### Config

- Toggle authenticated encryption
- Pex_reactor -> pex
- Write all default options to config file
- Lil fixes
- Unexpose chainID
- Fix addrbook path to go in config
- Fix private_peer_ids
- Rename skip_upnp to upnp (#1827)
- 10x default send/recv rate (#1978)
- Reduce default mempool size (#2300)
- Add ValidateBasic (#2485)
- Refactor ValidateBasic (#2503)

### Consensus

- Comment about test_data [ci skip]
- Fix tests
- Improve logging for conflicting votes
- Better logging
- More comments
- IsProposer func
- Remove rs from handleMsg
- Log ProposalHeartbeat msg
- Test proposal heartbeat
- Recover panics in receive routine
- Remove support for replay by #HEIGHT. closes #567
- Use filepath for windows compatibility, closes #595
- Kill process on app error
- Ensure prs.ProposalBlockParts is initialized. fixes #810
- Fix for initializing block parts during catchup
- Make mempool_test deterministic
- Fix LastCommit log
- Crank timeout in timeoutWaitGroup
- Fix typo on ticker.go documentation
- Fix makeBlockchainFromWAL
- Remove log stmt. closes #987
- Note about duplicate evidence
- Rename test funcs
- Minor cosmetic
- Fix SetLogger in tests
- Print go routines in failed test
- Return from go-routine in test
- Return from errors sooner in addVote
- Close pubsub channels. fixes #1372
- Only fsync wal after internal msgs
- Link to spec from readme (#1609)
- Fixes #1754
- Fix addProposalBlockPart
- Stop wal
- Wait on stop if not fastsync
- Include evidence in proposed block parts. fixes #2050
- Fix test for blocks with evidence
- Failing test for ProposerAddress
- Wait timeout precommit before starting new round (#2493)
- Add ADR for first stage consensus refactor (#2462)
- Wait for proposal or timeout before prevote (#2540)
- Flush wal on stop (#3297)

### Consensus/WAL

- Benchmark WALDecode across data sizes

### Console

- Fix output, closes #93
- Fix tests

### Contributing

- Use full version from site

### Core

- Apply megacheck vet tool (unused, gosimple, staticcheck)

### Counter

- Fix tx buffer overflow

### Crypto

- Rename last traces of go-crypto (#1786)
- Abstract pubkey / signature size when known to constants (#1808)
- Refactor to move files out of the top level directory
- Remove Ed25519 and Secp256k1 suffix on GenPrivKey
- Fix package imports from the refactor
- Add benchmarking code for signature schemes (#2061)
- Switch hkdfchacha back to xchacha (#2058)
- Add compact bit array for intended usage in the multisig
- Remove interface from crypto.Signature
- Add compact bit array for intended usage in the multisig
- Threshold multisig implementation
- Add compact bit array for intended usage in the multisig (#2140)
- Remove unnecessary prefixes from amino route variable names (#2205)
- Add a way to go from pubkey to route (#2574)
- Use stdlib crypto/rand. ref #2099 (#2669)
- Revert to mainline Go crypto lib (#3027)

### Crypto/amino

- Address anton's comment on PubkeyAminoRoute (#2592)

### Crypto/ed25519

- Update the godocs (#2002)
- Remove privkey.Generate method (#2022)

### Crypto/hkdfchachapoly

- Add testing seal to the test vector

### Crypto/merkle

- Remove byter in favor of plain byte slices (#2595)

### Crypto/random

- Use chacha20, add forward secrecy (#2562)

### Crypto/secp256k1

- Add godocs, remove indirection in privkeys (#2017)
- Fix signature malleability, adopt more efficient en… (#2239)

### Cs

- Prettify logging of ignored votes (#3086)
- Reset triggered timeout precommit (#3310)
- Sync WAL more frequently (#3300)
- Update wal comments (#3334)
- Comment out log.Error to avoid TestReactorValidatorSetChanges timing out (#3401)

### Cs/wal

- Refuse to encode msg that is bigger than maxMsgSizeBytes (#3303)

### Db

- Fix memdb iterator
- Fix MemDB.Close
- Sort keys for memdb iterator
- Some comments in types.go
- Test panic on nil key
- Some test cleanup
- Fixes to fsdb and clevledb
- Memdb iterator
- Goleveldb iterator
- Cleveldb iterator
- Fsdb iterator
- Fix c and go iterators
- Simplify exists check, fix IsKeyInDomain signature, Iterator Close

### Dep

- Pin all deps to version or commit
- Revert updates

### Deps

- Update gogo/protobuf from 1.1.1 to 1.2.1 and golang/protobuf from 1.1.0 to 1.3.0 (#3357)

### Dist

- Dont mkdir in container
- Dont mkdir in container

### Distribution

- Lock binary dependencies to specific commits (#2550)

### Dummy

- Valset changes and tests
- Verify pubkey is go-crypto encoded in DeliverTx. closes #51
- Include app.key tag

### Ebuchman

- Added some demos on how to parse unknown types

### Ed25519

- Use golang/x/crypto fork (#2558)

### Errcheck

- PR comment fixes

### Evidence

- More funcs in store.go
- Store tests and fixes
- Pool test
- Reactor test
- Reactor test
- Dont send evidence to unsynced peers
- Check peerstate exists; dont send old evidence
- Give each peer a go-routine

### Example

- Fix func suffix

### Example/dummy

- Remove iavl dep - just use raw db

### Fmt

- Run 'make fmt'

### Github

- Update PR template to indicate changing pending changelog. (#2059)

### Glide

- Update go-common
- Update for autofile fix
- More external deps locked to versions
- Update grpc version

### Grpcdb

- Better readability for docs and constructor names
- Close Iterator/ReverseIterator after use (#3424)

### Hd

- Optimize ReverseBytes + add tests
- Comments and some cleanup

### Http

- Http-utils added after extraction

### Https

- //github.com/tendermint/tendermint/pull/1128#discussion_r162799294

### Json2wal

- Increase reader's buffer size (#3147)

### Keys

- Transactions.go -> types.go

### Keys/keybase.go

- Comments and fixes

### Libs

- Update BitArray go docs (#2079)
- Make bitarray functions lock parameters that aren't the caller (#2081)
- Remove usage of custom Fmt, in favor of fmt.Sprintf (#2199)
- Handle SIGHUP explicitly inside autofile (#2480)
- Call Flush()  before rename #2428 (#2439)
- Fix event concurrency flaw (#2519)
- Refactor & document events code (#2576)
- Let prefixIterator implements Iterator correctly (#2581)
- Test deadlock from listener removal inside callback (#2588)

### Libs/autofile

- Bring back loops (#2261)

### Libs/autofile/group_test

- Remove unnecessary logging (#2100)

### Libs/cmn

- Remove Tempfile, Tempdir, switch to ioutil variants (#2114)

### Libs/cmn/writefileatomic

- Handle file already exists gracefully (#2113)

### Libs/common

- Refactor tempfile code into its own file

### Libs/common/rand

- Update godocs

### Libs/db

- Add cleveldb.Stats() (#3379)
- Close batch (#3397)
- Close batch (#3397)

### Lint

- Remove dot import (go-common)
- S/common.Fmt/fmt.Sprintf
- S/+=1/++, remove else clauses
- Couple more fixes
- Apply deadcode/unused

### Linter

- Couple fixes
- Add metalinter to Makefile & apply some fixes
- Last fixes & add to circle
- Address deadcode, implement incremental lint testing
- Sort through each kind and address small fixes
- Enable in CI & make deterministic

### Linting

- Cover the basics
- Catch some errors
- Add to Makefile & do some fixes
- Next round  of fixes
- Fixup some stuffs
- Little more fixes
- A few fixes
- Replace megacheck with metalinter
- Apply 'gofmt -s -w' throughout
- Apply misspell
- Apply errcheck part1
- Apply errcheck part2
- Moar fixes
- Few more fixes

### Lite

- MemStoreProvider GetHeightBinarySearch method + fix ValKeys.signHeaders
- < len(v) in for loop check, as per @melekes' recommendation
- TestCacheGetsBestHeight with GetByHeight and GetByHeightBinarySearch
- Comment out iavl code - TODO #1183
- Add synchronization in lite verify (#2396)

### Lite/proxy

- Validation* tests and hardening for nil dereferences
- Consolidate some common test headers into a variable

### Localnet

- Fix $LOG variable (#3423)

### Log

- Tm -> TM

### Make

- Update protoc_abci use of awk

### Makefile

- Remove megacheck
- Fix protoc_libs
- Add `make check_dep` and remove `make ensure_deps` (#2055)
- Lint flags
- Fix build-docker-localnode target (#3122)

### Mempool

- Comments
- Reactor test
- Implement Mempool.CloseWAL
- Return error on cached txs
- Assert -> require in test
- Remove Peer interface. use p2p.Peer
- Cfg.CacheSize and expose InitWAL
- Fix cache_size==0. closes #1761
- Log hashes, not whole tx
- Chan bool -> chan struct{}
- Keep cache hashmap and linked list in sync (#2188)
- Store txs by hash inside of cache (#2234)
- Filter new txs if they have insufficient gas (#2385)
- ErrPreCheck and more log info (#2724)
- Print postCheck error (#2762)
- Add txs from Update to cache
- Add a comment and missing changelog entry (#2996)
- NotifyTxsAvailable if there're txs left, but recheck=false (#2991)
- Move tx to back, not front (#3036)
- Move tx to back, not front (#3036)
- Enforce maxMsgSize limit in CheckTx (#3168)
- Correct args order in the log msg (#3221)

### Merkle

- Go-common -> tmlibs
- Remove go-wire dep by copying EncodeByteSlice
- Remove unused funcs. unexport simplemap. improv docs
- Use amino for byteslice encoding

### Metalinter

- Add linter to Makefile like tendermint

### Metrics

- Add additional metrics to p2p and consensus (#2425)

### Nano

- Update comments

### Networks

- Update readmes

### Node

- ConfigFromViper
- NewNode takes DBProvider and GenDocProvider
- Clean makeNodeInfo
- Remove dup code from rebase
- Remove commented out trustMetric
- Respond always to OS interrupts (#2479)
- Refactor privValidator ext client code & tests (#2895)

### P2p

- Use cmn instead of .
- Fix race by peer.Start() before peers.Add()
- Fix test
- Sw.peers.List() is empty in sw.OnStart
- Put maxMsgPacketPayloadSize, recvRate, sendRate in config
- Test fix
- Fully test PeerSet, more docs, parallelize PeerSet tests
- Minor comment fixes
- Delete unused and untested *IPRangeCount functions
- Sw.AddPeer -> sw.addPeer
- Allow listener with no external connection
- Update readme, some minor things
- Some fixes re @odeke-em issues #813,#816,#817
- Comment on the wg.Add before go saveRoutine()
- Peer should respect errors from SetDeadline
- Use fake net.Pipe since only >=Go1.10 implements SetDeadline
- NetPipe for <Go1.10 in own file with own build tag
- Fix non-routable addr in test
- Fix comment on addPeer (thanks @odeke-em)
- Make Switch.DialSeeds use a new PRNG per call
- Disable trustmetric test while being fixed
- Exponential backoff on reconnect. closes #939
- PrivKey need not be Ed25519
- Reorder some checks in addPeer; add comments to NodeInfo
- Peer.Key -> peer.ID
- Add ID to NetAddress and use for AddrBook
- Support addr format ID@IP:PORT
- Authenticate peer ID
- Remove deprecated Dockerfile
- Seed mode fixes from rebase and review
- Seed disconnects after sending addrs
- Add back lost func
- Use sub dirs
- Tmconn->conn and types->p2p
- Use conn.Close when peer is nil
- Notes about ListenAddr
- AddrBook.Save() on DialPeersAsync
- Add Channels to NodeInfo and don't send for unknown channels
- Fix tests for required channels
- Fix break in double loop
- Introduce peerConn to simplify peer creation (#1226)
- Keep reference to connections in test peer
- Persistent - redial if first dial fails
- Switch - reconnect only if persistent
- Don't use dial funcn in peerconfig
- NodeInfo.Channels is HexBytes
- Dont require minor versions to match in handshake
- Explicit netaddress errors
- Some comments and a log line
- MinNumOutboundPeers. Closes #1501
- Change some logs from Error to Debug. #1476
- Small lint
- Prevent connections from same ip
- External address
- Reject addrs coming from private peers (#2032)
- Fix conn leak. part of #2046
- Connect to peers from a seed node immediately (#2115)
- Add test vectors for deriving secrets (#2120)
- Integrate new Transport
- Add RPCAddress to NodeInfoOther.String() (#2442)
- NodeInfo is an interface; General cleanup (#2556)
- Restore OriginalAddr (#2668)
- Peer-id -> peer_id (#2771)
- AddressBook requires addresses to have IDs; Do not close conn immediately after sending pex addrs in seed mode (#2797)
- Re-check after sleeps (#2664)
- Log 'Send failed' on Debug (#2857)
- NewMultiplexTransport takes an MConnConfig (#2869)
- Panic on transport error (#2968)
- Fix peer count mismatch #2332 (#2969)
- Set MConnection#created during init (#2990)
- File descriptor leaks (#3150)
- Fix infinite loop in addrbook (#3232)
- Check secret conn id matches dialed id (#3321)
- Fix comment in secret connection (#3348)
- Do not panic when filter times out (#3384)

### P2p/addrbook

- Comments
- AddrNew/Old -> bucketsNew/Old
- Simplify PickAddress
- AddAddress returns error. more defensive PickAddress
- Add non-terminating test
- Fix addToOldBucket
- Some comments

### P2p/conn

- Better handling for some stop conditions
- FlushStop. Use in pex. Closes #2092 (#2802)
- Don't hold stopMtx while waiting (#3254)

### P2p/connetion

- Remove panics, test error cases

### P2p/pex

- Simplify ensurePeers
- Wait to connect to all peers in reactor test
- Minor cleanup and comments
- Some addrbook fixes
- Allow configured seed nodes to not be resolvable over DNS (#2129)
- Fix mismatch between dialseeds and checkseeds. (#2151)

### P2p/secret_connection

- Switch salsa usage to hkdf + chacha

### P2p/trust

- Split into multiple files and improve function order
- Lock on Copy()
- Remove extra channels
- Fix nil pointer error on TrustMetric Copy() (#1819)

### P2p/trustmetric

- Non-deterministic test

### Premerge2

- Rpc -> rpc/tendermint

### Priv-val

- Fix timestamp for signing things that only differ by timestamp

### PrivVal

- Improve SocketClient network code (#1315)

### Privval

- Switch to amino encoding in SignBytes (#2459)
- Set deadline in readMsg (#2548)
- Add IPCPV and fix SocketPV (#2568)
- Fixes from review (#3126)
- Improve Remote Signer implementation (#3351)

### Protoc

- "//nolint: gas" directive after pb generation (#164)

### Proxy

- Remove Handshaker from proxy pkg (#2437)

### Pubsub

- Comments
- Fixes after Ethan's review (#3212)

### Readme

- Js-tmsp -> js-abci
- Update install instruction (#100)
- Re-organize & update docs links

### Remotedb

- A client package implementing the db.DB interface

### Repeat_timer

- Drain channel in Stop; done -> wg

### Rpc

- Use HTTP error codes
- Repsonse types use data.Bytes
- Response types use Result instead of pb Response
- Fix tests
- Decode args without wire
- Cleanup some comments [ci skip]
- Fix tests
- SetWriteDeadline for ws ping. fixes #553
- Move grpc_test from test/ to grpc/
- Typo fixes
- Comments
- Historical validators
- Block and Commit take pointers; return latest on nil
- Fix client websocket timeout (#687)
- Subscribe on reconnection (#689)
- Use /iavl repo in test (#713)
- Wait for rpc servers to be available in tests
- Fix tests
- Make time human readable. closes #926
- GetHeight helper function
- Fix getHeight
- Lower_case peer_round_states, use a list, add the node_address
- Docs/comments
- Add n_peers to /net_info
- Add voting power totals to vote bitarrays
- /consensus_state for simplified output
- Break up long lines
- Test Validator retrevial timeout
- Fix /blockchain OOM #2049
- Validate height in abci_query
- Log error when we timeout getting validators from consensus (#2045)
- Improve slate for Jenkins (#2070)
- Transform /status result.node_info.other into map (#2417)
- Add /consensus_params endpoint  (#2415)
- Fix tx.height range queries (#2899)
- Include peer's remote IP in `/net_info` (#3052)

### Rpc/client

- Use compile time assertions instead of methods

### Rpc/core

- Ints are strings in responses, closes #1896

### Rpc/lib

- No Result wrapper
- Test tcp and unix
- Set logger on ws conn
- Remove dead files, closes #710

### Rpc/lib/client

- Add jitter for exponential backoff of WSClient
- Jitter test updates and only to-be run on releases

### Rpc/lib/server

- Add handlers tests
- Update with @melekes and @ebuchman feedback
- Separate out Notifications test
- Minor changes to test
- Add test for int parsing

### Rpc/lib/types

- RPCResponse.Result is not a pointer

### Rpc/libs/doc

- Formatting for godoc, closes #2420

### Rpc/net_info

- Change RemoteIP type from net.IP to String (#3309)

### Rpc/wsevents

- Small cleanup

### Rtd

- Build fixes

### Scripts

- Quickest/easiest fresh install

### Scripts/txs

- Add 0x and randomness

### Secp256k1

- Use compressed pubkey, bitcoin-style address
- Change build tags (#3277)

### Server

- Allow multiple connections
- Return result with error
- Use cmn.ProtocolAndAddress
- Minor refactor

### Service

- Start/stop logs are info, ignored are debug
- Reset() for restarts

### Shame

- Forgot to add new code pkg

### SocketClient

- Fix and test for StopForError deadlock

### Spec

- Fixes from review
- Convert to rst
- Typos & other fixes
- Remove notes, see #1152
- More fixes
- Minor fixes
- Update encoding.md
- Note on byte arrays, clean up bitarrays and more, add merkle proof, add crypto.go script
- Add Address spec. notes about Query
- Pex update
- Abci notes. closes #1257
- Move to final location (#1576)
- Add missing field to NodeInfoOther (#2426)

### State

- Comments; use wire.BinaryBytes
- Persist validators
- Minor comment fixes
- Return to-be-used function
- TestValidateBlock
- Move methods to funcs
- BlockExecutor
- Re-order funcs. fix tests
- Send byzantine validators in BeginBlock
- Builds
- Fix txResult issue with UnmarshalBinary into ptr
- S -> state
- B -> block
- Err if 0 power validator is added to the validator set
- Format panics
- Require block.Time of the fist block to be genesis time (#2594)

### Throttle_timer

- Fix race, use mtx instead of atomic

### Tm-bench

- Improve code shape
- Update dependencies, add total metrics

### Tm-monitor

- Update health after we added / removed node (#2694)

### Tmbench

- Fix iterating through the blocks, update readme
- Make tx size configurable
- Update dependencies to use tendermint's master
- Make sendloop act in one second segments (#110)
- Make it more resilient to WSConn breaking (#111)

### Tmhash

- Add Sum function

### Tmtime

- Canonical, some comments (#2312)

### Tools

- Remove redundant grep -v vendors/ (#1996)
- Clean up Makefile and remove LICENSE file (#2042)
- Refactor tm-bench (#2570)

### Tools/tm-bench

- Don't count the first block if its empty
- Remove testing flags from help (#1949)
- Don't count the first block if its empty (#1948)
- Bounds check for txSize and improving test cases (#2410)

### Tools/tmbench

- Fix the end time being used for statistics calculation
- Improve accuracy with large tx sizes.
- Move statistics to a seperate file

### Types

- Pretty print validators
- Update LastBlockInfo and ConfigInfo
- []byte -> data.Bytes
- Result and Validator use data.Bytes
- Methods convert pb types to use data.Bytes
- Block comments
- Remove redundant version file
- PrivVal.Sign returns an error
- More . -> cmn
- Comments
- ConsensusParams test + document the ranges/limits
- ConsensusParams: add feedback from @ebuchman and @melekes
- Unexpose valset.To/FromBytes
- Add gas and fee fields to CheckTx
- Use data.Bytes directly in type.proto via gogo/protobuf. wow
- Consolidate some file
- Add note about ReadMessage having no cap
- RequestBeginBlock includes absent and byzantine validators
- Drop uint64 from protobuf.go
- IsOK()
- Int32 with gogo int
- Fix for broken customtype int in gogo
- Add MarshalJSON funcs for Response types with a Code
- Add UnmarshalJSON funcs for Response types
- Compile type assertions to avoid sneaky runtime surprises
- Check ResponseCheckTx too
- Update String() test to assert Prevote type
- Rename exampleVote to examplePrecommit on vote_test
- Add test for IsVoteTypeValid
- Params.Update()
- Comments; compiles; evidence test
- Evidences for merkle hashing; Evidence.String()
- Tx.go comments
- Evidence cleanup
- Better error messages for votes
- Check bufio.Reader
- TxEventBuffer.Flush now uses capacity preserving slice clearing idiom
- RequestInitChain.AppStateBytes
- Update for new go-wire. WriteSignBytes -> SignBytes
- Remove dep on p2p
- Tests build
- Builds
- Revert to old wire. builds
- Working on tests...
- P2pID -> P2PID
- Fix validator_set_test issue with UnmarshalBinary into ptr
- Bring back json.Marshal/Unmarshal for genesis/priv_val
- TestValidatorSetVerifyCommit
- Uncomment some tests
- Hash invoked for nil Data and Header should not panic
- Compile time assert to, and document sort.Interface
- Revert CheckTx/DeliverTx changes. make them the same
- Fix genesis.AppStateJSON
- Lock block on MakePartSet
- Fix formatting when printing signatures
- Allow genesis file to have 0 validators (#2148)
- Remove pubkey from validator hash (#2512)
- Cap evidence in block validation (#2560)
- Remove Version from CanonicalXxx (#2666)
- Dont use SimpleHashFromMap for header. closes #1841 (#2670)
- First field in Canonical structs is Type (#2675)
- Emit tags from BeginBlock/EndBlock (#2747)
- NewValidatorSet doesn't panic on empty valz list (#2938)
- ValidatorSet.Update preserves Accum (#2941)
- Comments on user vs internal events
- Validator set update tests (#3284)
- Followup after validator set changes (#3301)
- Remove check for priority order of existing validators (#3407)
- Refactor PB2TM.ConsensusParams to take BlockTimeIota as an arg (#3442)

### Types/heartbeat

- Test all Heartbeat functions

### Types/params

- Introduce EvidenceParams

### Types/priv_validator

- Fixes for latest p2p and cmn

### Types/time

- Add note about stripping monotonic part

### Types/validator_set_test

- Move funcs around

### Upnp

- Keep a link

### Version

- Add and bump abci version
- Types

### Wip

- Tendermint specification
- Priv val via sockets
- Comment types
- Fix code block in ADR
- Fix nil pointer deference
- Avoid underscore in var name
- Check error of wire read

### Wire

- No codec yet

### Ws

- Small comment

### WsConnection

- Call onDisconnect
<|MERGE_RESOLUTION|>--- conflicted
+++ resolved
@@ -1,15 +1,3 @@
-<<<<<<< HEAD
-## [0.8.0-dev.7] - 2022-08-10
-
-### Bug Fixes
-
-- A block with a height is equal initial-height uses current time instead of genesis last-block-time
-- Update block time validation
-- Change validateBlockTime function
-- Update evidence_test.go
-
-## [0.8.0-dev.4] - 2022-05-03
-=======
 ## [0.10.0-dev.1] - 2022-09-09
 
 ### Bug Fixes
@@ -214,7 +202,6 @@
 - Bump github.com/golangci/golangci-lint
 
 ## [0.8.0-dev.4] - 2022-05-04
->>>>>>> 69306bd0
 
 ### Bug Fixes
 
@@ -3538,7 +3525,7 @@
 - Only run when applicable (#4752)
 - Check git diff on each job (#4770)
 - Checkout code before git diff check (#4779)
-- Add paths 
+- Add paths
 - Bump the timeout for test_coverage (#4864)
 - Migrate localnet to github actions (#4878)
 - Add timeouts (#4912)
@@ -4787,7 +4774,7 @@
 ### Swagger
 
 - Update swagger port (#4498)
-- Remove duplicate blockID 
+- Remove duplicate blockID
 - Define version (#4952)
 - Update (#5257)
 
