## [0.8.0-dev.6] - 2022-07-06

### Bug Fixes

- Release script tries to use non-existing file
- Go link issues
- Data-race issue
- Applied changes according to PR feedback
- Make NewSignItem and MakeSignID exported, revert to precalculate hash for SignItem
- Quorum_sign_data_test.go
- Lint issue

### Features

- Add missed fields (CoreChainLockedHeight, ProposerProTxHash and ProposedAppVersion) to RequestFinalizeBlock and PrepareProposal

### Miscellaneous Tasks

- Preallocate the list
- Fix unit tests
- Fix unit tests
- Some modification after self-review
- Remove ThresholdVoteExtension as redundant, use VoteExtension instead
- Update order fields initialization

### Refactor

- Separate default and threshold-recover extensions between 2 independent list, persist threshold vote extensions with a commit
- Revert vote-extension protobuf structures to previous version
- The changes by PR feedback
- DashCoreSignerClient should return correct private key
- Modifications after merge
- Abci app expects tendermint.version.Consensus rather than proposed-app-version in RequestFinalizeBlock and RequestPrepareProposal
- Revert proposed_app_version

## [0.8.0-dev.5] - 2022-06-14

### Bug Fixes

- Consolidate all prerelease changes in latest full release changelog
- First part of modification after merge
- Mishandled pubkey read errors
- Eliminate compile level issues
- Unit tests in abci/example/kvstore
- Unit tests in dash/quorum package
- Deadlock at types.MockPV
- Blocksync package
- Evidence package
- Made some fixes/improvements
- Change a payload hash of a message vote
- Remove using a mutex in processPeerUpdate to fix a deadlock
- Remove double incrementing
- Some modifications for fixing unit tests
- Modify TestVoteString
- Some fixes / improvements
- Some fixes / improvements
- Override genesis time for pbst tests
- Pbst tests
- Disable checking duplicate votes
- Use the current time always when making proposal block
- Consensus state tests
- Consensus state tests
- Consensus state tests
- The tests inside state package
- Node tests
- Add custom marshalling/unmarshalling for coretypes.ResultValidators
- Add checking on nil in Vote.MarshalZerologObject
- Light client tests
- Rpc tests
- Remove duplicate test TestApp_Height
- Add mutex for transport_mconn.go
- Add required option "create-proof-block-range" in a config testdata
- Type error in generateDuplicateVoteEvidence
- Use thread safe way for interacting with consensus state
- Use a normal time ticker for some consensus unit tests
- E2e tests
- Lint issues
- Abci-cli
- Detected data race
- TestBlockProtoBuf
- Lint (proto and golang) modifications
- ProTxHash not correctly initialized
- Lint issue
- Proto lint
- Reuse setValSetUpdate to update validator index and validator-set-updates item in a storage
- Reuse setValSetUpdate to update validator index and validator-set-updates item in a storage
- Fix dependencies in e2e tests
- Install libpcap-dev before running go tests
- Install missing dependencies for linter
- Fix race conditions in reactor
- Specify alpine 3.15 in Dockerfile

### Documentation

- Abcidump documentation

### Features

- Abci protocol parser
- Abci protocol parser - packet capture
- Parse CBOR messages

### Miscellaneous Tasks

- Don't fail due to missing bodyclose in go 1.18
- Remove printing debug stacktrace for a duplicate vote
- Remove redundant mock cons_sync_reactor.go
- Remove github CI docs-toc.yml workflow
- Refactor e2e initialization
- Fix whitespace and comments
- Add unit tests for TestMakeBlockSignID, TestMakeStateSignID, TestMakeVoteExtensionSignIDs
- Some naming modifications
- Add verification for commit vote extension threshold signatures
- Modify a condition in VoteExtSigns2BytesSlices
- Remove recoverableVoteExtensionIndexes
- Some improvements
- Cleanup during self-review
- Remove duplicate test
- Update go.mod
- Update changelog and version to 0.8.0-dev.5
- Update changelog and version to 0.8.0-dev.5

### Refactor

- Single vote-extension field was modified on multiple ones. support default and threshold-recover types of extensions
- Simplify priv validator initialization code
- Add a centralized way for recovering threshold signatures, add a way of creating sign ids, refactor code to use one way of making sign data and recovering signs
- Standardize the naming of functions, variables
- Add some modifications by RP feedback
- Refactor cbor and apply review feedback
- Move abcidump from scripts/ to cmd/

### Security

- Merge result of tendermint/master with v0.8-dev (#376)

### Testing

- Use correct home path in TestRootConfig
- Add cbor test
- Add parse cmd test
- Test parser NewMessageType
- Test parser
- Replace hardcoded input data

### Backport

<<<<<<< HEAD
- Upgrade logging to v0.8
- Update for new logging
=======
## v0.35.9

July 20, 2022

This release fixes a deadlock that could occur in some cases when using the
priority mempool with the ABCI socket client.

### BUG FIXES

- [mempool] [\#9030](https://github.com/tendermint/tendermint/pull/9030) rework lock discipline to mitigate callback deadlocks (@creachadair)


## v0.35.8

July 12, 2022

Special thanks to external contributors on this release: @joeabbey

This release fixes an unbounded heap growth issue in the implementation of the
priority mempool, as well as some configuration, logging, and peer dialing
improvements in the non-legacy p2p stack. It also adds a new opt-in
"simple-priority" value for the `p2p.queue-type` setting, that should improve
gossip performance for non-legacy peer networks.

### BREAKING CHANGES

- CLI/RPC/Config

   - [node] [\#8902](https://github.com/tendermint/tendermint/pull/8902) Always start blocksync and avoid misconfiguration (@tychoish)

### FEATURES

- [cli] [\#8675](https://github.com/tendermint/tendermint/pull/8675) Add command to force compact goleveldb databases (@cmwaters)

### IMPROVEMENTS

- [p2p] [\#8914](https://github.com/tendermint/tendermint/pull/8914) [\#8875](https://github.com/tendermint/tendermint/pull/8875) Improvements to peer dialing (backported). (@tychoish)
- [p2p] [\#8820](https://github.com/tendermint/tendermint/pull/8820) add eviction metrics and cleanup dialing error handling (backport #8819) (@tychoish)
- [logging] [\#8896](https://github.com/tendermint/tendermint/pull/8896) Do not pre-process log results (backport #8895). (@tychoish)
- [p2p] [\#8956](https://github.com/tendermint/tendermint/pull/8956) Simpler priority queue (backport #8929). (@tychoish)

### BUG FIXES

- [mempool] [\#8944](https://github.com/tendermint/tendermint/pull/8944) Fix unbounded heap growth in the priority mempool. (@creachadair)
- [p2p] [\#8869](https://github.com/tendermint/tendermint/pull/8869) Set empty timeouts to configed values. (backport #8847). (@williambanfield)


## v0.35.7

June 16, 2022

### BUG FIXES

- [p2p] [\#8692](https://github.com/tendermint/tendermint/pull/8692) scale the number of stored peers by the configured maximum connections (#8684)
- [rpc] [\#8715](https://github.com/tendermint/tendermint/pull/8715) always close http bodies (backport #8712)
- [p2p] [\#8760](https://github.com/tendermint/tendermint/pull/8760) accept should not abort on first error (backport #8759)

### BREAKING CHANGES

- P2P Protocol

  - [p2p] [\#8737](https://github.com/tendermint/tendermint/pull/8737) Introduce "inactive" peer label to avoid re-dialing incompatible peers. (@tychoish)
  - [p2p] [\#8737](https://github.com/tendermint/tendermint/pull/8737) Increase frequency of dialing attempts to reduce latency for peer acquisition. (@tychoish)
  - [p2p] [\#8737](https://github.com/tendermint/tendermint/pull/8737) Improvements to peer scoring and sorting to gossip a greater variety of peers during PEX. (@tychoish)
  - [p2p] [\#8737](https://github.com/tendermint/tendermint/pull/8737) Track incoming and outgoing peers separately to ensure more peer slots open for incoming connections. (@tychoish)

## v0.35.6

June 3, 2022

### FEATURES

- [migrate] [\#8672](https://github.com/tendermint/tendermint/pull/8672) provide function for database production (backport #8614) (@tychoish)

### BUG FIXES

- [consensus] [\#8651](https://github.com/tendermint/tendermint/pull/8651) restructure peer catchup sleep (@tychoish)
- [pex] [\#8657](https://github.com/tendermint/tendermint/pull/8657) align max address thresholds (@cmwaters)
- [cmd] [\#8668](https://github.com/tendermint/tendermint/pull/8668) don't used global config for reset commands (@cmwaters)
- [p2p] [\#8681](https://github.com/tendermint/tendermint/pull/8681) shed peers from store from other networks (backport #8678) (@tychoish)


## v0.35.5

May 26, 2022

### BUG FIXES

- [p2p] [\#8371](https://github.com/tendermint/tendermint/pull/8371) fix setting in con-tracker (backport #8370) (@tychoish)
- [blocksync] [\#8496](https://github.com/tendermint/tendermint/pull/8496) validate block against state before persisting it to disk (@cmwaters)
- [statesync] [\#8494](https://github.com/tendermint/tendermint/pull/8494) avoid potential race (@tychoish)
- [keymigrate] [\#8467](https://github.com/tendermint/tendermint/pull/8467) improve filtering for legacy transaction hashes (backport #8466) (@creachadair)
- [rpc] [\#8594](https://github.com/tendermint/tendermint/pull/8594) fix encoding of block_results responses (@creachadair)

## v0.35.4
>>>>>>> d433ebe6

### Build

- Bump docker/build-push-action from 2.9.0 to 3.0.0
- Bump docker/login-action from 1.14.1 to 2.0.0
- Bump docker/setup-buildx-action from 1.6.0 to 2.0.0
- Use golang 1.18
- Upgrade golangci-lint to 1.46
- Bump actions/setup-go from 2 to 3.1.0
- Bump golangci/golangci-lint-action from 3.1.0 to 3.2.0
- Bump actions/setup-go from 3.1.0 to 3.2.0
- Bump github.com/golangci/golangci-lint

## [0.8.0-dev.4] - 2022-05-04

### Bug Fixes

- Add a missed "info" field to broadcast-tx-response (#369)

### Miscellaneous Tasks

- Update changelog and version to 0.8.0-dev.4 (#370)

### PBTS

- System model made more precise (#8096)

### Security

- Bump bufbuild/buf-setup-action from 1.3.1 to 1.4.0 (#8405)
- Bump codecov/codecov-action from 3.0.0 to 3.1.0 (#8406)
- Bump google.golang.org/grpc from 1.45.0 to 1.46.0 (#8408)
- Bump github.com/vektra/mockery/v2 from 2.12.0 to 2.12.1 (#8417)
- Bump github.com/google/go-cmp from 0.5.7 to 0.5.8 (#8422)
- Bump github.com/creachadair/tomledit from 0.0.18 to 0.0.19 (#8440)
- Bump github.com/btcsuite/btcd from 0.22.0-beta to 0.22.1 (#8439)
- Bump docker/setup-buildx-action from 1.6.0 to 1.7.0 (#8451)

### Abci

- Application type should take contexts (#8388)
- Application should return errors errors and nilable response objects (#8396)
- Remove redundant methods in client (#8401)
- Remove unneccessary implementations (#8403)
- Interface should take pointers to arguments (#8404)

### Abci++

- Remove intermediate protos (#8414)
- Vote extension cleanup (#8402)

### Backport

- V0.7.1 into v0.8-dev (#361)

### Blocksync

- Honor contexts supplied to BlockPool (#8447)

### Config

- Minor template infrastructure (#8411)

### Consensus

- Reduce size of validator set changes test (#8442)

### Crypto

- Remove unused code (#8412)
- Cleanup tmhash package (#8434)

### Fuzz

- Don't panic on expected errors (#8423)

### Node

- Start rpc service after reactors (#8426)

### P2p

- Remove support for multiple transports and endpoints (#8420)
- Use nodeinfo less often (#8427)
- Avoid using p2p.Channel internals (#8444)

### Privval/grpc

- Normalize signature (#8441)

### Rpc

- Fix byte string decoding for URL parameters (#8431)

## [0.8.0-dev.3] - 2022-04-22

### Miscellaneous Tasks

- Update changelog and version to 0.8.0-dev.3

### Build

- Bump github.com/vektra/mockery/v2 from 2.11.0 to 2.12.0 (#8393)

## [0.8.0-dev.2] - 2022-04-22

### Bug Fixes

- Network stuck due to outdated proposal block (#327)
- Don't process WAL logs for old rounds (#331)
- Use thread-safely way to get pro-tx-hash from peer-state (#344)
- Slightly modify a way of interacting with p2p channels in consensus reactor (#357)
- Remove select block to don't block sending a witness response (#336)
- Unsupported priv validator type - dashcore.RPCClient (#353)

### Miscellaneous Tasks

- Update changelog and version to 0.7.1
- If the tenderdash source code is not tracked by git then cloning "develop_0.1" branch as fallback scenario to build a project (#356)
- If the tenderdash source code is not tracked by git then cloning "develop_0.1" branch as fallback scenario to build a project (#355)
- Update changelog and version to 0.8.0-dev.2 (#333)

### Refactor

- Consolidate redundant code (#322)

### Security

- Bump github.com/lib/pq from 1.10.4 to 1.10.5 (#8283)
- Bump codecov/codecov-action from 2.1.0 to 3.0.0 (#8306)
- Bump actions/setup-go from 2 to 3 (#8305)
- Bump actions/stale from 4 to 5 (#8304)
- Bump actions/download-artifact from 2 to 3 (#8302)
- Bump actions/upload-artifact from 2 to 3 (#8303)
- Bump github.com/creachadair/tomledit from 0.0.11 to 0.0.13 (#8307)
- Bump github.com/vektra/mockery/v2 from 2.10.4 to 2.10.6 (#8346)
- Bump github.com/spf13/viper from 1.10.1 to 1.11.0 (#8344)
- Bump github.com/creachadair/atomicfile from 0.2.4 to 0.2.5 (#8365)
- Bump github.com/vektra/mockery/v2 from 2.10.6 to 2.11.0 (#8374)
- Bump github.com/creachadair/tomledit from 0.0.16 to 0.0.18 (#8392)

### Testing

- Update oss-fuzz build script to match reality (#8296)
- Convert to Go 1.18 native fuzzing (#8359)
- Remove debug logging statement (#8385)

### Abci

- Avoid having untracked requests in the channel (#8382)
- Streamline grpc application construction (#8383)

### Abci++

- Only include meaningful header fields in data passed-through to application (#8216)
- Sync implementation and spec for vote extensions (#8141)

### Build

- Implement full release workflow in the release script (#332)
- Use go install instead of go get. (#8299)
- Implement full release workflow in the release script (#332) (#345)
- Implement full release workflow in the release script (#332) (#345)
- Bump async from 2.6.3 to 2.6.4 in /docs (#8357)

### Cleanup

- Unused parameters (#8372)
- Pin get-diff-action uses to major version only, not minor/patch (#8368)

### Cli

- Add graceful catches to SIGINT (#8308)
- Simplify resetting commands (#8312)

### Confix

- Clean up and document transformations (#8301)
- Remove mempool.version in v0.36 (#8334)
- Convert tx-index.indexer from string to array (#8342)

### Consensus

- Add nil check to gossip routine (#8288)

### Eventbus

- Publish without contexts (#8369)

### Events

- Remove unused event code (#8313)

### Keymigrate

- Fix decoding of block-hash row keys (#8294)
- Fix conversion of transaction hash keys (#8352)

### Node

- Move handshake out of constructor (#8264)
- Use signals rather than ephemeral contexts (#8376)
- Cleanup setup for indexer and evidence components (#8378)

### Node+statesync

- Normalize initialization (#8275)

### P2p

- Fix setting in con-tracker (#8370)

### Pubsub

- [minor] remove unused stub method (#8316)

### Rpc

- Add more nil checks in the status end point (#8287)
- Avoid leaking threads (#8328)
- Reformat method signatures and use a context (#8377)

### Scmigrate

- Ensure target key is correctly renamed (#8276)

### Service

- Minor cleanup of comments (#8314)

### State

- Remove unused weighted time (#8315)

### Statesync+blocksync

- Move event publications into the sync operations (#8274)

## [0.7.1-dev.1] - 2022-04-07

### Bug Fixes

- Remove option c form linux build (#305)
- Cannot read properties of undefined
- Network stuck due to outdated proposal block (#327)
- Don't process WAL logs for old rounds (#331)

### Documentation

- Go tutorial fixed for 0.35.0 version (#7329) (#7330) (#7331)
- Update go ws code snippets (#7486) (#7487)
- Remove spec section from v0.35 docs (#7899)

### Miscellaneous Tasks

- Temporarily disable ARM build which is broken
- Backport Tendermint 0.35.1 to Tenderdash 0.8 (#309)
- Update CI e2e action workflow (#319)
- Change dockerhub build target
- Inspect context
- Bump golang version
- Remove debug
- Use gha cache from docker
- Revert dev changes
- Remove obsolete cache step

### Refactor

- [**breaking**] Replace is-masternode config with mode=validator (#308)
- Add MustPubKeyToProto helper function (#311)
- Implementing LLMQ generator (#310)
- Move bls CI code to a separate action and improve ARM build (#314)
- Persistent kvstore abci (#313)
- Improve statesync.backfill (#316)
- Small improvement in test four add four minus one genesis validators (#318)

### Security

- Bump github.com/golangci/golangci-lint from 1.45.0 to 1.45.2 (#8192)
- Bump github.com/adlio/schema from 1.2.3 to 1.3.0 (#8201)
- Bump github.com/vektra/mockery/v2 from 2.10.0 to 2.10.1 (#8226)
- Bump github.com/vektra/mockery/v2 from 2.10.1 to 2.10.2 (#8246)
- Bump github.com/vektra/mockery/v2 from 2.10.2 to 2.10.4 (#8250)
- Bump github.com/BurntSushi/toml from 1.0.0 to 1.1.0 (#8251)

### Testing

- Fix validator conn executor test backport
- Update mockery mocks
- Fix test test_abci_cli

### Abci++

- Correct max-size check to only operate on added and unmodified (#8242)

### Backport

- Add basic metrics to the indexer package. (#7250) (#7252)

### Build

- Bump google.golang.org/grpc from 1.41.0 to 1.42.0 (#7218)
- Bump github.com/lib/pq from 1.10.3 to 1.10.4
- Bump github.com/tendermint/tm-db from 0.6.4 to 0.6.6 (#7285)
- Bump minimist from 1.2.5 to 1.2.6 in /docs (#8196)
- Bump bufbuild/buf-setup-action from 1.1.0 to 1.3.0 (#8199)
- Bump github.com/spf13/viper from 1.9.0 to 1.10.0 (#7435)
- Bump github.com/adlio/schema from 1.2.2 to 1.2.3 (#7436)
- Bump github.com/spf13/cobra from 1.2.1 to 1.3.0 (#7457)
- Bump github.com/rs/zerolog from 1.26.0 to 1.26.1 (#7467)
- Downgrade tm-db from v0.6.7 to v0.6.6
- Use Go 1.18 to fix issue building curve25519-voi
- Bump bufbuild/buf-setup-action from 1.3.0 to 1.3.1 (#8245)
- Provide base branch to make as variable (#321)

### Ci

- Move test execution to makefile (#7372) (#7374)
- Update mergify for tenderdash 0.8
- Cleanup build/test targets (backport #7393) (#7395)
- Skip docker image builds during PRs (#7397) (#7398)
- Fix super-linter configuration settings (backport #7708) (#7710)
- Fixes for arm builds

### Cmd

- Cosmetic changes for errors and print statements (#7377) (#7408)
- Add integration test for rollback functionality (backport #7315) (#7369)

### Config

- Add a Deprecation annotation to P2PConfig.Seeds. (#7496) (#7497)
- Default indexer configuration to null (#8222)

### Consensus

- Add some more checks to vote counting (#7253) (#7262)
- Timeout params in toml used as overrides (#8186)
- Additional timing metrics (backport #7849) (#7875)
- Remove string indented function (#8257)
- Avoid panics during handshake (#8266)

### E2e

- Stabilize validator update form (#7340) (#7351)
- Clarify apphash reporting (#7348) (#7352)
- Generate keys for more stable load (#7344) (#7353)
- App hash test cleanup (0.35 backport) (#7350)
- Fix hashing for app + Fix logic of TestApp_Hash (#8229)

### Evidence

- Remove source of non-determinism from test (#7266) (#7268)

### Internal/libs/protoio

- Optimize MarshalDelimited by plain byteslice allocations+sync.Pool (#7325) (#7426)

### Internal/proxy

- Add initial set of abci metrics backport (#7342)

### Light

- Remove untracked close channel (#8228)

### Lint

- Remove lll check (#7346) (#7357)
- Bump linter version in ci (#8234)

### Migration

- Remove stale seen commits (#8205)

### Node

- Remove channel and peer update initialization from construction (#8238)
- Reorder service construction (#8262)

### P2p

- Reduce peer score for dial failures (backport #7265) (#7271)
- Plumb rudamentary service discovery to rectors and update statesync (backport #8030) (#8036)
- Update shim to transfer information about peers (#8047)
- Inject nodeinfo into router (#8261)

### Pubsub

- Report a non-nil error when shutting down. (#7310)

### Rpc

- Backport experimental buffer size control parameters from #7230 (tm v0.35.x) (#7276)
- Implement header and header_by_hash queries (backport #7270) (#7367)

### State

- Avoid premature genericism (#8224)

### Statesync

- Assert app version matches (backport #7856) (#7886)
- Avoid compounding retry logic for fetching consensus parameters (backport #8032) (#8041)
- Merge channel processing (#8240)
- Tweak test performance (#8267)

### Types

- Fix path handling in node key tests (#7493) (#7502)

## [0.8.0-dev.1] - 2022-03-24

### ABCI++

- Major refactor of spec's structure. Addressed Josef's comments. Merged ABCI's methods and data structs that didn't change. Added introductory paragraphs
- Found a solution to set the execution mode
- Update new protos to use enum instead of bool (#8158)

### ADR

- Synchronize PBTS ADR with spec (#7764)
- Protocol Buffers Management (#8029)

### ADR-74

- Migrate Timeout Parameters to Consensus Parameters (#7503)

### Bug Fixes

- Detect and fix data-race in MockPV (#262)
- Race condition when logging (#271)
- Decrease memory used by debug logs (#280)
- Tendermint stops when validator node id lookup fails (#279)
- Backport e2e tests (#248)

### Docs

- Abci++ typo (#8147)

### Documentation

- Fixup the builtin tutorial  (#7488)
- Fix some typos in ADR 075. (#7726)
- Drop v0.32 from the doc site configuration (#7741)
- Fix RPC output examples for GET queries (#7799)
- Fix ToC file extension for RFC 004. (#7813)
- Rename RFC 008 (#7841)
- Fix broken markdown links (cherry-pick of #7847) (#7848)
- Fix broken markdown links (#7847)
- Update spec links to point to tendermint/tendermint (#7851)
- Remove unnecessary os.Exit calls at the end of main (#7861)
- Fix misspelled file name (#7863)
- Remove spec section from v0.35 docs (#7899)
- Pin the RPC docs to v0.35 instead of master (#7909)
- Pin the RPC docs to v0.35 instead of master (backport #7909) (#7911)
- Update repo and spec readme's (#7907)
- Redirect master links to the latest release version (#7936)
- Redirect master links to the latest release version (backport #7936) (#7954)
- Fix cosmos theme version. (#7966)
- Point docs/master to the same content as the latest release (backport #7980) (#7998)
- Fix some broken markdown links (#8021)
- Update ADR template (#7789)
- Add an overview of the proposer-based timestamps algorithm (#8058)
- PBTS synchrony issues runbook (#8129)

### Miscellaneous Tasks

- Create only 1 proof block by default
- Release script and initial changelog (#250)
- [**breaking**] Bump ABCI version and update release.sh to change TMVersionDefault automatically (#253)
- Eliminate compile errors after backport of tendermint 0.35 (#238)
- Update changelog and version to 0.7.0
- Update unit tests after backport fo tendermint v0.35 (#245)
- Backport Tenderdash 0.7 to 0.8 (#246)
- Fix e2e tests and protxhash population (#273)
- Improve logging for debug purposes
- Stabilize consensus algorithm (#284)

### PBTS

- Spec reorganization, summary of changes on README.md (#399)

### RFC

- Add delete gas rfc (#7777)

### RFC-009

- Consensus Parameter Upgrades (#7524)

<<<<<<< HEAD
### Refactor
=======
   - [config] [\#5315](https://github.com/tendermint/tendermint/pull/5315) Rename `prof_laddr` to `pprof_laddr` and move it to `rpc` section (@melekes)
  - [evidence] [\#4959](https://github.com/tendermint/tendermint/pull/4959) Add JSON tags to `DuplicateVoteEvidence` (@marbar3778)
  - [light] [\#4946](https://github.com/tendermint/tendermint/pull/4946) `tendermint lite` command has been renamed to `tendermint light` (@marbar3778)
  - [privval] [\#4582](https://github.com/tendermint/tendermint/pull/4582) `round` in private_validator_state.json is no longer JSON string; instead it is a number (@marbar3778)
  - [rpc] [\#4792](https://github.com/tendermint/tendermint/pull/4792) `/validators` are now sorted by voting power (@melekes)
  - [rpc] [\#4947](https://github.com/tendermint/tendermint/pull/4947) Return an error when `page` pagination param is 0 in `/validators`, `tx_search` (@melekes)
  - [rpc] [\#5137](https://github.com/tendermint/tendermint/pull/5137) JSON tags of `gasWanted` and `gasUsed` in `ResponseCheckTx` and `ResponseDeliverTx` have been made snake_case (`gas_wanted` and `gas_used`) (@marbar3778)
  - [rpc] [\#5315](https://github.com/tendermint/tendermint/pull/5315) Remove `/unsafe_start_cpu_profiler`, `/unsafe_stop_cpu_profiler` and `/unsafe_write_heap_profile`. Please use pprof functionality instead (@melekes)
  - [rpc/client, rpc/jsonrpc/client] [\#5347](https://github.com/tendermint/tendermint/pull/5347) All client methods now accept `context.Context` as 1st param (@melekes)

- Apps

  - [abci] [\#4704](https://github.com/tendermint/tendermint/pull/4704) Add ABCI methods `ListSnapshots`, `LoadSnapshotChunk`, `OfferSnapshot`, and `ApplySnapshotChunk` for state sync snapshots. `ABCIVersion` bumped to 0.17.0. (@erikgrinaker)
  - [abci] [\#4989](https://github.com/tendermint/tendermint/pull/4989) `Proof` within `ResponseQuery` has been renamed to `ProofOps`  (@marbar3778)
  - [abci] [\#5096](https://github.com/tendermint/tendermint/pull/5096) `CheckTxType` Protobuf enum names are now uppercase, to follow Protobuf style guide (@erikgrinaker)
  - [abci] [\#5324](https://github.com/tendermint/tendermint/pull/5324) ABCI evidence type is now an enum with two types of possible evidence (@cmwaters)

- P2P Protocol

  - [blockchain] [\#4637](https://github.com/tendermint/tendermint/pull/4637) Migrate blockchain reactor(s) to Protobuf encoding (@marbar3778)
  - [evidence] [\#4949](https://github.com/tendermint/tendermint/pull/4949) Migrate evidence reactor to Protobuf encoding (@marbar3778)
  - [mempool] [\#4940](https://github.com/tendermint/tendermint/pull/4940) Migrate mempool from to Protobuf encoding (@marbar3778)
  - [mempool] [\#5321](https://github.com/tendermint/tendermint/pull/5321) Batch transactions when broadcasting them to peers (@melekes)
     - `MaxBatchBytes` new config setting defines the max size of one batch.
  - [p2p/pex] [\#4973](https://github.com/tendermint/tendermint/pull/4973) Migrate `p2p/pex` reactor to Protobuf encoding (@marbar3778)
  - [statesync] [\#4943](https://github.com/tendermint/tendermint/pull/4943) Migrate state sync reactor to Protobuf encoding (@marbar3778)

- Blockchain Protocol

  - [evidence] [\#4725](https://github.com/tendermint/tendermint/pull/4725) Remove `Pubkey` from `DuplicateVoteEvidence` (@marbar3778)
  - [evidence] [\#5499](https://github.com/tendermint/tendermint/pull/5449) Cap evidence to a maximum number of bytes (supercedes [\#4780](https://github.com/tendermint/tendermint/pull/4780)) (@cmwaters)
  - [merkle] [\#5193](https://github.com/tendermint/tendermint/pull/5193) Header hashes are no longer empty for empty inputs, notably `DataHash`, `EvidenceHash`, and `LastResultsHash` (@erikgrinaker)
  - [state] [\#4845](https://github.com/tendermint/tendermint/pull/4845) Include `GasWanted` and `GasUsed` into `LastResultsHash` (@melekes)
  - [types] [\#4792](https://github.com/tendermint/tendermint/pull/4792) Sort validators by voting power to enable faster commit verification (@melekes)

- On-disk serialization

  - [state] [\#4679](https://github.com/tendermint/tendermint/pull/4679) Migrate state module to Protobuf encoding (@marbar3778)
    - `BlockStoreStateJSON` is now `BlockStoreState` and is encoded as binary in the database
  - [store] [\#4778](https://github.com/tendermint/tendermint/pull/4778) Migrate store module to Protobuf encoding (@marbar3778)

- Light client, private validator

  - [light] [\#4964](https://github.com/tendermint/tendermint/pull/4964) Migrate light module migration to Protobuf encoding (@marbar3778)
  - [privval] [\#4985](https://github.com/tendermint/tendermint/pull/4985) Migrate `privval` module to Protobuf encoding (@marbar3778)

- Go API

  - [consensus] [\#4582](https://github.com/tendermint/tendermint/pull/4582) RoundState: `Round`, `LockedRound` & `CommitRound` are now `int32` (@marbar3778)
  - [consensus] [\#4582](https://github.com/tendermint/tendermint/pull/4582) HeightVoteSet: `round` is now `int32` (@marbar3778)
  - [crypto] [\#4721](https://github.com/tendermint/tendermint/pull/4721) Remove `SimpleHashFromMap()` and `SimpleProofsFromMap()` (@erikgrinaker)
  - [crypto] [\#4940](https://github.com/tendermint/tendermint/pull/4940) All keys have become `[]byte` instead of `[<size>]byte`. The byte method no longer returns the marshaled value but just the `[]byte` form of the data. (@marbar3778)
  - [crypto] [\#4988](https://github.com/tendermint/tendermint/pull/4988) Removal of key type multisig (@marbar3778)
    - The key has been moved to the [Cosmos-SDK](https://github.com/cosmos/cosmos-sdk/blob/master/crypto/types/multisig/multisignature.go)
  - [crypto] [\#4989](https://github.com/tendermint/tendermint/pull/4989) Remove `Simple` prefixes from `SimpleProof`, `SimpleValueOp` & `SimpleProofNode`. (@marbar3778)
    - `merkle.Proof` has been renamed to `ProofOps`.
    - Protobuf messages `Proof` & `ProofOp` has been moved to `proto/crypto/merkle`
    - `SimpleHashFromByteSlices` has been renamed to `HashFromByteSlices`
    - `SimpleHashFromByteSlicesIterative` has been renamed to `HashFromByteSlicesIterative`
    - `SimpleProofsFromByteSlices` has been renamed to `ProofsFromByteSlices`
  - [crypto] [\#4941](https://github.com/tendermint/tendermint/pull/4941) Remove suffixes from all keys. (@marbar3778)
    - ed25519: type `PrivKeyEd25519` is now `PrivKey`
    - ed25519: type `PubKeyEd25519` is now `PubKey`
    - secp256k1: type`PrivKeySecp256k1` is now `PrivKey`
    - secp256k1: type`PubKeySecp256k1` is now `PubKey`
    - sr25519: type `PrivKeySr25519` is now `PrivKey`
    - sr25519: type `PubKeySr25519` is now `PubKey`
  - [crypto] [\#5214](https://github.com/tendermint/tendermint/pull/5214) Change `GenPrivKeySecp256k1` to `GenPrivKeyFromSecret` to be consistent with other keys (@marbar3778)
  - [crypto] [\#5236](https://github.com/tendermint/tendermint/pull/5236) `VerifyBytes` is now `VerifySignature` on the `crypto.PubKey` interface (@marbar3778)
  - [evidence] [\#5361](https://github.com/tendermint/tendermint/pull/5361) Add LightClientAttackEvidence and change evidence interface (@cmwaters)
  - [libs] [\#4831](https://github.com/tendermint/tendermint/pull/4831) Remove `Bech32` pkg from Tendermint. This pkg now lives in the [cosmos-sdk](https://github.com/cosmos/cosmos-sdk/tree/4173ea5ebad906dd9b45325bed69b9c655504867/types/bech32) (@marbar3778)
  - [light] [\#4946](https://github.com/tendermint/tendermint/pull/4946) Rename `lite2` pkg to `light`. Remove `lite` implementation. (@marbar3778)
  - [light] [\#5347](https://github.com/tendermint/tendermint/pull/5347) `NewClient`, `NewHTTPClient`, `VerifyHeader` and `VerifyLightBlockAtHeight` now accept `context.Context` as 1st param (@melekes)
  - [merkle] [\#5193](https://github.com/tendermint/tendermint/pull/5193) `HashFromByteSlices` and `ProofsFromByteSlices` now return a hash for empty inputs, following RFC6962 (@erikgrinaker)
  - [proto] [\#5025](https://github.com/tendermint/tendermint/pull/5025) All proto files have been moved to `/proto` directory. (@marbar3778)
    - Using the recommended the file layout from buf, [see here for more info](https://docs.buf.build/lint/rules) <!-- markdown-link-check-disable-line -->
  - [rpc/client] [\#4947](https://github.com/tendermint/tendermint/pull/4947) `Validators`, `TxSearch` `page`/`per_page` params become pointers (@melekes)
    - `UnconfirmedTxs` `limit` param is a pointer
  - [rpc/jsonrpc/server] [\#5141](https://github.com/tendermint/tendermint/pull/5141) Remove `WriteRPCResponseArrayHTTP` (use `WriteRPCResponseHTTP` instead) (@melekes)
  - [state] [\#4679](https://github.com/tendermint/tendermint/pull/4679) `TxResult` is a Protobuf type defined in `abci` types directory (@marbar3778)
  - [state] [\#5191](https://github.com/tendermint/tendermint/pull/5191) Add `State.InitialHeight` field to record initial block height, must be `1` (not `0`) to start from 1 (@erikgrinaker)
  - [state] [\#5231](https://github.com/tendermint/tendermint/pull/5231) `LoadStateFromDBOrGenesisFile()` and `LoadStateFromDBOrGenesisDoc()` no longer saves the state in the database if not found, the genesis state is simply returned (@erikgrinaker)
  - [state] [\#5348](https://github.com/tendermint/tendermint/pull/5348) Define an Interface for the state store. (@marbar3778)
  - [types] [\#4939](https://github.com/tendermint/tendermint/pull/4939)  `SignedMsgType` has moved to a Protobuf enum types (@marbar3778)
  - [types] [\#4962](https://github.com/tendermint/tendermint/pull/4962) `ConsensusParams`, `BlockParams`, `EvidenceParams`, `ValidatorParams` & `HashedParams` are now Protobuf types (@marbar3778)
  - [types] [\#4852](https://github.com/tendermint/tendermint/pull/4852) Vote & Proposal `SignBytes` is now func `VoteSignBytes` & `ProposalSignBytes` (@marbar3778)
  - [types] [\#4798](https://github.com/tendermint/tendermint/pull/4798) Simplify `VerifyCommitTrusting` func + remove extra validation (@melekes)
  - [types] [\#4845](https://github.com/tendermint/tendermint/pull/4845) Remove `ABCIResult` (@melekes)
  - [types] [\#5029](https://github.com/tendermint/tendermint/pull/5029) Rename all values from `PartsHeader` to `PartSetHeader` to have consistency (@marbar3778)
  - [types] [\#4939](https://github.com/tendermint/tendermint/pull/4939) `Total` in `Parts` & `PartSetHeader` has been changed from a `int` to a `uint32` (@marbar3778)
  - [types] [\#4939](https://github.com/tendermint/tendermint/pull/4939) Vote: `ValidatorIndex` & `Round` are now `int32` (@marbar3778)
  - [types] [\#4939](https://github.com/tendermint/tendermint/pull/4939) Proposal: `POLRound` & `Round` are now `int32` (@marbar3778)
  - [types] [\#4939](https://github.com/tendermint/tendermint/pull/4939) Block: `Round` is now `int32` (@marbar3778)

### FEATURES

- [abci] [\#5031](https://github.com/tendermint/tendermint/pull/5031) Add `AppVersion` to consensus parameters (@james-ray)
  - This makes it possible to update your ABCI application version via `EndBlock` response
- [abci] [\#5174](https://github.com/tendermint/tendermint/pull/5174) Remove `MockEvidence` in favor of testing with actual evidence types (`DuplicateVoteEvidence` & `LightClientAttackEvidence`) (@cmwaters)
- [abci] [\#5191](https://github.com/tendermint/tendermint/pull/5191) Add `InitChain.InitialHeight` field giving the initial block height (@erikgrinaker)
- [abci] [\#5227](https://github.com/tendermint/tendermint/pull/5227) Add `ResponseInitChain.app_hash` which is recorded in genesis block (@erikgrinaker)
- [config] [\#5147](https://github.com/tendermint/tendermint/pull/5147) Add `--consensus.double_sign_check_height` flag and `DoubleSignCheckHeight` config variable. See [ADR-51](https://github.com/tendermint/tendermint/blob/master/docs/architecture/adr-051-double-signing-risk-reduction.md) (@dongsam)
- [db] [\#5233](https://github.com/tendermint/tendermint/pull/5233) Add support for `badgerdb` database backend (@erikgrinaker)
- [evidence] [\#4532](https://github.com/tendermint/tendermint/pull/4532) Handle evidence from light clients (@melekes)
- [evidence] [#4821](https://github.com/tendermint/tendermint/pull/4821) Amnesia (light client attack) evidence can be detected, verified and committed (@cmwaters)
- [genesis] [\#5191](https://github.com/tendermint/tendermint/pull/5191) Add `initial_height` field to specify the initial chain height (defaults to `1`) (@erikgrinaker)
- [libs/math] [\#5665](https://github.com/tendermint/tendermint/pull/5665) Make fractions unsigned integers (uint64) (@cmwaters)
- [light] [\#5298](https://github.com/tendermint/tendermint/pull/5298) Morph validator set and signed header into light block (@cmwaters)
- [p2p] [\#4981](https://github.com/tendermint/tendermint/pull/4981) Expose `SaveAs` func on NodeKey (@melekes)
- [privval] [\#5239](https://github.com/tendermint/tendermint/pull/5239) Add `chainID` to requests from client. (@marbar3778)
- [rpc] [\#4532](https://github.com/tendermint/tendermint/pull/4923) Support `BlockByHash` query (@fedekunze)
- [rpc] [\#4979](https://github.com/tendermint/tendermint/pull/4979) Support EXISTS operator in `/tx_search` query (@melekes)
- [rpc] [\#5017](https://github.com/tendermint/tendermint/pull/5017) Add `/check_tx` endpoint to check transactions without executing them or adding them to the mempool (@melekes)
- [rpc] [\#5108](https://github.com/tendermint/tendermint/pull/5108) Subscribe using the websocket for new evidence events (@cmwaters)
- [statesync] Add state sync support, where a new node can be rapidly bootstrapped by fetching state snapshots from peers instead of replaying blocks. See the `[statesync]` config section.
- [evidence] [\#5361](https://github.com/tendermint/tendermint/pull/5361) Add LightClientAttackEvidence and refactor evidence lifecycle - for more information see [ADR-059](https://github.com/tendermint/tendermint/blob/master/docs/architecture/adr-059-evidence-composition-and-lifecycle.md) (@cmwaters)

### IMPROVEMENTS

- [blockchain] [\#5278](https://github.com/tendermint/tendermint/pull/5278) Verify only +2/3 of the signatures in a block when fast syncing. (@marbar3778)
- [consensus] [\#4578](https://github.com/tendermint/tendermint/pull/4578) Attempt to repair the consensus WAL file (`data/cs.wal/wal`) automatically in case of corruption (@alessio)
  - The original WAL file will be backed up to `data/cs.wal/wal.CORRUPTED`.
- [consensus] [\#5143](https://github.com/tendermint/tendermint/pull/5143) Only call `privValidator.GetPubKey` once per block (@melekes)
- [evidence] [\#4722](https://github.com/tendermint/tendermint/pull/4722) Consolidate evidence store and pool types to improve evidence DB (@cmwaters)
- [evidence] [\#4839](https://github.com/tendermint/tendermint/pull/4839) Reject duplicate evidence from being proposed (@cmwaters)
- [evidence] [\#5219](https://github.com/tendermint/tendermint/pull/5219) Change the source of evidence time to block time (@cmwaters)
- [libs] [\#5126](https://github.com/tendermint/tendermint/pull/5126) Add a sync package which wraps sync.(RW)Mutex & deadlock.(RW)Mutex and use a build flag (deadlock) in order to enable deadlock checking (@marbar3778)
- [light] [\#4935](https://github.com/tendermint/tendermint/pull/4935) Fetch and compare a new header with witnesses in parallel (@melekes)
- [light] [\#4929](https://github.com/tendermint/tendermint/pull/4929) Compare header with witnesses only when doing bisection (@melekes)
- [light] [\#4916](https://github.com/tendermint/tendermint/pull/4916) Validate basic for inbound validator sets and headers before further processing them (@cmwaters)
- [mempool] Add RemoveTxByKey() exported function for custom mempool cleaning (@p4u)
- [p2p/conn] [\#4795](https://github.com/tendermint/tendermint/pull/4795) Return err on `signChallenge()` instead of panic
- [privval] [\#5437](https://github.com/tendermint/tendermint/pull/5437) `NewSignerDialerEndpoint` can now be given `SignerServiceEndpointOption` (@erikgrinaker)
- [rpc] [\#4968](https://github.com/tendermint/tendermint/pull/4968) JSON encoding is now handled by `libs/json`, not Amino (@erikgrinaker)
- [rpc] [\#5293](https://github.com/tendermint/tendermint/pull/5293) `/dial_peers` has added `private` and `unconditional` as parameters. (@marbar3778)
- [state] [\#4781](https://github.com/tendermint/tendermint/pull/4781) Export `InitStateVersion` for the initial state version (@erikgrinaker)
- [txindex] [\#4466](https://github.com/tendermint/tendermint/pull/4466) Allow to index an event at runtime (@favadi)
  - `abci.EventAttribute` replaces `KV.Pair`
- [types] [\#4905](https://github.com/tendermint/tendermint/pull/4905) Add `ValidateBasic` to validator and validator set (@cmwaters)
- [types] [\#5340](https://github.com/tendermint/tendermint/pull/5340) Add check in `Header.ValidateBasic()` for block protocol version (@marbar3778)
- [types] [\#5490](https://github.com/tendermint/tendermint/pull/5490) Use `Commit` and `CommitSig` max sizes instead of vote max size to calculate the maximum block size. (@cmwaters)


### BUG FIXES

- [abci/grpc] [\#5520](https://github.com/tendermint/tendermint/pull/5520) Return async responses in order, to avoid mempool panics. (@erikgrinaker)
- [blockchain/v2] [\#4971](https://github.com/tendermint/tendermint/pull/4971) Correctly set block store base in status responses (@erikgrinaker)
- [blockchain/v2] [\#5499](https://github.com/tendermint/tendermint/pull/5499) Fix "duplicate block enqueued by processor" panic (@melekes)
- [blockchain/v2] [\#5530](https://github.com/tendermint/tendermint/pull/5530) Fix out of order block processing panic (@melekes)
- [blockchain/v2] [\#5553](https://github.com/tendermint/tendermint/pull/5553) Make the removal of an already removed peer a noop (@melekes)
- [consensus] [\#4895](https://github.com/tendermint/tendermint/pull/4895) Cache the address of the validator to reduce querying a remote KMS (@joe-bowman)
- [consensus] [\#4970](https://github.com/tendermint/tendermint/pull/4970) Don't allow `LastCommitRound` to be negative (@cuonglm)
- [consensus] [\#5329](https://github.com/tendermint/tendermint/pull/5329) Fix wrong proposer schedule for validators returned by `InitChain` (@erikgrinaker)
- [docker] [\#5385](https://github.com/tendermint/tendermint/pull/5385) Fix incorrect `time_iota_ms` default setting causing block timestamp drift (@erikgrinaker)
- [evidence] [\#5170](https://github.com/tendermint/tendermint/pull/5170) Change ABCI evidence time to the time the infraction happened not the time the evidence was committed on the block (@cmwaters)
- [evidence] [\#5610](https://github.com/tendermint/tendermint/pull/5610) Make it possible for ABCI evidence to be formed from Tendermint evidence (@cmwaters)
- [libs/rand] [\#5215](https://github.com/tendermint/tendermint/pull/5215) Fix out-of-memory error on unexpected argument of Str() (@SadPencil)
- [light] [\#5307](https://github.com/tendermint/tendermint/pull/5307) Persist correct proposer priority in light client validator sets (@cmwaters)
- [p2p] [\#5136](https://github.com/tendermint/tendermint/pull/5136) Fix error for peer with the same ID but different IPs (@valardragon)
- [privval] [\#5638](https://github.com/tendermint/tendermint/pull/5638) Increase read/write timeout to 5s and calculate ping interval based on it (@JoeKash)
- [proxy] [\#5078](https://github.com/tendermint/tendermint/pull/5078) Force Tendermint to exit when ABCI app crashes  (@melekes)
- [rpc] [\#5660](https://github.com/tendermint/tendermint/pull/5660) Set `application/json` as the `Content-Type` header in RPC responses. (@alexanderbez)
- [store] [\#5382](https://github.com/tendermint/tendermint/pull/5382) Fix race conditions when loading/saving/pruning blocks (@erikgrinaker)

## v0.33.8

*August 11, 2020*

### Go security update

Go reported a security vulnerability that affected the `encoding/binary` package. The most recent binary for tendermint is using 1.14.6, for this
reason the Tendermint engineering team has opted to conduct a release to aid users in using the correct version of Go. Read more about the security issue [here](https://github.com/golang/go/issues/40618).


## v0.33.7

 *August 4, 2020*

 ### BUG FIXES:

 - [go] Build release binary using Go 1.14.4, to avoid halt caused by Go 1.14.1 (https://github.com/golang/go/issues/38223)
 - [privval] [\#5140](https://github.com/tendermint/tendermint/pull/5140) `RemoteSignerError` from remote signers are no longer retried (@melekes)


## v0.33.6

*July 2, 2020*

This security release fixes:

### Denial of service

Tendermint 0.33.0 and above allow block proposers to include signatures for the
wrong block. This may happen naturally if you start a network, have it run for
some time and restart it **without changing the chainID**. (It is a
[misconfiguration](https://docs.tendermint.com/master/tendermint-core/using-tendermint.html)
to reuse chainIDs.) Correct block proposers will accidentally include signatures
for the wrong block if they see these signatures, and then commits won't validate,
making all proposed blocks invalid. A malicious validator (even with a minimal
amount of stake) can use this vulnerability to completely halt the network.

Tendermint 0.33.6 checks all the signatures are for the block with +2/3
majority before creating a commit.

### False Witness

Tendermint 0.33.1 and above are no longer fully verifying commit signatures
during block execution - they stop after +2/3. This means proposers can propose
blocks that contain valid +2/3 signatures and then the rest of the signatures
can be whatever they want. They can claim that all the other validators signed
just by including a CommitSig with arbitrary signature data. While this doesn't
seem to impact safety of Tendermint per se, it means that Commits may contain a
lot of invalid data.
>>>>>>> d433ebe6

- Change node's proTxHash on slice from pointer of slice (#263)
- Some minor changes in validate-conn-executor and routerDashDialer (#277)
- Populate proTxHash in address-book (#274)
- Replace several functions with an identical body (processStateCh,processDataCh,processVoteCh,processVoteSetBitsCh) on one function processMsgCh (#296)

### Security

- Bump github.com/BurntSushi/toml from 0.4.1 to 1.0.0 (#7562)
- Bump docker/build-push-action from 2.7.0 to 2.8.0 (#7679)
- Bump github.com/vektra/mockery/v2 from 2.9.4 to 2.10.0 (#7685)
- Bump github.com/golangci/golangci-lint from 1.43.0 to 1.44.0 (#7692)
- Bump github.com/prometheus/client_golang from 1.12.0 to 1.12.1 (#7732)
- Bump github.com/gorilla/websocket from 1.4.2 to 1.5.0 (#7829)
- Bump github.com/golangci/golangci-lint from 1.44.0 to 1.44.2 (#7854)
- Bump golangci/golangci-lint-action from 2.5.2 to 3.1.0 (#8026)
- Bump actions/checkout from 2.4.0 to 3 (#8076)
- Bump docker/login-action from 1.13.0 to 1.14.1 (#8075)
- Bump golangci/golangci-lint-action from 2.5.2 to 3.1.0 (#8074)
- Bump google.golang.org/grpc from 1.44.0 to 1.45.0 (#8104)
- Bump github.com/spf13/cobra from 1.3.0 to 1.4.0 (#8109)
- Bump github.com/stretchr/testify from 1.7.0 to 1.7.1 (#8131)
- Bump gaurav-nelson/github-action-markdown-link-check from 1.0.13 to 1.0.14 (#8166)
- Bump docker/build-push-action from 2.9.0 to 2.10.0 (#8167)
- Bump github.com/golangci/golangci-lint from 1.44.2 to 1.45.0 (#8169)

### Testing

- Pass testing.T around rather than errors for test fixtures (#7518)
- Uniquify prom IDs (#7540)
- Remove in-test logging (#7558)
- Use noop loger with leakteset in more places (#7604)
- Update docker versions to match build version (#7646)
- Update cleanup opertunities (#7647)
- Reduce timeout to 4m from 8m (#7681)
- Reduce usage of the MustDefaultLogger constructor (#7960)
- Logger cleanup (#8153)
- KeepInvalidTxsInCache test is invalid

### Abci

- Socket server shutdown response handler (#7547)
- PrepareProposal (#6544)
- Vote Extension 1 (#6646)
- PrepareProposal-VoteExtension integration [2nd try] (#7821)
- Undo socket buffer limit (#7877)
- Make tendermint example+test clients manage a mutex (#7978)
- Remove lock protecting calls to the application interface (#7984)
- Use no-op loggers in the examples (#7996)
- Revert buffer limit change (#7990)
- Synchronize FinalizeBlock with the updated specification (#7983)

### Abci++

- Synchronize PrepareProposal with the newest version of the spec (#8094)
- Remove app_signed_updates (#8128)
- Remove CheckTx call from PrepareProposal flow (#8176)

### Abci/client

- Use a no-op logger in the test (#7633)
- Simplify client interface (#7607)
- Remove vestigially captured context (#7839)
- Remove waitgroup for requests (#7842)
- Remove client-level callback (#7845)
- Make flush operation sync (#7857)
- Remove lingering async client code (#7876)

### Abci/kvstore

- Test cleanup improvements (#7991)

### Adr

- Merge tendermint/spec repository into tendermint/tendermint (#7775)

### Autofile

- Ensure files are not reopened after closing (#7628)
- Avoid shutdown race (#7650)
- Reduce minor panic and docs changes (#8122)
- Remove vestigal close mechanism (#8150)

### Blocksync

- Standardize construction process (#7531)
- Shutdown cleanup (#7840)
- Drop redundant shutdown mechanisms (#8136)
- Remove intermediate channel (#8140)

### Build

- Bump technote-space/get-diff-action from 5 to 6.0.1 (#7535)
- Bump github.com/BurntSushi/toml from 0.4.1 to 1.0.0 (#7560)
- Make sure to test packages with external tests (#7608)
- Make sure to test packages with external tests (backport #7608) (#7635)
- Bump github.com/prometheus/client_golang (#7636)
- Bump github.com/prometheus/client_golang (#7637)
- Bump docker/build-push-action from 2.7.0 to 2.8.0 (#389)
- Bump github.com/prometheus/client_golang (#249)
- Bump github.com/BurntSushi/toml from 0.4.1 to 1.0.0
- Bump vuepress-theme-cosmos from 1.0.182 to 1.0.183 in /docs (#7680)
- Bump github.com/vektra/mockery/v2 from 2.9.4 to 2.10.0 (#7684)
- Bump google.golang.org/grpc from 1.43.0 to 1.44.0 (#7693)
- Bump github.com/golangci/golangci-lint (#7696)
- Bump google.golang.org/grpc from 1.43.0 to 1.44.0 (#7695)
- Bump github.com/prometheus/client_golang (#7731)
- Bump docker/build-push-action from 2.8.0 to 2.9.0 (#397)
- Bump docker/build-push-action from 2.8.0 to 2.9.0 (#7780)
- Bump github.com/gorilla/websocket from 1.4.2 to 1.5.0 (#7830)
- Bump docker/build-push-action from 2.7.0 to 2.9.0
- Bump github.com/gorilla/websocket from 1.4.2 to 1.5.0
- Bump github.com/rs/zerolog from 1.26.0 to 1.26.1
- Bump actions/github-script from 5 to 6
- Bump docker/login-action from 1.10.0 to 1.12.0
- Bump url-parse from 1.5.4 to 1.5.7 in /docs (#7855)
- Bump github.com/golangci/golangci-lint (#7853)
- Bump docker/login-action from 1.12.0 to 1.13.0
- Bump docker/login-action from 1.12.0 to 1.13.0 (#7890)
- Bump prismjs from 1.26.0 to 1.27.0 in /docs (#8022)
- Bump url-parse from 1.5.7 to 1.5.10 in /docs (#8023)
- Bump docker/login-action from 1.13.0 to 1.14.1
- Bump golangci/golangci-lint-action from 2.5.2 to 3.1.0

### Ci

- Fix super-linter configuration settings (#7708)
- Fix super-linter configuration settings (backport #7708) (#7710)

### Cleanup

- Remove commented code (#8123)

### Clist

- Reduce size of test workload for clist implementation (#7682)
- Remove unused waitgroup from clist implementation (#7843)

### Cmd

- Avoid package state in cli constructors (#7719)
- Make reset more safe (#8081)

### Cmd/debug

- Remove global variables and logging (#7957)

### Conensus

- Put timeouts on reactor tests (#7733)

### Config

- Add event subscription options and defaults (#7930)

### Consensus

- Use noop logger for WAL test (#7580)
- Explicit test timeout (#7585)
- Test shutdown to avoid hangs (#7603)
- Calculate prevote message delay metric (#7551)
- Check proposal non-nil in prevote message delay metric (#7625)
- Calculate prevote message delay metric (backport #7551) (#7618)
- Check proposal non-nil in prevote message delay metric (#7625) (#7632)
- Use delivertxsync (#7616)
- Fix height advances in test state (#7648)
- Use buffered channel in TestStateFullRound1 (#7668)
- Remove unused closer construct (#7734)
- Delay start of peer routines (#7753)
- Delay start of peer routines (backport of #7753) (#7760)
- Tie peer threads to peer lifecylce context (#7792)
- Refactor operations in consensus queryMaj23Routine (#7791)
- Refactor operations in consensus queryMaj23Routine (backport #7791) (#7793)
- Start the timeout ticker before replay (#7844)
- Additional timing metrics (#7849)
- Additional timing metrics (backport #7849) (#7875)
- Improve cleanup of wal tests (#7878)
- HasVoteMessage index boundary check (#7720)
- TestReactorValidatorSetChanges test fix (#7985)
- Make orchestration more reliable for invalid precommit test (#8013)
- Validator set changes test cleanup (#8035)
- Improve wal test cleanup (#8059)
- Fix TestInvalidState race and reporting (#8071)
- Ensure the node terminates on consensus failure (#8111)
- Avoid extra close channel (#8144)
- Avoid persistent kvstore in tests (#8148)
- Avoid race in accessing channel (#8149)
- Skip channel close during shutdown (#8155)
- Change lock handling in reactor and handleMsg for RoundState (forward-port #7994 #7992) (#8139)
- Reduce size of test fixtures and logging rate (#8172)
- Avoid panic during shutdown (#8170)
- Cleanup tempfile explictly (#8184)
- Add leaktest check to replay tests (#8185)
- Update state machine to use the new consensus params (#8181)

### Consensus/state

- Avert a data race with state update and tests (#7643)

### Context

- Cleaning up context dead ends (#7963)

### E2e

- Plumb logging instance (#7958)
- Change ci network configuration (#7988)

### Events

- Remove service aspects of event switch (#8146)

### Evidence

- Reactor constructor (#7533)
- Refactored the evidence message to process Evidence instead of EvidenceList (#7700)
- Manage and initialize state objects more clearly in the pool (#8080)

### Github

- Update e2e workflows (#7803)
- Add Informal code owners (#8042)

### Indexer

- Skip Docker tests when Docker is not available (#7814)

### Internal/libs

- Delete unused functionality (#7569)

### Jsontypes

- Improve tests and error diagnostics (#7669)

### Libs/cli

- Clean up package (#7806)

### Libs/clist

- Remove unused surface area (#8134)

### Libs/events

- Remove unused event cache (#7807)
- Remove unneccessary unsubscription code (#8135)

### Libs/log

- Remove Must constructor (#8120)

### Libs/service

- Regularize Stop semantics and concurrency primitives (#7809)

### Libs/strings

- Cleanup string helper function package (#7808)

### Light

- Avoid panic for integer underflow (#7589)
- Remove test panic (#7588)
- Convert validation panics to errors (#7597)
- Fix provider error plumbing (#7610)
- Return light client status on rpc /status  (#7536)
- Fix absence proof verification by light client (#7639)
- Fix absence proof verification by light client (backport #7639) (#7716)
- Remove legacy timeout scheme (#7776)
- Remove legacy timeout scheme (backport #7776) (#7786)
- Avert a data race (#7888)

### Log

- Remove support for traces (#7542)
- Avoid use of legacy test logging (#7583)

### Logging

- Remove reamining instances of SetLogger interface (#7572)
- Allow logging level override (#7873)

### Math

- Remove panics in safe math ops (#7962)

### Mempool

- Refactor mempool constructor (#7530)
- Reactor concurrency test tweaks (#7651)
- Return duplicate tx errors more consistently (#7714)
- Return duplicate tx errors more consistently (backport #7714) (#7718)
- IDs issue fixes (#7763)
- Remove duplicate tx message from reactor logs (#7795)
- Fix benchmark CheckTx for hitting the GetEvictableTxs call (#7796)
- Use checktx sync calls (#7868)
- Test harness should expose application (#8143)
- Reduce size of test (#8152)

### Mempool+evidence

- Simplify cleanup (#7794)

### Metrics

- Add metric for proposal timestamp difference  (#7709)

### Node

- New concrete type for seed node implementation (#7521)
- Move seed node implementation to its own file (#7566)
- Collapse initialization internals (#7567)
- Allow orderly shutdown if context is canceled and gensis is in the future (#7817)
- Clarify unneccessary logic in seed constructor (#7818)
- Hook up eventlog and eventlog metrics (#7981)
- Excise node handle within rpc env (#8063)
- Nodes should fetch state on startup (#8062)
- Pass eventbus at construction time (#8084)
- Cleanup evidence db (#8119)
- Always sync with the application at startup (#8159)

### Node+autofile

- Avoid leaks detected during WAL shutdown (#7599)

### Node+privval

- Refactor privval construction (#7574)

### Node+rpc

- Rpc environment should own it's creation (#7573)

### P2p

- Always advertise self, to enable mutual address discovery (#7620)
- Always advertise self, to enable mutual address discovery (#7594)
- Pass start time to flowrate and cleanup constructors (#7838)
- Make mconn transport test less flaky (#7973)
- Mconn track last message for pongs (#7995)
- Relax pong timeout (#8007)
- Backport changes in ping/pong tolerances (#8009)
- Retry failed connections slightly more aggressively (#8010)
- Retry failed connections slightly more aggressively (backport #8010) (#8012)
- Ignore transport close error during cleanup (#8011)
- Plumb rudamentary service discovery to rectors and update statesync (#8030)
- Plumb rudamentary service discovery to rectors and update statesync (backport #8030) (#8036)
- Re-enable tests previously disabled (#8049)
- Update shim to transfer information about peers (#8047)
- Update polling interval calculation for PEX requests (#8106)
- Remove unnecessary panic handling in PEX reactor (#8110)
- Adjust max non-persistent peer score (#8137)

### P2p+flowrate

- Rate control refactor (#7828)

### P2p/message

- Changed evidence message to contain evidence, not a list… (#394)

### Params

- Increase default synchrony params (#7704)

### Pex

- Regularize reactor constructor (#7532)
- Avert a data race on map access in the reactor (#7614)
- Do not send nil envelopes to the reactor (#7622)
- Improve handling of closed channels (#7623)

### Privval

- Improve client shutdown to prevent resource leak (#7544)
- Synchronize leak check with shutdown (#7629)
- Do not use old proposal timestamp (#7621)
- Avoid re-signing vote when RHS and signbytes are equal (#7592)

### Proto

- Merge the proposer-based timestamps parameters (#393)
- Abci++ changes (#348)
- Update proto generation to use buf (#7975)

### Protoio

- Fix incorrect test assertion (#7606)

### Proxy

- Fix endblock metric (#7989)
- Collapse triforcated abci.Client (#8067)

### Pubsub

- Use concrete queries instead of an interface (#7686)
- Check for termination in UnsubscribeAll (#7820)

### Reactors

- Skip log on some routine cancels (#7556)

### Readme

- Add vocdoni (#8117)

### Rfc

- P2p light client (#7672)
- RFC 015 ABCI++ Tx Mutation (#8033)

### Roadmap

- Update to better reflect v0.36 changes (#7774)

### Rollback

- Cleanup second node during test (#8175)

### Rpc

- Remove positional parameter encoding from clients (#7545)
- Collapse Caller and HTTPClient interfaces. (#7548)
- Simplify the JSON-RPC client Caller interface (#7549)
- Replace anonymous arguments with structured types (#7552)
- Refactor the HTTP POST handler (#7555)
- Replace custom context-like argument with context.Context (#7559)
- Remove cache control settings from the HTTP server (#7568)
- Fix mock test cases (#7571)
- Rework how responses are written back via HTTP (#7575)
- Simplify panic recovery in the server middleware (#7578)
- Consolidate RPC route map construction (#7582)
- Clean up the RPCFunc constructor signature (#7586)
- Check RPC service functions more carefully (#7587)
- Update fuzz criteria to match the implementation (#7595)
- Remove dependency of URL (GET) requests on tmjson (#7590)
- Simplify the encoding of interface-typed arguments in JSON (#7600)
- Paginate mempool /unconfirmed_txs endpoint (#7612)
- Use encoding/json rather than tmjson (#7670)
- Check error code for broadcast_tx_commit (#7683)
- Check error code for broadcast_tx_commit (#7683) (#7688)
- Add application info to `status` call (#7701)
- Remove unused websocket options (#7712)
- Clean up unused non-default websocket client options (#7713)
- Don't route websocket-only methods on GET requests (#7715)
- Clean up encoding of request and response messages (#7721)
- Simplify and consolidate response construction (#7725)
- Clean up unmarshaling of batch-valued responses (#7728)
- Simplify the handling of JSON-RPC request and response IDs (#7738)
- Fix layout of endpoint list (#7742)
- Fix layout of endpoint list (#7742) (#7744)
- Remove the placeholder RunState type. (#7749)
- Allow GET parameters that support encoding.TextUnmarshaler (#7800)
- Remove unused latency metric (#7810)
- Implement the eventlog defined by ADR 075 (#7825)
- Implement the ADR 075 /events method (#7965)
- Set a minimum long-polling interval for Events (#8050)

### Rpc/client

- Add Events method to the client interface (#7982)
- Rewrite the WaitForOneEvent helper (#7986)
- Add eventstream helper (#7987)

### Service

- Avoid debug logs before error (#7564)
- Change stop interface (#7816)
- Add NopService and use for PexReactor (#8100)

### Spec

- Merge spec repo into tendermint repo (#7804)
- Merge spec repo into tendermint repo (#7804)
- Minor updates to spec merge PR (#7835)

### State

- Synchronize the ProcessProposal implementation with the latest version of the spec (#7961)
- Avoid panics for marshaling errors (#8125)
- Panic on ResponsePrepareProposal validation error (#8145)
- Propogate error from state store (#8171)

### Statesync

- Reactor and channel construction (#7529)
- Use specific testing.T logger for tests (#7543)
- Clarify test cleanup (#7565)
- SyncAny test buffering (#7570)
- More orderly dispatcher shutdown (#7601)
- Relax timing (#7819)
- Assert app version matches (#7856)
- Assert app version matches (backport #7856) (#7886)
- Avoid compounding retry logic for fetching consensus parameters (#8032)
- Avoid compounding retry logic for fetching consensus parameters (backport #8032) (#8041)
- Avoid leaking a thread during tests (#8085)

### Sync+p2p

- Remove closer (#7805)

### Types

- Rename and extend the EventData interface (#7687)
- Make timely predicate adaptive after 10 rounds (#7739)
- Remove nested evidence field from block (#7765)
- Add string format to 64-bit integer JSON fields (#7787)
- Add default values for the synchrony parameters (#7788)
- Update synchrony params to match checked in proto (#8142)
- Minor cleanup of un or minimally used types (#8154)
- Add TimeoutParams into ConsensusParams structs (#8177)

### Types/events+evidence

- Emit events + metrics on evidence validation (#7802)

## [0.7.0-dev.6] - 2022-01-07

### ADR

- Update the proposer-based timestamp spec per discussion with @cason (#7153)

### Bug Fixes

- Change CI testnet config from ci.toml on dashcore.toml
- Update the title of pipeline task
- Ensure seed at least once connects to another seed (#200)
- Panic on precommits does not have any +2/3 votes
- Improved error handling  in DashCoreSignerClient
- Abci/example, cmd and test packages were fixed after the upstream backport
- Some fixes to be able to compile the add
- Some fixes made by PR feedback
- Use types.DefaultDashVotingPower rather than internal dashDefaultVotingPower
- Don't disconnect already disconnected validators

### Documentation

- Fix broken links and layout (#7154)
- Fix broken links and layout (#7154) (#7163)
- Set up Dependabot on new backport branches. (#7227)
- Update bounty links (#7203)
- Add description about how to keep validators public keys at full node
- Add information how to sue preset for network generation
- Change a type of code block
- Add upgrading info about node service (#7241)
- Add upgrading info about node service (#7241) (#7242)
- Clarify where doc site config settings must land (#7289)
- Add abci timing metrics to the metrics docs (#7311)
- Go tutorial fixed for 0.35.0 version (#7329) (#7330)
- Go tutorial fixed for 0.35.0 version (#7329) (#7330) (#7331)
- Update go ws code snippets (#7486)
- Update go ws code snippets (#7486) (#7487)

### Features

- Add two more CI pipeline tasks to run e2e rotate.toml
- Reset full-node pub-keys
- Manual backport the upstream commit b69ac23fd20bdc00dea00c7c8a69fa66f2e675a9
- Update CHANGELOG_PENDING.md
- Improve logging for better elasticsearch compatibility (#220)
- InitChain can set initial core lock height (#222)
- Add empty block on h-1 and h-2 apphash change (#241)
- Inter-validator set communication (#187)
- Add create_proof_block_range config option (#243)

### PBTS

- New minimal set of changes in consensus algorithm (#369)
- New system model and problem statement (#375)

### RFC006

- Semantic Versioning (#365)

### Refactor

- Minor formatting improvements
- Apply peer review feedback

### Security

- Bump prismjs from 1.23.0 to 1.25.0 in /docs (#7168)
- Bump postcss from 7.0.35 to 7.0.39 in /docs (#7167)
- Bump ws from 6.2.1 to 6.2.2 in /docs (#7165)
- Bump path-parse from 1.0.6 to 1.0.7 in /docs (#7164)
- Bump url-parse from 1.5.1 to 1.5.3 in /docs (#7166)
- Bump actions/checkout from 2.3.5 to 2.4.0 (#7199)
- Bump github.com/golangci/golangci-lint from 1.42.1 to 1.43.0 (#7219)
- Bump google.golang.org/grpc from 1.41.0 to 1.42.0 (#7200)
- Bump github.com/lib/pq from 1.10.3 to 1.10.4 (#7261)
- Bump github.com/tendermint/tm-db from 0.6.4 to 0.6.6 (#7287)
- Bump actions/cache from 2.1.6 to 2.1.7 (#7334)
- Bump watchpack from 2.2.0 to 2.3.0 in /docs (#7335)
- Bump github.com/adlio/schema from 1.1.14 to 1.1.15 (#7407)
- Bump github.com/adlio/schema from 1.2.2 to 1.2.3 (#7432)
- Bump github.com/spf13/viper from 1.9.0 to 1.10.0 (#7434)
- Bump github.com/spf13/cobra from 1.2.1 to 1.3.0 (#7456)
- Bump google.golang.org/grpc from 1.42.0 to 1.43.0 (#7455)
- Bump github.com/spf13/viper from 1.10.0 to 1.10.1 (#7470)
- Bump docker/login-action from 1.10.0 to 1.12.0 (#7494)

### Testing

- Regenerate  remote_client mock
- Get rid of workarounds for issues fixed in 0.6.1
- Clean up databases in tests (#6304)
- Improve cleanup for data and disk use (#6311)
- Close db in randConsensusNetWithPeers, just as it is in randConsensusNet
- Ensure commit stateid in wal is OK
- Add testing.T logger connector (#7447)
- Use scoped logger for all public packages (#7504)
- Pass testing.T to assert and require always, assertion cleanup (#7508)
- Remove background contexts (#7509)
- Remove panics from test fixtures (#7522)

### Abci

- Fix readme link (#7173)

### Acbi

- Fix readme link to protocol buffers (#362)

### Adr

- Lib2p implementation plan (#7282)

### Backport

- Add basic metrics to the indexer package. (#7250) (#7252)

### Buf

- Modify buf.yml, add buf generate (#5653)

### Build

- Fix proto-lint step in Makefile
- Bump github.com/rs/zerolog from 1.25.0 to 1.26.0 (#7192)
- Github workflows: fix dependabot and code coverage (#191)
- Bump github.com/adlio/schema from 1.1.13 to 1.1.14
- Bump github.com/adlio/schema from 1.1.13 to 1.1.14 (#7217)
- Bump github.com/golangci/golangci-lint (#7224)
- Bump github.com/rs/zerolog from 1.25.0 to 1.26.0 (#7222)
- Bump google.golang.org/grpc from 1.41.0 to 1.42.0 (#7218)
- Bump github.com/lib/pq from 1.10.3 to 1.10.4
- Run e2e tests in parallel
- Bump github.com/lib/pq from 1.10.3 to 1.10.4 (#7260)
- Bump technote-space/get-diff-action from 5.0.1 to 5.0.2
- Bump github.com/tendermint/tm-db from 0.6.4 to 0.6.6 (#7285)
- Update the builder image location. (#364)
- Update location of proto builder image (#7296)
- Declare packages variable in correct makefile (#7402)
- Bump github.com/adlio/schema from 1.1.14 to 1.1.15 (#7406)
- Bump github.com/adlio/schema from 1.1.14 to 1.1.15
- Bump github.com/adlio/schema from 1.1.15 to 1.2.2 (#7423)
- Bump github.com/adlio/schema from 1.1.15 to 1.2.2 (#7422)
- Bump github.com/adlio/schema from 1.1.15 to 1.2.3
- Bump github.com/spf13/viper from 1.9.0 to 1.10.0 (#7435)
- Bump github.com/adlio/schema from 1.2.2 to 1.2.3 (#7436)
- Bump watchpack from 2.3.0 to 2.3.1 in /docs (#7430)
- Bump google.golang.org/grpc from 1.42.0 to 1.43.0 (#7458)
- Bump github.com/spf13/cobra from 1.2.1 to 1.3.0 (#7457)
- Bump github.com/rs/zerolog from 1.26.0 to 1.26.1 (#7467)
- Bump github.com/rs/zerolog from 1.26.0 to 1.26.1 (#7469)
- Bump github.com/spf13/viper from 1.10.0 to 1.10.1 (#7468)
- Bump docker/login-action from 1.10.0 to 1.11.0 (#378)
- Bump github.com/rs/cors from 1.8.0 to 1.8.2
- Bump docker/login-action from 1.11.0 to 1.12.0 (#380)
- Bump github.com/rs/cors from 1.8.0 to 1.8.2 (#7484)
- Bump github.com/rs/cors from 1.8.0 to 1.8.2 (#7485)

### Ci

- Update dependabot configuration (#7204)
- Backport lint configuration changes (#7226)
- Move test execution to makefile (#7372)
- Move test execution to makefile (#7372) (#7374)
- Cleanup build/test targets (#7393)
- Fix missing dependency (#7396)
- Cleanup build/test targets (backport #7393) (#7395)
- Skip docker image builds during PRs (#7397)
- Skip docker image builds during PRs (#7397) (#7398)
- Tweak e2e configuration (#7400)

### Cmd

- Add integration test and fix bug in rollback command (#7315)
- Cosmetic changes for errors and print statements (#7377)
- Cosmetic changes for errors and print statements (#7377) (#7408)
- Add integration test for rollback functionality (backport #7315) (#7369)

### Config

- WriteConfigFile should return error (#7169)
- Expose ability to write config to arbitrary paths (#7174)
- Backport file writing changes (#7182)
- Add a Deprecation annotation to P2PConfig.Seeds. (#7496)
- Add a Deprecation annotation to P2PConfig.Seeds. (#7496) (#7497)

### Consensus

- Remove stale WAL benchmark (#7194)
- Add some more checks to vote counting (#7253)
- Add some more checks to vote counting (#7253) (#7262)
- Remove reactor options (#7526)

### Consensus+p2p

- Change how consensus reactor is constructed (#7525)

### Contexts

- Remove all TODO instances (#7466)

### E2e

- Add option to dump and analyze core dumps
- Control access to state in Info calls (#7345)
- More clear height test (#7347)
- Stabilize validator update form (#7340)
- Stabilize validator update form (#7340) (#7351)
- Clarify apphash reporting (#7348)
- Clarify apphash reporting (#7348) (#7352)
- Generate keys for more stable load (#7344)
- Generate keys for more stable load (#7344) (#7353)
- App hash test cleanup (0.35 backport) (#7350)
- Limit legacyp2p and statesyncp2p (#7361)
- Use more simple strings for generated transactions (#7513)
- Avoid global test context (#7512)
- Use more simple strings for generated transactions (#7513) (#7514)
- Constrain test parallelism and reporting (#7516)
- Constrain test parallelism and reporting (backport #7516) (#7517)
- Make tx test more stable (#7523)
- Make tx test more stable (backport #7523) (#7527)

### Errors

- Formating cleanup (#7507)

### Eventbus

- Plumb contexts (#7337)

### Evidence

- Remove source of non-determinism from test (#7266)
- Remove source of non-determinism from test (#7266) (#7268)

### Flowrate

- Cleanup unused files (#7158)

### Fuzz

- Remove fuzz cases for deleted code (#7187)

### Internal/libs/protoio

- Optimize MarshalDelimited by plain byteslice allocations+sync.Pool (#7325)
- Optimize MarshalDelimited by plain byteslice allocations+sync.Pool (#7325) (#7426)

### Internal/proxy

- Add initial set of abci metrics backport (#7342)

### Libs/os

- Remove arbitrary os.Exit (#7284)
- Remove trap signal (#7515)

### Libs/rand

- Remove custom seed function (#7473)

### Libs/service

- Pass logger explicitly (#7288)

### Light

- Remove global context from tests (#7505)

### Lint

- Cleanup branch lint errors (#7238)
- Remove lll check (#7346)
- Remove lll check (#7346) (#7357)

### Log

- Dissallow nil loggers (#7445)

### Mempool

- Port reactor tests from legacy implementation (#7162)
- Consoldate implementations (#7171)
- Avoid arbitrary background contexts (#7409)

### Node

- Cleanup construction (#7191)
- Minor package cleanups (#7444)

### Node+consensus

- Handshaker initialization (#7283)

### P2p

- Transport should be captive resposibility of router (#7160)
- Add message type into the send/recv bytes metrics (backport #7155) (#7161)
- Reduce peer score for dial failures (#7265)
- Reduce peer score for dial failures (backport #7265) (#7271)
- Remove unused trust package (#7359)
- Implement interface for p2p.Channel without channels (#7378)
- Remove unneeded close channels from p2p layer (#7392)
- Migrate to use new interface for channel errors (#7403)
- Refactor channel Send/out (#7414)
- Use recieve for channel iteration (#7425)

### P2p/upnp

- Remove unused functionality (#7379)

### Pex

- Allow disabled pex reactor (#7198)
- Allow disabled pex reactor (backport #7198) (#7201)
- Avoid starting reactor twice (#7239)
- Improve goroutine lifecycle (#7343)

### Privval

- Remove panics in privval implementation (#7475)
- Improve test hygine (#7511)

### Proto

- Update the mechanism for generating protos from spec repo (#7269)
- Abci++ changes (#348)
- Rebuild the proto files from the spec repository (#7291)

### Pubsub

- Use distinct client IDs for test subscriptions. (#7178)
- Use distinct client IDs for test subscriptions. (#7178) (#7179)
- Use a dynamic queue for buffered subscriptions (#7177)
- Remove uninformative publisher benchmarks. (#7195)
- Move indexing out of the primary subscription path (#7231)
- Report a non-nil error when shutting down. (#7310)
- Make the queue unwritable after shutdown. (#7316)

### Rfc

- Deterministic proto bytes serialization (#7427)
- Don't panic (#7472)

### Rpc

- Fix inappropriate http request log (#7244)
- Backport experimental buffer size control parameters from #7230 (tm v0.35.x) (#7276)
- Implement header and header_by_hash queries (#7270)
- Implement header and header_by_hash queries (backport #7270) (#7367)

### Service

- Remove stop method and use contexts (#7292)
- Remove quit method (#7293)
- Cleanup base implementation and some caller implementations (#7301)
- Plumb contexts to all (most) threads (#7363)
- Remove exported logger from base implemenation (#7381)
- Cleanup close channel in reactors (#7399)
- Cleanup mempool and peer update shutdown (#7401)

### State

- Pass connected context (#7410)

### Statesync

- Assert app version matches (#7463)

### Sync

- Remove special mutexes (#7438)

### Tools

- Remove tm-signer-harness (#7370)

### Tools/tm-signer-harness

- Switch to not use hardcoded bytes for configs in test (#7362)

### Types

- Fix path handling in node key tests (#7493)
- Fix path handling in node key tests (#7493) (#7502)
- Remove panic from block methods (#7501)
- Tests should not panic (#7506)

## [0.6.1-dev.1] - 2021-10-26

### Bug Fixes

- Accessing validator state safetly
- Safe state access in TestValidProposalChainLocks
- Safe state access in TestReactorInvalidBlockChainLock
- Safe state access in TestReactorInvalidBlockChainLock
- Seeds should not hang when disconnected from all nodes

### Documentation

- Add roadmap to repo (#7107)
- Add reactor sections (#6510)
- Add reactor sections (backport #6510) (#7151)

### Security

- Bump actions/checkout from 2.3.4 to 2.3.5 (#7139)

### Blocksync

- Remove v0 folder structure (#7128)

### Buf

- Modify buf.yml, add buf generate (#5653)

### Build

- Bump rtCamp/action-slack-notify from 2.1.1 to 2.2.0
- Fix proto-lint step in Makefile

### E2e

- Always enable blocksync (#7144)
- Avoid unset defaults in generated tests (#7145)
- Evidence test refactor (#7146)

### Light

- Fix panic when empty commit is received from server

### Mempool

- Remove panic when recheck-tx was not sent to ABCI application (#7134)
- Remove panic when recheck-tx was not sent to ABCI application (#7134) (#7142)

### Node,blocksync,config

- Remove support for running nodes with blocksync disabled (#7159)

### P2p

- Refactor channel description (#7130)
- Channel shim cleanup (#7129)
- Flatten channel descriptor (#7132)
- Simplify open channel interface (#7133)
- Remove final shims from p2p package (#7136)
- Use correct transport configuration (#7152)
- Add message type into the send/recv bytes metrics (#7155)

### Pex

- Remove legacy proto messages (#7147)

### Pubsub

- Simplify and improve server concurrency handling (#7070)

### State

- Add height assertion to rollback function (#7143)
- Add height assertion to rollback function (#7143) (#7148)

### Tools

- Clone proto files from spec (#6976)

## [0.6.0] - 2021-10-14

### .github

- Remove tessr and bez from codeowners (#7028)

### Bug Fixes

- Amd64 build and arm build ci
- State sync locks when trying to retrieve AppHash
- Set correct LastStateID when updating block
- StateID - update tests (WIP, some still red)
- Ractor should validate StateID correctly + other fixes
- StateID in light client implementation
- Tests sometimes fail on connection attempt
- App hash size validation + remove unused code
- Invalid generation of  tmproto.StateID request id
- State sync locks when trying to retrieve AppHash
- Correctly handle state ID of initial block
- Don't use state to verify blocks from mempool
- Incorrect state id for first block
- AppHashSize is inconsistent
- Support initial height != 1
- E2e: workaround for "chain stalled at unknown height"
- Update dashcore network config, add validator01 to validator_update.0 and add all available validators to 1010 height
- Cleanup e2e Readme.md
- Remove height 1008 from dashcore
- Race condition in p2p_switch and pex_reactor (#7015)
- Race condition in p2p_switch and pex_reactor (#7015)
- Fix MD after the lint
- To avoid potential race conditions the validator-set-update is needed to copy rather than using the pointer to the field at PersistentKVStoreApplication, 'cause it leads to a race condition
- Update a comment block

### Documentation

- Add documentation of unsafe_flush_mempool to openapi (#6947)
- Fix openapi yaml lint (#6948)
- State ID
- State-id.md typos and grammar
- Remove invalid info about initial state id
- Add some code comments
- ADR: Inter Validator Set Messaging
- Adr-d001: apllied feedback, added additional info
- Adr-d001 clarified abci protocol changes
- Adr-d001 describe 3 scenarios and minor restructure
- Adr-d001: clarify terms based on peer  review
- Create separate releases doc (#7040)
- Adr-d001 apply peer review comments
- StateID verification algorithm

### Features

- Add ProposedBlockGTimeWindow in a config
- Fix coping of PubKey pointer
- Use proto.Copy function to copy a message

### Fix

- Benchmark tests slow down light client tests

### Miscellaneous Tasks

- Bump version to 0.6.0 (#185)

### Refactor

- E2e docker: build bls in separate layer
- Golangci-lint + minor test improvements
- Minor formatting updates
- E2e docker: build bls in separate layer
- Add ErrInvalidVoteSignature
- S/GetStateID()/StateID()/
- Code style changes after peer review
- Move stateid to separate file
- Remove unused message CanonicalStateVote
- Use types instead of pb StateID in SignVote and Evidence
- Inverse behaviour of resetting fullnode pubkeys from FULLNODE_PUBKEY_RESET to FULLNODE_PUBKEY_KEEP env
- Add runner/rotate task to simplify running rotate network
- Assignment copies lock value (#7108)

### Testing

- Add StateID unit tests
- Check if wrong state ID fails VoteAdd()
- Fix: TestStateBadProposal didn't copy slices correctly
- TestHandshakePanicsIfAppReturnsWrongAppHash fixed
- Change apphash for every message
- Workaround for e2e tests starting too fast
- Consensus tests use random initial height
- Non-nil genesis apphash in genesis tests
- Add tests for initial height != 1 to consensus
- Fix: replay_test.go fails due to invalid height processing
- Add some StateID AppHash and Height assertions
- StateID verify with blocks N and N+1
- Cleanup rpc/client and node test fixtures (#7112)
- Install abci-cli when running make tests_integrations (#6834)

### Abci

- Flush socket requests and responses immediately. (#6997)
- Change client to use multi-reader mutexes (backport #6306) (#6873)

### Add

- Update e2e doc

### Blocksync

- Fix shutdown deadlock issue (#7030)

### Blocksync/v2

- Remove unsupported reactor (#7046)

### Build

- Bump codecov/codecov-action from 2.0.3 to 2.1.0 (#6938)
- Bump github.com/vektra/mockery/v2 from 2.9.0 to 2.9.3 (#6951)
- Bump github.com/vektra/mockery/v2 from 2.9.3 to 2.9.4 (#6956)
- Bump github.com/spf13/viper from 1.8.1 to 1.9.0 (#6961)
- E2e docker app can be run with dlv debugger
- Improve e2e docker container debugging
- Bump github.com/go-kit/kit from 0.11.0 to 0.12.0 (#6988)
- Bump google.golang.org/grpc from 1.40.0 to 1.41.0 (#7003)
- Update all deps to most recent version
- Bump github.com/adlio/schema from 1.1.13 to 1.1.14 (#7069)
- Replace github.com/go-kit/kit/log with github.com/go-kit/log
- Fix build-docker to include the full context. (#7114)
- Fix build-docker to include the full context. (#7114) (#7116)

### Changelog

- Add entry for interanlizations (#6989)
- Add 0.34.14 updates (#7117)

### Ci

- Disable codecov patch status check (#6930)
- Skip coverage for non-go changes (#6927)
- Skip coverage tasks for test infrastructure (#6934)
- Reduce number of groups for 0.34 e2e runs (#6968)
- Use smart merges (#6993)
- Use cheaper codecov data collection (#7009)
- Mergify support for 0.35 backports (#7050)
- 0.35.x nightly should run from master and checkout the release branch (#7067)
- Fix p2p configuration for e2e tests (#7066)
- Use run-multiple.sh for e2e pr tests (#7111)

### Cleanup

- Reduce and normalize import path aliasing. (#6975)
- Remove not needed binary test/app/grpc_client

### Cli

- Allow node operator to rollback last state (#7033)
- Allow node operator to rollback last state (backport #7033) (#7081)

### Config

- Add example on external_address (backport #6621) (#6624)

### Config/docs

- Update and deprecated (#6879)

### Consensus

- Avoid unbuffered channel in state test (#7025)
- Wait until peerUpdates channel is closed to close remaining peers (#7058)
- Wait until peerUpdates channel is closed to close remaining peers (#7058) (#7060)

### Crypto/armor

- Remove unused package (#6963)

### E2e

- Compile tests (#6926)
- Improve p2p mode selection (#6929)
- Reduce load volume (#6932)
- Slow load processes with longer evidence timeouts (#6936)
- Reduce load pressure (#6939)
- Tweak semantics of waitForHeight (#6943)
- Skip broadcastTxCommit check (#6949)
- Allow load generator to succed for short tests (#6952)
- Cleanup on all errors if preserve not specified (#6950)
- Run multiple should use preserve (#6972)
- Improve manifest sorting algorithim (#6979)
- Only check validator sets after statesync (#6980)
- Always preserve failed networks (#6981)
- Load should be proportional to network (#6983)
- Avoid non-determinism in app hash check (#6985)
- Tighten timing for load generation (#6990)
- Skip validation of status apphash (#6991)
- Do not inject evidence through light proxy (#6992)
- Add limit and sort to generator (#6998)
- Reduce number of statesyncs in test networks (#6999)
- Improve chances of statesyncing success (#7001)
- Allow running of single node using the e2e app (#6982)
- Reduce log noise (#7004)
- Avoid seed nodes when statesyncing (#7006)
- Add generator tests (#7008)
- Reduce number of stateless nodes in test networks (#7010)
- Use smaller transactions (#7016)
- Use network size in load generator (#7019)
- Generator ensure p2p modes (#7021)
- Automatically prune old app snapshots (#7034)
- Automatically prune old app snapshots (#7034) (#7063)
- Improve network connectivity (#7077)
- Abci protocol should be consistent across networks (#7078)
- Abci protocol should be consistent across networks (#7078) (#7086)
- Light nodes should use builtin abci app (#7095)
- Light nodes should use builtin abci app (#7095) (#7097)
- Disable app tests for light client (#6672)
- Avoid starting nodes from the future (#6835) (#6838)
- Cleanup node start function (#6842) (#6848)

### Inspect

- Remove duplicated construction path (#6966)

### Internal/consensus

- Update error log (#6863) (#6867)

### Internal/proxy

- Add initial set of abci metrics (#7115)

### Light

- Update initialization description (#320)
- Update links in package docs. (#7099)
- Update links in package docs. (#7099) (#7101)
- Fix early erroring (#6905)

### Lint

- Fix collection of stale errors (#7090)

### Mempool,rpc

- Add removetx rpc method (#7047)
- Add removetx rpc method (#7047) (#7065)

### Node

- Always close database engine (#7113)

### P2p

- Delete legacy stack initial pass (#7035)
- Remove wdrr queue (#7064)
- Cleanup transport interface (#7071)
- Cleanup unused arguments (#7079)
- Rename pexV2 to pex (#7088)
- Fix priority queue bytes pending calculation (#7120)

### Pex

- Update pex messages (#352)

### Proto

- Add tendermint go changes (#349)
- Regenerate code (#6977)

### Proxy

- Move proxy package to internal (#6953)

### Readme

- Update discord links (#6965)

### Rfc

- E2e improvements (#6941)
- Add performance taxonomy rfc (#6921)
- Fix a few typos and formatting glitches p2p roadmap (#6960)
- Event system (#6957)

### Rpc

- Strip down the base RPC client interface. (#6971)
- Implement BroadcastTxCommit without event subscriptions (#6984)
- Add chunked rpc interface (backport #6445) (#6717)
- Move evidence tests to shared fixtures (#7119)
- Remove the deprecated gRPC interface to the RPC service (#7121)
- Fix typo in broadcast commit (#7124)

### Scripts

- Fix authors script to take a ref (#7051)

### State

- Move package to internal (#6964)

### Statesync

- Shut down node when statesync fails (#6944)
- Clean up reactor/syncer lifecylce (#6995)
- Add logging while waiting for peers (#7007)
- Ensure test network properly configured (#7026)
- Remove deadlock on init fail (#7029)
- Improve rare p2p race condition (#7042)
- Improve stateprovider handling in the syncer (backport) (#6881)

### Statesync/rpc

- Metrics for the statesync and the rpc SyncInfo (#6795)

### Store

- Move pacakge to internal (#6978)

## [0.6.0-dev.2] - 2021-09-10

### Documentation

- Add package godoc for indexer (#6839)
- Remove return code in normal case from go built-in example (#6841)
- Fix a typo in the indexing section (#6909)

### Features

- Info field with arbitrary data to ResultBroadcastTx

### Security

- Bump github.com/rs/zerolog from 1.24.0 to 1.25.0 (#6923)

### Abci

- Clarify what abci stands for (#336)
- Clarify connection use in-process (#337)
- Change client to use multi-reader mutexes (backport #6306) (#6873)

### Blocksync

- Complete transition from Blockchain to BlockSync (#6847)

### Build

- Bump docker/build-push-action from 2.6.1 to 2.7.0 (#6845)
- Bump codecov/codecov-action from 2.0.2 to 2.0.3 (#6860)
- Bump github.com/rs/zerolog from 1.23.0 to 1.24.0 (#6874)
- Bump github.com/lib/pq from 1.10.2 to 1.10.3 (#6890)
- Bump docker/setup-buildx-action from 1.5.0 to 1.6.0 (#6903)
- Bump github.com/golangci/golangci-lint (#6907)

### Ci

- Drop codecov bot (#6917)
- Tweak code coverage settings (#6920)

### Cleanup

- Fix order of linters in the golangci-lint config (#6910)

### Cmd

- Remove deprecated snakes (#6854)

### Contributing

- Remove release_notes.md reference (#6846)

### E2e

- Cleanup node start function (#6842)
- Cleanup node start function (#6842) (#6848)
- More consistent node selection during tests (#6857)
- Add weighted random configuration selector (#6869)
- More reliable method for selecting node to inject evidence (#6880)
- Change restart mechanism (#6883)
- Weight protocol dimensions (#6884)
- Skip light clients when waiting for height (#6891)
- Wait for all nodes rather than just one (#6892)
- Skip assertions for stateless nodes (#6894)
- Clean up generation of evidence (#6904)
- Introduce canonical ordering of manifests (#6918)
- Load generation and logging changes (#6912)
- Increase retain height to at least twice evidence age (#6924)
- Test multiple broadcast tx methods (#6925)

### Inspect

- Add inspect mode for debugging crashed tendermint node (#6785)

### Internal/consensus

- Update error log (#6863)
- Update error log (#6863) (#6867)

### Light

- Fix early erroring (#6905)

### Lint

- Change deprecated linter (#6861)

### Network

- Update terraform config (#6901)

### Networks

- Update to latest DigitalOcean modules (#6902)

### P2p

- Change default to use new stack (#6862)

### Proto

<<<<<<< HEAD
- Move proto files under the correct directory related to their package name (#344)
=======
* Go API
  - [libs/common] TrapSignal accepts logger as a first parameter and does not block anymore
    * previously it was dumping "captured ..." msg to os.Stdout
    * TrapSignal should not be responsible for blocking thread of execution
  - [libs/db] [\#3397](https://github.com/tendermint/tendermint/pull/3397) Add possibility to `Close()` `Batch` to prevent memory leak when using ClevelDB. (@Stumble)
  - [types] [\#3354](https://github.com/tendermint/tendermint/issues/3354) Remove RoundState from EventDataRoundState
  - [rpc] [\#3435](https://github.com/tendermint/tendermint/issues/3435) `StartHTTPServer` / `StartHTTPAndTLSServer` now require a Config (use `rpcserver.DefaultConfig`)

* Blockchain Protocol

* P2P Protocol

### FEATURES:
- [config] [\#3269](https://github.com/tendermint/tendermint/issues/2826) New configuration values for controlling RPC subscriptions:
    - `rpc.max_subscription_clients` sets the maximum number of unique clients
      with open subscriptions
    - `rpc.max_subscriptions_per_client`sets the maximum number of unique
      subscriptions from a given client
    - `rpc.timeout_broadcast_tx_commit` sets the time to wait for a tx to be committed during `/broadcast_tx_commit`
- [types] [\#2920](https://github.com/tendermint/tendermint/issues/2920) Add `time_iota_ms` to block's consensus parameters (not exposed to the application)
- [lite] [\#3269](https://github.com/tendermint/tendermint/issues/3269) Add `/unsubscribe_all` endpoint to unsubscribe from all events
- [mempool] [\#3079](https://github.com/tendermint/tendermint/issues/3079) Bound mempool memory usage via the `mempool.max_txs_bytes` configuration value. Set to 1GB by default. The mempool's current `txs_total_bytes` is exposed via `total_bytes` field in
  `/num_unconfirmed_txs` and `/unconfirmed_txs` RPC endpoints.

### IMPROVEMENTS:
- [all] [\#3385](https://github.com/tendermint/tendermint/issues/3385), [\#3386](https://github.com/tendermint/tendermint/issues/3386) Various linting improvements
- [crypto] [\#3371](https://github.com/tendermint/tendermint/issues/3371) Copy in secp256k1 package from go-ethereum instead of importing
  go-ethereum (@silasdavis)
- [deps] [\#3382](https://github.com/tendermint/tendermint/issues/3382) Don't pin repos without releases
- [deps] [\#3357](https://github.com/tendermint/tendermint/issues/3357), [\#3389](https://github.com/tendermint/tendermint/issues/3389), [\#3392](https://github.com/tendermint/tendermint/issues/3392) Update gogo/protobuf, golang/protobuf, levigo, golang.org/x/crypto
- [libs/common] [\#3238](https://github.com/tendermint/tendermint/issues/3238) exit with zero (0) code upon receiving SIGTERM/SIGINT
- [libs/db] [\#3378](https://github.com/tendermint/tendermint/issues/3378) CLevelDB#Stats now returns the following properties:
  - leveldb.num-files-at-level{n}
  - leveldb.stats
  - leveldb.sstables
  - leveldb.blockpool
  - leveldb.cachedblock
  - leveldb.openedtables
  - leveldb.alivesnaps
  - leveldb.aliveiters
- [privval] [\#3351](https://github.com/tendermint/tendermint/pull/3351) First part of larger refactoring that clarifies and separates concerns in the privval package.

### BUG FIXES:
- [blockchain] [\#3358](https://github.com/tendermint/tendermint/pull/3358) Fix timer leak in `BlockPool` (@guagualvcha)
- [cmd] [\#3408](https://github.com/tendermint/tendermint/issues/3408) Fix `testnet` command's panic when creating non-validator configs (using `--n` flag) (@srmo)
- [libs/db/remotedb/grpcdb] [\#3402](https://github.com/tendermint/tendermint/issues/3402) Close Iterator/ReverseIterator after use
- [libs/pubsub] [\#951](https://github.com/tendermint/tendermint/issues/951), [\#1880](https://github.com/tendermint/tendermint/issues/1880) Use non-blocking send when dispatching messages [ADR-33](https://github.com/tendermint/tendermint/blob/master/docs/architecture/adr-033-pubsub.md)
- [lite] [\#3364](https://github.com/tendermint/tendermint/issues/3364) Fix `/validators` and `/abci_query` proxy endpoints
  (@guagualvcha)
- [p2p/conn] [\#3347](https://github.com/tendermint/tendermint/issues/3347) Reject all-zero shared secrets in the Diffie-Hellman step of secret-connection
- [p2p] [\#3369](https://github.com/tendermint/tendermint/issues/3369) Do not panic when filter times out
- [p2p] [\#3359](https://github.com/tendermint/tendermint/pull/3359) Fix reconnecting report duplicate ID error due to race condition between adding peer to peerSet and starting it (@guagualvcha)

## v0.30.2

*March 10th, 2019*

This release fixes a CLevelDB memory leak. It was happening because we were not
closing the WriteBatch object after use. See [levigo's
godoc](https://godoc.org/github.com/jmhodges/levigo#WriteBatch.Close) for the
Close method. Special thanks goes to @Stumble who both reported an issue in
[cosmos-sdk](https://github.com/cosmos/cosmos-sdk/issues/3842) and provided a
fix here.

### BREAKING CHANGES:

* Go API
  - [libs/db] [\#3842](https://github.com/cosmos/cosmos-sdk/issues/3842) Add Close() method to Batch interface (@Stumble)

### BUG FIXES:
- [libs/db] [\#3842](https://github.com/cosmos/cosmos-sdk/issues/3842) Fix CLevelDB memory leak (@Stumble)

## v0.30.1

*February 20th, 2019*

This release fixes a consensus halt and a DataCorruptionError after restart
discovered in `game_of_stakes_6`. It also fixes a security issue in the p2p
handshake by authenticating the NetAddress.ID of the peer we're dialing.

### IMPROVEMENTS:

* [config] [\#3291](https://github.com/tendermint/tendermint/issues/3291) Make
  config.ResetTestRootWithChainID() create concurrency-safe test directories.

### BUG FIXES:

* [consensus] [\#3295](https://github.com/tendermint/tendermint/issues/3295)
  Flush WAL on stop to prevent data corruption during graceful shutdown.
* [consensus] [\#3302](https://github.com/tendermint/tendermint/issues/3302)
  Fix possible halt by resetting TriggeredTimeoutPrecommit before starting next height.
* [rpc] [\#3251](https://github.com/tendermint/tendermint/issues/3251) Fix
  `/net_info#peers#remote_ip` format. New format spec:
  * dotted decimal ("192.0.2.1"), if ip is an IPv4 or IP4-mapped IPv6 address
  * IPv6 ("2001:db8::1"), if ip is a valid IPv6 address
* [cmd] [\#3314](https://github.com/tendermint/tendermint/issues/3314) Return
  an error on `show_validator` when the private validator file does not exist.
* [p2p] [\#3010](https://github.com/tendermint/tendermint/issues/3010#issuecomment-464287627)
  Authenticate a peer against its NetAddress.ID when dialing.

## v0.30.0

*February 8th, 2019*

This release fixes yet another issue with the proposer selection algorithm.
We hope it's the last one, but we won't be surprised if it's not.
We plan to one day expose the selection algorithm more directly to
the application ([\#3285](https://github.com/tendermint/tendermint/issues/3285)), and even to support randomness ([\#763](https://github.com/tendermint/tendermint/issues/763)). <!-- markdown-link-check-disable-line -->
For more, see issues marked
[proposer-selection](https://github.com/tendermint/tendermint/labels/proposer-selection).

This release also includes a fix to prevent Tendermint from including the same
piece of evidence in more than one block. This issue was reported by @chengwenxi in our
[bug bounty program](https://hackerone.com/cosmos).

### BREAKING CHANGES:

* Apps
  - [state] [\#3222](https://github.com/tendermint/tendermint/issues/3222)
    Duplicate updates for the same validator are forbidden. Apps must ensure
    that a given `ResponseEndBlock.ValidatorUpdates` contains only one entry per pubkey.

* Go API
  - [types] [\#3222](https://github.com/tendermint/tendermint/issues/3222)
    Remove `Add` and `Update` methods from `ValidatorSet` in favor of new
    `UpdateWithChangeSet`. This allows updates to be applied as a set, instead of
    one at a time.

* Block Protocol
  - [state] [\#3286](https://github.com/tendermint/tendermint/issues/3286) Blocks that include already committed evidence are invalid.

* P2P Protocol
  - [consensus] [\#3222](https://github.com/tendermint/tendermint/issues/3222)
    Validator updates are applied as a set, instead of one at a time, thus
    impacting the proposer priority calculation. This ensures that the proposer
    selection algorithm does not depend on the order of updates in
    `ResponseEndBlock.ValidatorUpdates`.

### IMPROVEMENTS:
- [crypto] [\#3279](https://github.com/tendermint/tendermint/issues/3279) Use `btcec.S256().N` directly instead of hard coding a copy.

### BUG FIXES:
- [state] [\#3222](https://github.com/tendermint/tendermint/issues/3222) Fix validator set updates so they are applied as a set, rather
  than one at a time. This makes the proposer selection algorithm independent of
  the order of updates in `ResponseEndBlock.ValidatorUpdates`.
- [evidence] [\#3286](https://github.com/tendermint/tendermint/issues/3286) Don't add committed evidence to evidence pool.
>>>>>>> d433ebe6

### Psql

- Add documentation and simplify constructor API (#6856)

### Pubsub

- Improve handling of closed blocking subsciptions. (#6852)

### Rfc

- P2p next steps (#6866)
- Fix link style (#6870)
- Database storage engine (#6897)

### Rpc

- Fix hash encoding in JSON parameters (#6813)

### Statesync

- Improve stateprovider handling in the syncer (backport) (#6881)
- Implement p2p state provider (#6807)

### Time

- Make median time library type private (#6853)

### Types

- Move mempool error for consistency (#6875)

### Upgrading

- Add information into the UPGRADING.md for users of the codebase wishing to upgrade (#6898)

## [0.6.0-dev.1] - 2021-08-19

### Documentation

- Upgrade documentation for custom mempools (#6794)
- Fix typos in /tx_search and /tx. (#6823)

### Features

- [**breaking**] Proposed app version (#148)

### Miscellaneous Tasks

- Bump tenderdash version to 0.6.0-dev.1

### Security

- Bump google.golang.org/grpc from 1.39.0 to 1.39.1 (#6801)
- Bump google.golang.org/grpc from 1.39.1 to 1.40.0 (#6819)

### Testing

- Install abci-cli when running make tests_integrations (#6834)

### Adr

- Node initialization (#6562)

### Build

- Bump github.com/golangci/golangci-lint (#6837)

### Bytes

- Clean up and simplify encoding of HexBytes (#6810)

### Changelog

- Prepare for v0.34.12 (#6831)
- Update to reflect 0.34.12 release (#6833)
- Linkify the 0.34.11 release notes (#6836)

### Changelog_pending

- Add missing item (#6829)
- Add missing entry (#6830)

### Commands

- Add key migration cli (#6790)

### Contributing

- Update release instructions to use backport branches (#6827)

### Core

- Text cleanup (#332)

### E2e

- Avoid starting nodes from the future (#6835)
- Avoid starting nodes from the future (#6835) (#6838)

### Node

- Minimize hardcoded service initialization (#6798)

### Pubsub

- Unsubscribe locking handling (#6816)

### Rpc

- Avoid panics in unsafe rpc calls with new p2p stack (#6817)
- Support new p2p infrastructure (#6820)
- Log update (#6825)
- Log update (backport #6825) (#6826)
- Update peer format in specification in NetInfo operation (#331)

### Statesync

- New messages for gossiping consensus params (#328)

### Version

- Bump for 0.34.12 (#6832)

## [0.5.12-dev.1] - 2021-08-06

### Documentation

- Fix typo (#6789)
- Fix a typo in the genesis_chunked description (#6792)

### Build

- Bump technote-space/get-diff-action from 4 to 5 (#6788)
- Bump github.com/BurntSushi/toml from 0.3.1 to 0.4.1 (#6796)

### Clist

- Add simple property tests (#6791)

### Evidence

- Add section explaining evidence (#324)

### Mempool/v1

- Test reactor does not panic on broadcast (#6772)

## [0.5.11-dev.4] - 2021-07-31

### Blockstore

- Fix problem with seen commit (#6782)

### Build

- Bump styfle/cancel-workflow-action from 0.9.0 to 0.9.1 (#6786)

### State/privval

- Vote timestamp fix (backport #6748) (#6783)

### Tools

- Add mockery to tools.go and remove mockery version strings (#6787)

## [0.5.11-dev.3] - 2021-07-30

### Blockchain

- Rename to blocksync service (#6755)

### Cleanup

- Remove redundant error plumbing (#6778)

### Light

- Replace homegrown mock with mockery (#6735)

### Rpc

- Add documentation for genesis chunked api (#6776)

### State/privval

- Vote timestamp fix (#6748)

## [0.5.11-dev.2] - 2021-07-28

### Abci

- Add changelog entry for mempool_error field (#6770)

### Cli/indexer

- Reindex events (#6676)

### Light

- Wait for tendermint node to start before running example test (#6744)

## [0.5.10-dev.3] - 2021-07-26

### Testing

- Add mechanism to reproduce found fuzz errors (#6768)

## [0.5.10-dev.1] - 2021-07-26

### P2p

- Add test for pqueue dequeue full error (#6760)

## [0.5.10] - 2021-07-26

### Testing

- Add test to reproduce found fuzz errors (#6757)

### Build

- Bump golangci/golangci-lint-action from 2.3.0 to 2.5.2
- Bump codecov/codecov-action from 1.5.2 to 2.0.1 (#6739)
- Bump codecov/codecov-action from 2.0.1 to 2.0.2 (#6764)

### E2e

- Avoid systematic key-type variation (#6736)
- Drop single node hybrid configurations (#6737)
- Remove cartesian testing of ipv6 (#6734)
- Run tests in fewer groups (#6742)
- Prevent adding light clients as persistent peers (#6743)
- Longer test harness timeouts (#6728)
- Allow for both v0 and v1 mempool implementations (#6752)

### Fastsync/event

- Emit fastsync status event when switching consensus/fastsync (#6619)

### Internal

- Update blockchain reactor godoc (#6749)

### Light

- Run examples as integration tests (#6745)
- Improve error handling and allow providers to be added (#6733)

### Mempool

- Return mempool errors to the abci client (#6740)

### P2p

- Add coverage for mConnConnection.TrySendMessage (#6754)
- Avoid blocking on the dequeCh (#6765)

### Statesync/event

- Emit statesync start/end event  (#6700)

## [0.5.8] - 2021-07-20

### Blockchain

- Error on v2 selection (#6730)

### Clist

- Add a few basic clist tests (#6727)

### Libs/clist

- Revert clear and detach changes while debugging (#6731)

### Mempool

- Add TTL configuration to mempool (#6715)

## [0.5.7] - 2021-07-16

### Bug Fixes

- Maverick compile issues (#104)
- Private validator key still automatically creating (#120)
- Getting pro tx hash from full node
- Incorrectly assume amd64 arch during docker build
- Image isn't pushed after build

### Documentation

- Rename tenderdash and update target repo
- Update events (#6658)
- Add sentence about windows support (#6655)
- Add docs file for the peer exchange (#6665)
- Update github issue and pr templates (#131)
- Fix broken links (#6719)

### Features

- Improve initialisation (#117)
- Add arm64 arch for builds

### Miscellaneous Tasks

- Target production dockerhub org
- Use official docker action

### RPC

- Mark grpc as deprecated (#6725)

### Security

- Bump github.com/spf13/viper from 1.8.0 to 1.8.1 (#6622)
- Bump github.com/rs/cors from 1.7.0 to 1.8.0 (#6635)
- Bump github.com/go-kit/kit from 0.10.0 to 0.11.0 (#6651)
- Bump github.com/spf13/cobra from 1.2.0 to 1.2.1 (#6650)

### Testing

- Add current fuzzing to oss-fuzz-build script (#6576)
- Fix wrong compile fuzzer command (#6579)
- Fix wrong path for some p2p fuzzing packages (#6580)
- Fix non-deterministic backfill test (#6648)

### Abci

- Fix gitignore abci-cli (#6668)
- Remove counter app (#6684)

### Build

- Bump github.com/rs/zerolog from 1.22.0 to 1.23.0 (#6575)
- Bump github.com/spf13/viper from 1.7.1 to 1.8.0 (#6586)
- Bump docker/login-action from 1.9.0 to 1.10.0 (#6614)
- Bump docker/setup-buildx-action from 1.3.0 to 1.4.0 (#6629)
- Bump docker/setup-buildx-action from 1.4.0 to 1.4.1 (#6632)
- Bump google.golang.org/grpc from 1.38.0 to 1.39.0 (#6633)
- Bump github.com/spf13/cobra from 1.1.3 to 1.2.0 (#6640)
- Bump docker/build-push-action from 2.5.0 to 2.6.1 (#6639)
- Bump docker/setup-buildx-action from 1.4.1 to 1.5.0 (#6649)
- Bump gaurav-nelson/github-action-markdown-link-check (#6679)
- Bump github.com/golangci/golangci-lint (#6686)
- Bump gaurav-nelson/github-action-markdown-link-check (#313)
- Bump github.com/google/uuid from 1.2.0 to 1.3.0 (#6708)
- Bump actions/stale from 3.0.19 to 4 (#319)
- Bump actions/stale from 3.0.19 to 4 (#6726)

### Changelog

- Have a single friendly bug bounty reminder (#6600)
- Update and regularize changelog entries (#6594)

### Ci

- Make ci consistent and push to docker hub
- Trigger docker build on release
- Disable arm build
- Always push to dockerhub
- Test enabling cache
- Test arm build
- Manually trigger build
- Disable arm64 builds
- Set release to workflow dispatch (manual) trigger
- Enable arm64 in CI

### Cmd/tendermint/commands

- Replace $HOME/.some/test/dir with t.TempDir (#6623)

### Config

- Add root dir to priv validator (#6585)
- Add example on external_address (#6621)
- Add example on external_address (backport #6621) (#6624)

### Consensus

- Skip all messages during sync (#6577)

### Crypto

- Use a different library for ed25519/sr25519 (#6526)

### Deps

- Remove pkg errors (#6666)
- Run go mod tidy (#6677)

### E2e

- Fix looping problem while waiting (#6568)
- Allow variable tx size  (#6659)
- Disable app tests for light client (#6672)
- Remove colorized output from docker-compose (#6670)
- Extend timeouts in test harness (#6694)
- Ensure evidence validator set matches nodes validator set (#6712)
- Tweak sleep for pertubations (#6723)

### Evidence

- Update ADR 59 and add comments to the use of common height (#6628)

### Fastsync

- Update the metrics during fast-sync (#6590)

### Fastsync/rpc

- Add TotalSyncedTime & RemainingTime to SyncInfo in /status RPC (#6620)

### Fuzz

- Initial support for fuzzing (#6558)

### Internal/blockchain/v0

- Prevent all possible race for blockchainCh.Out (#6637)

### Libs/CList

- Automatically detach the prev/next elements in Remove function (#6626)

### Libs/log

- Text logging format changes (#6589)

### Libs/time

- Move types/time into libs (#6595)

### Light

- Correctly handle contexts (backport -> v0.34.x) (#6685)
- Correctly handle contexts (#6687)
- Add case to catch cancelled contexts within the detector (backport #6701) (#6720)

### Linter

- Linter checks non-ASCII identifiers (#6574)

### Mempool

- Move errors to be public (#6613)

### P2p

- Increase queue size to 16MB (#6588)
- Avoid retry delay in error case (#6591)
- Address audit issues with the peer manager (#6603)
- Make NodeID and NetAddress public (#6583)
- Reduce buffering on channels (#6609)
- Do not redial peers with different chain id (#6630)
- Track peer channels to avoid sending across a channel a peer doesn't have (#6601)
- Remove annoying error log (#6688)

### Pkg

- Expose p2p functions (#6627)

### Privval

- Missing privval type check in SetPrivValidator (#6645)

### Psql

- Close opened rows in tests (#6669)

### Pubsub

- Refactor Event Subscription (#6634)

### Release

- Prepare changelog for v0.34.11 (#6597)
- Update changelog and version (#6599)

### Router/statesync

- Add helpful log messages (#6724)

### Rpc

- Fix RPC client doesn't handle url's without ports (#6507)
- Add subscription id to events (#6386)
- Use shorter path names for tests (#6602)
- Add totalGasUSed to block_results response (#308)
- Add max peer block height into /status rpc call (#6610)
- Add `TotalGasUsed` to `block_results` response (#6615)
- Re-index missing events (#6535)
- Add chunked rpc interface (backport #6445) (#6717)

### State

- Move pruneBlocks from consensus/state to state/execution (#6541)

### State/indexer

- Close row after query (#6664)

### State/privval

- No GetPubKey retry beyond the proposal/voting window (#6578)

### State/types

- Refactor makeBlock, makeBlocks and makeTxs (#6567)

### Statesync

- Tune backfill process (#6565)
- Increase chunk priority and robustness (#6582)
- Make fetching chunks more robust (#6587)
- Keep peer despite lightblock query fail (#6692)
- Remove outgoingCalls race condition in dispatcher (#6699)
- Use initial height as a floor to backfilling (#6709)
- Increase dispatcher timeout (#6714)
- Dispatcher test uses internal channel for timing (#6713)

### Tooling

- Use go version 1.16 as minimum version (#6642)

### Tools

- Remove k8s (#6625)
- Move tools.go to subdir (#6689)

### Types

- Move NodeInfo from p2p (#6618)

## [0.4.2] - 2021-06-10

### Blockchain/v0

- Fix data race in blockchain channel (#6518)

### Build

- Bump github.com/btcsuite/btcd (#6560)
- Bump codecov/codecov-action from 1.5.0 to 1.5.2 (#6559)

### Indexer

- Use INSERT ... ON CONFLICT in the psql eventsink insert functions (#6556)

### Node

- Fix genesis on start up (#6563)

## [0.4.1] - 2021-06-09

### .github

- Add markdown link checker (#4513)
- Move checklist from PR description into an auto-comment (#4745)
- Fix whitespace for autocomment (#4747)
- Fix whitespace for auto-comment (#4750)
- Move mergify config
- Move codecov.yml into .github
- Move codecov config into .github
- Fix fuzz-nightly job (#5965)
- Archive crashers and fix set-crashers-count step (#5992)
- Rename crashers output (fuzz-nightly-test) (#5993)
- Clean up PR template (#6050)
- Use job ID (not step ID) inside if condition (#6060)
- Remove erik as reviewer from dependapot (#6076)
- Rename crashers output (fuzz-nightly-test) (#5993)
- Archive crashers and fix set-crashers-count step (#5992)
- Fix fuzz-nightly job (#5965)
- Use job ID (not step ID) inside if condition (#6060)
- Remove erik as reviewer from dependapot (#6076)
- Jepsen workflow - initial version (#6123)
- [jepsen] fix inputs and remove TTY from docker (#6134)
- [jepsen] use working-directory instead of 'cd' (#6135)
- [jepsen] use "bash -c" to execute lein run cmd (#6136)
- [jepsen] cd inside the container, not outside (#6137)
- [jepsen] fix directory name (#6138)
- [jepsen] source .bashrc (#6139)
- [jepsen] add more docs (#6141)
- [jepsen] archive results (#6164)
- Remove myself from CODEOWNERS (#6248)
- Make core team codeowners (#6384)
- Make core team codeowners (#6383)

### .github/codeowners

- Add alexanderbez (#5913)
- Add alexanderbez (#5913)

### .github/issue_template

- Update `/dump_consensus_state` request. (#5060)

### .github/workflows

- Enable manual dispatch for some workflows (#5929)
- Try different e2e nightly test set (#6036)
- Separate e2e workflows for 0.34.x and master (#6041)
- Fix whitespace in e2e config file (#6043)
- Cleanup yaml for e2e nightlies (#6049)
- Try different e2e nightly test set (#6036)
- Separate e2e workflows for 0.34.x and master (#6041)
- Fix whitespace in e2e config file (#6043)
- Cleanup yaml for e2e nightlies (#6049)

### .gitignore

- Sort (#5690)

### .golangci

- Disable new linters (#4024)
- Set locale to US for misspell linter (#6038)

### .goreleaser

- Don't build linux/arm
- Build for windows
- Add windows, remove arm (32 bit) (#5692)
- Remove arm64 build instructions and bump changelog again (#6131)

### .vscode

- Remove directory (#5626)

### ABCI

- Update readme to fix broken link to proto (#5847)
- Fix ReCheckTx for Socket Client (#6124)

### ADR

- Add missing numbers as blank templates (#5154)

### ADR-037

- DeliverBlock (#3420)

### ADR-053

- Update with implementation plan after prototype (#4427)
- Strengthen and simplify the state sync ABCI interface (#4610)

### ADR-057

- RPC (#4857)

### ADR-062

- Update with new P2P core implementation (#6051)

### Backport

- #6494 (#6506)

### Bug Fixes

- Fix spelling of comment (#4566)
- Make p2p evidence_pending test not timing dependent (#6252)
- Avoid race with a deeper copy (#6285)
- Jsonrpc url parsing and dial function (#6264)
- Jsonrpc url parsing and dial function (#6264) (#6288)
- Theoretical leak in clisit.Init (#6302)
- Test fixture peer manager in mempool reactor tests (#6308)
- Benchmark single operation in parallel benchmark not b.N (#6422)

### CHANGELOG

- Update release/v0.32.8 details (#4162)
- Update to reflect 0.33.5 (#4915)
- Add 0.32.12 changelog entry (#4918)
- Update for 0.34.0-rc4 (#5400)
- Update to reflect v0.34.0-rc6 (#5622)
- Add breaking Version name change (#5628)
- Prepare 0.34.1-rc1 (#5832)

### CHANGELOG_PENDING

- Fix the upcoming release number (#5103)
- Update changelog for changes to American spelling (#6100)

### CODEOWNERS

- Specify more precise codeowners (#5333)
- Remove erikgrinaker (#6057)
- Remove erikgrinaker (#6057)

### CONTRIBUTING

- Include instructions for installing protobuf
- Update minor release process (#4909)
- Update to match the release flow used for 0.34.0 (#5697)

### CONTRIBUTING.md

- Update testing section (#5979)

### Core

- Move validation & data structures together (#176)

### Documentation

- Fix broken links (#3482) (#3488)
- Fix broken links (#3482) (#3488)
- Fix block.Header.Time description (#3529)
- Abci#Commit: better explain the possible deadlock (#3536)
- Fix typo in clist readme (#3574)
- Update contributing.md (#3503)
- Fix minor typo (#3681)
- Update RPC docs for /subscribe & /unsubscribe (#3705)
- Update /block_results RPC docs (#3708)
- Missing 'b' in python command (#3728)
- Fix some language issues and deprecated link (#3733)
- (rpc/broadcast_tx_*) write expectations for a client (#3749)
- Update JS section of abci-cli.md (#3747)
- Update to contributing.md (#3760)
- Add readme image (#3763)
- Remove confusing statement from contributing.md (#3764)
- Quick link fixes throughout docs and repo (#3776)
- Replace priv_validator.json with priv_validator_key.json (#3786)
- Fix consensus spec formatting (#3804)
- "Writing a built-in Tendermint Core application in Go" guide (#3608)
- Add guides to docs (#3830)
- Add a footer to guides (#3835)
- "Writing a Tendermint Core application in Kotlin (gRPC)" guide (#3838)
- "Writing a Tendermint Core application in Java (gRPC)" guide (#3887)
- Fix some typos and changelog entries (#3915)
- Switch the data in `/unconfirmed_txs` and `num_unconfirmed_txs` (#3933)
- Add dev sessions from YouTube (#3929)
- Move dev sessions into docs (#3934)
- Specify a fix for badger err on Windows (#3974)
- Remove traces of develop branch (#4022)
- Any path can be absolute or relative (#4035)
- Add previous dev sessions (#4040)
- Add ABCI Overview (2/2) dev session (#4044)
- Update fork-accountability.md (#4068)
- Add assumption to getting started with abci-cli (#4098)
- Fix build instructions (#4123)
- Add GA for docs.tendermint.com (#4149)
- Replace dead original whitepaper link (#4155)
- Update wording (#4174)
- Mention that Evidence votes are now sorted
- Fix broken links (#4186)
- Fix broken links in consensus/readme.md (#4200)
- Update ADR 43 with links to PRs (#4207)
- Add flag documentation (#4219)
- Fix broken rpc link (#4221)
- Fix broken ecosystem link (#4222)
- Add notes on architecture intro (#4175)
- Remove "0 means latest" from swagger docs (#4236)
- Update app-architecture.md (#4259)
- Link fixes in readme (#4268)
- Add link for installing Tendermint (#4307)
- Update theme version (#4315)
- Minor doc fixes (#4335)
- Update links to rpc (#4348)
- Update npm dependencies (#4364)
- Update guides proto paths (#4365)
- Update specs to remove cmn (#77)
- Fix incorrect link (#4377)
- Fix spec links (#4384)
- Update Light Client Protocol page (#4405)
- Adr-046 add bisection algorithm details (#4496)
- `tendermint node --help` dumps all supported flags (#4511)
- Write about debug kill and dump (#4516)
- Fix links (#4531)
- Validator setup & Key info (#4604)
- Add adr-55 for proto repo design (#4623)
- Amend adr-54 with changes in the sdk (#4684)
- Create adr 56: prove amnesia attack
- Mention unbonding period in MaxAgeNumBlocks/MaxAgeDuration
- State we don't support non constant time crypto
- Move tcp-window.png to imgs/
- Document open file limit in production guide (#4945)
- Update amnesia adr (#4994)
- Update .vuepress/config.js (#5043)
- Add warning for chainid (#5072)
- Added further documentation to the subscribing to events page (#5110)
- Tweak light client documentation (#5121)
- Modify needed proto files for guides (#5123)
- EventAttribute#Index is not deterministic (#5132)
- Event hashing ADR 058 (#5134)
- Simplify choosing an ADR number (#5156)
- Add more details on Vote struct from /consensus_state (#5164)
- Document ConsensusParams (#5165)
- Document canonical field (#5166)
- Cleanup (#5252)
- Dont display duplicate  (#5271)
- Rename swagger to openapi (#5263)
- Fix go tutorials (#5267)
- Versioned (#5241)
- Remove duplicate secure p2p (#5279)
- Remove interview transcript (#5282)
- Add block retention to upgrading.md (#5284)
- Updates to various sections (#5285)
- Add algolia docsearch configs (#5309)
- Add sections to abci (#150)
- Add doc on state sync configuration (#5304)
- Move subscription to tendermint-core (#5323)
- Add missing metrics (#5325)
- Add more description to initial_height (#5350)
- Make rfc section disppear (#5353)
- Document max entries for `/blockchain` RPC (#5356)
- Fix incorrect time_iota_ms configuration (#5385)
- Minor tweaks (#5404)
- Update state sync config with discovery_time (#5405)
- Add explanation of p2p configuration options (#5397)
- Specify TM version in go tutorials (#5427)
- Revise ADR 56, documenting short term decision around amnesia evidence  (#5440)
- Fix links to adr 56 (#5464)
- Docs-staging → master (#5468)
- Make /master the default (#5474)
- Update url for kms repo (#5510)
- Footer cleanup (#5457)
- Remove DEV_SESSIONS list (#5579)
- Add ADR on P2P refactor scope (#5592)
- Bump vuepress-theme-cosmos (#5614)
- Make blockchain not viewable (#211)
- Add missing ADRs to README, update status of ADR 034 (#5663)
- Add P2P architecture ADR (#5637)
- Warn developers about calling blocking funcs in Receive (#5679)
- Add nodes section  (#5604)
- Add version dropdown and v0.34 docs(#5762)
- Fix link (#5763)
- Use hyphens instead of snake case (#5802)
- Specify master for tutorials (#5822)
- Specify 0.34 (#5823)
- Fix broken redirect links (#5881)
- Update package-lock.json (#5928)
- Package-lock.json fix (#5948)
- Change v0.33 version (#5950)
- Bump package-lock.json of v0.34.x (#5952)
- Dont login when in PR (#5961)
- Release Linux/ARM64 image (#5925)
- Log level docs (#5945)
- Fix typo in state sync example (#5989)
- External address (#6035)
- Reword configuration (#6039)
- Change v0.33 version (#5950)
- Release Linux/ARM64 image (#5925)
- Dont login when in PR (#5961)
- Fix typo in state sync example (#5989)
- Fix proto file names (#6112)
- How to add tm version to RPC (#6151)
- Add preallocated list of security vulnerability names (#6167)
- Fix sample code (#6186)
- Fix sample code #6186
- Bump vuepress-theme-cosmos (#6344)
- Remove RFC section and s/RFC001/ADR066 (#6345)
- Adr-65 adjustments (#6401)
- Adr cleanup (#6489)
- Hide security page (second attempt) (#6511)
- Rename tendermint-core to system (#6515)
- Logger updates (#6545)

### Makefile

- Parse TENDERMINT_BUILD_OPTIONS (#4738)
- Use git 2.20-compatible branch detection (#5778)
- Always pull image in proto-gen-docker. (#5953)
- Always pull image in proto-gen-docker. (#5953)

### P2P

- Evidence Reactor Test Refactor (#6238)

### README

- Specify supported versions (#4660)
- Update chat link with Discord instead of Riot (#5071)
- Clean up README (#5391)
- Update link to Tendermint blog (#5713)

### RFC

- Adopt zip 215 (#144)
- ReverseSync - fetching historical data (#224)

### RFC-001

- Configurable block retention (#84)

### RFC-002

- Non-zero genesis (#119)

### RPC

- Don't cap page size in unsafe mode (#6329)

### Security

- Refactor Remote signers (#3370)
- Cross-check new header with all witnesses (#4373)
- [Security] Bump websocket-extensions from 0.1.3 to 0.1.4 in /docs (#4976)
- [Security] Bump lodash from 4.17.15 to 4.17.19 in /docs
- [Security] Bump prismjs from 1.20.0 to 1.21.0 in /docs
- Bump vuepress-theme-cosmos from 1.0.169 to 1.0.172 in /docs (#5286)
- Bump google.golang.org/grpc from 1.31.0 to 1.31.1 (#5290)
- Bump github.com/golang/protobuf from 1.4.2 to 1.4.3 (#5506)
- Bump github.com/spf13/cobra from 1.0.0 to 1.1.0 (#5505)
- Bump github.com/prometheus/client_golang from 1.7.1 to 1.8.0 (#5515)
- Bump github.com/spf13/cobra from 1.1.0 to 1.1.1 (#5526)
- Bump google.golang.org/grpc from 1.33.1 to 1.33.2 (#5635)
- Bump github.com/golang/protobuf from 1.4.2 to 1.4.3 (#5506)
- Bump github.com/spf13/cobra from 1.0.0 to 1.1.0 (#5505)
- Bump github.com/prometheus/client_golang from 1.7.1 to 1.8.0 (#5515)
- Bump github.com/spf13/cobra from 1.1.0 to 1.1.1 (#5526)
- Bump google.golang.org/grpc from 1.33.1 to 1.33.2 (#5635)
- Bump vuepress-theme-cosmos from 1.0.176 to 1.0.177 in /docs (#5746)
- Bump vuepress-theme-cosmos from 1.0.177 to 1.0.178 in /docs (#5754)
- Bump github.com/prometheus/client_golang from 1.8.0 to 1.9.0 (#5807)
- Bump github.com/cosmos/iavl from 0.15.2 to 0.15.3 (#5814)
- Bump github.com/stretchr/testify from 1.6.1 to 1.7.0 (#5897)
- Bump google.golang.org/grpc from 1.34.0 to 1.35.0 (#5902)
- Bump vuepress-theme-cosmos from 1.0.179 to 1.0.180 in /docs (#5915)
- Bump github.com/stretchr/testify from 1.6.1 to 1.7.0 (#5897)
- Bump google.golang.org/grpc from 1.34.0 to 1.35.0 (#5902)
- Bump vuepress-theme-cosmos from 1.0.179 to 1.0.180 in /docs (#5915)
- Bump watchpack from 2.1.0 to 2.1.1 in /docs (#6063)
- Bump github.com/tendermint/tm-db from 0.6.3 to 0.6.4 (#6073)
- Bump github.com/tendermint/tm-db from 0.6.3 to 0.6.4 (#6073)
- Bump watchpack from 2.1.0 to 2.1.1 in /docs (#6063)
- Update 0.34.3 changelog with details on security vuln (bp #6108) (#6110)
- Bump vuepress-theme-cosmos from 1.0.180 to 1.0.181 in /docs (#6266)
- Bump github.com/minio/highwayhash from 1.0.1 to 1.0.2 (#6280)
- Bump google.golang.org/grpc from 1.36.1 to 1.37.0 (#6330)
- Bump github.com/confio/ics23/go from 0.6.3 to 0.6.6 (#6374)
- Bump github.com/grpc-ecosystem/go-grpc-middleware from 1.2.2 to 1.3.0 (#6387)
- Bump google.golang.org/grpc from 1.37.0 to 1.37.1 (#6461)
- Bump google.golang.org/grpc from 1.37.1 to 1.38.0 (#6483)
- Bump github.com/lib/pq from 1.10.1 to 1.10.2 (#6505)

### Testing

- Add consensus_params to testnet config generation (#3781)
- Branch for fix of ci (#4266)
- Bind test servers to 127.0.0.1 (#4322)
- Simplified txsearch cancellation test (#4500)
- Fix p2p test build breakage caused by Debian testing
- Revert Go 1.13→1.14 bump
- Use random socket names to avoid collisions (#4885)
- Mitigate test data race (#4886)
- Use github.sha in binary cache key (#5062)
- Deflake TestAddAndRemoveListenerConcurrency and TestSyncer_SyncAny (#5101)
- Protobuf vectors for reactors (#5221)
- Add end-to-end testing framework (#5435)
- Add basic end-to-end test cases (#5450)
- Add GitHub action for end-to-end tests (#5452)
- Remove P2P tests (#5453)
- Add E2E test for node peering (#5465)
- Add random testnet generator (#5479)
- Clean up E2E test volumes using a container (#5509)
- Tweak E2E tests for nightly runs (#5512)
- Enable ABCI gRPC client in E2E testnets (#5521)
- Enable blockchain v2 in E2E testnet generator (#5533)
- Enable restart/kill perturbations in E2E tests (#5537)
- Add end-to-end testing framework (#5435)
- Add basic end-to-end test cases (#5450)
- Add GitHub action for end-to-end tests (#5452)
- Remove P2P tests (#5453)
- Add E2E test for node peering (#5465)
- Add random testnet generator (#5479)
- Clean up E2E test volumes using a container (#5509)
- Tweak E2E tests for nightly runs (#5512)
- Enable ABCI gRPC client in E2E testnets (#5521)
- Enable blockchain v2 in E2E testnet generator (#5533)
- Enable restart/kill perturbations in E2E tests (#5537)
- Run remaining E2E testnets on run-multiple.sh failure (#5557)
- Tag E2E Docker resources and autoremove them (#5558)
- Add evidence e2e tests (#5488)
- Run remaining E2E testnets on run-multiple.sh failure (#5557)
- Tag E2E Docker resources and autoremove them (#5558)
- Add evidence e2e tests (#5488)
- Fix handling of start height in generated E2E testnets (#5563)
- Disable E2E misbehaviors due to bugs (#5569)
- Fix handling of start height in generated E2E testnets (#5563)
- Disable E2E misbehaviors due to bugs (#5569)
- Fix various E2E test issues (#5576)
- Fix various E2E test issues (#5576)
- Fix secp failures (#5649)
- Fix secp failures (#5649)
- Switched node keys back to edwards (#4)
- Enable v1 and v2 blockchains (#5702)
- Fix TestByzantinePrevoteEquivocation flake (#5710)
- Fix TestByzantinePrevoteEquivocation flake (#5710)
- Fix integration tests and rename binary
- Disable abci/grpc and blockchain/v2 due to flake (#5854)
- Add conceptual overview (#5857)
- Improve WaitGroup handling in Byzantine tests (#5861)
- Improve WaitGroup handling in Byzantine tests (#5861)
- Tolerate up to 2/3 missed signatures for a validator (#5878)
- Disable abci/grpc and blockchain/v2 due to flake (#5854)
- Fix TestPEXReactorRunning data race (#5955)
- Move fuzz tests into this repo (#5918)
- Fix `make test` (#5966)
- Close transports to avoid goroutine leak failures (#5982)
- Don't use foo-bar.net in TestHTTPClientMakeHTTPDialer (#5997)
- Fix TestSwitchAcceptRoutine flake by ignoring error type (#6000)
- Disable TestPEXReactorSeedModeFlushStop due to flake (#5996)
- Fix test data race in p2p.MemoryTransport with logger (#5995)
- Fix TestSwitchAcceptRoutine by ignoring spurious error (#6001)
- Fix TestRouter to take into account PeerManager reconnects (#6002)
- Fix flaky router broadcast test (#6006)
- Enable pprof server to help debugging failures (#6003)
- Increase sign/propose tolerances (#6033)
- Increase validator tolerances (#6037)
- Don't use foo-bar.net in TestHTTPClientMakeHTTPDialer (#5997) (#6047)
- Enable pprof server to help debugging failures (#6003)
- Increase sign/propose tolerances (#6033)
- Increase validator tolerances (#6037)
- Move fuzz tests into this repo (#5918)
- Fix `make test` (#5966)
- Fix TestByzantinePrevoteEquivocation (#6132)
- Fix PEX reactor test (#6188)
- Fix rpc, secret_connection and pex tests (#6190)
- Refactor mempool reactor to use new p2ptest infrastructure (#6250)
- Clean up databases in tests (#6304)
- Improve cleanup for data and disk use (#6311)
- Produce structured reporting from benchmarks (#6343)
- Create common functions for easily producing tm data structures (#6435)
- HeaderHash test vector (#6531)
- Add evidence hash testvectors (#6536)

### UPGRADING

- Polish upgrading instructions for 0.34 (#5398)

### UPGRADING.md

- Write about the LastResultsHash change (#5000)

### UX

- Version configuration (#5740)

### Vagrantfile

- Update Go version

### WIP

- Add implementation of mock/fake http-server
- Rename package name from fakeserver to mockcoreserver
- Change the method names of call structure, Fix adding headers
- Add mock of JRPCServer implementation on top of HTTServer mock

### [Docs]

- Minor doc touchups (#4171)

### Abci

- Refactor tagging events using list of lists (#3643)
- Refactor ABCI CheckTx and DeliverTx signatures (#3735)
- Refactor CheckTx to notify of recheck (#3744)
- Minor cleanups in the socket client (#3758)
- Fix documentation regarding CheckTx type update (#3789)
- Remove TotalTxs and NumTxs from Header (#3783)
- Fix broken spec link (#4366)
- Add basic description of ABCI Commit.ResponseHeight (#85)
- Add MaxAgeNumBlocks/MaxAgeDuration to EvidenceParams (#87)
- Update MaxAgeNumBlocks & MaxAgeDuration docs (#88)
- Fix protobuf lint issues
- Regenerate proto files
- Remove protoreplace script
- Remove python examples
- Proto files follow same path  (#5039)
- Add AppVersion to ConsensusParams (#106)
- Tweak node sync estimate (#115)
- Fix abci evidence types (#5174)
- Add ResponseInitChain.app_hash, check and record it (#5227)
- Add ResponseInitChain.app_hash (#140)
- Update evidence (#5324)
- Fix socket client error for state sync responses (#5395)
- Remove setOption (#5447)
- Lastcommitinfo.round extra sentence (#221)
- Add abci_version to requestInfo (#223)
- Modify Client interface and socket client (#5673)
- Use protoio for length delimitation (#5818)
- Rewrite to proto interface (#237)
- Fix ReCheckTx for Socket Client (bp #6124) (#6125)
- Note on concurrency (#258)
- Change client to use multi-reader mutexes (#6306)
- Reorder sidebar (#282)

### Abci/client

- Fix DATA RACE in gRPC client (#3798)

### Abci/example/kvstore

- Decrease val power by 1 upon equivocation (#5056)

### Abci/examples

- Switch from hex to base64 pubkey in kvstore (#3641)

### Abci/grpc

- Return async responses in order (#5520)
- Return async responses in order (#5520) (#5531)
- Fix ordering of sync/async callback combinations (#5556)
- Fix ordering of sync/async callback combinations (#5556)
- Fix invalid mutex handling in StopForError() (#5849)
- Fix invalid mutex handling in StopForError() (#5849)

### Abci/kvstore

- Return `LastBlockHeight` and `LastBlockAppHash` in `Info` (#4233)

### Abci/server

- Recover from app panics in socket server (#3809)
- Print panic & stack trace to STDERR if logger is not set

### Abci/types

- Update comment (#3612)
- Add comment for TotalVotingPower (#5081)

### Adr

- Peer Behaviour (#3539)
- PeerBehaviour updates (#3558)
- [43] blockchain riri-org (#3753)
- ADR-052: Tendermint Mode (#4302)
- ADR-051: Double Signing Risk Reduction (#4262)
- Light client implementation (#4397)
- Crypto encoding for proto (#4481)
- Add API stability ADR (#5341)
- Privval gRPC (#5712)
- Batch verification (#6008)
- ADR 065: Custom Event Indexing (#6307)

### Adr#50

- Improve trusted peering (#4072)

### Adr-047

- Evidence handling (#4429)

### Adr-053

- Update after state sync merge (#4768)

### All

- Name reactors when they are initialized (#4608)

### Autofile

- Resolve relative paths (#4390)

### Backports

- Mergify (#6107)

### Behaviour

- Return correct reason in MessageOutOfOrder (#3772)
- Add simple doc.go (#5055)

### Block

- Use commit sig size instead of vote size (#5490)
- Fix max commit sig size (#5567)
- Fix max commit sig size (#5567)

### Blockchain

- Update the maxHeight when a peer is removed (#3350)
- Comment out logger in test code that causes a race condition (#3500)
- Dismiss request channel delay (#3459)
- Reorg reactor (#3561)
- Add v2 reactor (#4361)
- Enable v2 to be set (#4597)
- Change validator set sorting method (#91)
- Proto migration  (#4969)
- Test vectors for proto encoding (#5073)
- Rename to core (#123)
- Remove duplicate evidence sections (#124)
- Fix fast sync halt with initial height > 1 (#5249)
- Verify +2/3 (#5278)
- Remove duplication of validate basic (#5418)

### Blockchain/v0

- Relax termination conditions and increase sync timeout (#5741)
- Stop tickers on poolRoutine exit (#5860)
- Stop tickers on poolRoutine exit (#5860)

### Blockchain/v1

- Add noBlockResponse handling  (#5401)
- Add noBlockResponse handling  (#5401)
- Handle peers without blocks (#5701)
- Fix deadlock (#5711)
- Remove in favor of v2 (#5728)
- Omit incoming message bytes from log

### Blockchain/v2

- Allow setting nil switch, for CustomReactors()
- Don't broadcast base if height is 0
- Fix excessive CPU usage due to spinning on closed channels (#4761)
- Respect fast_sync option (#4772)
- Integrate with state sync
- Correctly set block store base in status responses (#4971)
- Fix "panic: duplicate block enqueued by processor" (#5499)
- Fix panic: processed height X+1 but expected height X (#5530)
- Fix "panic: duplicate block enqueued by processor" (#5499)
- Fix panic: processed height X+1 but expected height X (#5530)
- Make the removal of an already removed peer a noop (#5553)
- Make the removal of an already removed peer a noop (#5553)
- Remove peers from the processor  (#5607)
- Remove peers from the processor  (#5607)
- Send status request when new peer joins (#5774)
- Fix missing mutex unlock (#5862)
- Fix missing mutex unlock (#5862)
- Internalize behavior package (#6094)

### Blockchain[v1]

- Increased timeout times for peer tests (#4871)

### Blockstore

- Allow initial SaveBlock() at any height
- Fix race conditions when loading data (#5382)
- Save only the last seen commit (#6212)

### Buf

- Modify buf.yml, add buf generate (#5653)

### Build

- Bump github.com/tendermint/tm-db from 0.1.1 to 0.2.0 (#4001)
- Bump github.com/gogo/protobuf from 1.3.0 to 1.3.1 (#4055)
- Bump github.com/spf13/viper from 1.4.0 to 1.5.0 (#4102)
- Bump github.com/spf13/viper from 1.5.0 to 1.6.1 (#4224)
- Bump github.com/pkg/errors from 0.9.0 to 0.9.1 (#4310)
- Bump google.golang.org/grpc from 1.26.0 to 1.27.0 (#4355)
- Bump github.com/stretchr/testify from 1.5.0 to 1.5.1 (#4441)
- Bump github.com/spf13/cobra from 0.0.3 to 0.0.6 (#4440)
- Bump github.com/golang/protobuf from 1.3.3 to 1.3.4 (#4485)
- Bump github.com/prometheus/client_golang (#4525)
- Bump github.com/Workiva/go-datastructures (#4545)
- Bump google.golang.org/grpc from 1.27.1 to 1.28.0 (#4551)
- Bump github.com/tendermint/tm-db from 0.4.1 to 0.5.0 (#4554)
- Bump github.com/golang/protobuf from 1.3.4 to 1.3.5 (#4563)
- Bump github.com/prometheus/client_golang (#4574)
- Bump github.com/gorilla/websocket from 1.4.1 to 1.4.2 (#4584)
- Bump github.com/spf13/cobra from 0.0.6 to 0.0.7 (#4612)
- Bump github.com/tendermint/tm-db from 0.5.0 to 0.5.1 (#4613)
- Bump google.golang.org/grpc from 1.28.0 to 1.28.1 (#4653)
- Bump github.com/spf13/viper from 1.6.2 to 1.6.3 (#4664)
- Bump @vuepress/plugin-google-analytics in /docs (#4692)
- Bump google.golang.org/grpc from 1.28.1 to 1.29.0
- Bump google.golang.org/grpc from 1.29.0 to 1.29.1 (#4735)
- Manually bump github.com/prometheus/client_golang from 1.5.1 to 1.6.0 (#4758)
- Bump github.com/golang/protobuf from 1.4.0 to 1.4.1 (#4794)
- Bump vuepress-theme-cosmos from 1.0.163 to 1.0.164 in /docs (#4815)
- Bump github.com/spf13/viper from 1.6.3 to 1.7.0 (#4814)
- Bump github.com/golang/protobuf from 1.4.1 to 1.4.2 (#4849)
- Bump vuepress-theme-cosmos from 1.0.164 to 1.0.165 in /docs
- Bump github.com/stretchr/testify from 1.5.1 to 1.6.0
- Bump vuepress-theme-cosmos from 1.0.165 to 1.0.166 in /docs (#4920)
- Bump github.com/stretchr/testify from 1.6.0 to 1.6.1
- Bump github.com/prometheus/client_golang from 1.6.0 to 1.7.0 (#5027)
- Bump google.golang.org/grpc from 1.29.1 to 1.30.0
- Bump github.com/prometheus/client_golang
- Bump vuepress-theme-cosmos from 1.0.168 to 1.0.169 in /docs
- Bump google.golang.org/grpc from 1.30.0 to 1.31.0
- Bump github.com/spf13/viper from 1.7.0 to 1.7.1
- Bump golangci/golangci-lint-action from v2.1.0 to v2.2.0 (#5245)
- Bump actions/cache from v1 to v2.1.0 (#5244)
- Bump codecov/codecov-action from v1.0.7 to v1.0.12 (#5247)
- Bump technote-space/get-diff-action from v1 to v3 (#5246)
- Bump gaurav-nelson/github-action-markdown-link-check from 0.6.0 to 1.0.5 (#5248)
- Bump codecov/codecov-action from v1.0.12 to v1.0.13 (#5258)
- Bump gaurav-nelson/github-action-markdown-link-check from 1.0.5 to 1.0.6 (#5265)
- Bump gaurav-nelson/github-action-markdown-link-check from 1.0.6 to 1.0.7 (#5269)
- Bump actions/cache from v2.1.0 to v2.1.1 (#5268)
- Bump gaurav-nelson/github-action-markdown-link-check from 0.6.0 to 1.0.7 (#149)
- Bump github.com/tendermint/tm-db from 0.6.1 to 0.6.2 (#5296)
- Bump google.golang.org/grpc from 1.31.1 to 1.32.0 (#5346)
- Bump github.com/minio/highwayhash from 1.0.0 to 1.0.1 (#5370)
- Bump vuepress-theme-cosmos from 1.0.172 to 1.0.173 in /docs (#5390)
- Bump watchpack from 1.7.4 to 2.0.0 in /docs (#5470)
- Bump actions/cache from v2.1.1 to v2.1.2 (#5487)
- Bump golangci/golangci-lint-action from v2.2.0 to v2.2.1 (#5486)
- Bump technote-space/get-diff-action from v3 to v4 (#5485)
- Bump codecov/codecov-action from v1.0.13 to v1.0.14 (#5525)
- Bump gaurav-nelson/github-action-markdown-link-check from 1.0.7 to 1.0.8 (#5543)
- Bump gaurav-nelson/github-action-markdown-link-check from 1.0.7 to 1.0.8 (#188)
- Bump google.golang.org/grpc from 1.32.0 to 1.33.1 (#5544)
- Bump actions/cache from v2.1.1 to v2.1.2 (#5487)
- Bump golangci/golangci-lint-action from v2.2.0 to v2.2.1 (#5486)
- Bump technote-space/get-diff-action from v3 to v4 (#5485)
- Bump golangci/golangci-lint-action from v2.2.1 to v2.3.0 (#5571)
- Bump codecov/codecov-action from v1.0.13 to v1.0.14 (#5582)
- Bump watchpack from 2.0.0 to 2.0.1 in /docs (#5605)
- Bump actions/cache from v2.1.2 to v2.1.3 (#5633)
- Bump github.com/tendermint/tm-db from 0.6.2 to 0.6.3
- Bump rtCamp/action-slack-notify from e9db0ef to 2.1.1
- Bump google.golang.org/grpc from 1.32.0 to 1.33.1 (#5544)
- Bump github.com/tendermint/tm-db from 0.6.2 to 0.6.3
- Bump codecov/codecov-action from v1.0.14 to v1.0.15 (#5676)
- Bump github.com/cosmos/iavl from 0.15.0-rc5 to 0.15.0 (#5708)
- Bump vuepress-theme-cosmos from 1.0.175 to 1.0.176 in /docs (#5727)
- Refactor BLS library/bindings integration  (#9)
- BLS scripts - Improve build.sh, Fix install.sh (#10)
- Dashify some files (#11)
- Fix docker image and docker.yml workflow (#12)
- Fix coverage.yml, bump go version, install BLS, drop an invalid character (#19)
- Fix test.yml, bump go version, install BLS, fix job names (#18)
- Bump google.golang.org/grpc from 1.33.2 to 1.34.0 (#5737)
- Bump gaurav-nelson/github-action-markdown-link-check (#22)
- Bump codecov/codecov-action from v1.0.13 to v1.0.15 (#23)
- Bump golangci/golangci-lint-action from v2.2.1 to v2.3.0 (#24)
- Bump rtCamp/action-slack-notify from e9db0ef to 2.1.1 (#25)
- Bump google.golang.org/grpc from 1.33.2 to 1.34.0 (#26)
- Bump vuepress-theme-cosmos from 1.0.173 to 1.0.177 in /docs (#27)
- Bump watchpack from 2.0.1 to 2.1.0 in /docs (#5768)
- Bump rtCamp/action-slack-notify from ecc1353ce30ef086ce3fc3d1ea9ac2e32e150402 to 2.1.2 (#5767)
- Bump vuepress-theme-cosmos from 1.0.178 to 1.0.179 in /docs (#5780)
- Bump gaurav-nelson/github-action-markdown-link-check from 1.0.8 to 1.0.9 (#5779)
- Bump gaurav-nelson/github-action-markdown-link-check (#5787)
- Bump gaurav-nelson/github-action-markdown-link-check (#5793)
- Bump gaurav-nelson/github-action-markdown-link-check (#233)
- Bump github.com/cosmos/iavl from 0.15.0 to 0.15.2
- Bump codecov/codecov-action from v1.0.15 to v1.1.1 (#5825)
- Bump codecov/codecov-action from v1.1.1 to v1.2.0 (#5863)
- Bump codecov/codecov-action from v1.2.0 to v1.2.1
- Bump gaurav-nelson/github-action-markdown-link-check (#239)
- Bump gaurav-nelson/github-action-markdown-link-check (#5884)
- Bump actions/cache from v2.1.3 to v2.1.4 (#6055)
- Bump JamesIves/github-pages-deploy-action (#6062)
- Bump actions/cache from v2.1.3 to v2.1.4 (#6055)
- Bump github.com/spf13/cobra from 1.1.1 to 1.1.2 (#6075)
- Bump github.com/spf13/cobra from 1.1.2 to 1.1.3 (#6098)
- Bump golangci/golangci-lint-action from v2.3.0 to v2.4.0 (#6111)
- Bump golangci/golangci-lint-action from v2.4.0 to v2.5.1 (#6175)
- Bump google.golang.org/grpc from 1.35.0 to 1.36.0 (#6180)
- Bump JamesIves/github-pages-deploy-action from 4.0.0 to 4.1.0 (#6215)
- Bump rtCamp/action-slack-notify from ae4223259071871559b6e9d08b24a63d71b3f0c0 to 2.1.3 (#6234)
- Bump codecov/codecov-action from v1.2.1 to v1.2.2 (#6231)
- Bump codecov/codecov-action from v1.2.2 to v1.3.1 (#6247)
- Bump github.com/golang/protobuf from 1.4.3 to 1.5.1 (#6254)
- Bump github.com/prometheus/client_golang (#6258)
- Bump google.golang.org/grpc from 1.36.0 to 1.36.1 (#6281)
- Bump github.com/golang/protobuf from 1.5.1 to 1.5.2 (#6299)
- Bump github.com/Workiva/go-datastructures (#6298)
- Bump golangci/golangci-lint-action from v2.5.1 to v2.5.2 (#6317)
- Bump codecov/codecov-action from v1.3.1 to v1.3.2 (#6319)
- Bump JamesIves/github-pages-deploy-action (#6316)
- Bump docker/setup-buildx-action from v1 to v1.1.2 (#6324)
- Bump google.golang.org/grpc from 1.36.1 to 1.37.0 (bp #6330) (#6335)
- Bump styfle/cancel-workflow-action from 0.8.0 to 0.9.0 (#6341)
- Bump actions/cache from v2.1.4 to v2.1.5 (#6350)
- Bump codecov/codecov-action from v1.3.2 to v1.4.0 (#6365)
- Bump codecov/codecov-action from v1.4.0 to v1.4.1 (#6379)
- Bump docker/setup-buildx-action from v1.1.2 to v1.2.0 (#6391)
- Bump docker/setup-buildx-action from v1.2.0 to v1.3.0 (#6413)
- Bump codecov/codecov-action from v1.4.1 to v1.5.0 (#6417)
- Bump github.com/cosmos/iavl from 0.15.3 to 0.16.0 (#6421)
- Bump JamesIves/github-pages-deploy-action (#6448)
- Bump docker/build-push-action from 2 to 2.4.0 (#6454)
- Bump actions/stale from 3 to 3.0.18 (#6455)
- Bump actions/checkout from 2 to 2.3.4 (#6456)
- Bump docker/login-action from 1 to 1.9.0 (#6460)
- Bump actions/stale from 3.0.18 to 3.0.19 (#6477)
- Bump actions/stale from 3 to 3.0.18 (#300)
- Bump watchpack from 2.1.1 to 2.2.0 in /docs (#6482)
- Bump actions/stale from 3.0.18 to 3.0.19 (#302)
- Bump browserslist from 4.16.4 to 4.16.6 in /docs (#6487)
- Bump docker/build-push-action from 2.4.0 to 2.5.0 (#6496)
- Bump dns-packet from 1.3.1 to 1.3.4 in /docs (#6500)
- Bump actions/cache from 2.1.5 to 2.1.6 (#6504)
- Bump rtCamp/action-slack-notify from 2.1.3 to 2.2.0 (#6543)
- Bump github.com/prometheus/client_golang (#6552)

### Changelog

- Add summary & fix link & add external contributor (#3490)
- Add v0.31.9 and v0.31.8 updates (#4034)
- Fix typo (#4106)
- Explain breaking changes better
- GotVoteFromUnwantedRoundError -> ErrGotVoteFromUnwantedRound
- Add 0.32.9 changelog to master (#4305)
- Add entries from secruity releases
- Update 0.33.6 (#5075)
- Note breaking change in the 0.33.6 release (#5077)
- Reorgranize (#5065)
- Move entries from pending  (#5172)
- Bump to 0.34.0-rc2 (#5176)
- Add v0.33.7 release (#5203)
- Add v0.32.13 release (#5204)
- Update for 0.34.0-rc3 (#5240)
- Add v0.33.8 from release (#5242)
- Minor tweaks (#5389)
- Add missing date to v0.33.5 release, fix indentation (#5454)
- Add missing date to v0.33.5 release, fix indentation (#5454) (#5455)
- Prepare changelog for RC5 (#5494)
- Squash changelog from 0.34 RCs into one (#5691)
- Squash changelog from 0.34 RCs into one (#5687)
- Add entry back (#5738)
- Update changelog for v0.34.1 (#5872)
- Update with changes released in 0.34.1 (#5875)
- Prepare 0.34.2 release (#5894)
- Update changelogs to reflect changes released in 0.34.2
- Update for 0.34.3 (#5926)
- Update changelog for v0.34.3 (#5927)
- Update for v0.34.4 (#6096)
- Improve with suggestions from @melekes (#6097)
- Update to reflect v0.34.4 release (#6105)
- Update 0.34.3 changelog with details on security vuln (#6108)
- Update for 0.34.5 (#6129)
- Bump to v0.34.6
- Fix changelog pending version numbering (#6149)
- Update with changes from 0.34.7 (and failed 0.34.5, 0.34.6) (#6150)
- Update for 0.34.8 (#6181)
- Update for 0.34.8 (#6183)
- Prepare changelog for 0.34.9 release (#6333)
- Update to reflect 0.34.9 (#6334)
- Update for 0.34.10 (#6357)
- Update for 0.34.10 (#6358)

### Ci

- Transition some ci to github actions
- Only run when applicable (#4752)
- Check git diff on each job (#4770)
- Checkout code before git diff check (#4779)
- Add paths 
- Bump the timeout for test_coverage (#4864)
- Migrate localnet to github actions (#4878)
- Add timeouts (#4912)
- Migrate test_cover (#4869)
- Fix spacing of if statement (#5015)
- Try to fix codecov (#5095)
- Only run tests when go files are touched (#5097)
- Version linter fix  (#5128)
- Freeze golangci action version (#5196)
- Fix net pipeline (#5272)
- Delay codecov notification  (#5275)
- Add markdown linter (#146)
- Add dependabot config (#148)
- Fix net run (#5343)
- Docker remvoe circleci and add github action (#5420)
- Docker remove circleci and add github action (#5551)
- Add goreleaser (#5527)
- Tests (#5577)
- Add goreleaser (#5527)
- Tests (#5577)
- Use gh pages (#5609)
- Remove `add-path` (#5674)
- Remove `add-path` (#5674)
- Remove circle (#5714)
- Build for 32 bit, libs: fix overflow (#5700)
- Build for 32 bit, libs: fix overflow (#5700)
- Install BLS library in lint.yml and bump its go version (#15)
- E2e fixes - docker image, e2e.yml BLS library, default KeyType (#21)
- Make timeout-minutes 8 for golangci (#5821)
- Run `goreleaser build` (#5824)
- Add janitor (#6292)

### Ci/e2e

- Avoid running job when no go files are touched (#5471)
- Avoid running job when no go files are touched (#5471)

### Circleci

- Run P2P IPv4 and IPv6 tests in parallel (#4459)
- Fix reproducible builds test (#4497)
- Remove Gitian reproducible_builds job (#5462)
- Remove Gitian reproducible_builds job (#5462)

### Cli

- Add option to not clear address book with unsafe reset (#3606)
- Add `--cs.create_empty_blocks_interval` flag (#4205)
- Add `--db_backend` and `--db_dir` flags to tendermint node cmd (#4235)
- Add optional `--genesis_hash` flag to check genesis hash upon startup (#4238)
- Debug sub-command (#4227)
- Add command to generate shell completion scripts (#4665)
- Light home dir should default to where the full node default is (#5392)
- Light home dir should default to where the full node default is (#5392)

### Cmd

- Show useful error when tm not initialised (#4512)
- Fix debug kill and change debug dump archive filename format (#4517)
- Add support for --key (#5612)
- Modify `gen_node_key` to print key to STDOUT (#5772)
- Hyphen case cli and config (#5777)
- Hyphen-case cli  v0.34.1 (#5786)
- Ignore missing wal in debug kill command (#6160)

### Cmd/debug

- Execute p.Signal only when p is not nil (#4271)

### Cmd/lite

- Switch to new lite2 package (#4300)

### Codecov

- Disable annotations (#5413)
- Validate codecov.yml (#5699)

### Codeowners

- Add code owners (#82)

### Common

- CMap: slight optimization in Keys() and Values(). (#3567)

### Config

- Make possible to set absolute paths for TLS cert and key (#3765)
- Move max_msg_bytes into mempool section (#3869)
- Add rocksdb as a db backend option (#4239)
- Allow fastsync.version = v2 (#4639)
- Trust period consistency (#5297)
- Rename prof_laddr to pprof_laddr and move it to rpc (#5315)
- Set time_iota_ms to timeout_commit in test genesis (#5386)
- Add state sync discovery_time setting (#5399)
- Set statesync.rpc_servers when generating config file (#5433)
- Set statesync.rpc_servers when generating config file (#5433) (#5438)
- Increase MaxPacketMsgPayloadSize to 1400
- Fix mispellings (#5914)
- Fix mispellings (#5914)
- Create `BootstrapPeers` p2p config parameter (#6372)
- Add private peer id /net_info expose information in default config (#6490)
- Seperate priv validator config into seperate section (#6462)

### Config/indexer

- Custom event indexing (#6411)

### Consensus

- Reduce "Error attempting to add vote" message severity (Er… (#3871)
- Reduce log severity for ErrVoteNonDeterministicSignature (#4431)
- Add comment as to why use mocks during replay (#4785)
- Fix TestSimulateValidatorsChange
- Fix and rename TestStateLockPOLRelock (#4796)
- Bring back log.Error statement (#4899)
- Increase ensureTimeout (#4891)
- Fix startnextheightcorrectly test (#4938)
- Attempt to repair the WAL file on data corruption (#4682)
- Change logging and handling of height mismatch (#4954)
- Stricter on LastCommitRound check (#4970)
- Proto migration (#4984)
- Do not allow signatures for a wrong block in commits
- Msg testvectors (#5076)
- Added byzantine test, modified previous test (#5150)
- Only call privValidator.GetPubKey once per block (#5143)
- Don't check InitChain app hash vs genesis app hash, replace it (#5237)
- Double-sign risk reduction (ADR-51) (#5147)
- Fix wrong proposer schedule for `InitChain` validators (#5329)
- Check block parts don't exceed maximum block bytes (#5431)
- Check block parts don't exceed maximum block bytes (#5436)
- Open target WAL as read/write during autorepair (#5536)
- Open target WAL as read/write during autorepair (#5536) (#5547)
- Fix flaky tests (#5734)
- Change log level to error when adding vote
- Deprecate time iota ms (#5792)
- Groom Logs (#5917)
- P2p refactor (#5969)
- Groom Logs (#5917)
- Remove privValidator from log call (#6128)
- More log grooming (#6140)
- Log private validator address and not struct (#6144)
- More log grooming (bp #6140) (#6143)
- Reduce shared state in tests (#6313)
- Add test vector for hasvote (#6469)

### Consensus/types

- Fix BenchmarkRoundStateDeepCopy panics (#4244)

### Contributing

- Add steps for adding and removing rc branches (#5223)
- Include instructions for a release candidate (#5498)
- Simplify our minor release process (#5749)

### Core

- Update a few sections  (#284)

### Cov

- Ignore autogen file (#5033)

### Crypto

- Delete unused code (#3426)
- Proof of Concept for iterative version of SimpleHashFromByteSlices (#2611) (#3530)
- Add sr25519 signature scheme (#4190)
- Fix sr25519 from raw import (#4272)
- Remove SimpleHashFromMap() and SimpleProofsFromMap()
- Remove key suffixes (#4941)
- Removal of multisig (#4988)
- Consistent api across keys (#5214)
- API modifications (#5236)
- Remove secp256k1 (#5280)
- Remove proto privatekey (#5301)
- Reword readme (#5349)
- Add in secp256k1 support (#5500)
- Add in secp256k1 support (#5500)
- Adopt zip215 ed25519 verification (#5632)
- Fix infinite recursion in Secp256k1 string formatting (#5707)
- Fix infinite recursion in Secp256k1 string formatting (#5707) (#5709)
- Ed25519 & sr25519 batch verification (#6120)
- Add sr25519 as a validator key (#6376)

### Crypto/amino

- Add function to modify key codec (#4112)

### Crypto/merkle

- Remove simple prefix (#4989)
- Pre-allocate data slice in innherHash (#6443)
- Optimize merkle tree hashing (#6513)

### Crypto|p2p|state|types

- Rename Pub/PrivKey's TypeIdentifier() and Type()

### Cs

- Fix nondeterministic tests (#3582)
- Exit if SwitchToConsensus fails (#3706)
- Check for SkipTimeoutCommit or wait timeout in handleTxsAvailable (#3928)
- Don't panic when block is not found in store (#4163)
- Clarify where 24 comes from in maxMsgSizeBytes (wal.go)
- Set missing_validators(_power) metrics to 0 for 1st block (#4194)
- Check if cs.privValidator is nil (#4295)

### Cs/replay

- Check appHash for each block (#3579)
- ExecCommitBlock should not read from state.lastValidators (#3067)

### Db

- Add support for badgerdb (#5233)
- Migration script for key format change (#6355)

### Dep

- Update tm-db to 0.4.0 (#4289)
- Bump gokit dep (#4424)
- Maunally bump dep (#4436)
- Bump protobuf, cobra, btcutil & std lib deps (#4676)
- Bump ed25519consensus version (#5760)
- Remove IAVL dependency (#6550)

### Deps

- Update gogo/protobuf version from v1.2.1 to v1.3.0 (#3947)
- Bump github.com/magiconair/properties from 1.8.0 to 1.8.1 (#3937)
- Bump github.com/rs/cors from 1.6.0 to 1.7.0 (#3939)
- Bump github.com/fortytw2/leaktest from 1.2.0 to 1.3.0 (#3943)
- Bump github.com/libp2p/go-buffer-pool from 0.0.1 to 0.0.2 (#3948)
- Bump google.golang.org/grpc from 1.22.0 to 1.23.0 (#3942)
- Bump github.com/gorilla/websocket from 1.2.0 to 1.4.1 (#3945)
- Bump viper to 1.4.0 and logfmt to 0.4.0 (#3950)
- Bump github.com/stretchr/testify from 1.3.0 to 1.4.0 (#3951)
- Bump github.com/go-kit/kit from 0.6.0 to 0.9.0 (#3952)
- Bump google.golang.org/grpc from 1.23.0 to 1.23.1 (#3982)
- Bump google.golang.org/grpc from 1.23.1 to 1.24.0 (#4021)
- Bump google.golang.org/grpc from 1.25.0 to 1.25.1 (#4127)
- Bump google.golang.org/grpc from 1.25.1 to 1.26.0 (#4264)
- Bump github.com/go-logfmt/logfmt from 0.4.0 to 0.5.0 (#4282)
- Bump github.com/pkg/errors from 0.8.1 to 0.9.0 (#4301)
- Bump github.com/spf13/viper from 1.6.1 to 1.6.2 (#4318)
- Bump github.com/golang/protobuf from 1.3.2 to 1.3.3 (#4359)
- Bump google.golang.org/grpc from 1.27.0 to 1.27.1 (#4372)
- Bump github.com/stretchr/testify from 1.4.0 to 1.5.0 (#4435)
- Bump github.com/tendermint/tm-db from 0.4.0 to 0.4.1 (#4476)
- Bump github.com/Workiva/go-datastructures (#4519)
- Bump deps that bot cant (#4555)
- Run go mod tidy (#4587)
- Bump tm-db to 0.6.0 (#5058)

### E2e

- Use ed25519 for secretConn (remote signer) (#5678)
- Use ed25519 for secretConn (remote signer) (#5678)
- Releases nightly (#5906)
- Add control over the log level of nodes (#5958)
- Releases nightly (#5906)
- Disconnect maverick (#6099)
- Adjust timeouts to be dynamic to size of network (#6202)
- Add benchmarking functionality (#6210)
- Integrate light clients (#6196)
- Add benchmarking functionality (bp #6210) (#6216)
- Fix light client generator (#6236)
- Integrate light clients (bp #6196)
- Fix perturbation of seed nodes (#6272)
- Add evidence generation and testing (#6276)
- Tx load to use broadcast sync instead of commit (#6347)
- Tx load to use broadcast sync instead of commit (backport #6347) (#6352)
- Relax timeouts (#6356)
- Split out nightly tests (#6395)
- Prevent non-viable testnets (#6486)

### Encoding

- Remove codecs (#4996)
- Add secp, ref zip215, tables (#212)

### Events

- Add block_id to NewBlockEvent (#6478)

### Evidence

- Enforce ordering in DuplicateVoteEvidence (#4151)
- Introduce time.Duration to evidence params (#4254)
- Add time to evidence params (#69)
- Both MaxAgeDuration and MaxAgeNumBlocks need to be surpassed (#4667)
- Handling evidence from light client(s) (#4532)
- Remove unused param (#4726)
- Remove pubkey from duplicate vote evidence
- Add doc.go
- Protect valToLastHeight w/ mtx
- Check evidence is pending before validating evidence
- Refactor evidence mocks throughout packages (#4787)
- Cap evidence to an absolute number (#4780)
- Create proof of lock change and implement it in evidence store (#4746)
- Prevent proposer from proposing duplicate pieces of evidence (#4839)
- Remove header from phantom evidence (#4892)
- Retrieve header at height of evidence for validation (#4870)
- Json tags for DuplicateVoteEvidence (#4959)
- Migrate reactor to proto (#4949)
- Adr56 form amnesia evidence (#4821)
- Improve amnesia evidence handling (#5003)
- Replace mock evidence with mocked duplicate vote evidence (#5036)
- Fix data race in Pool.updateValToLastHeight() (#5100)
- Check lunatic vote matches header (#5093)
- New evidence event subscription (#5108)
- Minor correction to potential amnesia ev validate basic (#5151)
- Remove phantom validator evidence (#5181)
- Don't stop evidence verification if an evidence fails (#5189)
- Fix usage of time field in abci evidence (#5201)
- Change evidence time to block time (#5219)
- Remove validator index verification (#5225)
- Modularise evidence by moving verification function into evidence package (#5234)
- Remove ConflictingHeaders type (#5317)
- Remove lunatic  (#5318)
- Remove amnesia & POLC (#5319)
- Introduction of LightClientAttackEvidence and refactor of evidence lifecycle (#5361)
- Update data structures (#165)
- Use bytes instead of quantity to limit size (#5449)
- Use bytes instead of quantity to limit size (#5449)(#5476)
- Don't gossip consensus evidence too soon (#5528)
- Don't send committed evidence and ignore inbound evidence that is already committed (#5574)
- Don't gossip consensus evidence too soon (#5528)
- Don't send committed evidence and ignore inbound evidence that is already committed (#5574)
- Structs can independently form abci evidence (#5610)
- Structs can independently form abci evidence (#5610)
- Update data structures to reflect added support of abci evidence (#213)
- Omit bytes field (#5745)
- Omit bytes field (#5745)
- P2p refactor (#5747)
- Buffer evidence from consensus (#5890)
- Buffer evidence from consensus (#5890)
- Terminate broadcastEvidenceRoutine when peer is stopped (#6068)
- Fix bug with hashes (#6375)
- Fix bug with hashes (backport #6375) (#6381)
- Separate abci specific validation (#6473)

### Example/kvstore

- Return ABCI query height (#4509)

### Format

- Add format cmd & goimport repo (#4586)

### Genesis

- Add support for arbitrary initial height (#5191)
- Explain fields in genesis file (#270)

### Github

- Edit templates for use in issues and pull requests (#4483)
- Rename e2e jobs (#5502)
- Add nightly E2E testnet action (#5480)
- Add nightly E2E testnet action (#5480)
- Rename e2e jobs (#5502)
- Only notify nightly E2E failures once (#5559)
- Only notify nightly E2E failures once (#5559)
- Issue template for proposals (#190)
- Add @tychoish to code owners (#6273)
- Fix linter configuration errors and occluded errors (#6400)

### Gitian

- Update reproducible builds to build with Go 1.12.8 (#3902)

### Gitignore

- Add .vendor-new (#3566)

### Go.mod

- Upgrade iavl and deps (#5657)
- Upgrade iavl and deps (#5657)

### Goreleaser

- Lowercase binary name (#5765)
- Downcase archive and binary names (#6029)
- Downcase archive and binary names (#6029)
- Reintroduce arm64 build instructions

### Header

- Check block protocol (#5340)

### Improvement

- Update TxInfo (#6529)

### Indexer

- Allow indexing an event at runtime (#4466)
- Remove index filtering (#5006)
- Remove info log (#6194)
- Remove info log (#6194)

### Ints

- Stricter numbers (#4939)

### Json

- Add Amino-compatible encoder/decoder (#4955)

### Jsonrpc

- Change log to debug (#5131)

### Keys

- Change to []bytes  (#4950)

### Layout

- Add section titles (#240)

### Libs

- Remove useless code in group (#3504)
- Remove commented and unneeded code (#3757)
- Minor cleanup (#3794)
- Remove db from tendermint in favor of tendermint/tm-cmn (#3811)
- Remove bech32
- Remove kv (#4874)
- Wrap mutexes for build flag with godeadlock (#5126)
- Remove most of libs/rand (#6364)
- Internalize some packages (#6366)

### Libs/bits

- Inline defer and change order of mutexes (#5187)
- Validate BitArray in FromProto (#5720)

### Libs/clist

- Fix flaky tests (#6453)

### Libs/common

- Remove deprecated PanicXXX functions (#3595)
- Remove heap.go (#3780)
- Remove unused functions (#3784)
- Refactor libs/common 01 (#4230)
- Refactor libs/common 2 (#4231)
- Refactor libs common 3 (#4232)
- Refactor libs/common 4 (#4237)
- Refactor libs/common 5 (#4240)

### Libs/db

- Bbolt (etcd's fork of bolt) (#3610)
- Close boltDBIterator (#3627)
- Fix boltdb batching
- Conditional compilation (#3628)
- Boltdb: use slice instead of sync.Map (#3633)
- Remove deprecated `LevelDBBackend` const (#3632)
- Fix the BoltDB Batch.Delete
- Fix the BoltDB Get and Iterator

### Libs/fail

- Clean up `fail.go` (#3785)

### Libs/kv

- Remove unused type KI64Pair (#4542)

### Libs/log

- Format []byte as hexidecimal string (uppercased) (#5960)
- Format []byte as hexidecimal string (uppercased) (#5960)
- [JSON format] include timestamp (#6174)
- [JSON format] include timestamp (bp #6174) (#6179)
- Use fmt.Fprintf directly with *bytes.Buffer to avoid unnecessary allocations (#6503)

### Libs/os

- Add test case for TrapSignal (#5646)
- Remove unused aliases, add test cases (#5654)
- EnsureDir now returns IO errors and checks file type (#5852)
- EnsureDir now returns IO errors and checks file type (#5852)
- Avoid CopyFile truncating destination before checking if regular file (#6428)
- Avoid CopyFile truncating destination before checking if regular file (backport: #6428) (#6436)

### Libs/pubsub

- Relax tx querying (#4070)

### Libs/pubsub/query

- Add EXISTS operator (#4077)

### Libs/rand

- Fix "out-of-memory" error on unexpected argument (#5215)

### Light

- Rename lite2 to light & remove lite (#4946)
- Implement validate basic (#4916)
- Migrate to proto (#4964)
- Added more tests for pruning, initialization and bisection (#4978)
- Fix rpc calls: /block_results & /validators (#5104)
- Use bisection (not VerifyCommitTrusting) when verifying a head… (#5119)
- Return if target header is invalid (#5124)
- Update ADR 47 with light traces (#5250)
- Implement light block (#5298)
- Move dropout handling and invalid data to the provider (#5308)
- Expand on errors and docs (#5443)
- Cross-check the very first header (#5429)
- Cross-check the very first header (#5429)
- Model-based tests (#5461)
- Run detector for sequentially validating light client (#5538)
- Run detector for sequentially validating light client (#5538) (#5601)
- Make fraction parts uint64, ensuring that it is always positive (#5655)
- Make fraction parts uint64, ensuring that it is always positive (#5655)
- Ensure required header fields are present for verification (#5677)
- Minor fixes / standardising errors (#5716)
- Fix light store deadlock (#5901)
- Fix panic with RPC calls to commit and validator when height is nil (#6026)
- Fix panic with RPC calls to commit and validator when height is nil (#6040)
- Remove max retry attempts from client and add to provider (#6054)
- Remove witnesses in order of decreasing index (#6065)
- Create provider options struct (#6064)
- Improve timeout functionality (#6145)
- Improve provider handling (#6053)
- Handle too high errors correctly (#6346)
- Handle too high errors correctly (backport #6346) (#6351)
- Ensure trust level is strictly less than 1 (#6447)
- Spec alignment on verify skipping (#6474)

### Light/evidence

- Handle FLA backport (#6331)

### Light/provider/http

- Fix Validators (#6022)
- Fix Validators (#6024)

### Light/rpc

- Fix ABCIQuery (#5375)
- Fix ABCIQuery (#5375)

### Lint

- Golint issue fixes (#4258)
- Add review dog (#4652)
- Enable nolintlinter, disable on tests
- Various fixes
- Errcheck  (#5091)
- Add markdown linter (#5254)
- Add errchecks (#5316)
- Enable errcheck (#5336)
- Run gofmt and goimports  (#13)
- Fix lint errors (#301)

### Linter

- (1/2) enable errcheck (#5064)
- Fix some bls-related linter issues (#14)
- Fix nolintlint warnings (#6257)

### Linters

- Enable scopelint (#3963)
- Modify code to pass maligned and interfacer (#3959)
- Enable stylecheck (#4153)

### Linting

- Remove unused variable

### Lite

- Follow up from #3989 (#4209)
- Modified bisection to loop (#4400)
- Add helper functions for initiating the light client (#4486)
- Fix HTTP provider error handling

### Lite2

- Light client with weak subjectivity (#3989)
- Move AutoClient into Client (#4326)
- Improve auto update (#4334)
- Add Start, TrustedValidatorSet funcs (#4337)
- Rename alternative providers to witnesses (#4344)
- Refactor cleanup() (#4343)
- Batch save & delete operations in DB store (#4345)
- Panic if witness is on another chain (#4356)
- Make witnesses mandatory (#4358)
- Replace primary provider with alternative when unavailable (#4354)
- Fetch missing headers (#4362)
- Validate TrustOptions, add NewClientFromTrustedStore (#4374)
- Return if there are no headers in RemoveNoLongerTrustedHeaders (#4378)
- Manage witness dropout (#4380)
- Improve string output of all existing providers (#4387)
- Modified sequence method to match bisection (#4403)
- Disconnect from bad nodes (#4388)
- Divide verify functions (#4412)
- Return already verified headers and verify earlier headers (#4428)
- Don't save intermediate headers (#4452)
- Store current validator set (#4472)
- Cross-check first header and update tests (#4471)
- Remove expiration checks on functions that don't require them (#4477)
- Prune-headers (#4478)
- Return height as 2nd return param in TrustedValidatorSet (#4479)
- Actually run example tests + clock drift (#4487)
- Fix tendermint lite sub command (#4505)
- Remove auto update (#4535)
- Indicate success/failure of Update (#4536)
- Replace primary when providing invalid header (#4523)
- Add benchmarking tests (#4514)
- Cache headers in bisection (#4562)
- Use bisection for some of backward verification (#4575)
- Make maxClockDrift an option (#4616)
- Prevent falsely returned double voting error (#4620)
- Default to http scheme in provider.New (#4649)
- Verify ConsensusHash in rpc client
- Fix pivot height during bisection (#4850)
- Correctly return the results of the "latest" block (#4931)
- Allow bigger requests to LC proxy (#4930)
- Check header w/ witnesses only when doing bisection (#4929)
- Compare header with witnesses in parallel (#4935)

### Lite2/http

- Fix provider test by increasing the block retention value (#4890)

### Lite2/rpc

- Verify block results and validators (#4703)

### Localnet

- Fix node starting issue with --proxy-app flag (#5803)
- Expose 6060 (pprof) and 9090 (prometheus) on node0
- Use 27000 port for prometheus (#5811)
- Fix localnet by excluding self from persistent peers list (#6209)

### Logger

- Refactor Tendermint logger by using zerolog (#6534)

### Logging

- Print string instead of callback (#6177)
- Print string instead of callback (#6178)
- Shorten precommit log message (#6270)
- Shorten precommit log message (#6270) (#6274)

### Logs

- Cleanup (#6198)
- Cleanup (#6198)

### Make

- Add back tools cmd (#4281)
- Remove sentry setup cmds (#4383)

### Makefile

- Minor cleanup (#3994)
- Place phony markers after targets (#4408)
- Add options for other DBs (#5357)
- Remove call to tools (#6104)

### Markdownlint

- Ignore .github directory (#5351)

### Maverick

- Reduce some duplication (#6052)
- Reduce some duplication (#6052)

### Mempool

- Fix broadcastTxRoutine leak (#3478)
- Add a safety check, write tests for mempoolIDs (#3487)
- Move interface into mempool package (#3524)
- Remove only valid (Code==0) txs on Update (#3625)
- Make max_msg_bytes configurable (#3826)
- Make `max_tx_bytes` configurable instead of `max_msg_bytes` (#3877)
- Fix memory loading error on 32-bit machines (#3969)
- Moved TxInfo parameter into Mempool.CheckTx() (#4083)
- Reserve IDs in InitPeer instead of AddPeer
- Move mock into mempool directory
- Allow ReapX and CheckTx functions to run in parallel
- Do not launch broadcastTxRoutine if Broadcast is off
- Make it clear overwriting of pre/postCheck filters is intent… (#5054)
- Use oneof (#5063)
- Add RemoveTxByKey function (#5066)
- Return an error when WAL fails (#5292)
- Batch txs per peer in broadcastTxRoutine (#5321)
- Fix nil pointer dereference (#5412)
- Fix nil pointer dereference (#5412)
- Length prefix txs when getting them from mempool (#5483)
- Introduce KeepInvalidTxsInCache config option (#5813)
- Disable MaxBatchBytes (#5800)
- Introduce KeepInvalidTxsInCache config option (#5813)
- Disable MaxBatchBytes (#5800)
- P2p refactor (#5919)
- Fix reactor tests (#5967)
- Fix TestReactorNoBroadcastToSender (#5984)
- Fix mempool tests timeout (#5988)
- Don't return an error on checktx with the same tx (#6199)
- Remove vestigal mempool wal (#6396)
- Benchmark improvements (#6418)
- Add duplicate transaction and parallel checktx benchmarks (#6419)
- V1 implementation (#6466)

### Mempool/reactor

- Fix reactor broadcast test (#5362)

### Mempool/rpc

- Log grooming (#6201)
- Log grooming (bp #6201) (#6203)

### Mergify

- Remove unnecessary conditions (#4501)
- Use strict merges (#4502)
- Use PR title and body for squash merge commit (#4669)

### Merkle

- Return hashes for empty merkle trees (#5193)

### Metrics

- Only increase last_signed_height if commitSig for block (#4283)
- Switch from gauge to histogram (#5326)
- Change blocksize to a histogram (#6549)

### Mocks

- Update with 2.2.1 (#5294)

### Mod

- Go mod tidy

### Networks/remote

- Turn on GO111MODULE and use git clone instead of go get (#4203)

### Node

- Refactor node.NewNode (#3456)
- Fix a bug where `nil` is recorded as node's address (#3740)
- Run whole func in goroutine, not just logger.Error fn (#3743)
- Allow registration of custom reactors while creating node (#3771)
- Use GRPCMaxOpenConnections when creating the gRPC server (#4349)
- Don't attempt fast sync when InitChain sets self as only validator (#5211)
- Fix genesis state propagation to state sync (#5302)
- Improve test coverage on proposal block (#5748)
- Feature flag for legacy p2p support (#6056)
- Implement tendermint modes (#6241)
- Remove mode defaults. Make node mode explicit (#6282)
- Use db provider instead of mem db (#6362)
- Cleanup pex initialization (#6467)
- Change package interface (#6540)

### Node/state

- Graceful shutdown in the consensus state (#6370)

### Node/tests

- Clean up use of genesis doc and surrounding tests (#6554)

### Note

- Add nondeterministic note to events (#6220)
- Add nondeterministic note to events (#6220) (#6225)

### Os

- Simplify EnsureDir() (#5871)
- Simplify EnsureDir() (#5871)

### P2p

- Refactor GetSelectionWithBias for addressbook (#3475)
- Seed mode refactoring (#3011)
- Do not log err if peer is private (#3474)
- (seed mode) limit the number of attempts to connect to a peer (#3573)
- Session should terminate on nonce wrapping (#3531) (#3609)
- Make persistent prop independent of conn direction (#3593)
- PeerBehaviour implementation (#3539)  (#3552)
- Peer state init too late and pex message too soon (#3634)
- Per channel metrics (#3666) (#3677)
- Remove NewNetAddressStringWithOptionalID (#3711)
- Peerbehaviour follow up (#3653) (#3663)
- Refactor Switch#OnStop (#3729)
- Dial addrs which came from seed instead of calling ensurePeers (#3762)
- Extract ID validation into a separate func (#3754)
- Fix error logging for connection stop (#3824)
- Do not write 'Couldn't connect to any seeds' if there are no seeds (#3834)
- Only allow ed25519 pubkeys when connecting
- Log as debug msg when address dialing is already connected (#4082)
- Make SecretConnection non-malleable (#3668)
- Add `unconditional_peer_ids` and `persistent_peers_max_dial_period` (#4176)
- Extract maxBackoffDurationForPeer func and remove 1 test  (#4218)
- Merlin based malleability fixes (#72)
- Use curve25519.X25519() instead of ScalarMult() (#4449)
- PEX message abuse should ban as well as disconnect (#4621)
- Limit the number of incoming connections
- Set RecvMessageCapacity to maxMsgSize in all reactors
- Return err on `signChallenge` (#4795)
- Return masked IP (not the actual IP) in addrbook#groupKey
- TestTransportMultiplexAcceptNonBlocking and TestTransportMultiplexConnFilterTimeout (#4868)
- Remove nil guard (#4901)
- Expose SaveAs on NodeKey (#4981)
- Proto leftover (#4995)
- Remove data race bug in netaddr stringer (#5048)
- Ensure peers can't change IP of known nodes (#5136)
- Reduce log severity (#5338)
- Remove p2p.FuzzedConnection and its config settings (#5598)
- Remove unused MakePoWTarget() (#5684)
- State sync reactor refactor (#5671)
- Implement new Transport interface (#5791)
- Remove `NodeInfo` interface and rename `DefaultNodeInfo` struct (#5799)
- Do not format raw msg bytes
- Update frame size (#235)
- Fix data race in MakeSwitch test helper (#5810)
- Add MemoryTransport, an in-memory transport for testing (#5827)
- Rename ID to NodeID
- Add NodeID.Validate(), replaces validateID()
- Replace PeerID with NodeID
- Rename NodeInfo.DefaultNodeID to NodeID
- Rename PubKeyToID to NodeIDFromPubKey
- Fix IPv6 address handling in new transport API (#5853)
- Fix MConnection inbound traffic statistics and rate limiting (#5868)
- Fix MConnection inbound traffic statistics and rate limiting (#5868) (#5870)
- Add Router prototype (#5831)
- Add prototype peer lifecycle manager (#5882)
- Revise shim log levels (#5940)
- Improve PeerManager prototype (#5936)
- Make PeerManager.DialNext() and EvictNext() block (#5947)
- Improve peerStore prototype (#5954)
- Simplify PeerManager upgrade logic (#5962)
- Add PeerManager.Advertise() (#5957)
- Add prototype PEX reactor for new stack (#5971)
- Resolve PEX addresses in PEX reactor (#5980)
- Use stopCtx when dialing peers in Router (#5983)
- Clean up new Transport infrastructure (#6017)
- Tighten up and test Transport API (#6020)
- Add tests and fix bugs for `NodeAddress` and `NodeID` (#6021)
- Tighten up and test PeerManager (#6034)
- Tighten up Router and add tests (#6044)
- Enable scheme-less parsing of IPv6 strings (#6158)
- Links (#268)
- Revised router message scheduling (#6126)
- Metrics (#6278)
- Simple peer scoring (#6277)
- Rate-limit incoming connections by IP (#6286)
- Fix "Unknown Channel" bug on CustomReactors (#6297)
- Connect max inbound peers configuration to new router (#6296)
- Filter peers by IP address and ID (#6300)
- Improve router test stability (#6310)
- Extend e2e tests for new p2p framework (#6323)
- Make peer scoring test more resilient (#6322)
- Fix using custom channels (#6339)
- Minor cleanup + update router options (#6353)
- Fix network update test (#6361)
- Update state sync messages for reverse sync (#285)
- Improve PEX reactor (#6305)
- Support private peer IDs in new p2p stack (#6409)
- Wire pex v2 reactor to router (#6407)
- Add channel descriptors to open channel (#6440)
- Revert change to routePeer (#6475)
- Limit rate of dialing new peers (#6485)
- Renames for reactors and routing layer internal moves (#6547)

### P2p/conn

- Add Bufferpool (#3664)
- Simplify secret connection handshake malleability fix with merlin (#4185)
- Add a test for MakeSecretConnection (#4829)
- Migrate to Protobuf (#4990)
- Check for channel id overflow before processing receive msg (#6522)
- Check for channel id overflow before processing receive msg (backport #6522) (#6528)

### P2p/pex

- Consult seeds in crawlPeersRoutine (#3647)
- Fix DATA RACE
- Migrate to Protobuf (#4973)
- Fix flaky tests (#5733)
- Cleanup to pex internals and peerManager interface (#6476)
- Reuse hash.Hasher per addrbook for speed (#6509)

### P2p/test

- Wait for listener to get ready (#4881)
- Fix Switch test race condition (#4893)

### Params

- Remove block timeiota (#248)
- Remove blockTimeIota (#5987)

### Pex

- Dial seeds when address book needs more addresses (#3603)
- Various follow-ups (#3605)
- Use highwayhash for pex bucket
- Fix send requests too often test (#6437)

### Privval

- Increase timeout to mitigate non-deterministic test failure (#3580)
- Remove misplaced debug statement (#4103)
- Add `SignerDialerEndpointRetryWaitInterval` option (#4115)
- Return error on getpubkey (#4534)
- Remove deprecated `OldFilePV`
- Retry GetPubKey/SignVote/SignProposal N times before
- Migrate to protobuf (#4985)
- If remote signer errors, don't retry (#5140)
- Add chainID to requests (#5239)
- Allow passing options to NewSignerDialerEndpoint (#5434)
- Allow passing options to NewSignerDialerEndpoint (#5434) (#5437)
- Fix ping message encoding (#5441)
- Fix ping message encoding (#5442)
- Make response values non nullable (#5583)
- Make response values non nullable (#5583)
- Increase read/write timeout to 5s and calculate ping interval based on it (#5638)
- Reset pingTimer to avoid sending unnecessary pings (#5642)
- Increase read/write timeout to 5s and calculate ping interva… (#5666)
- Reset pingTimer to avoid sending unnecessary pings (#5642) (#5668)
- Duplicate SecretConnection from p2p package (#5672)
- Add grpc (#5725)
- Query validator key (#5876)
- Return errors on loadFilePV (#6185)
- Add ctx to privval interface (#6240)

### Prometheus/metrics

- Three new metrics for consensus (#4263)

### Proto

- Add buf and protogen script (#4369)
- Minor linting to proto files (#4386)
- Use docker to generate stubs (#4615)
- Bring over proto types & msgs (#4718)
- Regenerate proto (#4730)
- Remove test files
- Add proto files for ibc unblock (#4853)
- Add more to/from (#4956)
- Change to use gogofaster (#4957)
- Remove amino proto tests (#4982)
- Move keys to oneof (#4983)
- Leftover amino (#4986)
- Move all proto dirs to /proto (#5012)
- Folder structure adhere to buf (#5025)
- Increase lint level to basic and fix lint warnings (#5096)
- Improve enums (#5099)
- Reorganize Protobuf schemas (#5102)
- Minor cleanups (#5105)
- Change type + a cleanup (#5107)
- Add a comment for Validator#Address (#5144)
- Buf for everything (#5650)
- Bump gogoproto (1.3.2) (#5886)
- Bump gogoproto (1.3.2) (#5886)
- Docker deployment (#5931)
- Seperate native and proto types (#5994)
- Add files (#246)
- Docker deployment (#5931)
- Modify height int64 to uint64 (#253)

### Proto/p2p

- Rename PEX messages and fields (#5974)

### Proto/tendermint/abci

- Fix Request oneof numbers (#5116)

### Proxy

- Improve ABCI app connection handling (#5078)

### Reactors

- Omit incoming message bytes from reactor logs (#5743)
- Omit incoming message bytes from reactor logs (#5743)
- Remove bcv1 (#241)

### Reactors/pex

- Specify hash function (#94)
- Masked IP is used as group key (#96)

### Readme

- Fix link to original paper (#4391)
- Add discord to readme (#4533)
- Add badge for git tests (#4732)
- Add source graph badge (#4980)
- Remover circleci badge (#5729)
- Add links to job post (#5785)
- Update discord link (#5795)
- Add security mailing list (#5916)
- Add security mailing list (#5916)
- Cleanup (#262)

### Relase_notes

- Add release notes for v0.34.0

### Release

- Minor release 0.33.1 (#4401)

### Removal

- Remove build folder (#4565)

### Rfc

- Add end-to-end testing RFC (#5337)

### Rpc

- Client disable compression (#3430)
- Support tls rpc (#3469)
- Fix response time grow over time (#3537)
- Add support for batched requests/responses (#3534)
- /dial_peers: only mark peers as persistent if flag is on (#3620)
- Use Wrap instead of Errorf error (#3686)
- Make max_body_bytes and max_header_bytes configurable (#3818)
- /broadcast_evidence (#3481)
- Return err if page is incorrect (less than 0 or greater than tot… (#3825)
- Protect subscription access from race condition (#3910)
- Allow using a custom http client in rpc client (#3779)
- Remove godoc comments in favor of swagger docs (#4126)
- /block_results fix docs + write test + restructure response (#3615)
- Remove duplication of data in `ResultBlock ` (#3856)
- Add pagination to /validators (#3993)
- Update swagger docs to openapi 3.0 (#4223)
- Added proposer in consensus_state (#4250)
- Pass `outCapacity` to `eventBus#Subscribe` when subscribing using a l… (#4279)
- Add method block_by_hash (#4257)
- Modify New* functions to return error (#4274)
- Check nil blockmeta (#4320)
- PR#4320 follow up (#4323)
- Add sort_order option to tx_search (#4342)
- Fix issue with multiple subscriptions (#4406)
- Fix tx_search pagination with ordered results (#4437)
- Fix txsearch tests (#4438)
- Fix TxSearch test nits (#4446)
- Stop txSearch result processing if context is done (#4418)
- Keep the original subscription "id" field when new RPCs come in (#4493)
- Remove BlockStoreRPC in favor of BlockStore (#4510)
- Create buffered subscriptions on /subscribe (#4521)
- Fix panic when `Subscribe` is called (#4570)
- Add codespace to ResultBroadcastTx (#4611)
- Handle panics during panic handling
- Use a struct to wrap all the global objects
- Refactor lib folder (#4836)
- Increase waitForEventTimeout to 8 seconds (#4917)
- Add BlockByHash to Client (#4923)
- Replace Amino with new JSON encoder (#4968)
- Support EXISTS operator in /tx_search query (#4979)
- Add /check_tx endpoint (#5017)
- Move docs from doc.go to swagger.yaml (#5044)
- /broadcast_evidence nil evidence check (#5109)
- Make gasWanted/Used snake_case (#5137)
- Add private & unconditional to /dial_peer (#5293)
- Fix openapi spec syntax error (#5358)
- Fix test data races (#5363)
- Revert JSON-RPC/WebSocket response batching (#5378)
- Fix content-type header (#5661)
- Fix content-type header
- Standardize error codes (#6019)
- Change default sorting to desc for `/tx_search` results (#6168)
- Index block events to support block event queries (#6226)
- Index block events to support block event queries (bp #6226) (#6261)
- Define spec for RPC (#276)
- Remove global environment (#6426)
- Clean up client global state in tests (#6438)
- Add chunked rpc interface (#6445)
- Clarify timestamps (#304)
- Add chunked genesis endpoint (#299)
- Decouple test fixtures from node implementation (#6533)

### Rpc/client

- Include NetworkClient interface into Client interface (#3473)
- Add basic authentication (#4291)
- Split out client packages (#4628)
- Take context as first param (#5347)

### Rpc/client/http

- Log error (#5182)
- Do not drop events even if the `out` channel is full (#6163)
- Drop endpoint arg from New and add WSOptions (#6176)

### Rpc/core

- Do not lock ConsensusState mutex
- Return an error if `page=0` (#4947)
- More docs and a test for /blockchain endpoint (#5417)

### Rpc/jsonrpc

- Unmarshal RPCRequest correctly (#6191)
- Unmarshal RPCRequest correctly (bp #6191) (#6193)

### Rpc/jsonrpc/server

- Merge WriteRPCResponseHTTP and WriteRPCResponseAr (#5141)
- Ws server optimizations (#5312)
- Return an error in WriteRPCResponseHTTP(Error) (#6204)
- Return an error in WriteRPCResponseHTTP(Error) (bp #6204) (#6230)

### Rpc/lib

- Write a test for TLS server (#3703)
- Fix RPC client, which was previously resolving https protocol to http (#4131)

### Rpc/swagger

- Add numtxs to blockmeta (#4139)

### Rpc/test

- Fix test race in TestAppCalls (#4894)
- Wait for mempool CheckTx callback (#4908)
- Wait for subscription in TestTxEventsSentWithBroadcastTxAsync (#4907)

### Scripts

- Remove install scripts (#4242)
- Move build.sh into scripts
- Make linkifier default to 'pull' rather than 'issue' (#5689)

### Security

- Update policy after latest security release (#6336)

### Spec

- Update spec with tendermint updates (#62)
- Add ProofTrialPeriod to EvidenceParam (#99)
- Modify Header.LastResultsHash (#97)
- Link to abci server implementations (#100)
- Update evidence in blockchain.md (#108)
- Revert event hashing (#132)
- Update abci events (#151)
- Extract light-client to its own directory (#152)
- Remove evidences (#153)
- Light client attack detector (#164)
- Protobuf changes (#156)
- Update light client verification to match supervisor (#171)
- Remove reactor section (#242)
- Merge rust-spec (#252)

### Spec/abci

- Expand on Validator#Address (#118)

### Spec/consensus

- Canonical vs subjective commit

### Spec/consensus/signing

- Add more details about nil and amnesia (#54)

### Spec/reactors/mempool

- Batch txs per peer (#155)

### State

- Use last height changed if validator set is empty (#3560)
- Add more tests for block validation (#3674)
- Txindex/kv: fsync data to disk immediately after receiving it  (#4104)
- Txindex/kv: return an error if there's one (#4095)
- Export InitStateVersion
- Proto migration (#4951)
- Proto migration (#4972)
- Revert event hashing (#5159)
- Don't save genesis state in database when loaded (#5231)
- Define interface for state store (#5348)
- More test cases for block validation (#5415)
- Prune states using an iterator (#5864)
- Save in batches within the state store (#6067)
- Cleanup block indexing logs and null (#6263)
- Fix block event indexing reserved key check (#6314)
- Fix block event indexing reserved key check (#6314) (#6315)
- Keep a cache of block verification results (#6402)

### State/indexer

- Reconstruct indexer, move txindex into the indexer package (#6382)

### State/store

- Remove extra `if` statement (#3774)

### Statesync

- Use Protobuf instead of Amino for p2p traffic (#4943)
- Fix valset off-by-one causing consensus failures (#5311)
- Broadcast snapshot request to all peers on startup (#5320)
- Fix the validator set heights (again) (#5330)
- Check all necessary heights when adding snapshot to pool (#5516)
- Check all necessary heights when adding snapshot to pool (#5516) (#5518)
- Do not recover panic on peer updates (#5869)
- Improve e2e test outcomes (#6378)
- Improve e2e test outcomes (backport #6378) (#6380)
- Sort snapshots by commonness (#6385)
- Fix unreliable test (#6390)
- Ranking test fix (#6415)

### Store

- Register block amino, not just crypto (#3894)
- Proto migration (#4974)
- Order-preserving varint key encoding (#5771)
- Use db iterators for pruning and range-based queries (#5848)
- Fix deadlock in pruning (#6007)
- Use a batch instead of individual writes in SaveBlock (#6018)

### Swagger

- Update swagger port (#4498)
- Remove duplicate blockID 
- Define version (#4952)
- Update (#5257)

### Sync

- Move closer to separate file (#6015)

### Template

- Add labels to pr template

### Tm-bench

- Add deprecation warning (#3992)

### Tm-monitor

- Update build-docker Makefile target (#3790)
- Add Context to RPC handlers (#3792)

### Toml

- Make sections standout (#4993)

### Tool

- Add Mergify (#4490)

### Tooling

- Remove tools/Makefile (#6102)
- Remove tools/Makefile (bp #6102) (#6106)

### Tools

- Remove need to install buf (#4605)
- Update gogoproto get cmd (#5007)
- Use os home dir to instead of the hardcoded PATH (#6498)

### Tools.mk

- Use tags instead of revisions where possible
- Install protoc

### Tools/build

- Delete stale tools (#4558)

### Tools/tm-bench

- Remove tm-bench in favor of tm-load-test (#4169)

### Tools/tm-signer-harness

- Fix listener leak in newTestHarnessListener() (#5850)
- Fix listener leak in newTestHarnessListener() (#5850)

### Tx

- Reduce function to one parameter (#5493)

### Txindexer

- Refactor Tx Search Aggregation (#3851)

### Types

- CommitVotes struct as last step towards #1648 (#3298)
- Do not ignore errors returned by PublishWithEvents (#3722)
- Move MakeVote / MakeBlock functions (#3819)
- Add test for block commits with votes for the wrong blockID (#3936)
- Prevent temporary power overflows on validator updates  (#4165)
- Change number_txs to num_txs json tag in BlockMeta
- Remove dots from errors in SignedHeader#ValidateBasic
- Change `Commit` to consist of just signatures (#4146)
- Prevent spurious validator power overflow warnings when changing the validator set (#4183)
- VerifyCommitX return when +2/3 sigs are verified (#4445)
- Implement Header#ValidateBasic (#4638)
- Return an error if voting power overflows
- Sort validators by voting power
- Simplify VerifyCommitTrusting
- Remove extra validation in VerifyCommit
- Assert specific error in TestValSetUpdateOverflowRelated
- Remove unnecessary sort call (#4876)
- Create ValidateBasic() funcs for validator and validator set (#4905)
- Remove VerifyFutureCommit (#4961)
- Migrate params to protobuf (#4962)
- Remove duplicated validation in VerifyCommit (#4991)
- Add tests for blockmeta (#5013)
- Remove pubkey options (#5016)
- More test cases for TestValidatorSet_VerifyCommit (#5018)
- Rename partsheader to partsetheader (#5029)
- Fix evidence timestamp calculation (#5032)
- Add AppVersion to ConsensusParams (#5031)
- Reject blocks w/ ConflictingHeadersEvidence (#5041)
- Simplify safeMul (#5061)
- Verify commit fully
- Validatebasic on from proto (#5152)
- Check if nil or empty valset (#5167)
- Comment on need for length prefixing (#5283)
- Rename json parts to part_set_header (#5523)
- Move `MakeBlock` to block.go (#5573)
- Cleanup protobuf.go (#6023)
- Refactor EventAttribute (#6408)
- Fix verify commit light / trusting bug (#6414)
- Revert breaking change (#6538)

### Types/test

- Remove slow test cases in TestValSetUpdatePriorityOrderTests (#4903)

### Upgrading

- Add note on rpc/client subpackages (#4636)
- State store change (#5364)
- Update 0.34 instructions with updates since RC4 (#5685)
- Update 0.34 instructions with updates since RC4 (#5686)

### Ux

- Use docker to format proto files (#5384)

### Version

- Bump version numbers (#5173)
- Add abci version to handshake (#5706)
- Revert version through ldflag only (#6494)

### Ws

- Parse remote addrs with trailing dash (#6537)

## [0.0.1] - 2019-03-19

### .github

- Split the issue template into two seperate templates (#2073)

### ADR

- Fix malleability problems in Secp256k1 signatures

### ADR-016

- Add versions to Block and State (#2644)
- Add protocol Version to NodeInfo (#2654)
- Update ABCI Info method for versions (#2662)

### BROKEN

- Attempt to replace go-wire.JSON with json.Unmarshall in rpc

### Bech32

- Wrap error messages

### CHANGELOG

- Update release date
- Update release date

### CRandHex

- Fix up doc to mention length of digits

### Connect2Switches

- Panic on err

### Docs

- Update description of seeds and persistent peers

### Documentation

- Go-events -> tmlibs/events
- Update for 0.10.0 [ci skip]"
- Add docs from website
- Tons of minor improvements
- Add conf.py
- Test
- Add sphinx Makefile & requirements
- Consolidate ADRs
- Convert markdown to rst
- Organize the specification
- Rpc docs to be slate, see #526, #629
- Use maxdepth 2 for spec
- Port website's intro for rtd
- Rst-ify the intro
- Fix image links
- Link fixes
- Clean a bunch of stuff up
- Logo, add readme, fixes
- Pretty-fy
- Give index a Tools section
- Update and clean up adr
- Use README.rst to be pulled from tendermint
- Re-add the images
- Add original README's from tools repo
- Convert from md to rst
- Update index.rst
- Move images in from tools repo
- Harmonize headers for tools docs
- Add kubes docs to mintnet doc, from tools
- Add original tm-bench/monitor files
- Organize tm-bench/monitor description
- Pull from tools on build
- Finish pull from tools
- Organize the directory, #656
- Add software.json from website (ecosystem)
- Rename file
- Add and re-format the ecosystem from website
- Pull from tools' master branch
- Using ABCI-CLI
- Remove last section from ecosystem
- Organize install a bit better
- Add ABCI implementations
- Added passchain to the ecosystem.rst in the applications section;
- Fix build warnings
- Add stratumn
- Add py-tendermint to abci-servers
- Remove mention of type byte
- Add info about tm-migrate
- Update abci example details [ci skip]
- Typo
- Smaller logo (200px)
- Comb through step by step
- Fixup abci guide
- Fix links, closes #860
- Add note about putting GOPATH/bin on PATH
- Correction, closes #910
- Update ecosystem.rst (#1037)
- Add abci spec
- Add counter/dummy code snippets
- Updates from review (#1076)
- Tx formats: closes #1083, #536
- Fix tx formats [ci skip]
- Update getting started [ci skip]
- Add document 'On Determinism'
- Wrong command-line flag
- The character for 1/3 fraction could not be rendered in PDF on readthedocs. (#1326)
- Update quick start guide (#1351)
- Build updates
- Add diagram, closes #1565 (#1577)
- Lil fixes
- Update install instructions, closes #1580
- Blockchain and consensus dirs
- Fix dead links, closes #1608
- Use absolute links (#1617)
- Update ABCI output (#1635)
- A link to quick install script
- Add BSD install script
- Start move back to md
- Cleanup/clarify build process
- Pretty fixes
- Some organizational cleanup
- DuplicateVoteEvidence
- Update abci links (#1796)
- Update js-abci example
- Minor fix for abci query peer filter
- Update address spec to sha2 for ed25519
- Remove node* files
- Update getting started and remove old script (now in scripts/install)
- Md fixes & latest tm-bench/monitor
- Modify blockchain spec to reflect validator set changes (#2107)
- Fix links & other imrpvoements
- Note max outbound peers excludes persistent
- Fix img links, closes #2214 (#2282)
- Deprecate RTD (#2280)
- Fix indentation for genesis.validators
- Remove json tags, dont use HexBytes
- Update vote, signature, time
- Fix encoding JSON
- Bring blockchain.md up-to-date
- Specify consensus params in state.md
- Fix note about ChainID size
- Remove tags from result for now
- Move app-dev/abci-spec.md to spec/abci/abci.md
- Update spec
- Refactor ABCI docs
- Fixes and more from #2249
- Add abci spec to config.js
- Improve docs on AppHash (#2363)
- Update link to rpc (#2361)
- Update README (#2393)
- Update secure-p2p doc to match the spec + current implementation
- Add missing changelog entry and comment (#2451)
- Add assets/instructions for local docs build (#2453)
- Consensus params and general merkle (#2524)
- Update config: ref #2800 & #2837
- Prepend cp to /usr/local with sudo (#2885)
- Small improvements (#2933)
- Fix js-abci example (#2935)
- Add client.Start() to RPC WS examples (#2936)
- Update ecosystem.json: add Rust ABCI (#2945)
- Add client#Start/Stop to examples in RPC docs (#2939)
- Relative links in docs/spec/readme.md, js-amino lib (#2977)
- Fixes from 'first time' review (#2999)
- Enable full-text search (#3004)
- Add edit on Github links (#3014)
- Update DOCS_README (#3019)
- Networks/docker-compose: small fixes (#3017)
- Add rpc link to docs navbar and re-org sidebar (#3041)
- Fix p2p readme links (#3109)
- Update link for rpc docs (#3129)
- Fix broken link (#3142)
- Fix RPC links (#3141)
- Explain how someone can run his/her own ABCI app on localnet (#3195)
- Update pubsub ADR (#3131)
- Fix lite client formatting (#3198)
- Fix links (#3220)
- Fix rpc Tx() method docs (#3331)
- Fix typo (#3373)
- Fix the reverse of meaning in spec (#3387)

### Fix

- Ansible playbook to deploy tendermint

### GroupReader#Read

- Return io.EOF if file is empty

### Makefile

- Go test --race
- Add gmt and lint
- Add 'build' target
- Add megacheck & some additional fixes
- Remove redundant lint
- Fix linter

### Optimize

- Using parameters in func (#2845)

### Proposal

- New Makefile standard template (#168)

### PubKeyFromBytes

- Return zero value PubKey on error

### Query

- Height -> LastHeight
- LastHeight -> Height :)

### R4R

- Add timeouts to http servers (#2780)
- Swap start/end in ReverseIterator (#2913)
- Split immutable and mutable parts of priv_validator.json (#2870)
- Config TestRoot modification for LCD test (#3177)

### README

- Add godoc instead of tedious MD regeneration
- Document the minimum Go version

### ResponseEndBlock

- Ensure Address matches PubKey if provided

### Security

- Use bytes.Equal for key comparison
- Remove RipeMd160.
- Implement PeerTransport

### Testing

- More verbosity
- Unexport internal function.
- Check err on cmd.Wait
- Test_libs all use Makefile
- Jq .result[1] -> jq .result
- P2p.seeds and p2p.pex
- Add simple client/server test with no addr prefix
- Update for abci-cli consolidation. shell formatting
- Sunset tmlibs/process.Process
- Wait for node heights before checking app hash
- Fix ensureABCIIsUp
- Fix test/app/counter_test.sh
- Longer timeout
- Add some timeouts
- Use shasum to avoid rarer dependency
- Less bash
- More smoothness
- Test itr.Value in checkValuePanics (#2580)

### Update

- JTMSP -> jABCI

### ValidatorSet#GetByAddress

- Return -1 if no validator was found

### WAL

- Better errors and new fail point (#3246)

### WIP

- Begin parallel refactoring with go-wire Write methods and MConnection
- Fix rpc/core
- More empty struct examples

### [docs

- Typo fix] remove misplaced "the"
- Typo fix] add missing "have"

### Abci

- Remove old repo docs
- Remove nested .gitignore
- Remove LICENSE
- Add comment for doc update
- Remove fee (#2043)
- Change validators to last_commit_info in RequestBeginBlock (#2074)
- Update readme for building protoc (#2124)
- Add next_validators_hash to header
- VoteInfo, ValidatorUpdate. See ADR-018
- Move round back from votes to commit
- Codespace (#2557)
- LocalClient improvements & bugfixes & pubsub Unsubscribe issues (#2748)

### Abci-cli

- Print OK if code is 0
- Prefix flag variables with flag

### Absent_validators

- Repeated int -> repeated bytes

### Addrbook

- Toggle strict routability

### Addrbook_test

- Preallocate memory for bookSizes (#3268)

### Adr

- Add 005 consensus params
- Update 007 trust metric usage
- Amend decisions for PrivValidator
- Update readme
- PeerTransport (#2069)
- Encoding for cryptography at launch (#2121)
- Protocol versioning
- Chain-versions
- Style fixes (#3206)

### Adr-009

- No pubkeys in beginblock
- Add references

### Adr-016

- Update int64->uint64; add version to ConsensusParams (#2667)

### Adr-018

- Abci validators

### Adr-021

- Note about tag spacers (#2362)

### Adr-029

- Update CheckBlock

### All

- No more anonymous imports
- Fix vet issues with build tags, formatting
- Gofmt (#1743)

### Ansible

- Update tendermint and basecoin versions
- Added option to provide accounts for genesis generation, terraform: added option to secure DigitalOcean servers, devops: added DNS name creation to tendermint terraform

### Appveyor

- Use make

### Arm

- Add install script, fix Makefile (#2824)

### Autofile

- Ensure file is open in Sync

### Batch

- Progress

### Bit_array

- Simplify subtraction

### Blockchain

- Explain isCaughtUp logic
- Fixing reactor tests
- Add comment in AddPeer. closes #666
- Add tests and more docs for BlockStore
- Update store comments
- Updated store docs/comments from review
- Deduplicate store header value tests
- Less fragile and involved tests for blockstore
- Block creator helper for compressing tests as per @ebuchman
- Note about store tests needing simplification ...
- Test fixes
- Update for new state
- Test wip for hard to test functionality [ci skip]
- Fix register concrete name. (#2213)

### Blockchain/pool

- Some comments and small changes

### Blockchain/reactor

- RespondWithNoResponseMessage for missing height

### Blockchain/store

- Comment about panics

### Certifiers

- Test uses WaitForHeight

### Changelog

- Add genesis amount->power
- More review fixes/release/v0.31.0 (#3427)

### Ci

- Setup abci in dependency step
- Move over abci-cli tests
- Reduce log output in test_cover (#2105)

### Circle

- Add metalinter to test
- Fix config.yml
- Add GOCACHE=off and -v to tests
- Save p2p logs as artifacts (#2566)

### Circleci

- Add a job to automatically update docs (#3005)
- Update go version (#3051)
- Removed complexity from docs deployment job  (#3396)

### Cleanup

- Replace common.Exit with log.Crit or log.Fatal

### Cli

- Support --root and --home
- More descriptive naming
- Viper.Set(HomeFlag, rootDir)
- Clean up error handling
- Use cobra's new ExactArgs() feature
- WriteDemoConfig -> WriteConfigVals

### Client

- ResultsCh chan json.RawMessage, ErrorsCh
- Wsc.String()
- Safe error handling
- Use vars for retry intervals

### Clist

- Reduce numTimes in test
- Speedup functions (#2208)
- Speedup Next by removing defers (#2511)

### Cmap

- Remove defers (#2210)

### Cmd

- Fixes for new config
- Query params are flags
- --consensus.no_empty_blocks
- Don't load config for version command. closes #620
- Dont wait for genesis. closes #562
- Make sure to have 'testnet' create the data directory for nonvals (#3409)

### Cmd/abci-cli

- Use a single connection per session
- Implement batch

### Cmd/tendermint

- Fix initialization file creation checks (#991)

### Cmd/tendermint/commands

- Update ParseConfig doc

### Cmd/tendermint/commands/lite

- Add tcp scheme to address URLs (#1297)

### Cmn

- Kill
- Fix race condition in prng
- Fix repeate timer test with manual ticker
- Fix race
- Fix HexBytes.MarshalJSON
- GetFreePort (#3255)

### Commands

- Run -> RunE

### Common

- ProtocolAndAddress
- Fingerprint comment
- WriteFileAtomic use tempfile in current dir
- Comments for Service
- No more relying on math/rand.DefaultSource
- Use names prng and mrand
- Use genius simplification of tests from @ebuchman
- Rand* warnings about cryptographic unsafety
- Fix BitArray.Update to avoid nil dereference
- BitArray: feedback from @adrianbrink to simplify tests
- IsHex should be able to handle 0X prefixed strings
- NewBitArray never crashes on negatives (#170)
- Remove {Left, Right}PadString (#168)
- NewBitArray never crashes on negatives (#170)
- Delete unused functions (#2452)

### Common/BitArray

- Reduce fragility with methods

### Common/IsDirEmpty

- Do not mask non-existance errors

### Common/rand

- Remove exponential distribution functions (#1979)

### Config

- Toggle authenticated encryption
- Pex_reactor -> pex
- Write all default options to config file
- Lil fixes
- Unexpose chainID
- Fix addrbook path to go in config
- Fix private_peer_ids
- Rename skip_upnp to upnp (#1827)
- 10x default send/recv rate (#1978)
- Reduce default mempool size (#2300)
- Add ValidateBasic (#2485)
- Refactor ValidateBasic (#2503)

### Consensus

- Comment about test_data [ci skip]
- Fix tests
- Improve logging for conflicting votes
- Better logging
- More comments
- IsProposer func
- Remove rs from handleMsg
- Log ProposalHeartbeat msg
- Test proposal heartbeat
- Recover panics in receive routine
- Remove support for replay by #HEIGHT. closes #567
- Use filepath for windows compatibility, closes #595
- Kill process on app error
- Ensure prs.ProposalBlockParts is initialized. fixes #810
- Fix for initializing block parts during catchup
- Make mempool_test deterministic
- Fix LastCommit log
- Crank timeout in timeoutWaitGroup
- Fix typo on ticker.go documentation
- Fix makeBlockchainFromWAL
- Remove log stmt. closes #987
- Note about duplicate evidence
- Rename test funcs
- Minor cosmetic
- Fix SetLogger in tests
- Print go routines in failed test
- Return from go-routine in test
- Return from errors sooner in addVote
- Close pubsub channels. fixes #1372
- Only fsync wal after internal msgs
- Link to spec from readme (#1609)
- Fixes #1754
- Fix addProposalBlockPart
- Stop wal
- Wait on stop if not fastsync
- Include evidence in proposed block parts. fixes #2050
- Fix test for blocks with evidence
- Failing test for ProposerAddress
- Wait timeout precommit before starting new round (#2493)
- Add ADR for first stage consensus refactor (#2462)
- Wait for proposal or timeout before prevote (#2540)
- Flush wal on stop (#3297)

### Consensus/WAL

- Benchmark WALDecode across data sizes

### Console

- Fix output, closes #93
- Fix tests

### Contributing

- Use full version from site

### Core

- Apply megacheck vet tool (unused, gosimple, staticcheck)

### Counter

- Fix tx buffer overflow

### Crypto

- Rename last traces of go-crypto (#1786)
- Abstract pubkey / signature size when known to constants (#1808)
- Refactor to move files out of the top level directory
- Remove Ed25519 and Secp256k1 suffix on GenPrivKey
- Fix package imports from the refactor
- Add benchmarking code for signature schemes (#2061)
- Switch hkdfchacha back to xchacha (#2058)
- Add compact bit array for intended usage in the multisig
- Remove interface from crypto.Signature
- Add compact bit array for intended usage in the multisig
- Threshold multisig implementation
- Add compact bit array for intended usage in the multisig (#2140)
- Remove unnecessary prefixes from amino route variable names (#2205)
- Add a way to go from pubkey to route (#2574)
- Use stdlib crypto/rand. ref #2099 (#2669)
- Revert to mainline Go crypto lib (#3027)

### Crypto/amino

- Address anton's comment on PubkeyAminoRoute (#2592)

### Crypto/ed25519

- Update the godocs (#2002)
- Remove privkey.Generate method (#2022)

### Crypto/hkdfchachapoly

- Add testing seal to the test vector

### Crypto/merkle

- Remove byter in favor of plain byte slices (#2595)

### Crypto/random

- Use chacha20, add forward secrecy (#2562)

### Crypto/secp256k1

- Add godocs, remove indirection in privkeys (#2017)
- Fix signature malleability, adopt more efficient en… (#2239)

### Cs

- Prettify logging of ignored votes (#3086)
- Reset triggered timeout precommit (#3310)
- Sync WAL more frequently (#3300)
- Update wal comments (#3334)
- Comment out log.Error to avoid TestReactorValidatorSetChanges timing out (#3401)

### Cs/wal

- Refuse to encode msg that is bigger than maxMsgSizeBytes (#3303)

### Db

- Fix memdb iterator
- Fix MemDB.Close
- Sort keys for memdb iterator
- Some comments in types.go
- Test panic on nil key
- Some test cleanup
- Fixes to fsdb and clevledb
- Memdb iterator
- Goleveldb iterator
- Cleveldb iterator
- Fsdb iterator
- Fix c and go iterators
- Simplify exists check, fix IsKeyInDomain signature, Iterator Close

### Dep

- Pin all deps to version or commit
- Revert updates

### Deps

- Update gogo/protobuf from 1.1.1 to 1.2.1 and golang/protobuf from 1.1.0 to 1.3.0 (#3357)

### Dist

- Dont mkdir in container
- Dont mkdir in container

### Distribution

- Lock binary dependencies to specific commits (#2550)

### Dummy

- Valset changes and tests
- Verify pubkey is go-crypto encoded in DeliverTx. closes #51
- Include app.key tag

### Ebuchman

- Added some demos on how to parse unknown types

### Ed25519

- Use golang/x/crypto fork (#2558)

### Errcheck

- PR comment fixes

### Evidence

- More funcs in store.go
- Store tests and fixes
- Pool test
- Reactor test
- Reactor test
- Dont send evidence to unsynced peers
- Check peerstate exists; dont send old evidence
- Give each peer a go-routine

### Example

- Fix func suffix

### Example/dummy

- Remove iavl dep - just use raw db

### Fmt

- Run 'make fmt'

### Github

- Update PR template to indicate changing pending changelog. (#2059)

### Glide

- Update go-common
- Update for autofile fix
- More external deps locked to versions
- Update grpc version

### Grpcdb

- Better readability for docs and constructor names
- Close Iterator/ReverseIterator after use (#3424)

### Hd

- Optimize ReverseBytes + add tests
- Comments and some cleanup

### Http

- Http-utils added after extraction

### Https

- //github.com/tendermint/tendermint/pull/1128#discussion_r162799294

### Json2wal

- Increase reader's buffer size (#3147)

### Keys

- Transactions.go -> types.go

### Keys/keybase.go

- Comments and fixes

### Libs

- Update BitArray go docs (#2079)
- Make bitarray functions lock parameters that aren't the caller (#2081)
- Remove usage of custom Fmt, in favor of fmt.Sprintf (#2199)
- Handle SIGHUP explicitly inside autofile (#2480)
- Call Flush()  before rename #2428 (#2439)
- Fix event concurrency flaw (#2519)
- Refactor & document events code (#2576)
- Let prefixIterator implements Iterator correctly (#2581)
- Test deadlock from listener removal inside callback (#2588)

### Libs/autofile

- Bring back loops (#2261)

### Libs/autofile/group_test

- Remove unnecessary logging (#2100)

### Libs/cmn

- Remove Tempfile, Tempdir, switch to ioutil variants (#2114)

### Libs/cmn/writefileatomic

- Handle file already exists gracefully (#2113)

### Libs/common

- Refactor tempfile code into its own file

### Libs/common/rand

- Update godocs

### Libs/db

- Add cleveldb.Stats() (#3379)
- Close batch (#3397)
- Close batch (#3397)

### Lint

- Remove dot import (go-common)
- S/common.Fmt/fmt.Sprintf
- S/+=1/++, remove else clauses
- Couple more fixes
- Apply deadcode/unused

### Linter

- Couple fixes
- Add metalinter to Makefile & apply some fixes
- Last fixes & add to circle
- Address deadcode, implement incremental lint testing
- Sort through each kind and address small fixes
- Enable in CI & make deterministic

### Linting

- Cover the basics
- Catch some errors
- Add to Makefile & do some fixes
- Next round  of fixes
- Fixup some stuffs
- Little more fixes
- A few fixes
- Replace megacheck with metalinter
- Apply 'gofmt -s -w' throughout
- Apply misspell
- Apply errcheck part1
- Apply errcheck part2
- Moar fixes
- Few more fixes

### Lite

- MemStoreProvider GetHeightBinarySearch method + fix ValKeys.signHeaders
- < len(v) in for loop check, as per @melekes' recommendation
- TestCacheGetsBestHeight with GetByHeight and GetByHeightBinarySearch
- Comment out iavl code - TODO #1183
- Add synchronization in lite verify (#2396)

### Lite/proxy

- Validation* tests and hardening for nil dereferences
- Consolidate some common test headers into a variable

### Localnet

- Fix $LOG variable (#3423)

### Log

- Tm -> TM

### Make

- Update protoc_abci use of awk

### Makefile

- Remove megacheck
- Fix protoc_libs
- Add `make check_dep` and remove `make ensure_deps` (#2055)
- Lint flags
- Fix build-docker-localnode target (#3122)

### Mempool

- Comments
- Reactor test
- Implement Mempool.CloseWAL
- Return error on cached txs
- Assert -> require in test
- Remove Peer interface. use p2p.Peer
- Cfg.CacheSize and expose InitWAL
- Fix cache_size==0. closes #1761
- Log hashes, not whole tx
- Chan bool -> chan struct{}
- Keep cache hashmap and linked list in sync (#2188)
- Store txs by hash inside of cache (#2234)
- Filter new txs if they have insufficient gas (#2385)
- ErrPreCheck and more log info (#2724)
- Print postCheck error (#2762)
- Add txs from Update to cache
- Add a comment and missing changelog entry (#2996)
- NotifyTxsAvailable if there're txs left, but recheck=false (#2991)
- Move tx to back, not front (#3036)
- Move tx to back, not front (#3036)
- Enforce maxMsgSize limit in CheckTx (#3168)
- Correct args order in the log msg (#3221)

### Merkle

- Go-common -> tmlibs
- Remove go-wire dep by copying EncodeByteSlice
- Remove unused funcs. unexport simplemap. improv docs
- Use amino for byteslice encoding

### Metalinter

- Add linter to Makefile like tendermint

### Metrics

- Add additional metrics to p2p and consensus (#2425)

### Nano

- Update comments

### Networks

- Update readmes

### Node

- ConfigFromViper
- NewNode takes DBProvider and GenDocProvider
- Clean makeNodeInfo
- Remove dup code from rebase
- Remove commented out trustMetric
- Respond always to OS interrupts (#2479)
- Refactor privValidator ext client code & tests (#2895)

### P2p

- Use cmn instead of .
- Fix race by peer.Start() before peers.Add()
- Fix test
- Sw.peers.List() is empty in sw.OnStart
- Put maxMsgPacketPayloadSize, recvRate, sendRate in config
- Test fix
- Fully test PeerSet, more docs, parallelize PeerSet tests
- Minor comment fixes
- Delete unused and untested *IPRangeCount functions
- Sw.AddPeer -> sw.addPeer
- Allow listener with no external connection
- Update readme, some minor things
- Some fixes re @odeke-em issues #813,#816,#817
- Comment on the wg.Add before go saveRoutine()
- Peer should respect errors from SetDeadline
- Use fake net.Pipe since only >=Go1.10 implements SetDeadline
- NetPipe for <Go1.10 in own file with own build tag
- Fix non-routable addr in test
- Fix comment on addPeer (thanks @odeke-em)
- Make Switch.DialSeeds use a new PRNG per call
- Disable trustmetric test while being fixed
- Exponential backoff on reconnect. closes #939
- PrivKey need not be Ed25519
- Reorder some checks in addPeer; add comments to NodeInfo
- Peer.Key -> peer.ID
- Add ID to NetAddress and use for AddrBook
- Support addr format ID@IP:PORT
- Authenticate peer ID
- Remove deprecated Dockerfile
- Seed mode fixes from rebase and review
- Seed disconnects after sending addrs
- Add back lost func
- Use sub dirs
- Tmconn->conn and types->p2p
- Use conn.Close when peer is nil
- Notes about ListenAddr
- AddrBook.Save() on DialPeersAsync
- Add Channels to NodeInfo and don't send for unknown channels
- Fix tests for required channels
- Fix break in double loop
- Introduce peerConn to simplify peer creation (#1226)
- Keep reference to connections in test peer
- Persistent - redial if first dial fails
- Switch - reconnect only if persistent
- Don't use dial funcn in peerconfig
- NodeInfo.Channels is HexBytes
- Dont require minor versions to match in handshake
- Explicit netaddress errors
- Some comments and a log line
- MinNumOutboundPeers. Closes #1501
- Change some logs from Error to Debug. #1476
- Small lint
- Prevent connections from same ip
- External address
- Reject addrs coming from private peers (#2032)
- Fix conn leak. part of #2046
- Connect to peers from a seed node immediately (#2115)
- Add test vectors for deriving secrets (#2120)
- Integrate new Transport
- Add RPCAddress to NodeInfoOther.String() (#2442)
- NodeInfo is an interface; General cleanup (#2556)
- Restore OriginalAddr (#2668)
- Peer-id -> peer_id (#2771)
- AddressBook requires addresses to have IDs; Do not close conn immediately after sending pex addrs in seed mode (#2797)
- Re-check after sleeps (#2664)
- Log 'Send failed' on Debug (#2857)
- NewMultiplexTransport takes an MConnConfig (#2869)
- Panic on transport error (#2968)
- Fix peer count mismatch #2332 (#2969)
- Set MConnection#created during init (#2990)
- File descriptor leaks (#3150)
- Fix infinite loop in addrbook (#3232)
- Check secret conn id matches dialed id (#3321)
- Fix comment in secret connection (#3348)
- Do not panic when filter times out (#3384)

### P2p/addrbook

- Comments
- AddrNew/Old -> bucketsNew/Old
- Simplify PickAddress
- AddAddress returns error. more defensive PickAddress
- Add non-terminating test
- Fix addToOldBucket
- Some comments

### P2p/conn

- Better handling for some stop conditions
- FlushStop. Use in pex. Closes #2092 (#2802)
- Don't hold stopMtx while waiting (#3254)

### P2p/connetion

- Remove panics, test error cases

### P2p/pex

- Simplify ensurePeers
- Wait to connect to all peers in reactor test
- Minor cleanup and comments
- Some addrbook fixes
- Allow configured seed nodes to not be resolvable over DNS (#2129)
- Fix mismatch between dialseeds and checkseeds. (#2151)

### P2p/secret_connection

- Switch salsa usage to hkdf + chacha

### P2p/trust

- Split into multiple files and improve function order
- Lock on Copy()
- Remove extra channels
- Fix nil pointer error on TrustMetric Copy() (#1819)

### P2p/trustmetric

- Non-deterministic test

### Premerge2

- Rpc -> rpc/tendermint

### Priv-val

- Fix timestamp for signing things that only differ by timestamp

### PrivVal

- Improve SocketClient network code (#1315)

### Privval

- Switch to amino encoding in SignBytes (#2459)
- Set deadline in readMsg (#2548)
- Add IPCPV and fix SocketPV (#2568)
- Fixes from review (#3126)
- Improve Remote Signer implementation (#3351)

### Protoc

- "//nolint: gas" directive after pb generation (#164)

### Proxy

- Remove Handshaker from proxy pkg (#2437)

### Pubsub

- Comments
- Fixes after Ethan's review (#3212)

### Readme

- Js-tmsp -> js-abci
- Update install instruction (#100)
- Re-organize & update docs links

### Remotedb

- A client package implementing the db.DB interface

### Repeat_timer

- Drain channel in Stop; done -> wg

### Rpc

- Use HTTP error codes
- Repsonse types use data.Bytes
- Response types use Result instead of pb Response
- Fix tests
- Decode args without wire
- Cleanup some comments [ci skip]
- Fix tests
- SetWriteDeadline for ws ping. fixes #553
- Move grpc_test from test/ to grpc/
- Typo fixes
- Comments
- Historical validators
- Block and Commit take pointers; return latest on nil
- Fix client websocket timeout (#687)
- Subscribe on reconnection (#689)
- Use /iavl repo in test (#713)
- Wait for rpc servers to be available in tests
- Fix tests
- Make time human readable. closes #926
- GetHeight helper function
- Fix getHeight
- Lower_case peer_round_states, use a list, add the node_address
- Docs/comments
- Add n_peers to /net_info
- Add voting power totals to vote bitarrays
- /consensus_state for simplified output
- Break up long lines
- Test Validator retrevial timeout
- Fix /blockchain OOM #2049
- Validate height in abci_query
- Log error when we timeout getting validators from consensus (#2045)
- Improve slate for Jenkins (#2070)
- Transform /status result.node_info.other into map (#2417)
- Add /consensus_params endpoint  (#2415)
- Fix tx.height range queries (#2899)
- Include peer's remote IP in `/net_info` (#3052)

### Rpc/client

- Use compile time assertions instead of methods

### Rpc/core

- Ints are strings in responses, closes #1896

### Rpc/lib

- No Result wrapper
- Test tcp and unix
- Set logger on ws conn
- Remove dead files, closes #710

### Rpc/lib/client

- Add jitter for exponential backoff of WSClient
- Jitter test updates and only to-be run on releases

### Rpc/lib/server

- Add handlers tests
- Update with @melekes and @ebuchman feedback
- Separate out Notifications test
- Minor changes to test
- Add test for int parsing

### Rpc/lib/types

- RPCResponse.Result is not a pointer

### Rpc/libs/doc

- Formatting for godoc, closes #2420

### Rpc/net_info

- Change RemoteIP type from net.IP to String (#3309)

### Rpc/wsevents

- Small cleanup

### Rtd

- Build fixes

### Scripts

- Quickest/easiest fresh install

### Scripts/txs

- Add 0x and randomness

### Secp256k1

- Use compressed pubkey, bitcoin-style address
- Change build tags (#3277)

### Server

- Allow multiple connections
- Return result with error
- Use cmn.ProtocolAndAddress
- Minor refactor

### Service

- Start/stop logs are info, ignored are debug
- Reset() for restarts

### Shame

- Forgot to add new code pkg

### SocketClient

- Fix and test for StopForError deadlock

### Spec

- Fixes from review
- Convert to rst
- Typos & other fixes
- Remove notes, see #1152
- More fixes
- Minor fixes
- Update encoding.md
- Note on byte arrays, clean up bitarrays and more, add merkle proof, add crypto.go script
- Add Address spec. notes about Query
- Pex update
- Abci notes. closes #1257
- Move to final location (#1576)
- Add missing field to NodeInfoOther (#2426)

### State

- Comments; use wire.BinaryBytes
- Persist validators
- Minor comment fixes
- Return to-be-used function
- TestValidateBlock
- Move methods to funcs
- BlockExecutor
- Re-order funcs. fix tests
- Send byzantine validators in BeginBlock
- Builds
- Fix txResult issue with UnmarshalBinary into ptr
- S -> state
- B -> block
- Err if 0 power validator is added to the validator set
- Format panics
- Require block.Time of the fist block to be genesis time (#2594)

### Throttle_timer

- Fix race, use mtx instead of atomic

### Tm-bench

- Improve code shape
- Update dependencies, add total metrics

### Tm-monitor

- Update health after we added / removed node (#2694)

### Tmbench

- Fix iterating through the blocks, update readme
- Make tx size configurable
- Update dependencies to use tendermint's master
- Make sendloop act in one second segments (#110)
- Make it more resilient to WSConn breaking (#111)

### Tmhash

- Add Sum function

### Tmtime

- Canonical, some comments (#2312)

### Tools

- Remove redundant grep -v vendors/ (#1996)
- Clean up Makefile and remove LICENSE file (#2042)
- Refactor tm-bench (#2570)

### Tools/tm-bench

- Don't count the first block if its empty
- Remove testing flags from help (#1949)
- Don't count the first block if its empty (#1948)
- Bounds check for txSize and improving test cases (#2410)

### Tools/tmbench

- Fix the end time being used for statistics calculation
- Improve accuracy with large tx sizes.
- Move statistics to a seperate file

### Types

- Pretty print validators
- Update LastBlockInfo and ConfigInfo
- []byte -> data.Bytes
- Result and Validator use data.Bytes
- Methods convert pb types to use data.Bytes
- Block comments
- Remove redundant version file
- PrivVal.Sign returns an error
- More . -> cmn
- Comments
- ConsensusParams test + document the ranges/limits
- ConsensusParams: add feedback from @ebuchman and @melekes
- Unexpose valset.To/FromBytes
- Add gas and fee fields to CheckTx
- Use data.Bytes directly in type.proto via gogo/protobuf. wow
- Consolidate some file
- Add note about ReadMessage having no cap
- RequestBeginBlock includes absent and byzantine validators
- Drop uint64 from protobuf.go
- IsOK()
- Int32 with gogo int
- Fix for broken customtype int in gogo
- Add MarshalJSON funcs for Response types with a Code
- Add UnmarshalJSON funcs for Response types
- Compile type assertions to avoid sneaky runtime surprises
- Check ResponseCheckTx too
- Update String() test to assert Prevote type
- Rename exampleVote to examplePrecommit on vote_test
- Add test for IsVoteTypeValid
- Params.Update()
- Comments; compiles; evidence test
- Evidences for merkle hashing; Evidence.String()
- Tx.go comments
- Evidence cleanup
- Better error messages for votes
- Check bufio.Reader
- TxEventBuffer.Flush now uses capacity preserving slice clearing idiom
- RequestInitChain.AppStateBytes
- Update for new go-wire. WriteSignBytes -> SignBytes
- Remove dep on p2p
- Tests build
- Builds
- Revert to old wire. builds
- Working on tests...
- P2pID -> P2PID
- Fix validator_set_test issue with UnmarshalBinary into ptr
- Bring back json.Marshal/Unmarshal for genesis/priv_val
- TestValidatorSetVerifyCommit
- Uncomment some tests
- Hash invoked for nil Data and Header should not panic
- Compile time assert to, and document sort.Interface
- Revert CheckTx/DeliverTx changes. make them the same
- Fix genesis.AppStateJSON
- Lock block on MakePartSet
- Fix formatting when printing signatures
- Allow genesis file to have 0 validators (#2148)
- Remove pubkey from validator hash (#2512)
- Cap evidence in block validation (#2560)
- Remove Version from CanonicalXxx (#2666)
- Dont use SimpleHashFromMap for header. closes #1841 (#2670)
- First field in Canonical structs is Type (#2675)
- Emit tags from BeginBlock/EndBlock (#2747)
- NewValidatorSet doesn't panic on empty valz list (#2938)
- ValidatorSet.Update preserves Accum (#2941)
- Comments on user vs internal events
- Validator set update tests (#3284)
- Followup after validator set changes (#3301)
- Remove check for priority order of existing validators (#3407)
- Refactor PB2TM.ConsensusParams to take BlockTimeIota as an arg (#3442)

### Types/heartbeat

- Test all Heartbeat functions

### Types/params

- Introduce EvidenceParams

### Types/priv_validator

- Fixes for latest p2p and cmn

### Types/time

- Add note about stripping monotonic part

### Types/validator_set_test

- Move funcs around

### Upnp

- Keep a link

### Version

- Add and bump abci version
- Types

### Wip

- Tendermint specification
- Priv val via sockets
- Comment types
- Fix code block in ADR
- Fix nil pointer deference
- Avoid underscore in var name
- Check error of wire read

### Wire

- No codec yet

### Ws

- Small comment

### WsConnection

- Call onDisconnect
<|MERGE_RESOLUTION|>--- conflicted
+++ resolved
@@ -145,106 +145,8 @@
 
 ### Backport
 
-<<<<<<< HEAD
 - Upgrade logging to v0.8
 - Update for new logging
-=======
-## v0.35.9
-
-July 20, 2022
-
-This release fixes a deadlock that could occur in some cases when using the
-priority mempool with the ABCI socket client.
-
-### BUG FIXES
-
-- [mempool] [\#9030](https://github.com/tendermint/tendermint/pull/9030) rework lock discipline to mitigate callback deadlocks (@creachadair)
-
-
-## v0.35.8
-
-July 12, 2022
-
-Special thanks to external contributors on this release: @joeabbey
-
-This release fixes an unbounded heap growth issue in the implementation of the
-priority mempool, as well as some configuration, logging, and peer dialing
-improvements in the non-legacy p2p stack. It also adds a new opt-in
-"simple-priority" value for the `p2p.queue-type` setting, that should improve
-gossip performance for non-legacy peer networks.
-
-### BREAKING CHANGES
-
-- CLI/RPC/Config
-
-   - [node] [\#8902](https://github.com/tendermint/tendermint/pull/8902) Always start blocksync and avoid misconfiguration (@tychoish)
-
-### FEATURES
-
-- [cli] [\#8675](https://github.com/tendermint/tendermint/pull/8675) Add command to force compact goleveldb databases (@cmwaters)
-
-### IMPROVEMENTS
-
-- [p2p] [\#8914](https://github.com/tendermint/tendermint/pull/8914) [\#8875](https://github.com/tendermint/tendermint/pull/8875) Improvements to peer dialing (backported). (@tychoish)
-- [p2p] [\#8820](https://github.com/tendermint/tendermint/pull/8820) add eviction metrics and cleanup dialing error handling (backport #8819) (@tychoish)
-- [logging] [\#8896](https://github.com/tendermint/tendermint/pull/8896) Do not pre-process log results (backport #8895). (@tychoish)
-- [p2p] [\#8956](https://github.com/tendermint/tendermint/pull/8956) Simpler priority queue (backport #8929). (@tychoish)
-
-### BUG FIXES
-
-- [mempool] [\#8944](https://github.com/tendermint/tendermint/pull/8944) Fix unbounded heap growth in the priority mempool. (@creachadair)
-- [p2p] [\#8869](https://github.com/tendermint/tendermint/pull/8869) Set empty timeouts to configed values. (backport #8847). (@williambanfield)
-
-
-## v0.35.7
-
-June 16, 2022
-
-### BUG FIXES
-
-- [p2p] [\#8692](https://github.com/tendermint/tendermint/pull/8692) scale the number of stored peers by the configured maximum connections (#8684)
-- [rpc] [\#8715](https://github.com/tendermint/tendermint/pull/8715) always close http bodies (backport #8712)
-- [p2p] [\#8760](https://github.com/tendermint/tendermint/pull/8760) accept should not abort on first error (backport #8759)
-
-### BREAKING CHANGES
-
-- P2P Protocol
-
-  - [p2p] [\#8737](https://github.com/tendermint/tendermint/pull/8737) Introduce "inactive" peer label to avoid re-dialing incompatible peers. (@tychoish)
-  - [p2p] [\#8737](https://github.com/tendermint/tendermint/pull/8737) Increase frequency of dialing attempts to reduce latency for peer acquisition. (@tychoish)
-  - [p2p] [\#8737](https://github.com/tendermint/tendermint/pull/8737) Improvements to peer scoring and sorting to gossip a greater variety of peers during PEX. (@tychoish)
-  - [p2p] [\#8737](https://github.com/tendermint/tendermint/pull/8737) Track incoming and outgoing peers separately to ensure more peer slots open for incoming connections. (@tychoish)
-
-## v0.35.6
-
-June 3, 2022
-
-### FEATURES
-
-- [migrate] [\#8672](https://github.com/tendermint/tendermint/pull/8672) provide function for database production (backport #8614) (@tychoish)
-
-### BUG FIXES
-
-- [consensus] [\#8651](https://github.com/tendermint/tendermint/pull/8651) restructure peer catchup sleep (@tychoish)
-- [pex] [\#8657](https://github.com/tendermint/tendermint/pull/8657) align max address thresholds (@cmwaters)
-- [cmd] [\#8668](https://github.com/tendermint/tendermint/pull/8668) don't used global config for reset commands (@cmwaters)
-- [p2p] [\#8681](https://github.com/tendermint/tendermint/pull/8681) shed peers from store from other networks (backport #8678) (@tychoish)
-
-
-## v0.35.5
-
-May 26, 2022
-
-### BUG FIXES
-
-- [p2p] [\#8371](https://github.com/tendermint/tendermint/pull/8371) fix setting in con-tracker (backport #8370) (@tychoish)
-- [blocksync] [\#8496](https://github.com/tendermint/tendermint/pull/8496) validate block against state before persisting it to disk (@cmwaters)
-- [statesync] [\#8494](https://github.com/tendermint/tendermint/pull/8494) avoid potential race (@tychoish)
-- [keymigrate] [\#8467](https://github.com/tendermint/tendermint/pull/8467) improve filtering for legacy transaction hashes (backport #8466) (@creachadair)
-- [rpc] [\#8594](https://github.com/tendermint/tendermint/pull/8594) fix encoding of block_results responses (@creachadair)
-
-## v0.35.4
->>>>>>> d433ebe6
 
 ### Build
 
@@ -736,56 +638,1815 @@
 
 - Consensus Parameter Upgrades (#7524)
 
-<<<<<<< HEAD
 ### Refactor
-=======
-   - [config] [\#5315](https://github.com/tendermint/tendermint/pull/5315) Rename `prof_laddr` to `pprof_laddr` and move it to `rpc` section (@melekes)
-  - [evidence] [\#4959](https://github.com/tendermint/tendermint/pull/4959) Add JSON tags to `DuplicateVoteEvidence` (@marbar3778)
-  - [light] [\#4946](https://github.com/tendermint/tendermint/pull/4946) `tendermint lite` command has been renamed to `tendermint light` (@marbar3778)
-  - [privval] [\#4582](https://github.com/tendermint/tendermint/pull/4582) `round` in private_validator_state.json is no longer JSON string; instead it is a number (@marbar3778)
-  - [rpc] [\#4792](https://github.com/tendermint/tendermint/pull/4792) `/validators` are now sorted by voting power (@melekes)
-  - [rpc] [\#4947](https://github.com/tendermint/tendermint/pull/4947) Return an error when `page` pagination param is 0 in `/validators`, `tx_search` (@melekes)
-  - [rpc] [\#5137](https://github.com/tendermint/tendermint/pull/5137) JSON tags of `gasWanted` and `gasUsed` in `ResponseCheckTx` and `ResponseDeliverTx` have been made snake_case (`gas_wanted` and `gas_used`) (@marbar3778)
-  - [rpc] [\#5315](https://github.com/tendermint/tendermint/pull/5315) Remove `/unsafe_start_cpu_profiler`, `/unsafe_stop_cpu_profiler` and `/unsafe_write_heap_profile`. Please use pprof functionality instead (@melekes)
-  - [rpc/client, rpc/jsonrpc/client] [\#5347](https://github.com/tendermint/tendermint/pull/5347) All client methods now accept `context.Context` as 1st param (@melekes)
-
-- Apps
-
-  - [abci] [\#4704](https://github.com/tendermint/tendermint/pull/4704) Add ABCI methods `ListSnapshots`, `LoadSnapshotChunk`, `OfferSnapshot`, and `ApplySnapshotChunk` for state sync snapshots. `ABCIVersion` bumped to 0.17.0. (@erikgrinaker)
-  - [abci] [\#4989](https://github.com/tendermint/tendermint/pull/4989) `Proof` within `ResponseQuery` has been renamed to `ProofOps`  (@marbar3778)
-  - [abci] [\#5096](https://github.com/tendermint/tendermint/pull/5096) `CheckTxType` Protobuf enum names are now uppercase, to follow Protobuf style guide (@erikgrinaker)
-  - [abci] [\#5324](https://github.com/tendermint/tendermint/pull/5324) ABCI evidence type is now an enum with two types of possible evidence (@cmwaters)
+
+- Change node's proTxHash on slice from pointer of slice (#263)
+- Some minor changes in validate-conn-executor and routerDashDialer (#277)
+- Populate proTxHash in address-book (#274)
+- Replace several functions with an identical body (processStateCh,processDataCh,processVoteCh,processVoteSetBitsCh) on one function processMsgCh (#296)
+
+### Security
+
+- Bump github.com/BurntSushi/toml from 0.4.1 to 1.0.0 (#7562)
+- Bump docker/build-push-action from 2.7.0 to 2.8.0 (#7679)
+- Bump github.com/vektra/mockery/v2 from 2.9.4 to 2.10.0 (#7685)
+- Bump github.com/golangci/golangci-lint from 1.43.0 to 1.44.0 (#7692)
+- Bump github.com/prometheus/client_golang from 1.12.0 to 1.12.1 (#7732)
+- Bump github.com/gorilla/websocket from 1.4.2 to 1.5.0 (#7829)
+- Bump github.com/golangci/golangci-lint from 1.44.0 to 1.44.2 (#7854)
+- Bump golangci/golangci-lint-action from 2.5.2 to 3.1.0 (#8026)
+- Bump actions/checkout from 2.4.0 to 3 (#8076)
+- Bump docker/login-action from 1.13.0 to 1.14.1 (#8075)
+- Bump golangci/golangci-lint-action from 2.5.2 to 3.1.0 (#8074)
+- Bump google.golang.org/grpc from 1.44.0 to 1.45.0 (#8104)
+- Bump github.com/spf13/cobra from 1.3.0 to 1.4.0 (#8109)
+- Bump github.com/stretchr/testify from 1.7.0 to 1.7.1 (#8131)
+- Bump gaurav-nelson/github-action-markdown-link-check from 1.0.13 to 1.0.14 (#8166)
+- Bump docker/build-push-action from 2.9.0 to 2.10.0 (#8167)
+- Bump github.com/golangci/golangci-lint from 1.44.2 to 1.45.0 (#8169)
+
+### Testing
+
+- Pass testing.T around rather than errors for test fixtures (#7518)
+- Uniquify prom IDs (#7540)
+- Remove in-test logging (#7558)
+- Use noop loger with leakteset in more places (#7604)
+- Update docker versions to match build version (#7646)
+- Update cleanup opertunities (#7647)
+- Reduce timeout to 4m from 8m (#7681)
+- Reduce usage of the MustDefaultLogger constructor (#7960)
+- Logger cleanup (#8153)
+- KeepInvalidTxsInCache test is invalid
+
+### Abci
+
+- Socket server shutdown response handler (#7547)
+- PrepareProposal (#6544)
+- Vote Extension 1 (#6646)
+- PrepareProposal-VoteExtension integration [2nd try] (#7821)
+- Undo socket buffer limit (#7877)
+- Make tendermint example+test clients manage a mutex (#7978)
+- Remove lock protecting calls to the application interface (#7984)
+- Use no-op loggers in the examples (#7996)
+- Revert buffer limit change (#7990)
+- Synchronize FinalizeBlock with the updated specification (#7983)
+
+### Abci++
+
+- Synchronize PrepareProposal with the newest version of the spec (#8094)
+- Remove app_signed_updates (#8128)
+- Remove CheckTx call from PrepareProposal flow (#8176)
+
+### Abci/client
+
+- Use a no-op logger in the test (#7633)
+- Simplify client interface (#7607)
+- Remove vestigially captured context (#7839)
+- Remove waitgroup for requests (#7842)
+- Remove client-level callback (#7845)
+- Make flush operation sync (#7857)
+- Remove lingering async client code (#7876)
+
+### Abci/kvstore
+
+- Test cleanup improvements (#7991)
+
+### Adr
+
+- Merge tendermint/spec repository into tendermint/tendermint (#7775)
+
+### Autofile
+
+- Ensure files are not reopened after closing (#7628)
+- Avoid shutdown race (#7650)
+- Reduce minor panic and docs changes (#8122)
+- Remove vestigal close mechanism (#8150)
+
+### Blocksync
+
+- Standardize construction process (#7531)
+- Shutdown cleanup (#7840)
+- Drop redundant shutdown mechanisms (#8136)
+- Remove intermediate channel (#8140)
+
+### Build
+
+- Bump technote-space/get-diff-action from 5 to 6.0.1 (#7535)
+- Bump github.com/BurntSushi/toml from 0.4.1 to 1.0.0 (#7560)
+- Make sure to test packages with external tests (#7608)
+- Make sure to test packages with external tests (backport #7608) (#7635)
+- Bump github.com/prometheus/client_golang (#7636)
+- Bump github.com/prometheus/client_golang (#7637)
+- Bump docker/build-push-action from 2.7.0 to 2.8.0 (#389)
+- Bump github.com/prometheus/client_golang (#249)
+- Bump github.com/BurntSushi/toml from 0.4.1 to 1.0.0
+- Bump vuepress-theme-cosmos from 1.0.182 to 1.0.183 in /docs (#7680)
+- Bump github.com/vektra/mockery/v2 from 2.9.4 to 2.10.0 (#7684)
+- Bump google.golang.org/grpc from 1.43.0 to 1.44.0 (#7693)
+- Bump github.com/golangci/golangci-lint (#7696)
+- Bump google.golang.org/grpc from 1.43.0 to 1.44.0 (#7695)
+- Bump github.com/prometheus/client_golang (#7731)
+- Bump docker/build-push-action from 2.8.0 to 2.9.0 (#397)
+- Bump docker/build-push-action from 2.8.0 to 2.9.0 (#7780)
+- Bump github.com/gorilla/websocket from 1.4.2 to 1.5.0 (#7830)
+- Bump docker/build-push-action from 2.7.0 to 2.9.0
+- Bump github.com/gorilla/websocket from 1.4.2 to 1.5.0
+- Bump github.com/rs/zerolog from 1.26.0 to 1.26.1
+- Bump actions/github-script from 5 to 6
+- Bump docker/login-action from 1.10.0 to 1.12.0
+- Bump url-parse from 1.5.4 to 1.5.7 in /docs (#7855)
+- Bump github.com/golangci/golangci-lint (#7853)
+- Bump docker/login-action from 1.12.0 to 1.13.0
+- Bump docker/login-action from 1.12.0 to 1.13.0 (#7890)
+- Bump prismjs from 1.26.0 to 1.27.0 in /docs (#8022)
+- Bump url-parse from 1.5.7 to 1.5.10 in /docs (#8023)
+- Bump docker/login-action from 1.13.0 to 1.14.1
+- Bump golangci/golangci-lint-action from 2.5.2 to 3.1.0
+
+### Ci
+
+- Fix super-linter configuration settings (#7708)
+- Fix super-linter configuration settings (backport #7708) (#7710)
+
+### Cleanup
+
+- Remove commented code (#8123)
+
+### Clist
+
+- Reduce size of test workload for clist implementation (#7682)
+- Remove unused waitgroup from clist implementation (#7843)
+
+### Cmd
+
+- Avoid package state in cli constructors (#7719)
+- Make reset more safe (#8081)
+
+### Cmd/debug
+
+- Remove global variables and logging (#7957)
+
+### Conensus
+
+- Put timeouts on reactor tests (#7733)
+
+### Config
+
+- Add event subscription options and defaults (#7930)
+
+### Consensus
+
+- Use noop logger for WAL test (#7580)
+- Explicit test timeout (#7585)
+- Test shutdown to avoid hangs (#7603)
+- Calculate prevote message delay metric (#7551)
+- Check proposal non-nil in prevote message delay metric (#7625)
+- Calculate prevote message delay metric (backport #7551) (#7618)
+- Check proposal non-nil in prevote message delay metric (#7625) (#7632)
+- Use delivertxsync (#7616)
+- Fix height advances in test state (#7648)
+- Use buffered channel in TestStateFullRound1 (#7668)
+- Remove unused closer construct (#7734)
+- Delay start of peer routines (#7753)
+- Delay start of peer routines (backport of #7753) (#7760)
+- Tie peer threads to peer lifecylce context (#7792)
+- Refactor operations in consensus queryMaj23Routine (#7791)
+- Refactor operations in consensus queryMaj23Routine (backport #7791) (#7793)
+- Start the timeout ticker before replay (#7844)
+- Additional timing metrics (#7849)
+- Additional timing metrics (backport #7849) (#7875)
+- Improve cleanup of wal tests (#7878)
+- HasVoteMessage index boundary check (#7720)
+- TestReactorValidatorSetChanges test fix (#7985)
+- Make orchestration more reliable for invalid precommit test (#8013)
+- Validator set changes test cleanup (#8035)
+- Improve wal test cleanup (#8059)
+- Fix TestInvalidState race and reporting (#8071)
+- Ensure the node terminates on consensus failure (#8111)
+- Avoid extra close channel (#8144)
+- Avoid persistent kvstore in tests (#8148)
+- Avoid race in accessing channel (#8149)
+- Skip channel close during shutdown (#8155)
+- Change lock handling in reactor and handleMsg for RoundState (forward-port #7994 #7992) (#8139)
+- Reduce size of test fixtures and logging rate (#8172)
+- Avoid panic during shutdown (#8170)
+- Cleanup tempfile explictly (#8184)
+- Add leaktest check to replay tests (#8185)
+- Update state machine to use the new consensus params (#8181)
+
+### Consensus/state
+
+- Avert a data race with state update and tests (#7643)
+
+### Context
+
+- Cleaning up context dead ends (#7963)
+
+### E2e
+
+- Plumb logging instance (#7958)
+- Change ci network configuration (#7988)
+
+### Events
+
+- Remove service aspects of event switch (#8146)
+
+### Evidence
+
+- Reactor constructor (#7533)
+- Refactored the evidence message to process Evidence instead of EvidenceList (#7700)
+- Manage and initialize state objects more clearly in the pool (#8080)
+
+### Github
+
+- Update e2e workflows (#7803)
+- Add Informal code owners (#8042)
+
+### Indexer
+
+- Skip Docker tests when Docker is not available (#7814)
+
+### Internal/libs
+
+- Delete unused functionality (#7569)
+
+### Jsontypes
+
+- Improve tests and error diagnostics (#7669)
+
+### Libs/cli
+
+- Clean up package (#7806)
+
+### Libs/clist
+
+- Remove unused surface area (#8134)
+
+### Libs/events
+
+- Remove unused event cache (#7807)
+- Remove unneccessary unsubscription code (#8135)
+
+### Libs/log
+
+- Remove Must constructor (#8120)
+
+### Libs/service
+
+- Regularize Stop semantics and concurrency primitives (#7809)
+
+### Libs/strings
+
+- Cleanup string helper function package (#7808)
+
+### Light
+
+- Avoid panic for integer underflow (#7589)
+- Remove test panic (#7588)
+- Convert validation panics to errors (#7597)
+- Fix provider error plumbing (#7610)
+- Return light client status on rpc /status  (#7536)
+- Fix absence proof verification by light client (#7639)
+- Fix absence proof verification by light client (backport #7639) (#7716)
+- Remove legacy timeout scheme (#7776)
+- Remove legacy timeout scheme (backport #7776) (#7786)
+- Avert a data race (#7888)
+
+### Log
+
+- Remove support for traces (#7542)
+- Avoid use of legacy test logging (#7583)
+
+### Logging
+
+- Remove reamining instances of SetLogger interface (#7572)
+- Allow logging level override (#7873)
+
+### Math
+
+- Remove panics in safe math ops (#7962)
+
+### Mempool
+
+- Refactor mempool constructor (#7530)
+- Reactor concurrency test tweaks (#7651)
+- Return duplicate tx errors more consistently (#7714)
+- Return duplicate tx errors more consistently (backport #7714) (#7718)
+- IDs issue fixes (#7763)
+- Remove duplicate tx message from reactor logs (#7795)
+- Fix benchmark CheckTx for hitting the GetEvictableTxs call (#7796)
+- Use checktx sync calls (#7868)
+- Test harness should expose application (#8143)
+- Reduce size of test (#8152)
+
+### Mempool+evidence
+
+- Simplify cleanup (#7794)
+
+### Metrics
+
+- Add metric for proposal timestamp difference  (#7709)
+
+### Node
+
+- New concrete type for seed node implementation (#7521)
+- Move seed node implementation to its own file (#7566)
+- Collapse initialization internals (#7567)
+- Allow orderly shutdown if context is canceled and gensis is in the future (#7817)
+- Clarify unneccessary logic in seed constructor (#7818)
+- Hook up eventlog and eventlog metrics (#7981)
+- Excise node handle within rpc env (#8063)
+- Nodes should fetch state on startup (#8062)
+- Pass eventbus at construction time (#8084)
+- Cleanup evidence db (#8119)
+- Always sync with the application at startup (#8159)
+
+### Node+autofile
+
+- Avoid leaks detected during WAL shutdown (#7599)
+
+### Node+privval
+
+- Refactor privval construction (#7574)
+
+### Node+rpc
+
+- Rpc environment should own it's creation (#7573)
+
+### P2p
+
+- Always advertise self, to enable mutual address discovery (#7620)
+- Always advertise self, to enable mutual address discovery (#7594)
+- Pass start time to flowrate and cleanup constructors (#7838)
+- Make mconn transport test less flaky (#7973)
+- Mconn track last message for pongs (#7995)
+- Relax pong timeout (#8007)
+- Backport changes in ping/pong tolerances (#8009)
+- Retry failed connections slightly more aggressively (#8010)
+- Retry failed connections slightly more aggressively (backport #8010) (#8012)
+- Ignore transport close error during cleanup (#8011)
+- Plumb rudamentary service discovery to rectors and update statesync (#8030)
+- Plumb rudamentary service discovery to rectors and update statesync (backport #8030) (#8036)
+- Re-enable tests previously disabled (#8049)
+- Update shim to transfer information about peers (#8047)
+- Update polling interval calculation for PEX requests (#8106)
+- Remove unnecessary panic handling in PEX reactor (#8110)
+- Adjust max non-persistent peer score (#8137)
+
+### P2p+flowrate
+
+- Rate control refactor (#7828)
+
+### P2p/message
+
+- Changed evidence message to contain evidence, not a list… (#394)
+
+### Params
+
+- Increase default synchrony params (#7704)
+
+### Pex
+
+- Regularize reactor constructor (#7532)
+- Avert a data race on map access in the reactor (#7614)
+- Do not send nil envelopes to the reactor (#7622)
+- Improve handling of closed channels (#7623)
+
+### Privval
+
+- Improve client shutdown to prevent resource leak (#7544)
+- Synchronize leak check with shutdown (#7629)
+- Do not use old proposal timestamp (#7621)
+- Avoid re-signing vote when RHS and signbytes are equal (#7592)
+
+### Proto
+
+- Merge the proposer-based timestamps parameters (#393)
+- Abci++ changes (#348)
+- Update proto generation to use buf (#7975)
+
+### Protoio
+
+- Fix incorrect test assertion (#7606)
+
+### Proxy
+
+- Fix endblock metric (#7989)
+- Collapse triforcated abci.Client (#8067)
+
+### Pubsub
+
+- Use concrete queries instead of an interface (#7686)
+- Check for termination in UnsubscribeAll (#7820)
+
+### Reactors
+
+- Skip log on some routine cancels (#7556)
+
+### Readme
+
+- Add vocdoni (#8117)
+
+### Rfc
+
+- P2p light client (#7672)
+- RFC 015 ABCI++ Tx Mutation (#8033)
+
+### Roadmap
+
+- Update to better reflect v0.36 changes (#7774)
+
+### Rollback
+
+- Cleanup second node during test (#8175)
+
+### Rpc
+
+- Remove positional parameter encoding from clients (#7545)
+- Collapse Caller and HTTPClient interfaces. (#7548)
+- Simplify the JSON-RPC client Caller interface (#7549)
+- Replace anonymous arguments with structured types (#7552)
+- Refactor the HTTP POST handler (#7555)
+- Replace custom context-like argument with context.Context (#7559)
+- Remove cache control settings from the HTTP server (#7568)
+- Fix mock test cases (#7571)
+- Rework how responses are written back via HTTP (#7575)
+- Simplify panic recovery in the server middleware (#7578)
+- Consolidate RPC route map construction (#7582)
+- Clean up the RPCFunc constructor signature (#7586)
+- Check RPC service functions more carefully (#7587)
+- Update fuzz criteria to match the implementation (#7595)
+- Remove dependency of URL (GET) requests on tmjson (#7590)
+- Simplify the encoding of interface-typed arguments in JSON (#7600)
+- Paginate mempool /unconfirmed_txs endpoint (#7612)
+- Use encoding/json rather than tmjson (#7670)
+- Check error code for broadcast_tx_commit (#7683)
+- Check error code for broadcast_tx_commit (#7683) (#7688)
+- Add application info to `status` call (#7701)
+- Remove unused websocket options (#7712)
+- Clean up unused non-default websocket client options (#7713)
+- Don't route websocket-only methods on GET requests (#7715)
+- Clean up encoding of request and response messages (#7721)
+- Simplify and consolidate response construction (#7725)
+- Clean up unmarshaling of batch-valued responses (#7728)
+- Simplify the handling of JSON-RPC request and response IDs (#7738)
+- Fix layout of endpoint list (#7742)
+- Fix layout of endpoint list (#7742) (#7744)
+- Remove the placeholder RunState type. (#7749)
+- Allow GET parameters that support encoding.TextUnmarshaler (#7800)
+- Remove unused latency metric (#7810)
+- Implement the eventlog defined by ADR 075 (#7825)
+- Implement the ADR 075 /events method (#7965)
+- Set a minimum long-polling interval for Events (#8050)
+
+### Rpc/client
+
+- Add Events method to the client interface (#7982)
+- Rewrite the WaitForOneEvent helper (#7986)
+- Add eventstream helper (#7987)
+
+### Service
+
+- Avoid debug logs before error (#7564)
+- Change stop interface (#7816)
+- Add NopService and use for PexReactor (#8100)
+
+### Spec
+
+- Merge spec repo into tendermint repo (#7804)
+- Merge spec repo into tendermint repo (#7804)
+- Minor updates to spec merge PR (#7835)
+
+### State
+
+- Synchronize the ProcessProposal implementation with the latest version of the spec (#7961)
+- Avoid panics for marshaling errors (#8125)
+- Panic on ResponsePrepareProposal validation error (#8145)
+- Propogate error from state store (#8171)
+
+### Statesync
+
+- Reactor and channel construction (#7529)
+- Use specific testing.T logger for tests (#7543)
+- Clarify test cleanup (#7565)
+- SyncAny test buffering (#7570)
+- More orderly dispatcher shutdown (#7601)
+- Relax timing (#7819)
+- Assert app version matches (#7856)
+- Assert app version matches (backport #7856) (#7886)
+- Avoid compounding retry logic for fetching consensus parameters (#8032)
+- Avoid compounding retry logic for fetching consensus parameters (backport #8032) (#8041)
+- Avoid leaking a thread during tests (#8085)
+
+### Sync+p2p
+
+- Remove closer (#7805)
+
+### Types
+
+- Rename and extend the EventData interface (#7687)
+- Make timely predicate adaptive after 10 rounds (#7739)
+- Remove nested evidence field from block (#7765)
+- Add string format to 64-bit integer JSON fields (#7787)
+- Add default values for the synchrony parameters (#7788)
+- Update synchrony params to match checked in proto (#8142)
+- Minor cleanup of un or minimally used types (#8154)
+- Add TimeoutParams into ConsensusParams structs (#8177)
+
+### Types/events+evidence
+
+- Emit events + metrics on evidence validation (#7802)
+
+## [0.7.0-dev.6] - 2022-01-07
+
+### ADR
+
+- Update the proposer-based timestamp spec per discussion with @cason (#7153)
+
+### Bug Fixes
+
+- Change CI testnet config from ci.toml on dashcore.toml
+- Update the title of pipeline task
+- Ensure seed at least once connects to another seed (#200)
+- Panic on precommits does not have any +2/3 votes
+- Improved error handling  in DashCoreSignerClient
+- Abci/example, cmd and test packages were fixed after the upstream backport
+- Some fixes to be able to compile the add
+- Some fixes made by PR feedback
+- Use types.DefaultDashVotingPower rather than internal dashDefaultVotingPower
+- Don't disconnect already disconnected validators
+
+### Documentation
+
+- Fix broken links and layout (#7154)
+- Fix broken links and layout (#7154) (#7163)
+- Set up Dependabot on new backport branches. (#7227)
+- Update bounty links (#7203)
+- Add description about how to keep validators public keys at full node
+- Add information how to sue preset for network generation
+- Change a type of code block
+- Add upgrading info about node service (#7241)
+- Add upgrading info about node service (#7241) (#7242)
+- Clarify where doc site config settings must land (#7289)
+- Add abci timing metrics to the metrics docs (#7311)
+- Go tutorial fixed for 0.35.0 version (#7329) (#7330)
+- Go tutorial fixed for 0.35.0 version (#7329) (#7330) (#7331)
+- Update go ws code snippets (#7486)
+- Update go ws code snippets (#7486) (#7487)
+
+### Features
+
+- Add two more CI pipeline tasks to run e2e rotate.toml
+- Reset full-node pub-keys
+- Manual backport the upstream commit b69ac23fd20bdc00dea00c7c8a69fa66f2e675a9
+- Update CHANGELOG_PENDING.md
+- Improve logging for better elasticsearch compatibility (#220)
+- InitChain can set initial core lock height (#222)
+- Add empty block on h-1 and h-2 apphash change (#241)
+- Inter-validator set communication (#187)
+- Add create_proof_block_range config option (#243)
+
+### PBTS
+
+- New minimal set of changes in consensus algorithm (#369)
+- New system model and problem statement (#375)
+
+### RFC006
+
+- Semantic Versioning (#365)
+
+### Refactor
+
+- Minor formatting improvements
+- Apply peer review feedback
+
+### Security
+
+- Bump prismjs from 1.23.0 to 1.25.0 in /docs (#7168)
+- Bump postcss from 7.0.35 to 7.0.39 in /docs (#7167)
+- Bump ws from 6.2.1 to 6.2.2 in /docs (#7165)
+- Bump path-parse from 1.0.6 to 1.0.7 in /docs (#7164)
+- Bump url-parse from 1.5.1 to 1.5.3 in /docs (#7166)
+- Bump actions/checkout from 2.3.5 to 2.4.0 (#7199)
+- Bump github.com/golangci/golangci-lint from 1.42.1 to 1.43.0 (#7219)
+- Bump google.golang.org/grpc from 1.41.0 to 1.42.0 (#7200)
+- Bump github.com/lib/pq from 1.10.3 to 1.10.4 (#7261)
+- Bump github.com/tendermint/tm-db from 0.6.4 to 0.6.6 (#7287)
+- Bump actions/cache from 2.1.6 to 2.1.7 (#7334)
+- Bump watchpack from 2.2.0 to 2.3.0 in /docs (#7335)
+- Bump github.com/adlio/schema from 1.1.14 to 1.1.15 (#7407)
+- Bump github.com/adlio/schema from 1.2.2 to 1.2.3 (#7432)
+- Bump github.com/spf13/viper from 1.9.0 to 1.10.0 (#7434)
+- Bump github.com/spf13/cobra from 1.2.1 to 1.3.0 (#7456)
+- Bump google.golang.org/grpc from 1.42.0 to 1.43.0 (#7455)
+- Bump github.com/spf13/viper from 1.10.0 to 1.10.1 (#7470)
+- Bump docker/login-action from 1.10.0 to 1.12.0 (#7494)
+
+### Testing
+
+- Regenerate  remote_client mock
+- Get rid of workarounds for issues fixed in 0.6.1
+- Clean up databases in tests (#6304)
+- Improve cleanup for data and disk use (#6311)
+- Close db in randConsensusNetWithPeers, just as it is in randConsensusNet
+- Ensure commit stateid in wal is OK
+- Add testing.T logger connector (#7447)
+- Use scoped logger for all public packages (#7504)
+- Pass testing.T to assert and require always, assertion cleanup (#7508)
+- Remove background contexts (#7509)
+- Remove panics from test fixtures (#7522)
+
+### Abci
+
+- Fix readme link (#7173)
+
+### Acbi
+
+- Fix readme link to protocol buffers (#362)
+
+### Adr
+
+- Lib2p implementation plan (#7282)
+
+### Backport
+
+- Add basic metrics to the indexer package. (#7250) (#7252)
+
+### Buf
+
+- Modify buf.yml, add buf generate (#5653)
+
+### Build
+
+- Fix proto-lint step in Makefile
+- Bump github.com/rs/zerolog from 1.25.0 to 1.26.0 (#7192)
+- Github workflows: fix dependabot and code coverage (#191)
+- Bump github.com/adlio/schema from 1.1.13 to 1.1.14
+- Bump github.com/adlio/schema from 1.1.13 to 1.1.14 (#7217)
+- Bump github.com/golangci/golangci-lint (#7224)
+- Bump github.com/rs/zerolog from 1.25.0 to 1.26.0 (#7222)
+- Bump google.golang.org/grpc from 1.41.0 to 1.42.0 (#7218)
+- Bump github.com/lib/pq from 1.10.3 to 1.10.4
+- Run e2e tests in parallel
+- Bump github.com/lib/pq from 1.10.3 to 1.10.4 (#7260)
+- Bump technote-space/get-diff-action from 5.0.1 to 5.0.2
+- Bump github.com/tendermint/tm-db from 0.6.4 to 0.6.6 (#7285)
+- Update the builder image location. (#364)
+- Update location of proto builder image (#7296)
+- Declare packages variable in correct makefile (#7402)
+- Bump github.com/adlio/schema from 1.1.14 to 1.1.15 (#7406)
+- Bump github.com/adlio/schema from 1.1.14 to 1.1.15
+- Bump github.com/adlio/schema from 1.1.15 to 1.2.2 (#7423)
+- Bump github.com/adlio/schema from 1.1.15 to 1.2.2 (#7422)
+- Bump github.com/adlio/schema from 1.1.15 to 1.2.3
+- Bump github.com/spf13/viper from 1.9.0 to 1.10.0 (#7435)
+- Bump github.com/adlio/schema from 1.2.2 to 1.2.3 (#7436)
+- Bump watchpack from 2.3.0 to 2.3.1 in /docs (#7430)
+- Bump google.golang.org/grpc from 1.42.0 to 1.43.0 (#7458)
+- Bump github.com/spf13/cobra from 1.2.1 to 1.3.0 (#7457)
+- Bump github.com/rs/zerolog from 1.26.0 to 1.26.1 (#7467)
+- Bump github.com/rs/zerolog from 1.26.0 to 1.26.1 (#7469)
+- Bump github.com/spf13/viper from 1.10.0 to 1.10.1 (#7468)
+- Bump docker/login-action from 1.10.0 to 1.11.0 (#378)
+- Bump github.com/rs/cors from 1.8.0 to 1.8.2
+- Bump docker/login-action from 1.11.0 to 1.12.0 (#380)
+- Bump github.com/rs/cors from 1.8.0 to 1.8.2 (#7484)
+- Bump github.com/rs/cors from 1.8.0 to 1.8.2 (#7485)
+
+### Ci
+
+- Update dependabot configuration (#7204)
+- Backport lint configuration changes (#7226)
+- Move test execution to makefile (#7372)
+- Move test execution to makefile (#7372) (#7374)
+- Cleanup build/test targets (#7393)
+- Fix missing dependency (#7396)
+- Cleanup build/test targets (backport #7393) (#7395)
+- Skip docker image builds during PRs (#7397)
+- Skip docker image builds during PRs (#7397) (#7398)
+- Tweak e2e configuration (#7400)
+
+### Cmd
+
+- Add integration test and fix bug in rollback command (#7315)
+- Cosmetic changes for errors and print statements (#7377)
+- Cosmetic changes for errors and print statements (#7377) (#7408)
+- Add integration test for rollback functionality (backport #7315) (#7369)
+
+### Config
+
+- WriteConfigFile should return error (#7169)
+- Expose ability to write config to arbitrary paths (#7174)
+- Backport file writing changes (#7182)
+- Add a Deprecation annotation to P2PConfig.Seeds. (#7496)
+- Add a Deprecation annotation to P2PConfig.Seeds. (#7496) (#7497)
+
+### Consensus
+
+- Remove stale WAL benchmark (#7194)
+- Add some more checks to vote counting (#7253)
+- Add some more checks to vote counting (#7253) (#7262)
+- Remove reactor options (#7526)
+
+### Consensus+p2p
+
+- Change how consensus reactor is constructed (#7525)
+
+### Contexts
+
+- Remove all TODO instances (#7466)
+
+### E2e
+
+- Add option to dump and analyze core dumps
+- Control access to state in Info calls (#7345)
+- More clear height test (#7347)
+- Stabilize validator update form (#7340)
+- Stabilize validator update form (#7340) (#7351)
+- Clarify apphash reporting (#7348)
+- Clarify apphash reporting (#7348) (#7352)
+- Generate keys for more stable load (#7344)
+- Generate keys for more stable load (#7344) (#7353)
+- App hash test cleanup (0.35 backport) (#7350)
+- Limit legacyp2p and statesyncp2p (#7361)
+- Use more simple strings for generated transactions (#7513)
+- Avoid global test context (#7512)
+- Use more simple strings for generated transactions (#7513) (#7514)
+- Constrain test parallelism and reporting (#7516)
+- Constrain test parallelism and reporting (backport #7516) (#7517)
+- Make tx test more stable (#7523)
+- Make tx test more stable (backport #7523) (#7527)
+
+### Errors
+
+- Formating cleanup (#7507)
+
+### Eventbus
+
+- Plumb contexts (#7337)
+
+### Evidence
+
+- Remove source of non-determinism from test (#7266)
+- Remove source of non-determinism from test (#7266) (#7268)
+
+### Flowrate
+
+- Cleanup unused files (#7158)
+
+### Fuzz
+
+- Remove fuzz cases for deleted code (#7187)
+
+### Internal/libs/protoio
+
+- Optimize MarshalDelimited by plain byteslice allocations+sync.Pool (#7325)
+- Optimize MarshalDelimited by plain byteslice allocations+sync.Pool (#7325) (#7426)
+
+### Internal/proxy
+
+- Add initial set of abci metrics backport (#7342)
+
+### Libs/os
+
+- Remove arbitrary os.Exit (#7284)
+- Remove trap signal (#7515)
+
+### Libs/rand
+
+- Remove custom seed function (#7473)
+
+### Libs/service
+
+- Pass logger explicitly (#7288)
+
+### Light
+
+- Remove global context from tests (#7505)
+
+### Lint
+
+- Cleanup branch lint errors (#7238)
+- Remove lll check (#7346)
+- Remove lll check (#7346) (#7357)
+
+### Log
+
+- Dissallow nil loggers (#7445)
+
+### Mempool
+
+- Port reactor tests from legacy implementation (#7162)
+- Consoldate implementations (#7171)
+- Avoid arbitrary background contexts (#7409)
+
+### Node
+
+- Cleanup construction (#7191)
+- Minor package cleanups (#7444)
+
+### Node+consensus
+
+- Handshaker initialization (#7283)
+
+### P2p
+
+- Transport should be captive resposibility of router (#7160)
+- Add message type into the send/recv bytes metrics (backport #7155) (#7161)
+- Reduce peer score for dial failures (#7265)
+- Reduce peer score for dial failures (backport #7265) (#7271)
+- Remove unused trust package (#7359)
+- Implement interface for p2p.Channel without channels (#7378)
+- Remove unneeded close channels from p2p layer (#7392)
+- Migrate to use new interface for channel errors (#7403)
+- Refactor channel Send/out (#7414)
+- Use recieve for channel iteration (#7425)
+
+### P2p/upnp
+
+- Remove unused functionality (#7379)
+
+### Pex
+
+- Allow disabled pex reactor (#7198)
+- Allow disabled pex reactor (backport #7198) (#7201)
+- Avoid starting reactor twice (#7239)
+- Improve goroutine lifecycle (#7343)
+
+### Privval
+
+- Remove panics in privval implementation (#7475)
+- Improve test hygine (#7511)
+
+### Proto
+
+- Update the mechanism for generating protos from spec repo (#7269)
+- Abci++ changes (#348)
+- Rebuild the proto files from the spec repository (#7291)
+
+### Pubsub
+
+- Use distinct client IDs for test subscriptions. (#7178)
+- Use distinct client IDs for test subscriptions. (#7178) (#7179)
+- Use a dynamic queue for buffered subscriptions (#7177)
+- Remove uninformative publisher benchmarks. (#7195)
+- Move indexing out of the primary subscription path (#7231)
+- Report a non-nil error when shutting down. (#7310)
+- Make the queue unwritable after shutdown. (#7316)
+
+### Rfc
+
+- Deterministic proto bytes serialization (#7427)
+- Don't panic (#7472)
+
+### Rpc
+
+- Fix inappropriate http request log (#7244)
+- Backport experimental buffer size control parameters from #7230 (tm v0.35.x) (#7276)
+- Implement header and header_by_hash queries (#7270)
+- Implement header and header_by_hash queries (backport #7270) (#7367)
+
+### Service
+
+- Remove stop method and use contexts (#7292)
+- Remove quit method (#7293)
+- Cleanup base implementation and some caller implementations (#7301)
+- Plumb contexts to all (most) threads (#7363)
+- Remove exported logger from base implemenation (#7381)
+- Cleanup close channel in reactors (#7399)
+- Cleanup mempool and peer update shutdown (#7401)
+
+### State
+
+- Pass connected context (#7410)
+
+### Statesync
+
+- Assert app version matches (#7463)
+
+### Sync
+
+- Remove special mutexes (#7438)
+
+### Tools
+
+- Remove tm-signer-harness (#7370)
+
+### Tools/tm-signer-harness
+
+- Switch to not use hardcoded bytes for configs in test (#7362)
+
+### Types
+
+- Fix path handling in node key tests (#7493)
+- Fix path handling in node key tests (#7493) (#7502)
+- Remove panic from block methods (#7501)
+- Tests should not panic (#7506)
+
+## [0.6.1-dev.1] - 2021-10-26
+
+### Bug Fixes
+
+- Accessing validator state safetly
+- Safe state access in TestValidProposalChainLocks
+- Safe state access in TestReactorInvalidBlockChainLock
+- Safe state access in TestReactorInvalidBlockChainLock
+- Seeds should not hang when disconnected from all nodes
+
+### Documentation
+
+- Add roadmap to repo (#7107)
+- Add reactor sections (#6510)
+- Add reactor sections (backport #6510) (#7151)
+
+### Security
+
+- Bump actions/checkout from 2.3.4 to 2.3.5 (#7139)
+
+### Blocksync
+
+- Remove v0 folder structure (#7128)
+
+### Buf
+
+- Modify buf.yml, add buf generate (#5653)
+
+### Build
+
+- Bump rtCamp/action-slack-notify from 2.1.1 to 2.2.0
+- Fix proto-lint step in Makefile
+
+### E2e
+
+- Always enable blocksync (#7144)
+- Avoid unset defaults in generated tests (#7145)
+- Evidence test refactor (#7146)
+
+### Light
+
+- Fix panic when empty commit is received from server
+
+### Mempool
+
+- Remove panic when recheck-tx was not sent to ABCI application (#7134)
+- Remove panic when recheck-tx was not sent to ABCI application (#7134) (#7142)
+
+### Node,blocksync,config
+
+- Remove support for running nodes with blocksync disabled (#7159)
+
+### P2p
+
+- Refactor channel description (#7130)
+- Channel shim cleanup (#7129)
+- Flatten channel descriptor (#7132)
+- Simplify open channel interface (#7133)
+- Remove final shims from p2p package (#7136)
+- Use correct transport configuration (#7152)
+- Add message type into the send/recv bytes metrics (#7155)
+
+### Pex
+
+- Remove legacy proto messages (#7147)
+
+### Pubsub
+
+- Simplify and improve server concurrency handling (#7070)
+
+### State
+
+- Add height assertion to rollback function (#7143)
+- Add height assertion to rollback function (#7143) (#7148)
+
+### Tools
+
+- Clone proto files from spec (#6976)
+
+## [0.6.0] - 2021-10-14
+
+### .github
+
+- Remove tessr and bez from codeowners (#7028)
+
+### Bug Fixes
+
+- Amd64 build and arm build ci
+- State sync locks when trying to retrieve AppHash
+- Set correct LastStateID when updating block
+- StateID - update tests (WIP, some still red)
+- Ractor should validate StateID correctly + other fixes
+- StateID in light client implementation
+- Tests sometimes fail on connection attempt
+- App hash size validation + remove unused code
+- Invalid generation of  tmproto.StateID request id
+- State sync locks when trying to retrieve AppHash
+- Correctly handle state ID of initial block
+- Don't use state to verify blocks from mempool
+- Incorrect state id for first block
+- AppHashSize is inconsistent
+- Support initial height != 1
+- E2e: workaround for "chain stalled at unknown height"
+- Update dashcore network config, add validator01 to validator_update.0 and add all available validators to 1010 height
+- Cleanup e2e Readme.md
+- Remove height 1008 from dashcore
+- Race condition in p2p_switch and pex_reactor (#7015)
+- Race condition in p2p_switch and pex_reactor (#7015)
+- Fix MD after the lint
+- To avoid potential race conditions the validator-set-update is needed to copy rather than using the pointer to the field at PersistentKVStoreApplication, 'cause it leads to a race condition
+- Update a comment block
+
+### Documentation
+
+- Add documentation of unsafe_flush_mempool to openapi (#6947)
+- Fix openapi yaml lint (#6948)
+- State ID
+- State-id.md typos and grammar
+- Remove invalid info about initial state id
+- Add some code comments
+- ADR: Inter Validator Set Messaging
+- Adr-d001: apllied feedback, added additional info
+- Adr-d001 clarified abci protocol changes
+- Adr-d001 describe 3 scenarios and minor restructure
+- Adr-d001: clarify terms based on peer  review
+- Create separate releases doc (#7040)
+- Adr-d001 apply peer review comments
+- StateID verification algorithm
+
+### Features
+
+- Add ProposedBlockGTimeWindow in a config
+- Fix coping of PubKey pointer
+- Use proto.Copy function to copy a message
+
+### Fix
+
+- Benchmark tests slow down light client tests
+
+### Miscellaneous Tasks
+
+- Bump version to 0.6.0 (#185)
+
+### Refactor
+
+- E2e docker: build bls in separate layer
+- Golangci-lint + minor test improvements
+- Minor formatting updates
+- E2e docker: build bls in separate layer
+- Add ErrInvalidVoteSignature
+- S/GetStateID()/StateID()/
+- Code style changes after peer review
+- Move stateid to separate file
+- Remove unused message CanonicalStateVote
+- Use types instead of pb StateID in SignVote and Evidence
+- Inverse behaviour of resetting fullnode pubkeys from FULLNODE_PUBKEY_RESET to FULLNODE_PUBKEY_KEEP env
+- Add runner/rotate task to simplify running rotate network
+- Assignment copies lock value (#7108)
+
+### Testing
+
+- Add StateID unit tests
+- Check if wrong state ID fails VoteAdd()
+- Fix: TestStateBadProposal didn't copy slices correctly
+- TestHandshakePanicsIfAppReturnsWrongAppHash fixed
+- Change apphash for every message
+- Workaround for e2e tests starting too fast
+- Consensus tests use random initial height
+- Non-nil genesis apphash in genesis tests
+- Add tests for initial height != 1 to consensus
+- Fix: replay_test.go fails due to invalid height processing
+- Add some StateID AppHash and Height assertions
+- StateID verify with blocks N and N+1
+- Cleanup rpc/client and node test fixtures (#7112)
+- Install abci-cli when running make tests_integrations (#6834)
+
+### Abci
+
+- Flush socket requests and responses immediately. (#6997)
+- Change client to use multi-reader mutexes (backport #6306) (#6873)
+
+### Add
+
+- Update e2e doc
+
+### Blocksync
+
+- Fix shutdown deadlock issue (#7030)
+
+### Blocksync/v2
+
+- Remove unsupported reactor (#7046)
+
+### Build
+
+- Bump codecov/codecov-action from 2.0.3 to 2.1.0 (#6938)
+- Bump github.com/vektra/mockery/v2 from 2.9.0 to 2.9.3 (#6951)
+- Bump github.com/vektra/mockery/v2 from 2.9.3 to 2.9.4 (#6956)
+- Bump github.com/spf13/viper from 1.8.1 to 1.9.0 (#6961)
+- E2e docker app can be run with dlv debugger
+- Improve e2e docker container debugging
+- Bump github.com/go-kit/kit from 0.11.0 to 0.12.0 (#6988)
+- Bump google.golang.org/grpc from 1.40.0 to 1.41.0 (#7003)
+- Update all deps to most recent version
+- Bump github.com/adlio/schema from 1.1.13 to 1.1.14 (#7069)
+- Replace github.com/go-kit/kit/log with github.com/go-kit/log
+- Fix build-docker to include the full context. (#7114)
+- Fix build-docker to include the full context. (#7114) (#7116)
+
+### Changelog
+
+- Add entry for interanlizations (#6989)
+- Add 0.34.14 updates (#7117)
+
+### Ci
+
+- Disable codecov patch status check (#6930)
+- Skip coverage for non-go changes (#6927)
+- Skip coverage tasks for test infrastructure (#6934)
+- Reduce number of groups for 0.34 e2e runs (#6968)
+- Use smart merges (#6993)
+- Use cheaper codecov data collection (#7009)
+- Mergify support for 0.35 backports (#7050)
+- 0.35.x nightly should run from master and checkout the release branch (#7067)
+- Fix p2p configuration for e2e tests (#7066)
+- Use run-multiple.sh for e2e pr tests (#7111)
+
+### Cleanup
+
+- Reduce and normalize import path aliasing. (#6975)
+- Remove not needed binary test/app/grpc_client
+
+### Cli
+
+- Allow node operator to rollback last state (#7033)
+- Allow node operator to rollback last state (backport #7033) (#7081)
+
+### Config
+
+- Add example on external_address (backport #6621) (#6624)
+
+### Config/docs
+
+- Update and deprecated (#6879)
+
+### Consensus
+
+- Avoid unbuffered channel in state test (#7025)
+- Wait until peerUpdates channel is closed to close remaining peers (#7058)
+- Wait until peerUpdates channel is closed to close remaining peers (#7058) (#7060)
+
+### Crypto/armor
+
+- Remove unused package (#6963)
+
+### E2e
+
+- Compile tests (#6926)
+- Improve p2p mode selection (#6929)
+- Reduce load volume (#6932)
+- Slow load processes with longer evidence timeouts (#6936)
+- Reduce load pressure (#6939)
+- Tweak semantics of waitForHeight (#6943)
+- Skip broadcastTxCommit check (#6949)
+- Allow load generator to succed for short tests (#6952)
+- Cleanup on all errors if preserve not specified (#6950)
+- Run multiple should use preserve (#6972)
+- Improve manifest sorting algorithim (#6979)
+- Only check validator sets after statesync (#6980)
+- Always preserve failed networks (#6981)
+- Load should be proportional to network (#6983)
+- Avoid non-determinism in app hash check (#6985)
+- Tighten timing for load generation (#6990)
+- Skip validation of status apphash (#6991)
+- Do not inject evidence through light proxy (#6992)
+- Add limit and sort to generator (#6998)
+- Reduce number of statesyncs in test networks (#6999)
+- Improve chances of statesyncing success (#7001)
+- Allow running of single node using the e2e app (#6982)
+- Reduce log noise (#7004)
+- Avoid seed nodes when statesyncing (#7006)
+- Add generator tests (#7008)
+- Reduce number of stateless nodes in test networks (#7010)
+- Use smaller transactions (#7016)
+- Use network size in load generator (#7019)
+- Generator ensure p2p modes (#7021)
+- Automatically prune old app snapshots (#7034)
+- Automatically prune old app snapshots (#7034) (#7063)
+- Improve network connectivity (#7077)
+- Abci protocol should be consistent across networks (#7078)
+- Abci protocol should be consistent across networks (#7078) (#7086)
+- Light nodes should use builtin abci app (#7095)
+- Light nodes should use builtin abci app (#7095) (#7097)
+- Disable app tests for light client (#6672)
+- Avoid starting nodes from the future (#6835) (#6838)
+- Cleanup node start function (#6842) (#6848)
+
+### Inspect
+
+- Remove duplicated construction path (#6966)
+
+### Internal/consensus
+
+- Update error log (#6863) (#6867)
+
+### Internal/proxy
+
+- Add initial set of abci metrics (#7115)
+
+### Light
+
+- Update initialization description (#320)
+- Update links in package docs. (#7099)
+- Update links in package docs. (#7099) (#7101)
+- Fix early erroring (#6905)
+
+### Lint
+
+- Fix collection of stale errors (#7090)
+
+### Mempool,rpc
+
+- Add removetx rpc method (#7047)
+- Add removetx rpc method (#7047) (#7065)
+
+### Node
+
+- Always close database engine (#7113)
+
+### P2p
+
+- Delete legacy stack initial pass (#7035)
+- Remove wdrr queue (#7064)
+- Cleanup transport interface (#7071)
+- Cleanup unused arguments (#7079)
+- Rename pexV2 to pex (#7088)
+- Fix priority queue bytes pending calculation (#7120)
+
+### Pex
+
+- Update pex messages (#352)
+
+### Proto
+
+- Add tendermint go changes (#349)
+- Regenerate code (#6977)
+
+### Proxy
+
+- Move proxy package to internal (#6953)
+
+### Readme
+
+- Update discord links (#6965)
+
+### Rfc
+
+## v0.35.9
+
+July 20, 2022
+
+This release fixes a deadlock that could occur in some cases when using the
+priority mempool with the ABCI socket client.
+
+### BUG FIXES
+
+- [mempool] [\#9030](https://github.com/tendermint/tendermint/pull/9030) rework lock discipline to mitigate callback deadlocks (@creachadair)
+
+
+## v0.35.8
+
+July 12, 2022
+
+Special thanks to external contributors on this release: @joeabbey
+
+This release fixes an unbounded heap growth issue in the implementation of the
+priority mempool, as well as some configuration, logging, and peer dialing
+improvements in the non-legacy p2p stack. It also adds a new opt-in
+"simple-priority" value for the `p2p.queue-type` setting, that should improve
+gossip performance for non-legacy peer networks.
+
+### BREAKING CHANGES
+
+- CLI/RPC/Config
+
+   - [node] [\#8902](https://github.com/tendermint/tendermint/pull/8902) Always start blocksync and avoid misconfiguration (@tychoish)
+
+### FEATURES
+
+- [cli] [\#8675](https://github.com/tendermint/tendermint/pull/8675) Add command to force compact goleveldb databases (@cmwaters)
+
+### IMPROVEMENTS
+
+- [p2p] [\#8914](https://github.com/tendermint/tendermint/pull/8914) [\#8875](https://github.com/tendermint/tendermint/pull/8875) Improvements to peer dialing (backported). (@tychoish)
+- [p2p] [\#8820](https://github.com/tendermint/tendermint/pull/8820) add eviction metrics and cleanup dialing error handling (backport #8819) (@tychoish)
+- [logging] [\#8896](https://github.com/tendermint/tendermint/pull/8896) Do not pre-process log results (backport #8895). (@tychoish)
+- [p2p] [\#8956](https://github.com/tendermint/tendermint/pull/8956) Simpler priority queue (backport #8929). (@tychoish)
+
+### BUG FIXES
+
+- [mempool] [\#8944](https://github.com/tendermint/tendermint/pull/8944) Fix unbounded heap growth in the priority mempool. (@creachadair)
+- [p2p] [\#8869](https://github.com/tendermint/tendermint/pull/8869) Set empty timeouts to configed values. (backport #8847). (@williambanfield)
+
+
+## v0.35.7
+
+June 16, 2022
+
+### BUG FIXES
+
+- [p2p] [\#8692](https://github.com/tendermint/tendermint/pull/8692) scale the number of stored peers by the configured maximum connections (#8684)
+- [rpc] [\#8715](https://github.com/tendermint/tendermint/pull/8715) always close http bodies (backport #8712)
+- [p2p] [\#8760](https://github.com/tendermint/tendermint/pull/8760) accept should not abort on first error (backport #8759)
+
+### BREAKING CHANGES
 
 - P2P Protocol
 
-  - [blockchain] [\#4637](https://github.com/tendermint/tendermint/pull/4637) Migrate blockchain reactor(s) to Protobuf encoding (@marbar3778)
-  - [evidence] [\#4949](https://github.com/tendermint/tendermint/pull/4949) Migrate evidence reactor to Protobuf encoding (@marbar3778)
-  - [mempool] [\#4940](https://github.com/tendermint/tendermint/pull/4940) Migrate mempool from to Protobuf encoding (@marbar3778)
-  - [mempool] [\#5321](https://github.com/tendermint/tendermint/pull/5321) Batch transactions when broadcasting them to peers (@melekes)
-     - `MaxBatchBytes` new config setting defines the max size of one batch.
-  - [p2p/pex] [\#4973](https://github.com/tendermint/tendermint/pull/4973) Migrate `p2p/pex` reactor to Protobuf encoding (@marbar3778)
-  - [statesync] [\#4943](https://github.com/tendermint/tendermint/pull/4943) Migrate state sync reactor to Protobuf encoding (@marbar3778)
-
-- Blockchain Protocol
-
-  - [evidence] [\#4725](https://github.com/tendermint/tendermint/pull/4725) Remove `Pubkey` from `DuplicateVoteEvidence` (@marbar3778)
-  - [evidence] [\#5499](https://github.com/tendermint/tendermint/pull/5449) Cap evidence to a maximum number of bytes (supercedes [\#4780](https://github.com/tendermint/tendermint/pull/4780)) (@cmwaters)
-  - [merkle] [\#5193](https://github.com/tendermint/tendermint/pull/5193) Header hashes are no longer empty for empty inputs, notably `DataHash`, `EvidenceHash`, and `LastResultsHash` (@erikgrinaker)
-  - [state] [\#4845](https://github.com/tendermint/tendermint/pull/4845) Include `GasWanted` and `GasUsed` into `LastResultsHash` (@melekes)
-  - [types] [\#4792](https://github.com/tendermint/tendermint/pull/4792) Sort validators by voting power to enable faster commit verification (@melekes)
-
-- On-disk serialization
-
-  - [state] [\#4679](https://github.com/tendermint/tendermint/pull/4679) Migrate state module to Protobuf encoding (@marbar3778)
-    - `BlockStoreStateJSON` is now `BlockStoreState` and is encoded as binary in the database
-  - [store] [\#4778](https://github.com/tendermint/tendermint/pull/4778) Migrate store module to Protobuf encoding (@marbar3778)
-
-- Light client, private validator
-
-  - [light] [\#4964](https://github.com/tendermint/tendermint/pull/4964) Migrate light module migration to Protobuf encoding (@marbar3778)
-  - [privval] [\#4985](https://github.com/tendermint/tendermint/pull/4985) Migrate `privval` module to Protobuf encoding (@marbar3778)
-
-- Go API
+  - [p2p] [\#8737](https://github.com/tendermint/tendermint/pull/8737) Introduce "inactive" peer label to avoid re-dialing incompatible peers. (@tychoish)
+  - [p2p] [\#8737](https://github.com/tendermint/tendermint/pull/8737) Increase frequency of dialing attempts to reduce latency for peer acquisition. (@tychoish)
+  - [p2p] [\#8737](https://github.com/tendermint/tendermint/pull/8737) Improvements to peer scoring and sorting to gossip a greater variety of peers during PEX. (@tychoish)
+  - [p2p] [\#8737](https://github.com/tendermint/tendermint/pull/8737) Track incoming and outgoing peers separately to ensure more peer slots open for incoming connections. (@tychoish)
+
+## v0.35.6
+
+June 3, 2022
+
+### FEATURES
+
+- [migrate] [\#8672](https://github.com/tendermint/tendermint/pull/8672) provide function for database production (backport #8614) (@tychoish)
+
+### BUG FIXES
+
+- [consensus] [\#8651](https://github.com/tendermint/tendermint/pull/8651) restructure peer catchup sleep (@tychoish)
+- [pex] [\#8657](https://github.com/tendermint/tendermint/pull/8657) align max address thresholds (@cmwaters)
+- [cmd] [\#8668](https://github.com/tendermint/tendermint/pull/8668) don't used global config for reset commands (@cmwaters)
+- [p2p] [\#8681](https://github.com/tendermint/tendermint/pull/8681) shed peers from store from other networks (backport #8678) (@tychoish)
+
+
+## v0.35.5
+
+May 26, 2022
+
+### BUG FIXES
+
+- [p2p] [\#8371](https://github.com/tendermint/tendermint/pull/8371) fix setting in con-tracker (backport #8370) (@tychoish)
+- [blocksync] [\#8496](https://github.com/tendermint/tendermint/pull/8496) validate block against state before persisting it to disk (@cmwaters)
+- [statesync] [\#8494](https://github.com/tendermint/tendermint/pull/8494) avoid potential race (@tychoish)
+- [keymigrate] [\#8467](https://github.com/tendermint/tendermint/pull/8467) improve filtering for legacy transaction hashes (backport #8466) (@creachadair)
+- [rpc] [\#8594](https://github.com/tendermint/tendermint/pull/8594) fix encoding of block_results responses (@creachadair)
+
+## v0.35.4
+
+### Rpc
+
+- Strip down the base RPC client interface. (#6971)
+- Implement BroadcastTxCommit without event subscriptions (#6984)
+- Add chunked rpc interface (backport #6445) (#6717)
+- Move evidence tests to shared fixtures (#7119)
+- Remove the deprecated gRPC interface to the RPC service (#7121)
+- Fix typo in broadcast commit (#7124)
+
+### Scripts
+
+- Fix authors script to take a ref (#7051)
+
+### State
+
+- Move package to internal (#6964)
+
+### Statesync
+
+- Shut down node when statesync fails (#6944)
+- Clean up reactor/syncer lifecylce (#6995)
+- Add logging while waiting for peers (#7007)
+- Ensure test network properly configured (#7026)
+- Remove deadlock on init fail (#7029)
+- Improve rare p2p race condition (#7042)
+- Improve stateprovider handling in the syncer (backport) (#6881)
+
+### Statesync/rpc
+
+- Metrics for the statesync and the rpc SyncInfo (#6795)
+
+### Store
+
+- Move pacakge to internal (#6978)
+
+## [0.6.0-dev.2] - 2021-09-10
+
+### Documentation
+
+- Add package godoc for indexer (#6839)
+- Remove return code in normal case from go built-in example (#6841)
+- Fix a typo in the indexing section (#6909)
+
+### Features
+
+- Info field with arbitrary data to ResultBroadcastTx
+
+### Security
+
+- Bump github.com/rs/zerolog from 1.24.0 to 1.25.0 (#6923)
+
+### Abci
+
+- Clarify what abci stands for (#336)
+- Clarify connection use in-process (#337)
+- Change client to use multi-reader mutexes (backport #6306) (#6873)
+
+### Blocksync
+
+- Complete transition from Blockchain to BlockSync (#6847)
+
+### Build
+
+- Bump docker/build-push-action from 2.6.1 to 2.7.0 (#6845)
+- Bump codecov/codecov-action from 2.0.2 to 2.0.3 (#6860)
+- Bump github.com/rs/zerolog from 1.23.0 to 1.24.0 (#6874)
+- Bump github.com/lib/pq from 1.10.2 to 1.10.3 (#6890)
+- Bump docker/setup-buildx-action from 1.5.0 to 1.6.0 (#6903)
+- Bump github.com/golangci/golangci-lint (#6907)
+
+### Ci
+
+- Drop codecov bot (#6917)
+- Tweak code coverage settings (#6920)
+
+### Cleanup
+
+- Fix order of linters in the golangci-lint config (#6910)
+
+### Cmd
+
+- Remove deprecated snakes (#6854)
+
+### Contributing
+
+- Remove release_notes.md reference (#6846)
+
+### E2e
+
+- Cleanup node start function (#6842)
+- Cleanup node start function (#6842) (#6848)
+- More consistent node selection during tests (#6857)
+- Add weighted random configuration selector (#6869)
+- More reliable method for selecting node to inject evidence (#6880)
+- Change restart mechanism (#6883)
+- Weight protocol dimensions (#6884)
+- Skip light clients when waiting for height (#6891)
+- Wait for all nodes rather than just one (#6892)
+- Skip assertions for stateless nodes (#6894)
+- Clean up generation of evidence (#6904)
+- Introduce canonical ordering of manifests (#6918)
+- Load generation and logging changes (#6912)
+- Increase retain height to at least twice evidence age (#6924)
+- Test multiple broadcast tx methods (#6925)
+
+### Inspect
+
+- Add inspect mode for debugging crashed tendermint node (#6785)
+
+### Internal/consensus
+
+- Update error log (#6863)
+- Update error log (#6863) (#6867)
+
+### Light
+
+- Fix early erroring (#6905)
+
+### Lint
+
+- Change deprecated linter (#6861)
+
+### Network
+
+- Update terraform config (#6901)
+
+### Networks
+
+- Update to latest DigitalOcean modules (#6902)
+
+### P2p
+
+- Change default to use new stack (#6862)
+
+### Proto
+
+- Move proto files under the correct directory related to their package name (#344)
+
+### Psql
+
+- Add documentation and simplify constructor API (#6856)
+
+### Pubsub
+
+- Improve handling of closed blocking subsciptions. (#6852)
+
+### Rfc
+
+- P2p next steps (#6866)
+- Fix link style (#6870)
+- Database storage engine (#6897)
+
+### Rpc
+
+- Fix hash encoding in JSON parameters (#6813)
+
+### Statesync
+
+- Improve stateprovider handling in the syncer (backport) (#6881)
+- Implement p2p state provider (#6807)
+
+### Time
+
+- Make median time library type private (#6853)
+
+### Types
+
+- Move mempool error for consistency (#6875)
+
+### Upgrading
+
+- Add information into the UPGRADING.md for users of the codebase wishing to upgrade (#6898)
+
+## [0.6.0-dev.1] - 2021-08-19
+
+### Documentation
+
+- Upgrade documentation for custom mempools (#6794)
+- Fix typos in /tx_search and /tx. (#6823)
+
+### Features
+
+- [**breaking**] Proposed app version (#148)
+
+### Miscellaneous Tasks
+
+- Bump tenderdash version to 0.6.0-dev.1
+
+### Security
+
+- Bump google.golang.org/grpc from 1.39.0 to 1.39.1 (#6801)
+- Bump google.golang.org/grpc from 1.39.1 to 1.40.0 (#6819)
+
+### Testing
+
+- Install abci-cli when running make tests_integrations (#6834)
+
+### Adr
+
+- Node initialization (#6562)
+
+### Build
+
+- Bump github.com/golangci/golangci-lint (#6837)
+
+### Bytes
+
+- Clean up and simplify encoding of HexBytes (#6810)
+
+### Changelog
+
+- Prepare for v0.34.12 (#6831)
+- Update to reflect 0.34.12 release (#6833)
+- Linkify the 0.34.11 release notes (#6836)
+
+### Changelog_pending
+
+- Add missing item (#6829)
+- Add missing entry (#6830)
+
+### Commands
+
+- Add key migration cli (#6790)
+
+### Contributing
+
+- Update release instructions to use backport branches (#6827)
+
+### Core
+
+- Text cleanup (#332)
+
+### E2e
+
+- Avoid starting nodes from the future (#6835)
+- Avoid starting nodes from the future (#6835) (#6838)
+
+### Node
+
+- Minimize hardcoded service initialization (#6798)
+
+### Pubsub
+
+- Unsubscribe locking handling (#6816)
+
+### Rpc
+
+- Avoid panics in unsafe rpc calls with new p2p stack (#6817)
+- Support new p2p infrastructure (#6820)
+- Log update (#6825)
+- Log update (backport #6825) (#6826)
+- Update peer format in specification in NetInfo operation (#331)
+
+### Statesync
+
+- New messages for gossiping consensus params (#328)
+
+### Version
+
+- Bump for 0.34.12 (#6832)
+
+## [0.5.12-dev.1] - 2021-08-06
+
+### Documentation
+
+- Fix typo (#6789)
+- Fix a typo in the genesis_chunked description (#6792)
+
+### Build
+
+- Bump technote-space/get-diff-action from 4 to 5 (#6788)
+- Bump github.com/BurntSushi/toml from 0.3.1 to 0.4.1 (#6796)
+
+### Clist
+
+- Add simple property tests (#6791)
+
+### Evidence
+
+- Add section explaining evidence (#324)
+
+### Mempool/v1
+
+- Test reactor does not panic on broadcast (#6772)
+
+## [0.5.11-dev.4] - 2021-07-31
+
+### Blockstore
+
+- Fix problem with seen commit (#6782)
+
+### Build
+
+- Bump styfle/cancel-workflow-action from 0.9.0 to 0.9.1 (#6786)
+
+### State/privval
+
+- Vote timestamp fix (backport #6748) (#6783)
+
+### Tools
+
+- Add mockery to tools.go and remove mockery version strings (#6787)
+
+## [0.5.11-dev.3] - 2021-07-30
+
+### Blockchain
+
+- Rename to blocksync service (#6755)
+
+### Cleanup
+
+- Remove redundant error plumbing (#6778)
+
+### Light
+
+- Replace homegrown mock with mockery (#6735)
+
+### Rpc
+
+- Add documentation for genesis chunked api (#6776)
+
+### State/privval
+
+- Vote timestamp fix (#6748)
+
+## [0.5.11-dev.2] - 2021-07-28
+
+### Abci
+
+- Add changelog entry for mempool_error field (#6770)
+
+### Cli/indexer
+
+- Reindex events (#6676)
+
+### Light
+
+- Wait for tendermint node to start before running example test (#6744)
+
+## [0.5.10-dev.3] - 2021-07-26
+
+### Testing
+
+- Add mechanism to reproduce found fuzz errors (#6768)
+
+## [0.5.10-dev.1] - 2021-07-26
+
+### P2p
+
+- Add test for pqueue dequeue full error (#6760)
+
+## [0.5.10] - 2021-07-26
+
+### Testing
+
+- Add test to reproduce found fuzz errors (#6757)
+
+### Build
+
+- Bump golangci/golangci-lint-action from 2.3.0 to 2.5.2
+- Bump codecov/codecov-action from 1.5.2 to 2.0.1 (#6739)
+- Bump codecov/codecov-action from 2.0.1 to 2.0.2 (#6764)
+
+### E2e
+
+- Avoid systematic key-type variation (#6736)
+- Drop single node hybrid configurations (#6737)
+- Remove cartesian testing of ipv6 (#6734)
+- Run tests in fewer groups (#6742)
+- Prevent adding light clients as persistent peers (#6743)
+- Longer test harness timeouts (#6728)
+- Allow for both v0 and v1 mempool implementations (#6752)
+
+### Fastsync/event
+
+- Emit fastsync status event when switching consensus/fastsync (#6619)
+
+### Internal
+
+- Update blockchain reactor godoc (#6749)
+
+### Light
+
+- Run examples as integration tests (#6745)
+- Improve error handling and allow providers to be added (#6733)
+
+### Mempool
+
+- Return mempool errors to the abci client (#6740)
+
+### P2p
+
+- Add coverage for mConnConnection.TrySendMessage (#6754)
+- Avoid blocking on the dequeCh (#6765)
+
+### Statesync/event
+
+- Emit statesync start/end event  (#6700)
+
+## [0.5.8] - 2021-07-20
+
+### Blockchain
+
+- Error on v2 selection (#6730)
+
+### Clist
+
+- Add a few basic clist tests (#6727)
+
+### Libs/clist
+
+- Revert clear and detach changes while debugging (#6731)
+
+### Mempool
+
+- Add TTL configuration to mempool (#6715)
+
+## [0.5.7] - 2021-07-16
+
+### Bug Fixes
+
+- Maverick compile issues (#104)
+- Private validator key still automatically creating (#120)
+- Getting pro tx hash from full node
+- Incorrectly assume amd64 arch during docker build
+- Image isn't pushed after build
+
+### Documentation
+
+- Rename tenderdash and update target repo
+- Update events (#6658)
+- Add sentence about windows support (#6655)
+- Add docs file for the peer exchange (#6665)
+- Update github issue and pr templates (#131)
+- Fix broken links (#6719)
+
+### Features
+
+- Improve initialisation (#117)
+- Add arm64 arch for builds
+
+### Miscellaneous Tasks
+
+- Target production dockerhub org
+- Use official docker action
+
+### RPC
+
+- Mark grpc as deprecated (#6725)
+
+### Security
 
   - [consensus] [\#4582](https://github.com/tendermint/tendermint/pull/4582) RoundState: `Round`, `LockedRound` & `CommitRound` are now `int32` (@marbar3778)
   - [consensus] [\#4582](https://github.com/tendermint/tendermint/pull/4582) HeightVoteSet: `round` is now `int32` (@marbar3778)
@@ -832,1998 +2493,6 @@
   - [types] [\#4939](https://github.com/tendermint/tendermint/pull/4939) Vote: `ValidatorIndex` & `Round` are now `int32` (@marbar3778)
   - [types] [\#4939](https://github.com/tendermint/tendermint/pull/4939) Proposal: `POLRound` & `Round` are now `int32` (@marbar3778)
   - [types] [\#4939](https://github.com/tendermint/tendermint/pull/4939) Block: `Round` is now `int32` (@marbar3778)
-
-### FEATURES
-
-- [abci] [\#5031](https://github.com/tendermint/tendermint/pull/5031) Add `AppVersion` to consensus parameters (@james-ray)
-  - This makes it possible to update your ABCI application version via `EndBlock` response
-- [abci] [\#5174](https://github.com/tendermint/tendermint/pull/5174) Remove `MockEvidence` in favor of testing with actual evidence types (`DuplicateVoteEvidence` & `LightClientAttackEvidence`) (@cmwaters)
-- [abci] [\#5191](https://github.com/tendermint/tendermint/pull/5191) Add `InitChain.InitialHeight` field giving the initial block height (@erikgrinaker)
-- [abci] [\#5227](https://github.com/tendermint/tendermint/pull/5227) Add `ResponseInitChain.app_hash` which is recorded in genesis block (@erikgrinaker)
-- [config] [\#5147](https://github.com/tendermint/tendermint/pull/5147) Add `--consensus.double_sign_check_height` flag and `DoubleSignCheckHeight` config variable. See [ADR-51](https://github.com/tendermint/tendermint/blob/master/docs/architecture/adr-051-double-signing-risk-reduction.md) (@dongsam)
-- [db] [\#5233](https://github.com/tendermint/tendermint/pull/5233) Add support for `badgerdb` database backend (@erikgrinaker)
-- [evidence] [\#4532](https://github.com/tendermint/tendermint/pull/4532) Handle evidence from light clients (@melekes)
-- [evidence] [#4821](https://github.com/tendermint/tendermint/pull/4821) Amnesia (light client attack) evidence can be detected, verified and committed (@cmwaters)
-- [genesis] [\#5191](https://github.com/tendermint/tendermint/pull/5191) Add `initial_height` field to specify the initial chain height (defaults to `1`) (@erikgrinaker)
-- [libs/math] [\#5665](https://github.com/tendermint/tendermint/pull/5665) Make fractions unsigned integers (uint64) (@cmwaters)
-- [light] [\#5298](https://github.com/tendermint/tendermint/pull/5298) Morph validator set and signed header into light block (@cmwaters)
-- [p2p] [\#4981](https://github.com/tendermint/tendermint/pull/4981) Expose `SaveAs` func on NodeKey (@melekes)
-- [privval] [\#5239](https://github.com/tendermint/tendermint/pull/5239) Add `chainID` to requests from client. (@marbar3778)
-- [rpc] [\#4532](https://github.com/tendermint/tendermint/pull/4923) Support `BlockByHash` query (@fedekunze)
-- [rpc] [\#4979](https://github.com/tendermint/tendermint/pull/4979) Support EXISTS operator in `/tx_search` query (@melekes)
-- [rpc] [\#5017](https://github.com/tendermint/tendermint/pull/5017) Add `/check_tx` endpoint to check transactions without executing them or adding them to the mempool (@melekes)
-- [rpc] [\#5108](https://github.com/tendermint/tendermint/pull/5108) Subscribe using the websocket for new evidence events (@cmwaters)
-- [statesync] Add state sync support, where a new node can be rapidly bootstrapped by fetching state snapshots from peers instead of replaying blocks. See the `[statesync]` config section.
-- [evidence] [\#5361](https://github.com/tendermint/tendermint/pull/5361) Add LightClientAttackEvidence and refactor evidence lifecycle - for more information see [ADR-059](https://github.com/tendermint/tendermint/blob/master/docs/architecture/adr-059-evidence-composition-and-lifecycle.md) (@cmwaters)
-
-### IMPROVEMENTS
-
-- [blockchain] [\#5278](https://github.com/tendermint/tendermint/pull/5278) Verify only +2/3 of the signatures in a block when fast syncing. (@marbar3778)
-- [consensus] [\#4578](https://github.com/tendermint/tendermint/pull/4578) Attempt to repair the consensus WAL file (`data/cs.wal/wal`) automatically in case of corruption (@alessio)
-  - The original WAL file will be backed up to `data/cs.wal/wal.CORRUPTED`.
-- [consensus] [\#5143](https://github.com/tendermint/tendermint/pull/5143) Only call `privValidator.GetPubKey` once per block (@melekes)
-- [evidence] [\#4722](https://github.com/tendermint/tendermint/pull/4722) Consolidate evidence store and pool types to improve evidence DB (@cmwaters)
-- [evidence] [\#4839](https://github.com/tendermint/tendermint/pull/4839) Reject duplicate evidence from being proposed (@cmwaters)
-- [evidence] [\#5219](https://github.com/tendermint/tendermint/pull/5219) Change the source of evidence time to block time (@cmwaters)
-- [libs] [\#5126](https://github.com/tendermint/tendermint/pull/5126) Add a sync package which wraps sync.(RW)Mutex & deadlock.(RW)Mutex and use a build flag (deadlock) in order to enable deadlock checking (@marbar3778)
-- [light] [\#4935](https://github.com/tendermint/tendermint/pull/4935) Fetch and compare a new header with witnesses in parallel (@melekes)
-- [light] [\#4929](https://github.com/tendermint/tendermint/pull/4929) Compare header with witnesses only when doing bisection (@melekes)
-- [light] [\#4916](https://github.com/tendermint/tendermint/pull/4916) Validate basic for inbound validator sets and headers before further processing them (@cmwaters)
-- [mempool] Add RemoveTxByKey() exported function for custom mempool cleaning (@p4u)
-- [p2p/conn] [\#4795](https://github.com/tendermint/tendermint/pull/4795) Return err on `signChallenge()` instead of panic
-- [privval] [\#5437](https://github.com/tendermint/tendermint/pull/5437) `NewSignerDialerEndpoint` can now be given `SignerServiceEndpointOption` (@erikgrinaker)
-- [rpc] [\#4968](https://github.com/tendermint/tendermint/pull/4968) JSON encoding is now handled by `libs/json`, not Amino (@erikgrinaker)
-- [rpc] [\#5293](https://github.com/tendermint/tendermint/pull/5293) `/dial_peers` has added `private` and `unconditional` as parameters. (@marbar3778)
-- [state] [\#4781](https://github.com/tendermint/tendermint/pull/4781) Export `InitStateVersion` for the initial state version (@erikgrinaker)
-- [txindex] [\#4466](https://github.com/tendermint/tendermint/pull/4466) Allow to index an event at runtime (@favadi)
-  - `abci.EventAttribute` replaces `KV.Pair`
-- [types] [\#4905](https://github.com/tendermint/tendermint/pull/4905) Add `ValidateBasic` to validator and validator set (@cmwaters)
-- [types] [\#5340](https://github.com/tendermint/tendermint/pull/5340) Add check in `Header.ValidateBasic()` for block protocol version (@marbar3778)
-- [types] [\#5490](https://github.com/tendermint/tendermint/pull/5490) Use `Commit` and `CommitSig` max sizes instead of vote max size to calculate the maximum block size. (@cmwaters)
-
-
-### BUG FIXES
-
-- [abci/grpc] [\#5520](https://github.com/tendermint/tendermint/pull/5520) Return async responses in order, to avoid mempool panics. (@erikgrinaker)
-- [blockchain/v2] [\#4971](https://github.com/tendermint/tendermint/pull/4971) Correctly set block store base in status responses (@erikgrinaker)
-- [blockchain/v2] [\#5499](https://github.com/tendermint/tendermint/pull/5499) Fix "duplicate block enqueued by processor" panic (@melekes)
-- [blockchain/v2] [\#5530](https://github.com/tendermint/tendermint/pull/5530) Fix out of order block processing panic (@melekes)
-- [blockchain/v2] [\#5553](https://github.com/tendermint/tendermint/pull/5553) Make the removal of an already removed peer a noop (@melekes)
-- [consensus] [\#4895](https://github.com/tendermint/tendermint/pull/4895) Cache the address of the validator to reduce querying a remote KMS (@joe-bowman)
-- [consensus] [\#4970](https://github.com/tendermint/tendermint/pull/4970) Don't allow `LastCommitRound` to be negative (@cuonglm)
-- [consensus] [\#5329](https://github.com/tendermint/tendermint/pull/5329) Fix wrong proposer schedule for validators returned by `InitChain` (@erikgrinaker)
-- [docker] [\#5385](https://github.com/tendermint/tendermint/pull/5385) Fix incorrect `time_iota_ms` default setting causing block timestamp drift (@erikgrinaker)
-- [evidence] [\#5170](https://github.com/tendermint/tendermint/pull/5170) Change ABCI evidence time to the time the infraction happened not the time the evidence was committed on the block (@cmwaters)
-- [evidence] [\#5610](https://github.com/tendermint/tendermint/pull/5610) Make it possible for ABCI evidence to be formed from Tendermint evidence (@cmwaters)
-- [libs/rand] [\#5215](https://github.com/tendermint/tendermint/pull/5215) Fix out-of-memory error on unexpected argument of Str() (@SadPencil)
-- [light] [\#5307](https://github.com/tendermint/tendermint/pull/5307) Persist correct proposer priority in light client validator sets (@cmwaters)
-- [p2p] [\#5136](https://github.com/tendermint/tendermint/pull/5136) Fix error for peer with the same ID but different IPs (@valardragon)
-- [privval] [\#5638](https://github.com/tendermint/tendermint/pull/5638) Increase read/write timeout to 5s and calculate ping interval based on it (@JoeKash)
-- [proxy] [\#5078](https://github.com/tendermint/tendermint/pull/5078) Force Tendermint to exit when ABCI app crashes  (@melekes)
-- [rpc] [\#5660](https://github.com/tendermint/tendermint/pull/5660) Set `application/json` as the `Content-Type` header in RPC responses. (@alexanderbez)
-- [store] [\#5382](https://github.com/tendermint/tendermint/pull/5382) Fix race conditions when loading/saving/pruning blocks (@erikgrinaker)
-
-## v0.33.8
-
-*August 11, 2020*
-
-### Go security update
-
-Go reported a security vulnerability that affected the `encoding/binary` package. The most recent binary for tendermint is using 1.14.6, for this
-reason the Tendermint engineering team has opted to conduct a release to aid users in using the correct version of Go. Read more about the security issue [here](https://github.com/golang/go/issues/40618).
-
-
-## v0.33.7
-
- *August 4, 2020*
-
- ### BUG FIXES:
-
- - [go] Build release binary using Go 1.14.4, to avoid halt caused by Go 1.14.1 (https://github.com/golang/go/issues/38223)
- - [privval] [\#5140](https://github.com/tendermint/tendermint/pull/5140) `RemoteSignerError` from remote signers are no longer retried (@melekes)
-
-
-## v0.33.6
-
-*July 2, 2020*
-
-This security release fixes:
-
-### Denial of service
-
-Tendermint 0.33.0 and above allow block proposers to include signatures for the
-wrong block. This may happen naturally if you start a network, have it run for
-some time and restart it **without changing the chainID**. (It is a
-[misconfiguration](https://docs.tendermint.com/master/tendermint-core/using-tendermint.html)
-to reuse chainIDs.) Correct block proposers will accidentally include signatures
-for the wrong block if they see these signatures, and then commits won't validate,
-making all proposed blocks invalid. A malicious validator (even with a minimal
-amount of stake) can use this vulnerability to completely halt the network.
-
-Tendermint 0.33.6 checks all the signatures are for the block with +2/3
-majority before creating a commit.
-
-### False Witness
-
-Tendermint 0.33.1 and above are no longer fully verifying commit signatures
-during block execution - they stop after +2/3. This means proposers can propose
-blocks that contain valid +2/3 signatures and then the rest of the signatures
-can be whatever they want. They can claim that all the other validators signed
-just by including a CommitSig with arbitrary signature data. While this doesn't
-seem to impact safety of Tendermint per se, it means that Commits may contain a
-lot of invalid data.
->>>>>>> d433ebe6
-
-- Change node's proTxHash on slice from pointer of slice (#263)
-- Some minor changes in validate-conn-executor and routerDashDialer (#277)
-- Populate proTxHash in address-book (#274)
-- Replace several functions with an identical body (processStateCh,processDataCh,processVoteCh,processVoteSetBitsCh) on one function processMsgCh (#296)
-
-### Security
-
-- Bump github.com/BurntSushi/toml from 0.4.1 to 1.0.0 (#7562)
-- Bump docker/build-push-action from 2.7.0 to 2.8.0 (#7679)
-- Bump github.com/vektra/mockery/v2 from 2.9.4 to 2.10.0 (#7685)
-- Bump github.com/golangci/golangci-lint from 1.43.0 to 1.44.0 (#7692)
-- Bump github.com/prometheus/client_golang from 1.12.0 to 1.12.1 (#7732)
-- Bump github.com/gorilla/websocket from 1.4.2 to 1.5.0 (#7829)
-- Bump github.com/golangci/golangci-lint from 1.44.0 to 1.44.2 (#7854)
-- Bump golangci/golangci-lint-action from 2.5.2 to 3.1.0 (#8026)
-- Bump actions/checkout from 2.4.0 to 3 (#8076)
-- Bump docker/login-action from 1.13.0 to 1.14.1 (#8075)
-- Bump golangci/golangci-lint-action from 2.5.2 to 3.1.0 (#8074)
-- Bump google.golang.org/grpc from 1.44.0 to 1.45.0 (#8104)
-- Bump github.com/spf13/cobra from 1.3.0 to 1.4.0 (#8109)
-- Bump github.com/stretchr/testify from 1.7.0 to 1.7.1 (#8131)
-- Bump gaurav-nelson/github-action-markdown-link-check from 1.0.13 to 1.0.14 (#8166)
-- Bump docker/build-push-action from 2.9.0 to 2.10.0 (#8167)
-- Bump github.com/golangci/golangci-lint from 1.44.2 to 1.45.0 (#8169)
-
-### Testing
-
-- Pass testing.T around rather than errors for test fixtures (#7518)
-- Uniquify prom IDs (#7540)
-- Remove in-test logging (#7558)
-- Use noop loger with leakteset in more places (#7604)
-- Update docker versions to match build version (#7646)
-- Update cleanup opertunities (#7647)
-- Reduce timeout to 4m from 8m (#7681)
-- Reduce usage of the MustDefaultLogger constructor (#7960)
-- Logger cleanup (#8153)
-- KeepInvalidTxsInCache test is invalid
-
-### Abci
-
-- Socket server shutdown response handler (#7547)
-- PrepareProposal (#6544)
-- Vote Extension 1 (#6646)
-- PrepareProposal-VoteExtension integration [2nd try] (#7821)
-- Undo socket buffer limit (#7877)
-- Make tendermint example+test clients manage a mutex (#7978)
-- Remove lock protecting calls to the application interface (#7984)
-- Use no-op loggers in the examples (#7996)
-- Revert buffer limit change (#7990)
-- Synchronize FinalizeBlock with the updated specification (#7983)
-
-### Abci++
-
-- Synchronize PrepareProposal with the newest version of the spec (#8094)
-- Remove app_signed_updates (#8128)
-- Remove CheckTx call from PrepareProposal flow (#8176)
-
-### Abci/client
-
-- Use a no-op logger in the test (#7633)
-- Simplify client interface (#7607)
-- Remove vestigially captured context (#7839)
-- Remove waitgroup for requests (#7842)
-- Remove client-level callback (#7845)
-- Make flush operation sync (#7857)
-- Remove lingering async client code (#7876)
-
-### Abci/kvstore
-
-- Test cleanup improvements (#7991)
-
-### Adr
-
-- Merge tendermint/spec repository into tendermint/tendermint (#7775)
-
-### Autofile
-
-- Ensure files are not reopened after closing (#7628)
-- Avoid shutdown race (#7650)
-- Reduce minor panic and docs changes (#8122)
-- Remove vestigal close mechanism (#8150)
-
-### Blocksync
-
-- Standardize construction process (#7531)
-- Shutdown cleanup (#7840)
-- Drop redundant shutdown mechanisms (#8136)
-- Remove intermediate channel (#8140)
-
-### Build
-
-- Bump technote-space/get-diff-action from 5 to 6.0.1 (#7535)
-- Bump github.com/BurntSushi/toml from 0.4.1 to 1.0.0 (#7560)
-- Make sure to test packages with external tests (#7608)
-- Make sure to test packages with external tests (backport #7608) (#7635)
-- Bump github.com/prometheus/client_golang (#7636)
-- Bump github.com/prometheus/client_golang (#7637)
-- Bump docker/build-push-action from 2.7.0 to 2.8.0 (#389)
-- Bump github.com/prometheus/client_golang (#249)
-- Bump github.com/BurntSushi/toml from 0.4.1 to 1.0.0
-- Bump vuepress-theme-cosmos from 1.0.182 to 1.0.183 in /docs (#7680)
-- Bump github.com/vektra/mockery/v2 from 2.9.4 to 2.10.0 (#7684)
-- Bump google.golang.org/grpc from 1.43.0 to 1.44.0 (#7693)
-- Bump github.com/golangci/golangci-lint (#7696)
-- Bump google.golang.org/grpc from 1.43.0 to 1.44.0 (#7695)
-- Bump github.com/prometheus/client_golang (#7731)
-- Bump docker/build-push-action from 2.8.0 to 2.9.0 (#397)
-- Bump docker/build-push-action from 2.8.0 to 2.9.0 (#7780)
-- Bump github.com/gorilla/websocket from 1.4.2 to 1.5.0 (#7830)
-- Bump docker/build-push-action from 2.7.0 to 2.9.0
-- Bump github.com/gorilla/websocket from 1.4.2 to 1.5.0
-- Bump github.com/rs/zerolog from 1.26.0 to 1.26.1
-- Bump actions/github-script from 5 to 6
-- Bump docker/login-action from 1.10.0 to 1.12.0
-- Bump url-parse from 1.5.4 to 1.5.7 in /docs (#7855)
-- Bump github.com/golangci/golangci-lint (#7853)
-- Bump docker/login-action from 1.12.0 to 1.13.0
-- Bump docker/login-action from 1.12.0 to 1.13.0 (#7890)
-- Bump prismjs from 1.26.0 to 1.27.0 in /docs (#8022)
-- Bump url-parse from 1.5.7 to 1.5.10 in /docs (#8023)
-- Bump docker/login-action from 1.13.0 to 1.14.1
-- Bump golangci/golangci-lint-action from 2.5.2 to 3.1.0
-
-### Ci
-
-- Fix super-linter configuration settings (#7708)
-- Fix super-linter configuration settings (backport #7708) (#7710)
-
-### Cleanup
-
-- Remove commented code (#8123)
-
-### Clist
-
-- Reduce size of test workload for clist implementation (#7682)
-- Remove unused waitgroup from clist implementation (#7843)
-
-### Cmd
-
-- Avoid package state in cli constructors (#7719)
-- Make reset more safe (#8081)
-
-### Cmd/debug
-
-- Remove global variables and logging (#7957)
-
-### Conensus
-
-- Put timeouts on reactor tests (#7733)
-
-### Config
-
-- Add event subscription options and defaults (#7930)
-
-### Consensus
-
-- Use noop logger for WAL test (#7580)
-- Explicit test timeout (#7585)
-- Test shutdown to avoid hangs (#7603)
-- Calculate prevote message delay metric (#7551)
-- Check proposal non-nil in prevote message delay metric (#7625)
-- Calculate prevote message delay metric (backport #7551) (#7618)
-- Check proposal non-nil in prevote message delay metric (#7625) (#7632)
-- Use delivertxsync (#7616)
-- Fix height advances in test state (#7648)
-- Use buffered channel in TestStateFullRound1 (#7668)
-- Remove unused closer construct (#7734)
-- Delay start of peer routines (#7753)
-- Delay start of peer routines (backport of #7753) (#7760)
-- Tie peer threads to peer lifecylce context (#7792)
-- Refactor operations in consensus queryMaj23Routine (#7791)
-- Refactor operations in consensus queryMaj23Routine (backport #7791) (#7793)
-- Start the timeout ticker before replay (#7844)
-- Additional timing metrics (#7849)
-- Additional timing metrics (backport #7849) (#7875)
-- Improve cleanup of wal tests (#7878)
-- HasVoteMessage index boundary check (#7720)
-- TestReactorValidatorSetChanges test fix (#7985)
-- Make orchestration more reliable for invalid precommit test (#8013)
-- Validator set changes test cleanup (#8035)
-- Improve wal test cleanup (#8059)
-- Fix TestInvalidState race and reporting (#8071)
-- Ensure the node terminates on consensus failure (#8111)
-- Avoid extra close channel (#8144)
-- Avoid persistent kvstore in tests (#8148)
-- Avoid race in accessing channel (#8149)
-- Skip channel close during shutdown (#8155)
-- Change lock handling in reactor and handleMsg for RoundState (forward-port #7994 #7992) (#8139)
-- Reduce size of test fixtures and logging rate (#8172)
-- Avoid panic during shutdown (#8170)
-- Cleanup tempfile explictly (#8184)
-- Add leaktest check to replay tests (#8185)
-- Update state machine to use the new consensus params (#8181)
-
-### Consensus/state
-
-- Avert a data race with state update and tests (#7643)
-
-### Context
-
-- Cleaning up context dead ends (#7963)
-
-### E2e
-
-- Plumb logging instance (#7958)
-- Change ci network configuration (#7988)
-
-### Events
-
-- Remove service aspects of event switch (#8146)
-
-### Evidence
-
-- Reactor constructor (#7533)
-- Refactored the evidence message to process Evidence instead of EvidenceList (#7700)
-- Manage and initialize state objects more clearly in the pool (#8080)
-
-### Github
-
-- Update e2e workflows (#7803)
-- Add Informal code owners (#8042)
-
-### Indexer
-
-- Skip Docker tests when Docker is not available (#7814)
-
-### Internal/libs
-
-- Delete unused functionality (#7569)
-
-### Jsontypes
-
-- Improve tests and error diagnostics (#7669)
-
-### Libs/cli
-
-- Clean up package (#7806)
-
-### Libs/clist
-
-- Remove unused surface area (#8134)
-
-### Libs/events
-
-- Remove unused event cache (#7807)
-- Remove unneccessary unsubscription code (#8135)
-
-### Libs/log
-
-- Remove Must constructor (#8120)
-
-### Libs/service
-
-- Regularize Stop semantics and concurrency primitives (#7809)
-
-### Libs/strings
-
-- Cleanup string helper function package (#7808)
-
-### Light
-
-- Avoid panic for integer underflow (#7589)
-- Remove test panic (#7588)
-- Convert validation panics to errors (#7597)
-- Fix provider error plumbing (#7610)
-- Return light client status on rpc /status  (#7536)
-- Fix absence proof verification by light client (#7639)
-- Fix absence proof verification by light client (backport #7639) (#7716)
-- Remove legacy timeout scheme (#7776)
-- Remove legacy timeout scheme (backport #7776) (#7786)
-- Avert a data race (#7888)
-
-### Log
-
-- Remove support for traces (#7542)
-- Avoid use of legacy test logging (#7583)
-
-### Logging
-
-- Remove reamining instances of SetLogger interface (#7572)
-- Allow logging level override (#7873)
-
-### Math
-
-- Remove panics in safe math ops (#7962)
-
-### Mempool
-
-- Refactor mempool constructor (#7530)
-- Reactor concurrency test tweaks (#7651)
-- Return duplicate tx errors more consistently (#7714)
-- Return duplicate tx errors more consistently (backport #7714) (#7718)
-- IDs issue fixes (#7763)
-- Remove duplicate tx message from reactor logs (#7795)
-- Fix benchmark CheckTx for hitting the GetEvictableTxs call (#7796)
-- Use checktx sync calls (#7868)
-- Test harness should expose application (#8143)
-- Reduce size of test (#8152)
-
-### Mempool+evidence
-
-- Simplify cleanup (#7794)
-
-### Metrics
-
-- Add metric for proposal timestamp difference  (#7709)
-
-### Node
-
-- New concrete type for seed node implementation (#7521)
-- Move seed node implementation to its own file (#7566)
-- Collapse initialization internals (#7567)
-- Allow orderly shutdown if context is canceled and gensis is in the future (#7817)
-- Clarify unneccessary logic in seed constructor (#7818)
-- Hook up eventlog and eventlog metrics (#7981)
-- Excise node handle within rpc env (#8063)
-- Nodes should fetch state on startup (#8062)
-- Pass eventbus at construction time (#8084)
-- Cleanup evidence db (#8119)
-- Always sync with the application at startup (#8159)
-
-### Node+autofile
-
-- Avoid leaks detected during WAL shutdown (#7599)
-
-### Node+privval
-
-- Refactor privval construction (#7574)
-
-### Node+rpc
-
-- Rpc environment should own it's creation (#7573)
-
-### P2p
-
-- Always advertise self, to enable mutual address discovery (#7620)
-- Always advertise self, to enable mutual address discovery (#7594)
-- Pass start time to flowrate and cleanup constructors (#7838)
-- Make mconn transport test less flaky (#7973)
-- Mconn track last message for pongs (#7995)
-- Relax pong timeout (#8007)
-- Backport changes in ping/pong tolerances (#8009)
-- Retry failed connections slightly more aggressively (#8010)
-- Retry failed connections slightly more aggressively (backport #8010) (#8012)
-- Ignore transport close error during cleanup (#8011)
-- Plumb rudamentary service discovery to rectors and update statesync (#8030)
-- Plumb rudamentary service discovery to rectors and update statesync (backport #8030) (#8036)
-- Re-enable tests previously disabled (#8049)
-- Update shim to transfer information about peers (#8047)
-- Update polling interval calculation for PEX requests (#8106)
-- Remove unnecessary panic handling in PEX reactor (#8110)
-- Adjust max non-persistent peer score (#8137)
-
-### P2p+flowrate
-
-- Rate control refactor (#7828)
-
-### P2p/message
-
-- Changed evidence message to contain evidence, not a list… (#394)
-
-### Params
-
-- Increase default synchrony params (#7704)
-
-### Pex
-
-- Regularize reactor constructor (#7532)
-- Avert a data race on map access in the reactor (#7614)
-- Do not send nil envelopes to the reactor (#7622)
-- Improve handling of closed channels (#7623)
-
-### Privval
-
-- Improve client shutdown to prevent resource leak (#7544)
-- Synchronize leak check with shutdown (#7629)
-- Do not use old proposal timestamp (#7621)
-- Avoid re-signing vote when RHS and signbytes are equal (#7592)
-
-### Proto
-
-- Merge the proposer-based timestamps parameters (#393)
-- Abci++ changes (#348)
-- Update proto generation to use buf (#7975)
-
-### Protoio
-
-- Fix incorrect test assertion (#7606)
-
-### Proxy
-
-- Fix endblock metric (#7989)
-- Collapse triforcated abci.Client (#8067)
-
-### Pubsub
-
-- Use concrete queries instead of an interface (#7686)
-- Check for termination in UnsubscribeAll (#7820)
-
-### Reactors
-
-- Skip log on some routine cancels (#7556)
-
-### Readme
-
-- Add vocdoni (#8117)
-
-### Rfc
-
-- P2p light client (#7672)
-- RFC 015 ABCI++ Tx Mutation (#8033)
-
-### Roadmap
-
-- Update to better reflect v0.36 changes (#7774)
-
-### Rollback
-
-- Cleanup second node during test (#8175)
-
-### Rpc
-
-- Remove positional parameter encoding from clients (#7545)
-- Collapse Caller and HTTPClient interfaces. (#7548)
-- Simplify the JSON-RPC client Caller interface (#7549)
-- Replace anonymous arguments with structured types (#7552)
-- Refactor the HTTP POST handler (#7555)
-- Replace custom context-like argument with context.Context (#7559)
-- Remove cache control settings from the HTTP server (#7568)
-- Fix mock test cases (#7571)
-- Rework how responses are written back via HTTP (#7575)
-- Simplify panic recovery in the server middleware (#7578)
-- Consolidate RPC route map construction (#7582)
-- Clean up the RPCFunc constructor signature (#7586)
-- Check RPC service functions more carefully (#7587)
-- Update fuzz criteria to match the implementation (#7595)
-- Remove dependency of URL (GET) requests on tmjson (#7590)
-- Simplify the encoding of interface-typed arguments in JSON (#7600)
-- Paginate mempool /unconfirmed_txs endpoint (#7612)
-- Use encoding/json rather than tmjson (#7670)
-- Check error code for broadcast_tx_commit (#7683)
-- Check error code for broadcast_tx_commit (#7683) (#7688)
-- Add application info to `status` call (#7701)
-- Remove unused websocket options (#7712)
-- Clean up unused non-default websocket client options (#7713)
-- Don't route websocket-only methods on GET requests (#7715)
-- Clean up encoding of request and response messages (#7721)
-- Simplify and consolidate response construction (#7725)
-- Clean up unmarshaling of batch-valued responses (#7728)
-- Simplify the handling of JSON-RPC request and response IDs (#7738)
-- Fix layout of endpoint list (#7742)
-- Fix layout of endpoint list (#7742) (#7744)
-- Remove the placeholder RunState type. (#7749)
-- Allow GET parameters that support encoding.TextUnmarshaler (#7800)
-- Remove unused latency metric (#7810)
-- Implement the eventlog defined by ADR 075 (#7825)
-- Implement the ADR 075 /events method (#7965)
-- Set a minimum long-polling interval for Events (#8050)
-
-### Rpc/client
-
-- Add Events method to the client interface (#7982)
-- Rewrite the WaitForOneEvent helper (#7986)
-- Add eventstream helper (#7987)
-
-### Service
-
-- Avoid debug logs before error (#7564)
-- Change stop interface (#7816)
-- Add NopService and use for PexReactor (#8100)
-
-### Spec
-
-- Merge spec repo into tendermint repo (#7804)
-- Merge spec repo into tendermint repo (#7804)
-- Minor updates to spec merge PR (#7835)
-
-### State
-
-- Synchronize the ProcessProposal implementation with the latest version of the spec (#7961)
-- Avoid panics for marshaling errors (#8125)
-- Panic on ResponsePrepareProposal validation error (#8145)
-- Propogate error from state store (#8171)
-
-### Statesync
-
-- Reactor and channel construction (#7529)
-- Use specific testing.T logger for tests (#7543)
-- Clarify test cleanup (#7565)
-- SyncAny test buffering (#7570)
-- More orderly dispatcher shutdown (#7601)
-- Relax timing (#7819)
-- Assert app version matches (#7856)
-- Assert app version matches (backport #7856) (#7886)
-- Avoid compounding retry logic for fetching consensus parameters (#8032)
-- Avoid compounding retry logic for fetching consensus parameters (backport #8032) (#8041)
-- Avoid leaking a thread during tests (#8085)
-
-### Sync+p2p
-
-- Remove closer (#7805)
-
-### Types
-
-- Rename and extend the EventData interface (#7687)
-- Make timely predicate adaptive after 10 rounds (#7739)
-- Remove nested evidence field from block (#7765)
-- Add string format to 64-bit integer JSON fields (#7787)
-- Add default values for the synchrony parameters (#7788)
-- Update synchrony params to match checked in proto (#8142)
-- Minor cleanup of un or minimally used types (#8154)
-- Add TimeoutParams into ConsensusParams structs (#8177)
-
-### Types/events+evidence
-
-- Emit events + metrics on evidence validation (#7802)
-
-## [0.7.0-dev.6] - 2022-01-07
-
-### ADR
-
-- Update the proposer-based timestamp spec per discussion with @cason (#7153)
-
-### Bug Fixes
-
-- Change CI testnet config from ci.toml on dashcore.toml
-- Update the title of pipeline task
-- Ensure seed at least once connects to another seed (#200)
-- Panic on precommits does not have any +2/3 votes
-- Improved error handling  in DashCoreSignerClient
-- Abci/example, cmd and test packages were fixed after the upstream backport
-- Some fixes to be able to compile the add
-- Some fixes made by PR feedback
-- Use types.DefaultDashVotingPower rather than internal dashDefaultVotingPower
-- Don't disconnect already disconnected validators
-
-### Documentation
-
-- Fix broken links and layout (#7154)
-- Fix broken links and layout (#7154) (#7163)
-- Set up Dependabot on new backport branches. (#7227)
-- Update bounty links (#7203)
-- Add description about how to keep validators public keys at full node
-- Add information how to sue preset for network generation
-- Change a type of code block
-- Add upgrading info about node service (#7241)
-- Add upgrading info about node service (#7241) (#7242)
-- Clarify where doc site config settings must land (#7289)
-- Add abci timing metrics to the metrics docs (#7311)
-- Go tutorial fixed for 0.35.0 version (#7329) (#7330)
-- Go tutorial fixed for 0.35.0 version (#7329) (#7330) (#7331)
-- Update go ws code snippets (#7486)
-- Update go ws code snippets (#7486) (#7487)
-
-### Features
-
-- Add two more CI pipeline tasks to run e2e rotate.toml
-- Reset full-node pub-keys
-- Manual backport the upstream commit b69ac23fd20bdc00dea00c7c8a69fa66f2e675a9
-- Update CHANGELOG_PENDING.md
-- Improve logging for better elasticsearch compatibility (#220)
-- InitChain can set initial core lock height (#222)
-- Add empty block on h-1 and h-2 apphash change (#241)
-- Inter-validator set communication (#187)
-- Add create_proof_block_range config option (#243)
-
-### PBTS
-
-- New minimal set of changes in consensus algorithm (#369)
-- New system model and problem statement (#375)
-
-### RFC006
-
-- Semantic Versioning (#365)
-
-### Refactor
-
-- Minor formatting improvements
-- Apply peer review feedback
-
-### Security
-
-- Bump prismjs from 1.23.0 to 1.25.0 in /docs (#7168)
-- Bump postcss from 7.0.35 to 7.0.39 in /docs (#7167)
-- Bump ws from 6.2.1 to 6.2.2 in /docs (#7165)
-- Bump path-parse from 1.0.6 to 1.0.7 in /docs (#7164)
-- Bump url-parse from 1.5.1 to 1.5.3 in /docs (#7166)
-- Bump actions/checkout from 2.3.5 to 2.4.0 (#7199)
-- Bump github.com/golangci/golangci-lint from 1.42.1 to 1.43.0 (#7219)
-- Bump google.golang.org/grpc from 1.41.0 to 1.42.0 (#7200)
-- Bump github.com/lib/pq from 1.10.3 to 1.10.4 (#7261)
-- Bump github.com/tendermint/tm-db from 0.6.4 to 0.6.6 (#7287)
-- Bump actions/cache from 2.1.6 to 2.1.7 (#7334)
-- Bump watchpack from 2.2.0 to 2.3.0 in /docs (#7335)
-- Bump github.com/adlio/schema from 1.1.14 to 1.1.15 (#7407)
-- Bump github.com/adlio/schema from 1.2.2 to 1.2.3 (#7432)
-- Bump github.com/spf13/viper from 1.9.0 to 1.10.0 (#7434)
-- Bump github.com/spf13/cobra from 1.2.1 to 1.3.0 (#7456)
-- Bump google.golang.org/grpc from 1.42.0 to 1.43.0 (#7455)
-- Bump github.com/spf13/viper from 1.10.0 to 1.10.1 (#7470)
-- Bump docker/login-action from 1.10.0 to 1.12.0 (#7494)
-
-### Testing
-
-- Regenerate  remote_client mock
-- Get rid of workarounds for issues fixed in 0.6.1
-- Clean up databases in tests (#6304)
-- Improve cleanup for data and disk use (#6311)
-- Close db in randConsensusNetWithPeers, just as it is in randConsensusNet
-- Ensure commit stateid in wal is OK
-- Add testing.T logger connector (#7447)
-- Use scoped logger for all public packages (#7504)
-- Pass testing.T to assert and require always, assertion cleanup (#7508)
-- Remove background contexts (#7509)
-- Remove panics from test fixtures (#7522)
-
-### Abci
-
-- Fix readme link (#7173)
-
-### Acbi
-
-- Fix readme link to protocol buffers (#362)
-
-### Adr
-
-- Lib2p implementation plan (#7282)
-
-### Backport
-
-- Add basic metrics to the indexer package. (#7250) (#7252)
-
-### Buf
-
-- Modify buf.yml, add buf generate (#5653)
-
-### Build
-
-- Fix proto-lint step in Makefile
-- Bump github.com/rs/zerolog from 1.25.0 to 1.26.0 (#7192)
-- Github workflows: fix dependabot and code coverage (#191)
-- Bump github.com/adlio/schema from 1.1.13 to 1.1.14
-- Bump github.com/adlio/schema from 1.1.13 to 1.1.14 (#7217)
-- Bump github.com/golangci/golangci-lint (#7224)
-- Bump github.com/rs/zerolog from 1.25.0 to 1.26.0 (#7222)
-- Bump google.golang.org/grpc from 1.41.0 to 1.42.0 (#7218)
-- Bump github.com/lib/pq from 1.10.3 to 1.10.4
-- Run e2e tests in parallel
-- Bump github.com/lib/pq from 1.10.3 to 1.10.4 (#7260)
-- Bump technote-space/get-diff-action from 5.0.1 to 5.0.2
-- Bump github.com/tendermint/tm-db from 0.6.4 to 0.6.6 (#7285)
-- Update the builder image location. (#364)
-- Update location of proto builder image (#7296)
-- Declare packages variable in correct makefile (#7402)
-- Bump github.com/adlio/schema from 1.1.14 to 1.1.15 (#7406)
-- Bump github.com/adlio/schema from 1.1.14 to 1.1.15
-- Bump github.com/adlio/schema from 1.1.15 to 1.2.2 (#7423)
-- Bump github.com/adlio/schema from 1.1.15 to 1.2.2 (#7422)
-- Bump github.com/adlio/schema from 1.1.15 to 1.2.3
-- Bump github.com/spf13/viper from 1.9.0 to 1.10.0 (#7435)
-- Bump github.com/adlio/schema from 1.2.2 to 1.2.3 (#7436)
-- Bump watchpack from 2.3.0 to 2.3.1 in /docs (#7430)
-- Bump google.golang.org/grpc from 1.42.0 to 1.43.0 (#7458)
-- Bump github.com/spf13/cobra from 1.2.1 to 1.3.0 (#7457)
-- Bump github.com/rs/zerolog from 1.26.0 to 1.26.1 (#7467)
-- Bump github.com/rs/zerolog from 1.26.0 to 1.26.1 (#7469)
-- Bump github.com/spf13/viper from 1.10.0 to 1.10.1 (#7468)
-- Bump docker/login-action from 1.10.0 to 1.11.0 (#378)
-- Bump github.com/rs/cors from 1.8.0 to 1.8.2
-- Bump docker/login-action from 1.11.0 to 1.12.0 (#380)
-- Bump github.com/rs/cors from 1.8.0 to 1.8.2 (#7484)
-- Bump github.com/rs/cors from 1.8.0 to 1.8.2 (#7485)
-
-### Ci
-
-- Update dependabot configuration (#7204)
-- Backport lint configuration changes (#7226)
-- Move test execution to makefile (#7372)
-- Move test execution to makefile (#7372) (#7374)
-- Cleanup build/test targets (#7393)
-- Fix missing dependency (#7396)
-- Cleanup build/test targets (backport #7393) (#7395)
-- Skip docker image builds during PRs (#7397)
-- Skip docker image builds during PRs (#7397) (#7398)
-- Tweak e2e configuration (#7400)
-
-### Cmd
-
-- Add integration test and fix bug in rollback command (#7315)
-- Cosmetic changes for errors and print statements (#7377)
-- Cosmetic changes for errors and print statements (#7377) (#7408)
-- Add integration test for rollback functionality (backport #7315) (#7369)
-
-### Config
-
-- WriteConfigFile should return error (#7169)
-- Expose ability to write config to arbitrary paths (#7174)
-- Backport file writing changes (#7182)
-- Add a Deprecation annotation to P2PConfig.Seeds. (#7496)
-- Add a Deprecation annotation to P2PConfig.Seeds. (#7496) (#7497)
-
-### Consensus
-
-- Remove stale WAL benchmark (#7194)
-- Add some more checks to vote counting (#7253)
-- Add some more checks to vote counting (#7253) (#7262)
-- Remove reactor options (#7526)
-
-### Consensus+p2p
-
-- Change how consensus reactor is constructed (#7525)
-
-### Contexts
-
-- Remove all TODO instances (#7466)
-
-### E2e
-
-- Add option to dump and analyze core dumps
-- Control access to state in Info calls (#7345)
-- More clear height test (#7347)
-- Stabilize validator update form (#7340)
-- Stabilize validator update form (#7340) (#7351)
-- Clarify apphash reporting (#7348)
-- Clarify apphash reporting (#7348) (#7352)
-- Generate keys for more stable load (#7344)
-- Generate keys for more stable load (#7344) (#7353)
-- App hash test cleanup (0.35 backport) (#7350)
-- Limit legacyp2p and statesyncp2p (#7361)
-- Use more simple strings for generated transactions (#7513)
-- Avoid global test context (#7512)
-- Use more simple strings for generated transactions (#7513) (#7514)
-- Constrain test parallelism and reporting (#7516)
-- Constrain test parallelism and reporting (backport #7516) (#7517)
-- Make tx test more stable (#7523)
-- Make tx test more stable (backport #7523) (#7527)
-
-### Errors
-
-- Formating cleanup (#7507)
-
-### Eventbus
-
-- Plumb contexts (#7337)
-
-### Evidence
-
-- Remove source of non-determinism from test (#7266)
-- Remove source of non-determinism from test (#7266) (#7268)
-
-### Flowrate
-
-- Cleanup unused files (#7158)
-
-### Fuzz
-
-- Remove fuzz cases for deleted code (#7187)
-
-### Internal/libs/protoio
-
-- Optimize MarshalDelimited by plain byteslice allocations+sync.Pool (#7325)
-- Optimize MarshalDelimited by plain byteslice allocations+sync.Pool (#7325) (#7426)
-
-### Internal/proxy
-
-- Add initial set of abci metrics backport (#7342)
-
-### Libs/os
-
-- Remove arbitrary os.Exit (#7284)
-- Remove trap signal (#7515)
-
-### Libs/rand
-
-- Remove custom seed function (#7473)
-
-### Libs/service
-
-- Pass logger explicitly (#7288)
-
-### Light
-
-- Remove global context from tests (#7505)
-
-### Lint
-
-- Cleanup branch lint errors (#7238)
-- Remove lll check (#7346)
-- Remove lll check (#7346) (#7357)
-
-### Log
-
-- Dissallow nil loggers (#7445)
-
-### Mempool
-
-- Port reactor tests from legacy implementation (#7162)
-- Consoldate implementations (#7171)
-- Avoid arbitrary background contexts (#7409)
-
-### Node
-
-- Cleanup construction (#7191)
-- Minor package cleanups (#7444)
-
-### Node+consensus
-
-- Handshaker initialization (#7283)
-
-### P2p
-
-- Transport should be captive resposibility of router (#7160)
-- Add message type into the send/recv bytes metrics (backport #7155) (#7161)
-- Reduce peer score for dial failures (#7265)
-- Reduce peer score for dial failures (backport #7265) (#7271)
-- Remove unused trust package (#7359)
-- Implement interface for p2p.Channel without channels (#7378)
-- Remove unneeded close channels from p2p layer (#7392)
-- Migrate to use new interface for channel errors (#7403)
-- Refactor channel Send/out (#7414)
-- Use recieve for channel iteration (#7425)
-
-### P2p/upnp
-
-- Remove unused functionality (#7379)
-
-### Pex
-
-- Allow disabled pex reactor (#7198)
-- Allow disabled pex reactor (backport #7198) (#7201)
-- Avoid starting reactor twice (#7239)
-- Improve goroutine lifecycle (#7343)
-
-### Privval
-
-- Remove panics in privval implementation (#7475)
-- Improve test hygine (#7511)
-
-### Proto
-
-- Update the mechanism for generating protos from spec repo (#7269)
-- Abci++ changes (#348)
-- Rebuild the proto files from the spec repository (#7291)
-
-### Pubsub
-
-- Use distinct client IDs for test subscriptions. (#7178)
-- Use distinct client IDs for test subscriptions. (#7178) (#7179)
-- Use a dynamic queue for buffered subscriptions (#7177)
-- Remove uninformative publisher benchmarks. (#7195)
-- Move indexing out of the primary subscription path (#7231)
-- Report a non-nil error when shutting down. (#7310)
-- Make the queue unwritable after shutdown. (#7316)
-
-### Rfc
-
-- Deterministic proto bytes serialization (#7427)
-- Don't panic (#7472)
-
-### Rpc
-
-- Fix inappropriate http request log (#7244)
-- Backport experimental buffer size control parameters from #7230 (tm v0.35.x) (#7276)
-- Implement header and header_by_hash queries (#7270)
-- Implement header and header_by_hash queries (backport #7270) (#7367)
-
-### Service
-
-- Remove stop method and use contexts (#7292)
-- Remove quit method (#7293)
-- Cleanup base implementation and some caller implementations (#7301)
-- Plumb contexts to all (most) threads (#7363)
-- Remove exported logger from base implemenation (#7381)
-- Cleanup close channel in reactors (#7399)
-- Cleanup mempool and peer update shutdown (#7401)
-
-### State
-
-- Pass connected context (#7410)
-
-### Statesync
-
-- Assert app version matches (#7463)
-
-### Sync
-
-- Remove special mutexes (#7438)
-
-### Tools
-
-- Remove tm-signer-harness (#7370)
-
-### Tools/tm-signer-harness
-
-- Switch to not use hardcoded bytes for configs in test (#7362)
-
-### Types
-
-- Fix path handling in node key tests (#7493)
-- Fix path handling in node key tests (#7493) (#7502)
-- Remove panic from block methods (#7501)
-- Tests should not panic (#7506)
-
-## [0.6.1-dev.1] - 2021-10-26
-
-### Bug Fixes
-
-- Accessing validator state safetly
-- Safe state access in TestValidProposalChainLocks
-- Safe state access in TestReactorInvalidBlockChainLock
-- Safe state access in TestReactorInvalidBlockChainLock
-- Seeds should not hang when disconnected from all nodes
-
-### Documentation
-
-- Add roadmap to repo (#7107)
-- Add reactor sections (#6510)
-- Add reactor sections (backport #6510) (#7151)
-
-### Security
-
-- Bump actions/checkout from 2.3.4 to 2.3.5 (#7139)
-
-### Blocksync
-
-- Remove v0 folder structure (#7128)
-
-### Buf
-
-- Modify buf.yml, add buf generate (#5653)
-
-### Build
-
-- Bump rtCamp/action-slack-notify from 2.1.1 to 2.2.0
-- Fix proto-lint step in Makefile
-
-### E2e
-
-- Always enable blocksync (#7144)
-- Avoid unset defaults in generated tests (#7145)
-- Evidence test refactor (#7146)
-
-### Light
-
-- Fix panic when empty commit is received from server
-
-### Mempool
-
-- Remove panic when recheck-tx was not sent to ABCI application (#7134)
-- Remove panic when recheck-tx was not sent to ABCI application (#7134) (#7142)
-
-### Node,blocksync,config
-
-- Remove support for running nodes with blocksync disabled (#7159)
-
-### P2p
-
-- Refactor channel description (#7130)
-- Channel shim cleanup (#7129)
-- Flatten channel descriptor (#7132)
-- Simplify open channel interface (#7133)
-- Remove final shims from p2p package (#7136)
-- Use correct transport configuration (#7152)
-- Add message type into the send/recv bytes metrics (#7155)
-
-### Pex
-
-- Remove legacy proto messages (#7147)
-
-### Pubsub
-
-- Simplify and improve server concurrency handling (#7070)
-
-### State
-
-- Add height assertion to rollback function (#7143)
-- Add height assertion to rollback function (#7143) (#7148)
-
-### Tools
-
-- Clone proto files from spec (#6976)
-
-## [0.6.0] - 2021-10-14
-
-### .github
-
-- Remove tessr and bez from codeowners (#7028)
-
-### Bug Fixes
-
-- Amd64 build and arm build ci
-- State sync locks when trying to retrieve AppHash
-- Set correct LastStateID when updating block
-- StateID - update tests (WIP, some still red)
-- Ractor should validate StateID correctly + other fixes
-- StateID in light client implementation
-- Tests sometimes fail on connection attempt
-- App hash size validation + remove unused code
-- Invalid generation of  tmproto.StateID request id
-- State sync locks when trying to retrieve AppHash
-- Correctly handle state ID of initial block
-- Don't use state to verify blocks from mempool
-- Incorrect state id for first block
-- AppHashSize is inconsistent
-- Support initial height != 1
-- E2e: workaround for "chain stalled at unknown height"
-- Update dashcore network config, add validator01 to validator_update.0 and add all available validators to 1010 height
-- Cleanup e2e Readme.md
-- Remove height 1008 from dashcore
-- Race condition in p2p_switch and pex_reactor (#7015)
-- Race condition in p2p_switch and pex_reactor (#7015)
-- Fix MD after the lint
-- To avoid potential race conditions the validator-set-update is needed to copy rather than using the pointer to the field at PersistentKVStoreApplication, 'cause it leads to a race condition
-- Update a comment block
-
-### Documentation
-
-- Add documentation of unsafe_flush_mempool to openapi (#6947)
-- Fix openapi yaml lint (#6948)
-- State ID
-- State-id.md typos and grammar
-- Remove invalid info about initial state id
-- Add some code comments
-- ADR: Inter Validator Set Messaging
-- Adr-d001: apllied feedback, added additional info
-- Adr-d001 clarified abci protocol changes
-- Adr-d001 describe 3 scenarios and minor restructure
-- Adr-d001: clarify terms based on peer  review
-- Create separate releases doc (#7040)
-- Adr-d001 apply peer review comments
-- StateID verification algorithm
-
-### Features
-
-- Add ProposedBlockGTimeWindow in a config
-- Fix coping of PubKey pointer
-- Use proto.Copy function to copy a message
-
-### Fix
-
-- Benchmark tests slow down light client tests
-
-### Miscellaneous Tasks
-
-- Bump version to 0.6.0 (#185)
-
-### Refactor
-
-- E2e docker: build bls in separate layer
-- Golangci-lint + minor test improvements
-- Minor formatting updates
-- E2e docker: build bls in separate layer
-- Add ErrInvalidVoteSignature
-- S/GetStateID()/StateID()/
-- Code style changes after peer review
-- Move stateid to separate file
-- Remove unused message CanonicalStateVote
-- Use types instead of pb StateID in SignVote and Evidence
-- Inverse behaviour of resetting fullnode pubkeys from FULLNODE_PUBKEY_RESET to FULLNODE_PUBKEY_KEEP env
-- Add runner/rotate task to simplify running rotate network
-- Assignment copies lock value (#7108)
-
-### Testing
-
-- Add StateID unit tests
-- Check if wrong state ID fails VoteAdd()
-- Fix: TestStateBadProposal didn't copy slices correctly
-- TestHandshakePanicsIfAppReturnsWrongAppHash fixed
-- Change apphash for every message
-- Workaround for e2e tests starting too fast
-- Consensus tests use random initial height
-- Non-nil genesis apphash in genesis tests
-- Add tests for initial height != 1 to consensus
-- Fix: replay_test.go fails due to invalid height processing
-- Add some StateID AppHash and Height assertions
-- StateID verify with blocks N and N+1
-- Cleanup rpc/client and node test fixtures (#7112)
-- Install abci-cli when running make tests_integrations (#6834)
-
-### Abci
-
-- Flush socket requests and responses immediately. (#6997)
-- Change client to use multi-reader mutexes (backport #6306) (#6873)
-
-### Add
-
-- Update e2e doc
-
-### Blocksync
-
-- Fix shutdown deadlock issue (#7030)
-
-### Blocksync/v2
-
-- Remove unsupported reactor (#7046)
-
-### Build
-
-- Bump codecov/codecov-action from 2.0.3 to 2.1.0 (#6938)
-- Bump github.com/vektra/mockery/v2 from 2.9.0 to 2.9.3 (#6951)
-- Bump github.com/vektra/mockery/v2 from 2.9.3 to 2.9.4 (#6956)
-- Bump github.com/spf13/viper from 1.8.1 to 1.9.0 (#6961)
-- E2e docker app can be run with dlv debugger
-- Improve e2e docker container debugging
-- Bump github.com/go-kit/kit from 0.11.0 to 0.12.0 (#6988)
-- Bump google.golang.org/grpc from 1.40.0 to 1.41.0 (#7003)
-- Update all deps to most recent version
-- Bump github.com/adlio/schema from 1.1.13 to 1.1.14 (#7069)
-- Replace github.com/go-kit/kit/log with github.com/go-kit/log
-- Fix build-docker to include the full context. (#7114)
-- Fix build-docker to include the full context. (#7114) (#7116)
-
-### Changelog
-
-- Add entry for interanlizations (#6989)
-- Add 0.34.14 updates (#7117)
-
-### Ci
-
-- Disable codecov patch status check (#6930)
-- Skip coverage for non-go changes (#6927)
-- Skip coverage tasks for test infrastructure (#6934)
-- Reduce number of groups for 0.34 e2e runs (#6968)
-- Use smart merges (#6993)
-- Use cheaper codecov data collection (#7009)
-- Mergify support for 0.35 backports (#7050)
-- 0.35.x nightly should run from master and checkout the release branch (#7067)
-- Fix p2p configuration for e2e tests (#7066)
-- Use run-multiple.sh for e2e pr tests (#7111)
-
-### Cleanup
-
-- Reduce and normalize import path aliasing. (#6975)
-- Remove not needed binary test/app/grpc_client
-
-### Cli
-
-- Allow node operator to rollback last state (#7033)
-- Allow node operator to rollback last state (backport #7033) (#7081)
-
-### Config
-
-- Add example on external_address (backport #6621) (#6624)
-
-### Config/docs
-
-- Update and deprecated (#6879)
-
-### Consensus
-
-- Avoid unbuffered channel in state test (#7025)
-- Wait until peerUpdates channel is closed to close remaining peers (#7058)
-- Wait until peerUpdates channel is closed to close remaining peers (#7058) (#7060)
-
-### Crypto/armor
-
-- Remove unused package (#6963)
-
-### E2e
-
-- Compile tests (#6926)
-- Improve p2p mode selection (#6929)
-- Reduce load volume (#6932)
-- Slow load processes with longer evidence timeouts (#6936)
-- Reduce load pressure (#6939)
-- Tweak semantics of waitForHeight (#6943)
-- Skip broadcastTxCommit check (#6949)
-- Allow load generator to succed for short tests (#6952)
-- Cleanup on all errors if preserve not specified (#6950)
-- Run multiple should use preserve (#6972)
-- Improve manifest sorting algorithim (#6979)
-- Only check validator sets after statesync (#6980)
-- Always preserve failed networks (#6981)
-- Load should be proportional to network (#6983)
-- Avoid non-determinism in app hash check (#6985)
-- Tighten timing for load generation (#6990)
-- Skip validation of status apphash (#6991)
-- Do not inject evidence through light proxy (#6992)
-- Add limit and sort to generator (#6998)
-- Reduce number of statesyncs in test networks (#6999)
-- Improve chances of statesyncing success (#7001)
-- Allow running of single node using the e2e app (#6982)
-- Reduce log noise (#7004)
-- Avoid seed nodes when statesyncing (#7006)
-- Add generator tests (#7008)
-- Reduce number of stateless nodes in test networks (#7010)
-- Use smaller transactions (#7016)
-- Use network size in load generator (#7019)
-- Generator ensure p2p modes (#7021)
-- Automatically prune old app snapshots (#7034)
-- Automatically prune old app snapshots (#7034) (#7063)
-- Improve network connectivity (#7077)
-- Abci protocol should be consistent across networks (#7078)
-- Abci protocol should be consistent across networks (#7078) (#7086)
-- Light nodes should use builtin abci app (#7095)
-- Light nodes should use builtin abci app (#7095) (#7097)
-- Disable app tests for light client (#6672)
-- Avoid starting nodes from the future (#6835) (#6838)
-- Cleanup node start function (#6842) (#6848)
-
-### Inspect
-
-- Remove duplicated construction path (#6966)
-
-### Internal/consensus
-
-- Update error log (#6863) (#6867)
-
-### Internal/proxy
-
-- Add initial set of abci metrics (#7115)
-
-### Light
-
-- Update initialization description (#320)
-- Update links in package docs. (#7099)
-- Update links in package docs. (#7099) (#7101)
-- Fix early erroring (#6905)
-
-### Lint
-
-- Fix collection of stale errors (#7090)
-
-### Mempool,rpc
-
-- Add removetx rpc method (#7047)
-- Add removetx rpc method (#7047) (#7065)
-
-### Node
-
-- Always close database engine (#7113)
-
-### P2p
-
-- Delete legacy stack initial pass (#7035)
-- Remove wdrr queue (#7064)
-- Cleanup transport interface (#7071)
-- Cleanup unused arguments (#7079)
-- Rename pexV2 to pex (#7088)
-- Fix priority queue bytes pending calculation (#7120)
-
-### Pex
-
-- Update pex messages (#352)
-
-### Proto
-
-- Add tendermint go changes (#349)
-- Regenerate code (#6977)
-
-### Proxy
-
-- Move proxy package to internal (#6953)
-
-### Readme
-
-- Update discord links (#6965)
-
-### Rfc
-
-- E2e improvements (#6941)
-- Add performance taxonomy rfc (#6921)
-- Fix a few typos and formatting glitches p2p roadmap (#6960)
-- Event system (#6957)
-
-### Rpc
-
-- Strip down the base RPC client interface. (#6971)
-- Implement BroadcastTxCommit without event subscriptions (#6984)
-- Add chunked rpc interface (backport #6445) (#6717)
-- Move evidence tests to shared fixtures (#7119)
-- Remove the deprecated gRPC interface to the RPC service (#7121)
-- Fix typo in broadcast commit (#7124)
-
-### Scripts
-
-- Fix authors script to take a ref (#7051)
-
-### State
-
-- Move package to internal (#6964)
-
-### Statesync
-
-- Shut down node when statesync fails (#6944)
-- Clean up reactor/syncer lifecylce (#6995)
-- Add logging while waiting for peers (#7007)
-- Ensure test network properly configured (#7026)
-- Remove deadlock on init fail (#7029)
-- Improve rare p2p race condition (#7042)
-- Improve stateprovider handling in the syncer (backport) (#6881)
-
-### Statesync/rpc
-
-- Metrics for the statesync and the rpc SyncInfo (#6795)
-
-### Store
-
-- Move pacakge to internal (#6978)
-
-## [0.6.0-dev.2] - 2021-09-10
-
-### Documentation
-
-- Add package godoc for indexer (#6839)
-- Remove return code in normal case from go built-in example (#6841)
-- Fix a typo in the indexing section (#6909)
-
-### Features
-
-- Info field with arbitrary data to ResultBroadcastTx
-
-### Security
-
-- Bump github.com/rs/zerolog from 1.24.0 to 1.25.0 (#6923)
-
-### Abci
-
-- Clarify what abci stands for (#336)
-- Clarify connection use in-process (#337)
-- Change client to use multi-reader mutexes (backport #6306) (#6873)
-
-### Blocksync
-
-- Complete transition from Blockchain to BlockSync (#6847)
-
-### Build
-
-- Bump docker/build-push-action from 2.6.1 to 2.7.0 (#6845)
-- Bump codecov/codecov-action from 2.0.2 to 2.0.3 (#6860)
-- Bump github.com/rs/zerolog from 1.23.0 to 1.24.0 (#6874)
-- Bump github.com/lib/pq from 1.10.2 to 1.10.3 (#6890)
-- Bump docker/setup-buildx-action from 1.5.0 to 1.6.0 (#6903)
-- Bump github.com/golangci/golangci-lint (#6907)
-
-### Ci
-
-- Drop codecov bot (#6917)
-- Tweak code coverage settings (#6920)
-
-### Cleanup
-
-- Fix order of linters in the golangci-lint config (#6910)
-
-### Cmd
-
-- Remove deprecated snakes (#6854)
-
-### Contributing
-
-- Remove release_notes.md reference (#6846)
-
-### E2e
-
-- Cleanup node start function (#6842)
-- Cleanup node start function (#6842) (#6848)
-- More consistent node selection during tests (#6857)
-- Add weighted random configuration selector (#6869)
-- More reliable method for selecting node to inject evidence (#6880)
-- Change restart mechanism (#6883)
-- Weight protocol dimensions (#6884)
-- Skip light clients when waiting for height (#6891)
-- Wait for all nodes rather than just one (#6892)
-- Skip assertions for stateless nodes (#6894)
-- Clean up generation of evidence (#6904)
-- Introduce canonical ordering of manifests (#6918)
-- Load generation and logging changes (#6912)
-- Increase retain height to at least twice evidence age (#6924)
-- Test multiple broadcast tx methods (#6925)
-
-### Inspect
-
-- Add inspect mode for debugging crashed tendermint node (#6785)
-
-### Internal/consensus
-
-- Update error log (#6863)
-- Update error log (#6863) (#6867)
-
-### Light
-
-- Fix early erroring (#6905)
-
-### Lint
-
-- Change deprecated linter (#6861)
-
-### Network
-
-- Update terraform config (#6901)
-
-### Networks
-
-- Update to latest DigitalOcean modules (#6902)
-
-### P2p
-
-- Change default to use new stack (#6862)
-
-### Proto
-
-<<<<<<< HEAD
-- Move proto files under the correct directory related to their package name (#344)
-=======
-* Go API
-  - [libs/common] TrapSignal accepts logger as a first parameter and does not block anymore
-    * previously it was dumping "captured ..." msg to os.Stdout
-    * TrapSignal should not be responsible for blocking thread of execution
-  - [libs/db] [\#3397](https://github.com/tendermint/tendermint/pull/3397) Add possibility to `Close()` `Batch` to prevent memory leak when using ClevelDB. (@Stumble)
-  - [types] [\#3354](https://github.com/tendermint/tendermint/issues/3354) Remove RoundState from EventDataRoundState
-  - [rpc] [\#3435](https://github.com/tendermint/tendermint/issues/3435) `StartHTTPServer` / `StartHTTPAndTLSServer` now require a Config (use `rpcserver.DefaultConfig`)
-
-* Blockchain Protocol
-
-* P2P Protocol
-
-### FEATURES:
-- [config] [\#3269](https://github.com/tendermint/tendermint/issues/2826) New configuration values for controlling RPC subscriptions:
-    - `rpc.max_subscription_clients` sets the maximum number of unique clients
-      with open subscriptions
-    - `rpc.max_subscriptions_per_client`sets the maximum number of unique
-      subscriptions from a given client
-    - `rpc.timeout_broadcast_tx_commit` sets the time to wait for a tx to be committed during `/broadcast_tx_commit`
-- [types] [\#2920](https://github.com/tendermint/tendermint/issues/2920) Add `time_iota_ms` to block's consensus parameters (not exposed to the application)
-- [lite] [\#3269](https://github.com/tendermint/tendermint/issues/3269) Add `/unsubscribe_all` endpoint to unsubscribe from all events
-- [mempool] [\#3079](https://github.com/tendermint/tendermint/issues/3079) Bound mempool memory usage via the `mempool.max_txs_bytes` configuration value. Set to 1GB by default. The mempool's current `txs_total_bytes` is exposed via `total_bytes` field in
-  `/num_unconfirmed_txs` and `/unconfirmed_txs` RPC endpoints.
-
-### IMPROVEMENTS:
-- [all] [\#3385](https://github.com/tendermint/tendermint/issues/3385), [\#3386](https://github.com/tendermint/tendermint/issues/3386) Various linting improvements
-- [crypto] [\#3371](https://github.com/tendermint/tendermint/issues/3371) Copy in secp256k1 package from go-ethereum instead of importing
-  go-ethereum (@silasdavis)
-- [deps] [\#3382](https://github.com/tendermint/tendermint/issues/3382) Don't pin repos without releases
-- [deps] [\#3357](https://github.com/tendermint/tendermint/issues/3357), [\#3389](https://github.com/tendermint/tendermint/issues/3389), [\#3392](https://github.com/tendermint/tendermint/issues/3392) Update gogo/protobuf, golang/protobuf, levigo, golang.org/x/crypto
-- [libs/common] [\#3238](https://github.com/tendermint/tendermint/issues/3238) exit with zero (0) code upon receiving SIGTERM/SIGINT
-- [libs/db] [\#3378](https://github.com/tendermint/tendermint/issues/3378) CLevelDB#Stats now returns the following properties:
-  - leveldb.num-files-at-level{n}
-  - leveldb.stats
-  - leveldb.sstables
-  - leveldb.blockpool
-  - leveldb.cachedblock
-  - leveldb.openedtables
-  - leveldb.alivesnaps
-  - leveldb.aliveiters
-- [privval] [\#3351](https://github.com/tendermint/tendermint/pull/3351) First part of larger refactoring that clarifies and separates concerns in the privval package.
-
-### BUG FIXES:
-- [blockchain] [\#3358](https://github.com/tendermint/tendermint/pull/3358) Fix timer leak in `BlockPool` (@guagualvcha)
-- [cmd] [\#3408](https://github.com/tendermint/tendermint/issues/3408) Fix `testnet` command's panic when creating non-validator configs (using `--n` flag) (@srmo)
-- [libs/db/remotedb/grpcdb] [\#3402](https://github.com/tendermint/tendermint/issues/3402) Close Iterator/ReverseIterator after use
-- [libs/pubsub] [\#951](https://github.com/tendermint/tendermint/issues/951), [\#1880](https://github.com/tendermint/tendermint/issues/1880) Use non-blocking send when dispatching messages [ADR-33](https://github.com/tendermint/tendermint/blob/master/docs/architecture/adr-033-pubsub.md)
-- [lite] [\#3364](https://github.com/tendermint/tendermint/issues/3364) Fix `/validators` and `/abci_query` proxy endpoints
-  (@guagualvcha)
-- [p2p/conn] [\#3347](https://github.com/tendermint/tendermint/issues/3347) Reject all-zero shared secrets in the Diffie-Hellman step of secret-connection
-- [p2p] [\#3369](https://github.com/tendermint/tendermint/issues/3369) Do not panic when filter times out
-- [p2p] [\#3359](https://github.com/tendermint/tendermint/pull/3359) Fix reconnecting report duplicate ID error due to race condition between adding peer to peerSet and starting it (@guagualvcha)
-
-## v0.30.2
-
-*March 10th, 2019*
-
-This release fixes a CLevelDB memory leak. It was happening because we were not
-closing the WriteBatch object after use. See [levigo's
-godoc](https://godoc.org/github.com/jmhodges/levigo#WriteBatch.Close) for the
-Close method. Special thanks goes to @Stumble who both reported an issue in
-[cosmos-sdk](https://github.com/cosmos/cosmos-sdk/issues/3842) and provided a
-fix here.
-
-### BREAKING CHANGES:
-
-* Go API
-  - [libs/db] [\#3842](https://github.com/cosmos/cosmos-sdk/issues/3842) Add Close() method to Batch interface (@Stumble)
-
-### BUG FIXES:
-- [libs/db] [\#3842](https://github.com/cosmos/cosmos-sdk/issues/3842) Fix CLevelDB memory leak (@Stumble)
-
-## v0.30.1
-
-*February 20th, 2019*
-
-This release fixes a consensus halt and a DataCorruptionError after restart
-discovered in `game_of_stakes_6`. It also fixes a security issue in the p2p
-handshake by authenticating the NetAddress.ID of the peer we're dialing.
-
-### IMPROVEMENTS:
-
-* [config] [\#3291](https://github.com/tendermint/tendermint/issues/3291) Make
-  config.ResetTestRootWithChainID() create concurrency-safe test directories.
-
-### BUG FIXES:
-
-* [consensus] [\#3295](https://github.com/tendermint/tendermint/issues/3295)
-  Flush WAL on stop to prevent data corruption during graceful shutdown.
-* [consensus] [\#3302](https://github.com/tendermint/tendermint/issues/3302)
-  Fix possible halt by resetting TriggeredTimeoutPrecommit before starting next height.
-* [rpc] [\#3251](https://github.com/tendermint/tendermint/issues/3251) Fix
-  `/net_info#peers#remote_ip` format. New format spec:
-  * dotted decimal ("192.0.2.1"), if ip is an IPv4 or IP4-mapped IPv6 address
-  * IPv6 ("2001:db8::1"), if ip is a valid IPv6 address
-* [cmd] [\#3314](https://github.com/tendermint/tendermint/issues/3314) Return
-  an error on `show_validator` when the private validator file does not exist.
-* [p2p] [\#3010](https://github.com/tendermint/tendermint/issues/3010#issuecomment-464287627)
-  Authenticate a peer against its NetAddress.ID when dialing.
-
-## v0.30.0
-
-*February 8th, 2019*
-
-This release fixes yet another issue with the proposer selection algorithm.
-We hope it's the last one, but we won't be surprised if it's not.
-We plan to one day expose the selection algorithm more directly to
-the application ([\#3285](https://github.com/tendermint/tendermint/issues/3285)), and even to support randomness ([\#763](https://github.com/tendermint/tendermint/issues/763)). <!-- markdown-link-check-disable-line -->
-For more, see issues marked
-[proposer-selection](https://github.com/tendermint/tendermint/labels/proposer-selection).
-
-This release also includes a fix to prevent Tendermint from including the same
-piece of evidence in more than one block. This issue was reported by @chengwenxi in our
-[bug bounty program](https://hackerone.com/cosmos).
-
-### BREAKING CHANGES:
-
-* Apps
-  - [state] [\#3222](https://github.com/tendermint/tendermint/issues/3222)
-    Duplicate updates for the same validator are forbidden. Apps must ensure
-    that a given `ResponseEndBlock.ValidatorUpdates` contains only one entry per pubkey.
-
-* Go API
-  - [types] [\#3222](https://github.com/tendermint/tendermint/issues/3222)
-    Remove `Add` and `Update` methods from `ValidatorSet` in favor of new
-    `UpdateWithChangeSet`. This allows updates to be applied as a set, instead of
-    one at a time.
-
-* Block Protocol
-  - [state] [\#3286](https://github.com/tendermint/tendermint/issues/3286) Blocks that include already committed evidence are invalid.
-
-* P2P Protocol
-  - [consensus] [\#3222](https://github.com/tendermint/tendermint/issues/3222)
-    Validator updates are applied as a set, instead of one at a time, thus
-    impacting the proposer priority calculation. This ensures that the proposer
-    selection algorithm does not depend on the order of updates in
-    `ResponseEndBlock.ValidatorUpdates`.
-
-### IMPROVEMENTS:
-- [crypto] [\#3279](https://github.com/tendermint/tendermint/issues/3279) Use `btcec.S256().N` directly instead of hard coding a copy.
-
-### BUG FIXES:
-- [state] [\#3222](https://github.com/tendermint/tendermint/issues/3222) Fix validator set updates so they are applied as a set, rather
-  than one at a time. This makes the proposer selection algorithm independent of
-  the order of updates in `ResponseEndBlock.ValidatorUpdates`.
-- [evidence] [\#3286](https://github.com/tendermint/tendermint/issues/3286) Don't add committed evidence to evidence pool.
->>>>>>> d433ebe6
-
-### Psql
-
-- Add documentation and simplify constructor API (#6856)
-
-### Pubsub
-
-- Improve handling of closed blocking subsciptions. (#6852)
-
-### Rfc
-
-- P2p next steps (#6866)
-- Fix link style (#6870)
-- Database storage engine (#6897)
-
-### Rpc
-
-- Fix hash encoding in JSON parameters (#6813)
-
-### Statesync
-
-- Improve stateprovider handling in the syncer (backport) (#6881)
-- Implement p2p state provider (#6807)
-
-### Time
-
-- Make median time library type private (#6853)
-
-### Types
-
-- Move mempool error for consistency (#6875)
-
-### Upgrading
-
-- Add information into the UPGRADING.md for users of the codebase wishing to upgrade (#6898)
-
-## [0.6.0-dev.1] - 2021-08-19
-
-### Documentation
-
-- Upgrade documentation for custom mempools (#6794)
-- Fix typos in /tx_search and /tx. (#6823)
-
-### Features
-
-- [**breaking**] Proposed app version (#148)
-
-### Miscellaneous Tasks
-
-- Bump tenderdash version to 0.6.0-dev.1
-
-### Security
-
-- Bump google.golang.org/grpc from 1.39.0 to 1.39.1 (#6801)
-- Bump google.golang.org/grpc from 1.39.1 to 1.40.0 (#6819)
-
-### Testing
-
-- Install abci-cli when running make tests_integrations (#6834)
-
-### Adr
-
-- Node initialization (#6562)
-
-### Build
-
-- Bump github.com/golangci/golangci-lint (#6837)
-
-### Bytes
-
-- Clean up and simplify encoding of HexBytes (#6810)
-
-### Changelog
-
-- Prepare for v0.34.12 (#6831)
-- Update to reflect 0.34.12 release (#6833)
-- Linkify the 0.34.11 release notes (#6836)
-
-### Changelog_pending
-
-- Add missing item (#6829)
-- Add missing entry (#6830)
-
-### Commands
-
-- Add key migration cli (#6790)
-
-### Contributing
-
-- Update release instructions to use backport branches (#6827)
-
-### Core
-
-- Text cleanup (#332)
-
-### E2e
-
-- Avoid starting nodes from the future (#6835)
-- Avoid starting nodes from the future (#6835) (#6838)
-
-### Node
-
-- Minimize hardcoded service initialization (#6798)
-
-### Pubsub
-
-- Unsubscribe locking handling (#6816)
-
-### Rpc
-
-- Avoid panics in unsafe rpc calls with new p2p stack (#6817)
-- Support new p2p infrastructure (#6820)
-- Log update (#6825)
-- Log update (backport #6825) (#6826)
-- Update peer format in specification in NetInfo operation (#331)
-
-### Statesync
-
-- New messages for gossiping consensus params (#328)
-
-### Version
-
-- Bump for 0.34.12 (#6832)
-
-## [0.5.12-dev.1] - 2021-08-06
-
-### Documentation
-
-- Fix typo (#6789)
-- Fix a typo in the genesis_chunked description (#6792)
-
-### Build
-
-- Bump technote-space/get-diff-action from 4 to 5 (#6788)
-- Bump github.com/BurntSushi/toml from 0.3.1 to 0.4.1 (#6796)
-
-### Clist
-
-- Add simple property tests (#6791)
-
-### Evidence
-
-- Add section explaining evidence (#324)
-
-### Mempool/v1
-
-- Test reactor does not panic on broadcast (#6772)
-
-## [0.5.11-dev.4] - 2021-07-31
-
-### Blockstore
-
-- Fix problem with seen commit (#6782)
-
-### Build
-
-- Bump styfle/cancel-workflow-action from 0.9.0 to 0.9.1 (#6786)
-
-### State/privval
-
-- Vote timestamp fix (backport #6748) (#6783)
-
-### Tools
-
-- Add mockery to tools.go and remove mockery version strings (#6787)
-
-## [0.5.11-dev.3] - 2021-07-30
-
-### Blockchain
-
-- Rename to blocksync service (#6755)
-
-### Cleanup
-
-- Remove redundant error plumbing (#6778)
-
-### Light
-
-- Replace homegrown mock with mockery (#6735)
-
-### Rpc
-
-- Add documentation for genesis chunked api (#6776)
-
-### State/privval
-
-- Vote timestamp fix (#6748)
-
-## [0.5.11-dev.2] - 2021-07-28
-
-### Abci
-
-- Add changelog entry for mempool_error field (#6770)
-
-### Cli/indexer
-
-- Reindex events (#6676)
-
-### Light
-
-- Wait for tendermint node to start before running example test (#6744)
-
-## [0.5.10-dev.3] - 2021-07-26
-
-### Testing
-
-- Add mechanism to reproduce found fuzz errors (#6768)
-
-## [0.5.10-dev.1] - 2021-07-26
-
-### P2p
-
-- Add test for pqueue dequeue full error (#6760)
-
-## [0.5.10] - 2021-07-26
-
-### Testing
-
-- Add test to reproduce found fuzz errors (#6757)
-
-### Build
-
-- Bump golangci/golangci-lint-action from 2.3.0 to 2.5.2
-- Bump codecov/codecov-action from 1.5.2 to 2.0.1 (#6739)
-- Bump codecov/codecov-action from 2.0.1 to 2.0.2 (#6764)
-
-### E2e
-
-- Avoid systematic key-type variation (#6736)
-- Drop single node hybrid configurations (#6737)
-- Remove cartesian testing of ipv6 (#6734)
-- Run tests in fewer groups (#6742)
-- Prevent adding light clients as persistent peers (#6743)
-- Longer test harness timeouts (#6728)
-- Allow for both v0 and v1 mempool implementations (#6752)
-
-### Fastsync/event
-
-- Emit fastsync status event when switching consensus/fastsync (#6619)
-
-### Internal
-
-- Update blockchain reactor godoc (#6749)
-
-### Light
-
-- Run examples as integration tests (#6745)
-- Improve error handling and allow providers to be added (#6733)
-
-### Mempool
-
-- Return mempool errors to the abci client (#6740)
-
-### P2p
-
-- Add coverage for mConnConnection.TrySendMessage (#6754)
-- Avoid blocking on the dequeCh (#6765)
-
-### Statesync/event
-
-- Emit statesync start/end event  (#6700)
-
-## [0.5.8] - 2021-07-20
-
-### Blockchain
-
-- Error on v2 selection (#6730)
-
-### Clist
-
-- Add a few basic clist tests (#6727)
-
-### Libs/clist
-
-- Revert clear and detach changes while debugging (#6731)
-
-### Mempool
-
-- Add TTL configuration to mempool (#6715)
-
-## [0.5.7] - 2021-07-16
-
-### Bug Fixes
-
-- Maverick compile issues (#104)
-- Private validator key still automatically creating (#120)
-- Getting pro tx hash from full node
-- Incorrectly assume amd64 arch during docker build
-- Image isn't pushed after build
-
-### Documentation
-
-- Rename tenderdash and update target repo
-- Update events (#6658)
-- Add sentence about windows support (#6655)
-- Add docs file for the peer exchange (#6665)
-- Update github issue and pr templates (#131)
-- Fix broken links (#6719)
-
-### Features
-
-- Improve initialisation (#117)
-- Add arm64 arch for builds
-
-### Miscellaneous Tasks
-
-- Target production dockerhub org
-- Use official docker action
-
-### RPC
-
-- Mark grpc as deprecated (#6725)
-
-### Security
-
-- Bump github.com/spf13/viper from 1.8.0 to 1.8.1 (#6622)
-- Bump github.com/rs/cors from 1.7.0 to 1.8.0 (#6635)
-- Bump github.com/go-kit/kit from 0.10.0 to 0.11.0 (#6651)
-- Bump github.com/spf13/cobra from 1.2.0 to 1.2.1 (#6650)
 
 ### Testing
 
@@ -3947,7 +3616,7 @@
 - Only run when applicable (#4752)
 - Check git diff on each job (#4770)
 - Checkout code before git diff check (#4779)
-- Add paths 
+- Add paths
 - Bump the timeout for test_coverage (#4864)
 - Migrate localnet to github actions (#4878)
 - Add timeouts (#4912)
@@ -4841,12 +4510,12 @@
 
 ### P2p/conn
 
-- Add Bufferpool (#3664)
-- Simplify secret connection handshake malleability fix with merlin (#4185)
-- Add a test for MakeSecretConnection (#4829)
-- Migrate to Protobuf (#4990)
-- Check for channel id overflow before processing receive msg (#6522)
-- Check for channel id overflow before processing receive msg (backport #6522) (#6528)
+This release fixes yet another issue with the proposer selection algorithm.
+We hope it's the last one, but we won't be surprised if it's not.
+We plan to one day expose the selection algorithm more directly to
+the application ([\#3285](https://github.com/tendermint/tendermint/issues/3285)), and even to support randomness ([\#763](https://github.com/tendermint/tendermint/issues/763)). <!-- markdown-link-check-disable-line -->
+For more, see issues marked
+[proposer-selection](https://github.com/tendermint/tendermint/labels/proposer-selection).
 
 ### P2p/pex
 
@@ -5196,7 +4865,7 @@
 ### Swagger
 
 - Update swagger port (#4498)
-- Remove duplicate blockID 
+- Remove duplicate blockID
 - Define version (#4952)
 - Update (#5257)
 
