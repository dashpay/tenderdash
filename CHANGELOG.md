## [0.11.2] - 2023-05-03

### Bug Fixes
- Missing quorum params (#626)


## [0.11.0] - 2023-04-04

### Bug Fixes

- ProcessProposal executed twice for a block (#516)
- Proposer-based timestamp broken during backport (#523)
- Improve wal replay mechanism (#510)
- Decrease log verbosity by logging send/recv logs on trace level (#533)
- Ensure process proposal was called on commit processing (#534)
- Ensure process proposal runs on complete proposal (#538)
- Peer notifications should be async to avoid deadlock in PeerUp (#509)
- Improve flaky TestWALRoundsSkipper (#539)
- Flaky TestReactor_Backfill test (#549)
- [**breaking**] Quorum type set to 0 during replay at genesis (#570)
- Seed doesn't respond to pex requests (#574)
- Docker tag is invalid for empty input.tag (#580)
- Docker tag is invalid for empty input.tag (#580) (#585)
- Signature verification (#584)
- Replace tenderdash init single with validator (#599)
- Broken error handling in ValueOp (VSA-2022-100) (#601)
- Broken error handling in ValueOp (VSA-2022-100) (#601)
- Nil voteset panics in rest handler (#609) (#612)

### Features

- Upgrade bls library to version 1 (#224)
- Seed connectivity tuning options (max-incoming-connection-time,incoming-connection-window) (#532)
- [**breaking**] Verify next consensus params between nodes (#550)
- Add quorum hash to RequestPrepare/ProcessProposal (#553)
- Derive node key from bip39 mnemonic (#562)
- Conversion of PEM-encoded ED25519 node keys (#564)

### Miscellaneous Tasks

- [**breaking**] Rename genesis.json quorum fields (#515)
- [**breaking**] Remove Snapshot.core_chain_locked_height (#527)
- Update changelog and version to 0.10.0-dev.6 (#526)
- Update changelog and version to 0.11.0-dev.1 (#530)
- Update changelog and version to 0.10.0-dev.7 (#536)
- Update bls library (#535)
- Update changelog and version to 0.10.0-dev.9 (#579)
- Update changelog and version to 0.11.0-dev.2 (#583)
- Update changelog and version to 0.11.0-dev.3 (#586)
- Bump up dashd-go version to v0.23.6 (#587)
- Update changelog and version to 0.10.0-dev.10 (#588)
- Update changelog and version to 0.10.0-dev.11 (#591)
- Update changelog and version to 0.11.0-dev.4 (#593)
- Add quote to CGO variables in Makefile (#597)

### Refactor

- Use logger for log printing (#545)
- Blocksync.bpRequester should stop procedure if block was received (#546)
- [**breaking**] Cleanup protobuf definitions and reorganize fields (#552)
- Replace peerID on proTxHash for peer catchup rounds in HeightVoteSet component (#559)
- Sync node and seed implementation (#576)
- Use llmq.Validate function to validate llmq type (#590)
- Introduce p2p proto Envelope as a wrapper for p2p messages (#598)

### Testing

- Fix Index out of bounds on "runner logs" (#537)
- Update test vectors for BLS
- Refactor genesis doc generation (#573)
- Fix TestMakeHTTPDialerURL (#605)

### Backport

- Catch up on the latest changes from v0.10 (#528)
- Catch up the recent changes from v0.10 to v0.11 (#589)
- V0.10 to v0.11 (#596)
- Use dashd-go 0.24.0 to support LLMQ type 6 (LLMQType_25_67) (#610) (#611)

### Build

- Bump actions/setup-go from 3.3.1 to 3.4.0 (#524)
- Bump bufbuild/buf-setup-action from 1.9.0 to 1.10.0 (#525)
- CGO paths to BLS deps are incorrect (#531)
- Improve release script (#522)
- Bump goreleaser/goreleaser-action from 3 to 4 (#544)
- Bump actions/stale from 6 to 7 (#543)
- Bump actions/setup-go from 3.4.0 to 3.5.0 (#542)
- Bump bufbuild/buf-setup-action from 1.10.0 to 1.11.0 (#541)
- Use ubuntu 20.04 in github workflows (#547)
- Enable deadlock detection on -dev docker images  (#540)
- Bump bufbuild/buf-setup-action from 1.11.0 to 1.12.0 (#556)
- Bump docker/build-push-action from 3.1.0 to 3.3.0 (#555)
- Use version 1.2.5 of BLS lib in Docker (#557)
- Bump golangci/golangci-lint-action from 3.3.1 to 3.4.0 (#560)
- Add abcidump to release image (#563)
- Bump bufbuild/buf-setup-action from 1.12.0 to 1.13.1 (#566)
- Bump docker/setup-buildx-action from 2.2.1 to 2.4.0 (#567)
- Improve docker image build caching (#571)
- Refactor e2e docker image build process (#575)
- Bump docker/build-push-action from 3.3.0 to 4.0.0 (#568)
- Bump docker/setup-buildx-action from 2.4.0 to 2.4.1 (#572)
- Bump bufbuild/buf-setup-action from 1.13.1 to 1.14.0 (#577)
- Move e2e-manual.yml  logic to e2e.yml (#578)
- Fix broken github actions and regenerate some code (#615)

## [0.8.0] - 2022-12-07

### Bug Fixes

- Use thread-safely way to get pro-tx-hash from peer-state (#344)
- Slightly modify a way of interacting with p2p channels in consensus reactor (#357)
- Remove select block to don't block sending a witness response (#336)
- Unsupported priv validator type - dashcore.RPCClient (#353)
- Add a missed "info" field to broadcast-tx-response (#369)
- Consolidate all prerelease changes in latest full release changelog
- First part of modification after merge
- Mishandled pubkey read errors
- Eliminate compile level issues
- Unit tests in abci/example/kvstore
- Unit tests in dash/quorum package
- Deadlock at types.MockPV
- Blocksync package
- Evidence package
- Made some fixes/improvements
- Change a payload hash of a message vote
- Remove using a mutex in processPeerUpdate to fix a deadlock
- Remove double incrementing
- Some modifications for fixing unit tests
- Modify TestVoteString
- Some fixes / improvements
- Some fixes / improvements
- Override genesis time for pbst tests
- Pbst tests
- Disable checking duplicate votes
- Use the current time always when making proposal block
- Consensus state tests
- Consensus state tests
- Consensus state tests
- The tests inside state package
- Node tests
- Add custom marshalling/unmarshalling for coretypes.ResultValidators
- Add checking on nil in Vote.MarshalZerologObject
- Light client tests
- Rpc tests
- Remove duplicate test TestApp_Height
- Add mutex for transport_mconn.go
- Add required option "create-proof-block-range" in a config testdata
- Type error in generateDuplicateVoteEvidence
- Use thread safe way for interacting with consensus state
- Use a normal time ticker for some consensus unit tests
- E2e tests
- Lint issues
- Abci-cli
- Detected data race
- TestBlockProtoBuf
- Lint (proto and golang) modifications
- ProTxHash not correctly initialized
- Lint issue
- Proto lint
- Reuse setValSetUpdate to update validator index and validator-set-updates item in a storage
- Reuse setValSetUpdate to update validator index and validator-set-updates item in a storage
- Fix dependencies in e2e tests
- Install libpcap-dev before running go tests
- Install missing dependencies for linter
- Fix race conditions in reactor
- Specify alpine 3.15 in Dockerfile
- Release script tries to use non-existing file
- Go link issues
- Data-race issue
- Applied changes according to PR feedback
- Make NewSignItem and MakeSignID exported, revert to precalculate hash for SignItem
- Quorum_sign_data_test.go
- Lint issue
- Check a receiver of ValidatorSet on nil
- Invalid initial height in e2e vote extensions test (#419)
- A block with a height is equal initial-height uses current time instead of genesis last-block-time
- Update block time validation
- Change validateBlockTime function
- Update evidence_test.go
- Go lint issues (#455)
- TestReactorValidatorSetChanges (#468)
- Don't inc proposer prio when processing InitChain response (#470)
- Invalid error msg when verifying val power in genesis doc (#476)
- Revert ResponseCheckTx.info field and pass it to ResultBroadcastTx (#488)
- Fix p2p deadlock (#473)
- Abci Info() returns invalid height at genesis (#474)
- Catchup round number is not correct (#507)
- Commits received during state sync are lost (#513)
- Statesync stops the node when light block request fails (#514)

### Documentation

- Abcidump documentation
- Same-block execution docs and protobuf cleanup (#454)

### Features

- Abci protocol parser
- Abci protocol parser - packet capture
- Parse CBOR messages
- Add missed fields (CoreChainLockedHeight, ProposerProTxHash and ProposedAppVersion) to RequestFinalizeBlock and PrepareProposal
- Add node's pro-tx-hash into a context (#416)
- Same-block execution (#418)
- Implement import app-state in init-chain request (#472)
- Consensus params updates support (#475)
- Add round to Prepare/ProcessProposal,  FinalizeBlock (#498)
- Add core_chain_lock_update to RequestProcessProposal (#492)
- [**breaking**] Include state id in block signature (#478)
- [**breaking**] Put full block in RequestFinalizeBlock  (#505)

### Miscellaneous Tasks

- If the tenderdash source code is not tracked by git then cloning "develop_0.1" branch as fallback scenario to build a project (#356)
- If the tenderdash source code is not tracked by git then cloning "develop_0.1" branch as fallback scenario to build a project (#355)
- Update changelog and version to 0.8.0-dev.2 (#333)
- Update changelog and version to 0.8.0-dev.3
- Update changelog and version to 0.8.0-dev.4 (#370)
- Don't fail due to missing bodyclose in go 1.18
- Remove printing debug stacktrace for a duplicate vote
- Remove redundant mock cons_sync_reactor.go
- Remove github CI docs-toc.yml workflow
- Refactor e2e initialization
- Fix whitespace and comments
- Add unit tests for TestMakeBlockSignID, TestMakeStateSignID, TestMakeVoteExtensionSignIDs
- Some naming modifications
- Add verification for commit vote extension threshold signatures
- Modify a condition in VoteExtSigns2BytesSlices
- Remove recoverableVoteExtensionIndexes
- Some improvements
- Cleanup during self-review
- Remove duplicate test
- Update go.mod
- Update changelog and version to 0.8.0-dev.5
- Update changelog and version to 0.8.0-dev.5
- Preallocate the list
- Fix unit tests
- Fix unit tests
- Some modification after self-review
- Remove ThresholdVoteExtension as redundant, use VoteExtension instead
- Update order fields initialization
- Update abci++ spec
- Update changelog and version to 0.8.0-dev.6
- Update changelog and version to 0.8.0-dev.7
- Update alpine image version
- Update alpine image version
- Update changelog and version to 0.8.0-dev.8
- Update changelog and version to 0.8.0-dev.9
- Update changelog and version to 0.8.0-dev.10
- Update changelog and version to 0.9.0-dev.1
- Update changelog and version to 0.10.0-dev.1 (#456)
- Revert `validateBlockTime` (#458)
- Update changelog and version to 0.10.0-dev.2 (#489)
- Improve validation of ResponsePrepare/ProcessProposal ExecTxResults (#477)
- Update changelog and version to 0.10.0-dev.3 (#502)
- Update changelog and version to 0.10.0-dev.4 (#503)
- Update changelog and version to 0.10.0-dev.5 (#511)
- Backport to 0.8
- Fix build
- Fix abcidump after backport
- Update changelog and version to 0.8.0
<<<<<<< HEAD
- [**breaking**] Rename genesis.json quorum fields (#515)
- [**breaking**] Remove Snapshot.core_chain_locked_height (#527)
- Update changelog and version to 0.10.0-dev.6 (#526)
- Update changelog and version to 0.11.0-dev.1 (#530)
- Update changelog and version to 0.10.0-dev.7 (#536)
- Update bls library (#535)
- Update changelog and version to 0.10.0-dev.9 (#579)
- Update changelog and version to 0.11.0-dev.2 (#583)
- Update changelog and version to 0.11.0-dev.3 (#586)
- Bump up dashd-go version to v0.23.6 (#587)
- Update changelog and version to 0.10.0-dev.10 (#588)
- Update changelog and version to 0.10.0-dev.11 (#591)
- Update changelog and version to 0.11.0-dev.4 (#593)
- Add quote to CGO variables in Makefile (#597)
- Update changelog and version to 0.11.1 (#627)
- Catch up the changes from master into v0.11 dev (#629)
=======
>>>>>>> 94189415

### PBTS

- System model made more precise (#8096)

### Refactor

- Single vote-extension field was modified on multiple ones. support default and threshold-recover types of extensions
- Simplify priv validator initialization code
- Add a centralized way for recovering threshold signatures, add a way of creating sign ids, refactor code to use one way of making sign data and recovering signs
- Standardize the naming of functions, variables
- Add some modifications by RP feedback
- Refactor cbor and apply review feedback
- Move abcidump from scripts/ to cmd/
- Separate default and threshold-recover extensions between 2 independent list, persist threshold vote extensions with a commit
- Revert vote-extension protobuf structures to previous version
- The changes by PR feedback
- DashCoreSignerClient should return correct private key
- Modifications after merge
- Abci app expects tendermint.version.Consensus rather than proposed-app-version in RequestFinalizeBlock and RequestPrepareProposal
- Revert proposed_app_version
- Allow set 0 for 'create-proof-block-range' to ignore proof block app hash
- Start test of proof-block range from 0 height
- Allow set 0 for 'create-proof-block-range' to ignore proof block app hash
- Start test of proof-block range from 0 height
- Enable building docker for develop branch (#443)
- Publish block events after block commit (#459)
- Handshake block-replay mechanism (#460)
- Merge e2e app with kvstore and support same-block execution (#457)
- Change a logic of usage CoreChainLockHeight (#485)
- Remove unused P2P.PexReactor flag field in a config (#490)
- Provide a current block commit with request finalize block request (#501)
- Make all genesis-doc fields (except chain_id) optional (#506)
- Optimize initialize priv-validator (#512)

### Security

- Bump github.com/vektra/mockery/v2 from 2.10.4 to 2.10.6 (#8346)
- Bump github.com/spf13/viper from 1.10.1 to 1.11.0 (#8344)
- Bump github.com/creachadair/atomicfile from 0.2.4 to 0.2.5 (#8365)
- Bump github.com/vektra/mockery/v2 from 2.10.6 to 2.11.0 (#8374)
- Bump github.com/creachadair/tomledit from 0.0.16 to 0.0.18 (#8392)
- Bump bufbuild/buf-setup-action from 1.3.1 to 1.4.0 (#8405)
- Bump codecov/codecov-action from 3.0.0 to 3.1.0 (#8406)
- Bump google.golang.org/grpc from 1.45.0 to 1.46.0 (#8408)
- Bump github.com/vektra/mockery/v2 from 2.12.0 to 2.12.1 (#8417)
- Bump github.com/google/go-cmp from 0.5.7 to 0.5.8 (#8422)
- Bump github.com/creachadair/tomledit from 0.0.18 to 0.0.19 (#8440)
- Bump github.com/btcsuite/btcd from 0.22.0-beta to 0.22.1 (#8439)
- Bump docker/setup-buildx-action from 1.6.0 to 1.7.0 (#8451)
- Merge result of tendermint/master with v0.8-dev (#376)

### Test

- Add deadlock detection with go-deadlock (#471)

### Testing

- Convert to Go 1.18 native fuzzing (#8359)
- Remove debug logging statement (#8385)
- Use correct home path in TestRootConfig
- Add cbor test
- Add parse cmd test
- Test parser NewMessageType
- Test parser
- Replace hardcoded input data
- Skip broken PBTS tests (#500)

### Abci

- Avoid having untracked requests in the channel (#8382)
- Streamline grpc application construction (#8383)
- Application type should take contexts (#8388)
- Application should return errors errors and nilable response objects (#8396)
- Remove redundant methods in client (#8401)
- Remove unneccessary implementations (#8403)
- Interface should take pointers to arguments (#8404)

### Abci++

- Sync implementation and spec for vote extensions (#8141)
- Remove intermediate protos (#8414)
- Vote extension cleanup (#8402)

### Backport

- V0.7.1 into v0.8-dev (#361)
- Upgrade logging to v0.8
- Update for new logging
- Tendermint v0.36 (#446)

### Blocksync

- Honor contexts supplied to BlockPool (#8447)

### Build

- Bump async from 2.6.3 to 2.6.4 in /docs (#8357)
- Bump github.com/vektra/mockery/v2 from 2.11.0 to 2.12.0 (#8393)
- Bump docker/build-push-action from 2.9.0 to 3.0.0
- Bump docker/login-action from 1.14.1 to 2.0.0
- Bump docker/setup-buildx-action from 1.6.0 to 2.0.0
- Use golang 1.18
- Upgrade golangci-lint to 1.46
- Bump actions/setup-go from 2 to 3.1.0
- Bump golangci/golangci-lint-action from 3.1.0 to 3.2.0
- Bump actions/setup-go from 3.1.0 to 3.2.0
- Bump github.com/golangci/golangci-lint
- Bump actions/setup-go from 3.2.0 to 3.2.1
- Bump actions/stale from 5 to 6
- Bump actions/setup-go from 3.2.1 to 3.3.1
- Bump bufbuild/buf-setup-action from 1.6.0 to 1.9.0
- Bump docker/setup-buildx-action from 2.0.0 to 2.2.1
- Bump golangci/golangci-lint-action from 3.2.0 to 3.3.0
- Remove unused nightly test runs (#499)
- Save e2e failure logs as artifact (#508)
- Bump golangci/golangci-lint-action from 3.3.0 to 3.3.1 (#504)
- Update go.mod
- Fix missing dependencies in lint and tests
- Fix superlinter yaml issues
- Improve release script for v0.8 (#520)

### Cleanup

- Unused parameters (#8372)
- Pin get-diff-action uses to major version only, not minor/patch (#8368)

### Config

- Minor template infrastructure (#8411)

### Confix

- Convert tx-index.indexer from string to array (#8342)

### Consensus

- Reduce size of validator set changes test (#8442)

### Crypto

- Remove unused code (#8412)
- Cleanup tmhash package (#8434)

### Eventbus

- Publish without contexts (#8369)

### Fuzz

- Don't panic on expected errors (#8423)

### Keymigrate

- Fix conversion of transaction hash keys (#8352)

### Node

- Use signals rather than ephemeral contexts (#8376)
- Cleanup setup for indexer and evidence components (#8378)
- Start rpc service after reactors (#8426)

### P2p

- Fix setting in con-tracker (#8370)
- Remove support for multiple transports and endpoints (#8420)
- Use nodeinfo less often (#8427)
- Avoid using p2p.Channel internals (#8444)

### Privval/grpc

- Normalize signature (#8441)

### Rpc

- Reformat method signatures and use a context (#8377)
- Fix byte string decoding for URL parameters (#8431)

## [0.7.1] - 2022-04-14

### ABCI++

- Update new protos to use enum instead of bool (#8158)

### ADR

- Synchronize PBTS ADR with spec (#7764)
- Protocol Buffers Management (#8029)

### Bug Fixes

- Detect and fix data-race in MockPV (#262)
- Race condition when logging (#271)
- Decrease memory used by debug logs (#280)
- Tendermint stops when validator node id lookup fails (#279)
- Backport e2e tests (#248)
- Remove option c form linux build (#305)
- Cannot read properties of undefined
- Network stuck due to outdated proposal block (#327)
- Don't process WAL logs for old rounds (#331)
- Network stuck due to outdated proposal block (#327)
- Don't process WAL logs for old rounds (#331)

### Docs

- Abci++ typo (#8147)

### Documentation

- Fix some typos in ADR 075. (#7726)
- Drop v0.32 from the doc site configuration (#7741)
- Fix RPC output examples for GET queries (#7799)
- Fix ToC file extension for RFC 004. (#7813)
- Rename RFC 008 (#7841)
- Fix broken markdown links (cherry-pick of #7847) (#7848)
- Fix broken markdown links (#7847)
- Update spec links to point to tendermint/tendermint (#7851)
- Remove unnecessary os.Exit calls at the end of main (#7861)
- Fix misspelled file name (#7863)
- Remove spec section from v0.35 docs (#7899)
- Pin the RPC docs to v0.35 instead of master (#7909)
- Pin the RPC docs to v0.35 instead of master (backport #7909) (#7911)
- Update repo and spec readme's (#7907)
- Redirect master links to the latest release version (#7936)
- Redirect master links to the latest release version (backport #7936) (#7954)
- Fix cosmos theme version. (#7966)
- Point docs/master to the same content as the latest release (backport #7980) (#7998)
- Fix some broken markdown links (#8021)
- Update ADR template (#7789)
- Add an overview of the proposer-based timestamps algorithm (#8058)
- PBTS synchrony issues runbook (#8129)
- Go tutorial fixed for 0.35.0 version (#7329) (#7330) (#7331)
- Update go ws code snippets (#7486) (#7487)
- Remove spec section from v0.35 docs (#7899)

### Miscellaneous Tasks

- Update unit tests after backport fo tendermint v0.35 (#245)
- Backport Tenderdash 0.7 to 0.8 (#246)
- Fix e2e tests and protxhash population (#273)
- Improve logging for debug purposes
- Stabilize consensus algorithm (#284)
- Temporarily disable ARM build which is broken
- Backport Tendermint 0.35.1 to Tenderdash 0.8 (#309)
- Update CI e2e action workflow (#319)
- Change dockerhub build target
- Inspect context
- Bump golang version
- Remove debug
- Use gha cache from docker
- Revert dev changes
- Remove obsolete cache step
- Update changelog and version to 0.7.1

### PBTS

- Spec reorganization, summary of changes on README.md (#399)

### RFC

- Add delete gas rfc (#7777)

### Refactor

- Change node's proTxHash on slice from pointer of slice (#263)
- Some minor changes in validate-conn-executor and routerDashDialer (#277)
- Populate proTxHash in address-book (#274)
- Replace several functions with an identical body (processStateCh,processDataCh,processVoteCh,processVoteSetBitsCh) on one function processMsgCh (#296)
- [**breaking**] Replace is-masternode config with mode=validator (#308)
- Add MustPubKeyToProto helper function (#311)
- Implementing LLMQ generator (#310)
- Move bls CI code to a separate action and improve ARM build (#314)
- Persistent kvstore abci (#313)
- Improve statesync.backfill (#316)
- Small improvement in test four add four minus one genesis validators (#318)
- Consolidate redundant code (#322)

### Security

- Bump github.com/prometheus/client_golang from 1.12.0 to 1.12.1 (#7732)
- Bump github.com/gorilla/websocket from 1.4.2 to 1.5.0 (#7829)
- Bump github.com/golangci/golangci-lint from 1.44.0 to 1.44.2 (#7854)
- Bump golangci/golangci-lint-action from 2.5.2 to 3.1.0 (#8026)
- Bump actions/checkout from 2.4.0 to 3 (#8076)
- Bump docker/login-action from 1.13.0 to 1.14.1 (#8075)
- Bump golangci/golangci-lint-action from 2.5.2 to 3.1.0 (#8074)
- Bump google.golang.org/grpc from 1.44.0 to 1.45.0 (#8104)
- Bump github.com/spf13/cobra from 1.3.0 to 1.4.0 (#8109)
- Bump github.com/stretchr/testify from 1.7.0 to 1.7.1 (#8131)
- Bump gaurav-nelson/github-action-markdown-link-check from 1.0.13 to 1.0.14 (#8166)
- Bump docker/build-push-action from 2.9.0 to 2.10.0 (#8167)
- Bump github.com/golangci/golangci-lint from 1.44.2 to 1.45.0 (#8169)
- Bump github.com/golangci/golangci-lint from 1.45.0 to 1.45.2 (#8192)
- Bump github.com/adlio/schema from 1.2.3 to 1.3.0 (#8201)
- Bump github.com/vektra/mockery/v2 from 2.10.0 to 2.10.1 (#8226)
- Bump github.com/vektra/mockery/v2 from 2.10.1 to 2.10.2 (#8246)
- Bump github.com/vektra/mockery/v2 from 2.10.2 to 2.10.4 (#8250)
- Bump github.com/BurntSushi/toml from 1.0.0 to 1.1.0 (#8251)
- Bump github.com/lib/pq from 1.10.4 to 1.10.5 (#8283)
- Bump codecov/codecov-action from 2.1.0 to 3.0.0 (#8306)
- Bump actions/setup-go from 2 to 3 (#8305)
- Bump actions/stale from 4 to 5 (#8304)
- Bump actions/download-artifact from 2 to 3 (#8302)
- Bump actions/upload-artifact from 2 to 3 (#8303)
- Bump github.com/creachadair/tomledit from 0.0.11 to 0.0.13 (#8307)

### Testing

- Reduce usage of the MustDefaultLogger constructor (#7960)
- Logger cleanup (#8153)
- KeepInvalidTxsInCache test is invalid
- Fix validator conn executor test backport
- Update mockery mocks
- Fix test test_abci_cli
- Update oss-fuzz build script to match reality (#8296)

### Abci

- PrepareProposal (#6544)
- Vote Extension 1 (#6646)
- PrepareProposal-VoteExtension integration [2nd try] (#7821)
- Undo socket buffer limit (#7877)
- Make tendermint example+test clients manage a mutex (#7978)
- Remove lock protecting calls to the application interface (#7984)
- Use no-op loggers in the examples (#7996)
- Revert buffer limit change (#7990)
- Synchronize FinalizeBlock with the updated specification (#7983)

### Abci++

- Synchronize PrepareProposal with the newest version of the spec (#8094)
- Remove app_signed_updates (#8128)
- Remove CheckTx call from PrepareProposal flow (#8176)
- Correct max-size check to only operate on added and unmodified (#8242)
- Only include meaningful header fields in data passed-through to application (#8216)

### Abci/client

- Remove vestigially captured context (#7839)
- Remove waitgroup for requests (#7842)
- Remove client-level callback (#7845)
- Make flush operation sync (#7857)
- Remove lingering async client code (#7876)

### Abci/kvstore

- Test cleanup improvements (#7991)

### Adr

- Merge tendermint/spec repository into tendermint/tendermint (#7775)

### Autofile

- Reduce minor panic and docs changes (#8122)
- Remove vestigal close mechanism (#8150)

### Backport

- Add basic metrics to the indexer package. (#7250) (#7252)

### Blocksync

- Shutdown cleanup (#7840)
- Drop redundant shutdown mechanisms (#8136)
- Remove intermediate channel (#8140)

### Build

- Bump github.com/prometheus/client_golang (#7731)
- Bump docker/build-push-action from 2.8.0 to 2.9.0 (#397)
- Bump docker/build-push-action from 2.8.0 to 2.9.0 (#7780)
- Bump github.com/gorilla/websocket from 1.4.2 to 1.5.0 (#7830)
- Bump docker/build-push-action from 2.7.0 to 2.9.0
- Bump github.com/gorilla/websocket from 1.4.2 to 1.5.0
- Bump github.com/rs/zerolog from 1.26.0 to 1.26.1
- Bump actions/github-script from 5 to 6
- Bump docker/login-action from 1.10.0 to 1.12.0
- Bump url-parse from 1.5.4 to 1.5.7 in /docs (#7855)
- Bump github.com/golangci/golangci-lint (#7853)
- Bump docker/login-action from 1.12.0 to 1.13.0
- Bump docker/login-action from 1.12.0 to 1.13.0 (#7890)
- Bump prismjs from 1.26.0 to 1.27.0 in /docs (#8022)
- Bump url-parse from 1.5.7 to 1.5.10 in /docs (#8023)
- Bump docker/login-action from 1.13.0 to 1.14.1
- Bump golangci/golangci-lint-action from 2.5.2 to 3.1.0
- Bump google.golang.org/grpc from 1.41.0 to 1.42.0 (#7218)
- Bump github.com/lib/pq from 1.10.3 to 1.10.4
- Bump github.com/tendermint/tm-db from 0.6.4 to 0.6.6 (#7285)
- Bump minimist from 1.2.5 to 1.2.6 in /docs (#8196)
- Bump bufbuild/buf-setup-action from 1.1.0 to 1.3.0 (#8199)
- Bump github.com/spf13/viper from 1.9.0 to 1.10.0 (#7435)
- Bump github.com/adlio/schema from 1.2.2 to 1.2.3 (#7436)
- Bump github.com/spf13/cobra from 1.2.1 to 1.3.0 (#7457)
- Bump github.com/rs/zerolog from 1.26.0 to 1.26.1 (#7467)
- Downgrade tm-db from v0.6.7 to v0.6.6
- Use Go 1.18 to fix issue building curve25519-voi
- Bump bufbuild/buf-setup-action from 1.3.0 to 1.3.1 (#8245)
- Provide base branch to make as variable (#321)
- Implement full release workflow in the release script (#332)
- Use go install instead of go get. (#8299)
- Implement full release workflow in the release script (#332) (#345)
- Implement full release workflow in the release script (#332) (#345)

### Ci

- Fix super-linter configuration settings (#7708)
- Fix super-linter configuration settings (backport #7708) (#7710)
- Move test execution to makefile (#7372) (#7374)
- Update mergify for tenderdash 0.8
- Cleanup build/test targets (backport #7393) (#7395)
- Skip docker image builds during PRs (#7397) (#7398)
- Fix super-linter configuration settings (backport #7708) (#7710)
- Fixes for arm builds

### Cleanup

- Remove commented code (#8123)

### Cli

- Add graceful catches to SIGINT (#8308)
- Simplify resetting commands (#8312)

### Clist

- Remove unused waitgroup from clist implementation (#7843)

### Cmd

- Avoid package state in cli constructors (#7719)
- Make reset more safe (#8081)
- Cosmetic changes for errors and print statements (#7377) (#7408)
- Add integration test for rollback functionality (backport #7315) (#7369)

### Cmd/debug

- Remove global variables and logging (#7957)

### Conensus

- Put timeouts on reactor tests (#7733)

### Config

- Add event subscription options and defaults (#7930)
- Add a Deprecation annotation to P2PConfig.Seeds. (#7496) (#7497)
- Default indexer configuration to null (#8222)

### Confix

- Clean up and document transformations (#8301)
- Remove mempool.version in v0.36 (#8334)

### Consensus

- Remove unused closer construct (#7734)
- Delay start of peer routines (#7753)
- Delay start of peer routines (backport of #7753) (#7760)
- Tie peer threads to peer lifecylce context (#7792)
- Refactor operations in consensus queryMaj23Routine (#7791)
- Refactor operations in consensus queryMaj23Routine (backport #7791) (#7793)
- Start the timeout ticker before replay (#7844)
- Additional timing metrics (#7849)
- Additional timing metrics (backport #7849) (#7875)
- Improve cleanup of wal tests (#7878)
- HasVoteMessage index boundary check (#7720)
- TestReactorValidatorSetChanges test fix (#7985)
- Make orchestration more reliable for invalid precommit test (#8013)
- Validator set changes test cleanup (#8035)
- Improve wal test cleanup (#8059)
- Fix TestInvalidState race and reporting (#8071)
- Ensure the node terminates on consensus failure (#8111)
- Avoid extra close channel (#8144)
- Avoid persistent kvstore in tests (#8148)
- Avoid race in accessing channel (#8149)
- Skip channel close during shutdown (#8155)
- Change lock handling in reactor and handleMsg for RoundState (forward-port #7994 #7992) (#8139)
- Reduce size of test fixtures and logging rate (#8172)
- Avoid panic during shutdown (#8170)
- Cleanup tempfile explictly (#8184)
- Add leaktest check to replay tests (#8185)
- Update state machine to use the new consensus params (#8181)
- Add some more checks to vote counting (#7253) (#7262)
- Timeout params in toml used as overrides (#8186)
- Additional timing metrics (backport #7849) (#7875)
- Remove string indented function (#8257)
- Avoid panics during handshake (#8266)
- Add nil check to gossip routine (#8288)

### Context

- Cleaning up context dead ends (#7963)

### E2e

- Plumb logging instance (#7958)
- Change ci network configuration (#7988)
- Stabilize validator update form (#7340) (#7351)
- Clarify apphash reporting (#7348) (#7352)
- Generate keys for more stable load (#7344) (#7353)
- App hash test cleanup (0.35 backport) (#7350)
- Fix hashing for app + Fix logic of TestApp_Hash (#8229)

### Events

- Remove service aspects of event switch (#8146)
- Remove unused event code (#8313)

### Evidence

- Refactored the evidence message to process Evidence instead of EvidenceList (#7700)
- Manage and initialize state objects more clearly in the pool (#8080)
- Remove source of non-determinism from test (#7266) (#7268)

### Github

- Update e2e workflows (#7803)
- Add Informal code owners (#8042)

### Indexer

- Skip Docker tests when Docker is not available (#7814)

### Internal/libs/protoio

- Optimize MarshalDelimited by plain byteslice allocations+sync.Pool (#7325) (#7426)

### Internal/proxy

- Add initial set of abci metrics backport (#7342)

### Keymigrate

- Fix decoding of block-hash row keys (#8294)

### Libs/cli

- Clean up package (#7806)

### Libs/clist

- Remove unused surface area (#8134)

### Libs/events

- Remove unused event cache (#7807)
- Remove unneccessary unsubscription code (#8135)

### Libs/log

- Remove Must constructor (#8120)

### Libs/service

- Regularize Stop semantics and concurrency primitives (#7809)

### Libs/strings

- Cleanup string helper function package (#7808)

### Light

- Fix absence proof verification by light client (#7639)
- Fix absence proof verification by light client (backport #7639) (#7716)
- Remove legacy timeout scheme (#7776)
- Remove legacy timeout scheme (backport #7776) (#7786)
- Avert a data race (#7888)
- Remove untracked close channel (#8228)

### Lint

- Remove lll check (#7346) (#7357)
- Bump linter version in ci (#8234)

### Logging

- Allow logging level override (#7873)

### Math

- Remove panics in safe math ops (#7962)

### Mempool

- Return duplicate tx errors more consistently (#7714)
- Return duplicate tx errors more consistently (backport #7714) (#7718)
- IDs issue fixes (#7763)
- Remove duplicate tx message from reactor logs (#7795)
- Fix benchmark CheckTx for hitting the GetEvictableTxs call (#7796)
- Use checktx sync calls (#7868)
- Test harness should expose application (#8143)
- Reduce size of test (#8152)

### Mempool+evidence

- Simplify cleanup (#7794)

### Metrics

- Add metric for proposal timestamp difference  (#7709)

### Migration

- Remove stale seen commits (#8205)

### Node

- Allow orderly shutdown if context is canceled and gensis is in the future (#7817)
- Clarify unneccessary logic in seed constructor (#7818)
- Hook up eventlog and eventlog metrics (#7981)
- Excise node handle within rpc env (#8063)
- Nodes should fetch state on startup (#8062)
- Pass eventbus at construction time (#8084)
- Cleanup evidence db (#8119)
- Always sync with the application at startup (#8159)
- Remove channel and peer update initialization from construction (#8238)
- Reorder service construction (#8262)
- Move handshake out of constructor (#8264)

### Node+statesync

- Normalize initialization (#8275)

### P2p

- Pass start time to flowrate and cleanup constructors (#7838)
- Make mconn transport test less flaky (#7973)
- Mconn track last message for pongs (#7995)
- Relax pong timeout (#8007)
- Backport changes in ping/pong tolerances (#8009)
- Retry failed connections slightly more aggressively (#8010)
- Retry failed connections slightly more aggressively (backport #8010) (#8012)
- Ignore transport close error during cleanup (#8011)
- Plumb rudamentary service discovery to rectors and update statesync (#8030)
- Plumb rudamentary service discovery to rectors and update statesync (backport #8030) (#8036)
- Re-enable tests previously disabled (#8049)
- Update shim to transfer information about peers (#8047)
- Update polling interval calculation for PEX requests (#8106)
- Remove unnecessary panic handling in PEX reactor (#8110)
- Adjust max non-persistent peer score (#8137)
- Reduce peer score for dial failures (backport #7265) (#7271)
- Plumb rudamentary service discovery to rectors and update statesync (backport #8030) (#8036)
- Update shim to transfer information about peers (#8047)
- Inject nodeinfo into router (#8261)

### P2p+flowrate

- Rate control refactor (#7828)

### P2p/message

- Changed evidence message to contain evidence, not a list… (#394)

### Proto

- Merge the proposer-based timestamps parameters (#393)
- Abci++ changes (#348)
- Update proto generation to use buf (#7975)

### Proxy

- Fix endblock metric (#7989)
- Collapse triforcated abci.Client (#8067)

### Pubsub

- Check for termination in UnsubscribeAll (#7820)
- Report a non-nil error when shutting down. (#7310)
- [minor] remove unused stub method (#8316)

### Readme

- Add vocdoni (#8117)

### Rfc

- P2p light client (#7672)
- RFC 015 ABCI++ Tx Mutation (#8033)

### Roadmap

- Update to better reflect v0.36 changes (#7774)

### Rollback

- Cleanup second node during test (#8175)

### Rpc

- Add application info to `status` call (#7701)
- Remove unused websocket options (#7712)
- Clean up unused non-default websocket client options (#7713)
- Don't route websocket-only methods on GET requests (#7715)
- Clean up encoding of request and response messages (#7721)
- Simplify and consolidate response construction (#7725)
- Clean up unmarshaling of batch-valued responses (#7728)
- Simplify the handling of JSON-RPC request and response IDs (#7738)
- Fix layout of endpoint list (#7742)
- Fix layout of endpoint list (#7742) (#7744)
- Remove the placeholder RunState type. (#7749)
- Allow GET parameters that support encoding.TextUnmarshaler (#7800)
- Remove unused latency metric (#7810)
- Implement the eventlog defined by ADR 075 (#7825)
- Implement the ADR 075 /events method (#7965)
- Set a minimum long-polling interval for Events (#8050)
- Backport experimental buffer size control parameters from #7230 (tm v0.35.x) (#7276)
- Implement header and header_by_hash queries (backport #7270) (#7367)
- Add more nil checks in the status end point (#8287)
- Avoid leaking threads (#8328)

### Rpc/client

- Add Events method to the client interface (#7982)
- Rewrite the WaitForOneEvent helper (#7986)
- Add eventstream helper (#7987)

### Scmigrate

- Ensure target key is correctly renamed (#8276)

### Service

- Change stop interface (#7816)
- Add NopService and use for PexReactor (#8100)
- Minor cleanup of comments (#8314)

### Spec

- Merge spec repo into tendermint repo (#7804)
- Merge spec repo into tendermint repo (#7804)
- Minor updates to spec merge PR (#7835)

### State

- Synchronize the ProcessProposal implementation with the latest version of the spec (#7961)
- Avoid panics for marshaling errors (#8125)
- Panic on ResponsePrepareProposal validation error (#8145)
- Propogate error from state store (#8171)
- Avoid premature genericism (#8224)
- Remove unused weighted time (#8315)

### Statesync

- Relax timing (#7819)
- Assert app version matches (#7856)
- Assert app version matches (backport #7856) (#7886)
- Avoid compounding retry logic for fetching consensus parameters (#8032)
- Avoid compounding retry logic for fetching consensus parameters (backport #8032) (#8041)
- Avoid leaking a thread during tests (#8085)
- Assert app version matches (backport #7856) (#7886)
- Avoid compounding retry logic for fetching consensus parameters (backport #8032) (#8041)
- Merge channel processing (#8240)
- Tweak test performance (#8267)

### Statesync+blocksync

- Move event publications into the sync operations (#8274)

### Sync+p2p

- Remove closer (#7805)

### Types

- Make timely predicate adaptive after 10 rounds (#7739)
- Remove nested evidence field from block (#7765)
- Add string format to 64-bit integer JSON fields (#7787)
- Add default values for the synchrony parameters (#7788)
- Update synchrony params to match checked in proto (#8142)
- Minor cleanup of un or minimally used types (#8154)
- Add TimeoutParams into ConsensusParams structs (#8177)
- Fix path handling in node key tests (#7493) (#7502)

### Types/events+evidence

- Emit events + metrics on evidence validation (#7802)

## [0.7.0] - 2022-01-27

### ABCI++

- Major refactor of spec's structure. Addressed Josef's comments. Merged ABCI's methods and data structs that didn't change. Added introductory paragraphs
- Found a solution to set the execution mode

### ADR

- Update the proposer-based timestamp spec per discussion with @cason (#7153)

### ADR-74

- Migrate Timeout Parameters to Consensus Parameters (#7503)

### Bug Fixes

- Accessing validator state safetly
- Safe state access in TestValidProposalChainLocks
- Safe state access in TestReactorInvalidBlockChainLock
- Safe state access in TestReactorInvalidBlockChainLock
- Seeds should not hang when disconnected from all nodes
- Change CI testnet config from ci.toml on dashcore.toml
- Update the title of pipeline task
- Ensure seed at least once connects to another seed (#200)
- Panic on precommits does not have any +2/3 votes
- Improved error handling  in DashCoreSignerClient
- Abci/example, cmd and test packages were fixed after the upstream backport
- Some fixes to be able to compile the add
- Some fixes made by PR feedback
- Use types.DefaultDashVotingPower rather than internal dashDefaultVotingPower
- Don't disconnect already disconnected validators

### Documentation

- Add roadmap to repo (#7107)
- Add reactor sections (#6510)
- Add reactor sections (backport #6510) (#7151)
- Fix broken links and layout (#7154)
- Fix broken links and layout (#7154) (#7163)
- Set up Dependabot on new backport branches. (#7227)
- Update bounty links (#7203)
- Add description about how to keep validators public keys at full node
- Add information how to sue preset for network generation
- Change a type of code block
- Add upgrading info about node service (#7241)
- Add upgrading info about node service (#7241) (#7242)
- Clarify where doc site config settings must land (#7289)
- Add abci timing metrics to the metrics docs (#7311)
- Go tutorial fixed for 0.35.0 version (#7329) (#7330)
- Go tutorial fixed for 0.35.0 version (#7329) (#7330) (#7331)
- Update go ws code snippets (#7486)
- Update go ws code snippets (#7486) (#7487)
- Fixup the builtin tutorial  (#7488)

### Features

- Add two more CI pipeline tasks to run e2e rotate.toml
- Reset full-node pub-keys
- Manual backport the upstream commit b69ac23fd20bdc00dea00c7c8a69fa66f2e675a9
- Update CHANGELOG_PENDING.md
- Improve logging for better elasticsearch compatibility (#220)
- InitChain can set initial core lock height (#222)
- Add empty block on h-1 and h-2 apphash change (#241)
- Inter-validator set communication (#187)
- Add create_proof_block_range config option (#243)

### Miscellaneous Tasks

- Create only 1 proof block by default
- Release script and initial changelog (#250)
- [**breaking**] Bump ABCI version and update release.sh to change TMVersionDefault automatically (#253)
- Eliminate compile errors after backport of tendermint 0.35 (#238)
- Update changelog and version to 0.7.0

### PBTS

- New minimal set of changes in consensus algorithm (#369)
- New system model and problem statement (#375)

### RFC-009

- Consensus Parameter Upgrades (#7524)

### RFC006

- Semantic Versioning (#365)

### Refactor

- Minor formatting improvements
- Apply peer review feedback

### Security

- Bump actions/checkout from 2.3.4 to 2.3.5 (#7139)
- Bump prismjs from 1.23.0 to 1.25.0 in /docs (#7168)
- Bump postcss from 7.0.35 to 7.0.39 in /docs (#7167)
- Bump ws from 6.2.1 to 6.2.2 in /docs (#7165)
- Bump path-parse from 1.0.6 to 1.0.7 in /docs (#7164)
- Bump url-parse from 1.5.1 to 1.5.3 in /docs (#7166)
- Bump actions/checkout from 2.3.5 to 2.4.0 (#7199)
- Bump github.com/golangci/golangci-lint from 1.42.1 to 1.43.0 (#7219)
- Bump google.golang.org/grpc from 1.41.0 to 1.42.0 (#7200)
- Bump github.com/lib/pq from 1.10.3 to 1.10.4 (#7261)
- Bump github.com/tendermint/tm-db from 0.6.4 to 0.6.6 (#7287)
- Bump actions/cache from 2.1.6 to 2.1.7 (#7334)
- Bump watchpack from 2.2.0 to 2.3.0 in /docs (#7335)
- Bump github.com/adlio/schema from 1.1.14 to 1.1.15 (#7407)
- Bump github.com/adlio/schema from 1.2.2 to 1.2.3 (#7432)
- Bump github.com/spf13/viper from 1.9.0 to 1.10.0 (#7434)
- Bump github.com/spf13/cobra from 1.2.1 to 1.3.0 (#7456)
- Bump google.golang.org/grpc from 1.42.0 to 1.43.0 (#7455)
- Bump github.com/spf13/viper from 1.10.0 to 1.10.1 (#7470)
- Bump docker/login-action from 1.10.0 to 1.12.0 (#7494)
- Bump github.com/BurntSushi/toml from 0.4.1 to 1.0.0 (#7562)
- Bump docker/build-push-action from 2.7.0 to 2.8.0 (#7679)
- Bump github.com/vektra/mockery/v2 from 2.9.4 to 2.10.0 (#7685)
- Bump github.com/golangci/golangci-lint from 1.43.0 to 1.44.0 (#7692)

### Testing

- Regenerate  remote_client mock
- Get rid of workarounds for issues fixed in 0.6.1
- Clean up databases in tests (#6304)
- Improve cleanup for data and disk use (#6311)
- Close db in randConsensusNetWithPeers, just as it is in randConsensusNet
- Ensure commit stateid in wal is OK
- Add testing.T logger connector (#7447)
- Use scoped logger for all public packages (#7504)
- Pass testing.T to assert and require always, assertion cleanup (#7508)
- Remove background contexts (#7509)
- Remove panics from test fixtures (#7522)
- Pass testing.T around rather than errors for test fixtures (#7518)
- Uniquify prom IDs (#7540)
- Remove in-test logging (#7558)
- Use noop loger with leakteset in more places (#7604)
- Update docker versions to match build version (#7646)
- Update cleanup opertunities (#7647)
- Reduce timeout to 4m from 8m (#7681)

### Abci

- Fix readme link (#7173)
- Socket server shutdown response handler (#7547)

### Abci/client

- Use a no-op logger in the test (#7633)
- Simplify client interface (#7607)

### Acbi

- Fix readme link to protocol buffers (#362)

### Adr

- Lib2p implementation plan (#7282)

### Autofile

- Ensure files are not reopened after closing (#7628)
- Avoid shutdown race (#7650)

### Backport

- Add basic metrics to the indexer package. (#7250) (#7252)

### Blocksync

- Remove v0 folder structure (#7128)
- Standardize construction process (#7531)

### Buf

- Modify buf.yml, add buf generate (#5653)
- Modify buf.yml, add buf generate (#5653)

### Build

- Bump rtCamp/action-slack-notify from 2.1.1 to 2.2.0
- Fix proto-lint step in Makefile
- Fix proto-lint step in Makefile
- Bump github.com/rs/zerolog from 1.25.0 to 1.26.0 (#7192)
- Github workflows: fix dependabot and code coverage (#191)
- Bump github.com/adlio/schema from 1.1.13 to 1.1.14
- Bump github.com/adlio/schema from 1.1.13 to 1.1.14 (#7217)
- Bump github.com/golangci/golangci-lint (#7224)
- Bump github.com/rs/zerolog from 1.25.0 to 1.26.0 (#7222)
- Bump google.golang.org/grpc from 1.41.0 to 1.42.0 (#7218)
- Bump github.com/lib/pq from 1.10.3 to 1.10.4
- Run e2e tests in parallel
- Bump github.com/lib/pq from 1.10.3 to 1.10.4 (#7260)
- Bump technote-space/get-diff-action from 5.0.1 to 5.0.2
- Bump github.com/tendermint/tm-db from 0.6.4 to 0.6.6 (#7285)
- Update the builder image location. (#364)
- Update location of proto builder image (#7296)
- Declare packages variable in correct makefile (#7402)
- Bump github.com/adlio/schema from 1.1.14 to 1.1.15 (#7406)
- Bump github.com/adlio/schema from 1.1.14 to 1.1.15
- Bump github.com/adlio/schema from 1.1.15 to 1.2.2 (#7423)
- Bump github.com/adlio/schema from 1.1.15 to 1.2.2 (#7422)
- Bump github.com/adlio/schema from 1.1.15 to 1.2.3
- Bump github.com/spf13/viper from 1.9.0 to 1.10.0 (#7435)
- Bump github.com/adlio/schema from 1.2.2 to 1.2.3 (#7436)
- Bump watchpack from 2.3.0 to 2.3.1 in /docs (#7430)
- Bump google.golang.org/grpc from 1.42.0 to 1.43.0 (#7458)
- Bump github.com/spf13/cobra from 1.2.1 to 1.3.0 (#7457)
- Bump github.com/rs/zerolog from 1.26.0 to 1.26.1 (#7467)
- Bump github.com/rs/zerolog from 1.26.0 to 1.26.1 (#7469)
- Bump github.com/spf13/viper from 1.10.0 to 1.10.1 (#7468)
- Bump docker/login-action from 1.10.0 to 1.11.0 (#378)
- Bump github.com/rs/cors from 1.8.0 to 1.8.2
- Bump docker/login-action from 1.11.0 to 1.12.0 (#380)
- Bump github.com/rs/cors from 1.8.0 to 1.8.2 (#7484)
- Bump github.com/rs/cors from 1.8.0 to 1.8.2 (#7485)
- Bump technote-space/get-diff-action from 5 to 6.0.1 (#7535)
- Bump github.com/BurntSushi/toml from 0.4.1 to 1.0.0 (#7560)
- Make sure to test packages with external tests (#7608)
- Make sure to test packages with external tests (backport #7608) (#7635)
- Bump github.com/prometheus/client_golang (#7636)
- Bump github.com/prometheus/client_golang (#7637)
- Bump docker/build-push-action from 2.7.0 to 2.8.0 (#389)
- Bump github.com/prometheus/client_golang (#249)
- Bump github.com/BurntSushi/toml from 0.4.1 to 1.0.0
- Bump vuepress-theme-cosmos from 1.0.182 to 1.0.183 in /docs (#7680)
- Bump github.com/vektra/mockery/v2 from 2.9.4 to 2.10.0 (#7684)
- Bump google.golang.org/grpc from 1.43.0 to 1.44.0 (#7693)
- Bump github.com/golangci/golangci-lint (#7696)
- Bump google.golang.org/grpc from 1.43.0 to 1.44.0 (#7695)

### Ci

- Update dependabot configuration (#7204)
- Backport lint configuration changes (#7226)
- Move test execution to makefile (#7372)
- Move test execution to makefile (#7372) (#7374)
- Cleanup build/test targets (#7393)
- Fix missing dependency (#7396)
- Cleanup build/test targets (backport #7393) (#7395)
- Skip docker image builds during PRs (#7397)
- Skip docker image builds during PRs (#7397) (#7398)
- Tweak e2e configuration (#7400)

### Clist

- Reduce size of test workload for clist implementation (#7682)

### Cmd

- Add integration test and fix bug in rollback command (#7315)
- Cosmetic changes for errors and print statements (#7377)
- Cosmetic changes for errors and print statements (#7377) (#7408)
- Add integration test for rollback functionality (backport #7315) (#7369)

### Config

- WriteConfigFile should return error (#7169)
- Expose ability to write config to arbitrary paths (#7174)
- Backport file writing changes (#7182)
- Add a Deprecation annotation to P2PConfig.Seeds. (#7496)
- Add a Deprecation annotation to P2PConfig.Seeds. (#7496) (#7497)

### Consensus

- Remove stale WAL benchmark (#7194)
- Add some more checks to vote counting (#7253)
- Add some more checks to vote counting (#7253) (#7262)
- Remove reactor options (#7526)
- Use noop logger for WAL test (#7580)
- Explicit test timeout (#7585)
- Test shutdown to avoid hangs (#7603)
- Calculate prevote message delay metric (#7551)
- Check proposal non-nil in prevote message delay metric (#7625)
- Calculate prevote message delay metric (backport #7551) (#7618)
- Check proposal non-nil in prevote message delay metric (#7625) (#7632)
- Use delivertxsync (#7616)
- Fix height advances in test state (#7648)
- Use buffered channel in TestStateFullRound1 (#7668)

### Consensus+p2p

- Change how consensus reactor is constructed (#7525)

### Consensus/state

- Avert a data race with state update and tests (#7643)

### Contexts

- Remove all TODO instances (#7466)

### E2e

- Always enable blocksync (#7144)
- Avoid unset defaults in generated tests (#7145)
- Evidence test refactor (#7146)
- Add option to dump and analyze core dumps
- Control access to state in Info calls (#7345)
- More clear height test (#7347)
- Stabilize validator update form (#7340)
- Stabilize validator update form (#7340) (#7351)
- Clarify apphash reporting (#7348)
- Clarify apphash reporting (#7348) (#7352)
- Generate keys for more stable load (#7344)
- Generate keys for more stable load (#7344) (#7353)
- App hash test cleanup (0.35 backport) (#7350)
- Limit legacyp2p and statesyncp2p (#7361)
- Use more simple strings for generated transactions (#7513)
- Avoid global test context (#7512)
- Use more simple strings for generated transactions (#7513) (#7514)
- Constrain test parallelism and reporting (#7516)
- Constrain test parallelism and reporting (backport #7516) (#7517)
- Make tx test more stable (#7523)
- Make tx test more stable (backport #7523) (#7527)

### Errors

- Formating cleanup (#7507)

### Eventbus

- Plumb contexts (#7337)

### Evidence

- Remove source of non-determinism from test (#7266)
- Remove source of non-determinism from test (#7266) (#7268)
- Reactor constructor (#7533)

### Flowrate

- Cleanup unused files (#7158)

### Fuzz

- Remove fuzz cases for deleted code (#7187)

### Internal/libs

- Delete unused functionality (#7569)

### Internal/libs/protoio

- Optimize MarshalDelimited by plain byteslice allocations+sync.Pool (#7325)
- Optimize MarshalDelimited by plain byteslice allocations+sync.Pool (#7325) (#7426)

### Internal/proxy

- Add initial set of abci metrics backport (#7342)

### Jsontypes

- Improve tests and error diagnostics (#7669)

### Libs/os

- Remove arbitrary os.Exit (#7284)
- Remove trap signal (#7515)

### Libs/rand

- Remove custom seed function (#7473)

### Libs/service

- Pass logger explicitly (#7288)

### Light

- Fix panic when empty commit is received from server
- Remove global context from tests (#7505)
- Avoid panic for integer underflow (#7589)
- Remove test panic (#7588)
- Convert validation panics to errors (#7597)
- Fix provider error plumbing (#7610)
- Return light client status on rpc /status  (#7536)

### Lint

- Cleanup branch lint errors (#7238)
- Remove lll check (#7346)
- Remove lll check (#7346) (#7357)

### Log

- Dissallow nil loggers (#7445)
- Remove support for traces (#7542)
- Avoid use of legacy test logging (#7583)

### Logging

- Remove reamining instances of SetLogger interface (#7572)

### Mempool

- Remove panic when recheck-tx was not sent to ABCI application (#7134)
- Remove panic when recheck-tx was not sent to ABCI application (#7134) (#7142)
- Port reactor tests from legacy implementation (#7162)
- Consoldate implementations (#7171)
- Avoid arbitrary background contexts (#7409)
- Refactor mempool constructor (#7530)
- Reactor concurrency test tweaks (#7651)

### Node

- Cleanup construction (#7191)
- Minor package cleanups (#7444)
- New concrete type for seed node implementation (#7521)
- Move seed node implementation to its own file (#7566)
- Collapse initialization internals (#7567)

### Node+autofile

- Avoid leaks detected during WAL shutdown (#7599)

### Node+consensus

- Handshaker initialization (#7283)

### Node+privval

- Refactor privval construction (#7574)

### Node+rpc

- Rpc environment should own it's creation (#7573)

### Node,blocksync,config

- Remove support for running nodes with blocksync disabled (#7159)

### P2p

- Refactor channel description (#7130)
- Channel shim cleanup (#7129)
- Flatten channel descriptor (#7132)
- Simplify open channel interface (#7133)
- Remove final shims from p2p package (#7136)
- Use correct transport configuration (#7152)
- Add message type into the send/recv bytes metrics (#7155)
- Transport should be captive resposibility of router (#7160)
- Add message type into the send/recv bytes metrics (backport #7155) (#7161)
- Reduce peer score for dial failures (#7265)
- Reduce peer score for dial failures (backport #7265) (#7271)
- Remove unused trust package (#7359)
- Implement interface for p2p.Channel without channels (#7378)
- Remove unneeded close channels from p2p layer (#7392)
- Migrate to use new interface for channel errors (#7403)
- Refactor channel Send/out (#7414)
- Use recieve for channel iteration (#7425)
- Always advertise self, to enable mutual address discovery (#7620)
- Always advertise self, to enable mutual address discovery (#7594)

### P2p/upnp

- Remove unused functionality (#7379)

### Params

- Increase default synchrony params (#7704)

### Pex

- Remove legacy proto messages (#7147)
- Allow disabled pex reactor (#7198)
- Allow disabled pex reactor (backport #7198) (#7201)
- Avoid starting reactor twice (#7239)
- Improve goroutine lifecycle (#7343)
- Regularize reactor constructor (#7532)
- Avert a data race on map access in the reactor (#7614)
- Do not send nil envelopes to the reactor (#7622)
- Improve handling of closed channels (#7623)

### Privval

- Remove panics in privval implementation (#7475)
- Improve test hygine (#7511)
- Improve client shutdown to prevent resource leak (#7544)
- Synchronize leak check with shutdown (#7629)
- Do not use old proposal timestamp (#7621)
- Avoid re-signing vote when RHS and signbytes are equal (#7592)

### Proto

- Update the mechanism for generating protos from spec repo (#7269)
- Abci++ changes (#348)
- Rebuild the proto files from the spec repository (#7291)

### Protoio

- Fix incorrect test assertion (#7606)

### Pubsub

- Simplify and improve server concurrency handling (#7070)
- Use distinct client IDs for test subscriptions. (#7178)
- Use distinct client IDs for test subscriptions. (#7178) (#7179)
- Use a dynamic queue for buffered subscriptions (#7177)
- Remove uninformative publisher benchmarks. (#7195)
- Move indexing out of the primary subscription path (#7231)
- Report a non-nil error when shutting down. (#7310)
- Make the queue unwritable after shutdown. (#7316)
- Use concrete queries instead of an interface (#7686)

### Reactors

- Skip log on some routine cancels (#7556)

### Rfc

- Deterministic proto bytes serialization (#7427)
- Don't panic (#7472)

### Rpc

- Fix inappropriate http request log (#7244)
- Backport experimental buffer size control parameters from #7230 (tm v0.35.x) (#7276)
- Implement header and header_by_hash queries (#7270)
- Implement header and header_by_hash queries (backport #7270) (#7367)
- Remove positional parameter encoding from clients (#7545)
- Collapse Caller and HTTPClient interfaces. (#7548)
- Simplify the JSON-RPC client Caller interface (#7549)
- Replace anonymous arguments with structured types (#7552)
- Refactor the HTTP POST handler (#7555)
- Replace custom context-like argument with context.Context (#7559)
- Remove cache control settings from the HTTP server (#7568)
- Fix mock test cases (#7571)
- Rework how responses are written back via HTTP (#7575)
- Simplify panic recovery in the server middleware (#7578)
- Consolidate RPC route map construction (#7582)
- Clean up the RPCFunc constructor signature (#7586)
- Check RPC service functions more carefully (#7587)
- Update fuzz criteria to match the implementation (#7595)
- Remove dependency of URL (GET) requests on tmjson (#7590)
- Simplify the encoding of interface-typed arguments in JSON (#7600)
- Paginate mempool /unconfirmed_txs endpoint (#7612)
- Use encoding/json rather than tmjson (#7670)
- Check error code for broadcast_tx_commit (#7683)
- Check error code for broadcast_tx_commit (#7683) (#7688)

### Service

- Remove stop method and use contexts (#7292)
- Remove quit method (#7293)
- Cleanup base implementation and some caller implementations (#7301)
- Plumb contexts to all (most) threads (#7363)
- Remove exported logger from base implemenation (#7381)
- Cleanup close channel in reactors (#7399)
- Cleanup mempool and peer update shutdown (#7401)
- Avoid debug logs before error (#7564)

### State

- Add height assertion to rollback function (#7143)
- Add height assertion to rollback function (#7143) (#7148)
- Pass connected context (#7410)

### Statesync

- Assert app version matches (#7463)
- Reactor and channel construction (#7529)
- Use specific testing.T logger for tests (#7543)
- Clarify test cleanup (#7565)
- SyncAny test buffering (#7570)
- More orderly dispatcher shutdown (#7601)

### Sync

- Remove special mutexes (#7438)

### Tools

- Clone proto files from spec (#6976)
- Remove tm-signer-harness (#7370)

### Tools/tm-signer-harness

- Switch to not use hardcoded bytes for configs in test (#7362)

### Types

- Fix path handling in node key tests (#7493)
- Fix path handling in node key tests (#7493) (#7502)
- Remove panic from block methods (#7501)
- Tests should not panic (#7506)
- Rename and extend the EventData interface (#7687)

## [0.6.0] - 2021-10-14

### .github

- Remove tessr and bez from codeowners (#7028)

### Bug Fixes

- Amd64 build and arm build ci
- State sync locks when trying to retrieve AppHash
- Set correct LastStateID when updating block
- StateID - update tests (WIP, some still red)
- Ractor should validate StateID correctly + other fixes
- StateID in light client implementation
- Tests sometimes fail on connection attempt
- App hash size validation + remove unused code
- Invalid generation of  tmproto.StateID request id
- State sync locks when trying to retrieve AppHash
- Correctly handle state ID of initial block
- Don't use state to verify blocks from mempool
- Incorrect state id for first block
- AppHashSize is inconsistent
- Support initial height != 1
- E2e: workaround for "chain stalled at unknown height"
- Update dashcore network config, add validator01 to validator_update.0 and add all available validators to 1010 height
- Cleanup e2e Readme.md
- Remove height 1008 from dashcore
- Race condition in p2p_switch and pex_reactor (#7015)
- Race condition in p2p_switch and pex_reactor (#7015)
- Fix MD after the lint
- To avoid potential race conditions the validator-set-update is needed to copy rather than using the pointer to the field at PersistentKVStoreApplication, 'cause it leads to a race condition
- Update a comment block

### Documentation

- Fix typo (#6789)
- Fix a typo in the genesis_chunked description (#6792)
- Upgrade documentation for custom mempools (#6794)
- Fix typos in /tx_search and /tx. (#6823)
- Add package godoc for indexer (#6839)
- Remove return code in normal case from go built-in example (#6841)
- Fix a typo in the indexing section (#6909)
- Add documentation of unsafe_flush_mempool to openapi (#6947)
- Fix openapi yaml lint (#6948)
- State ID
- State-id.md typos and grammar
- Remove invalid info about initial state id
- Add some code comments
- ADR: Inter Validator Set Messaging
- Adr-d001: apllied feedback, added additional info
- Adr-d001 clarified abci protocol changes
- Adr-d001 describe 3 scenarios and minor restructure
- Adr-d001: clarify terms based on peer  review
- Create separate releases doc (#7040)
- Adr-d001 apply peer review comments
- StateID verification algorithm

### Features

- [**breaking**] Proposed app version (#148)
- Info field with arbitrary data to ResultBroadcastTx
- Add ProposedBlockGTimeWindow in a config
- Fix coping of PubKey pointer
- Use proto.Copy function to copy a message

### Fix

- Benchmark tests slow down light client tests

### Miscellaneous Tasks

- Bump tenderdash version to 0.6.0-dev.1
- Bump version to 0.6.0 (#185)

### Refactor

- E2e docker: build bls in separate layer
- Golangci-lint + minor test improvements
- Minor formatting updates
- E2e docker: build bls in separate layer
- Add ErrInvalidVoteSignature
- S/GetStateID()/StateID()/
- Code style changes after peer review
- Move stateid to separate file
- Remove unused message CanonicalStateVote
- Use types instead of pb StateID in SignVote and Evidence
- Inverse behaviour of resetting fullnode pubkeys from FULLNODE_PUBKEY_RESET to FULLNODE_PUBKEY_KEEP env
- Add runner/rotate task to simplify running rotate network
- Assignment copies lock value (#7108)

### Security

- Bump google.golang.org/grpc from 1.39.0 to 1.39.1 (#6801)
- Bump google.golang.org/grpc from 1.39.1 to 1.40.0 (#6819)
- Bump github.com/rs/zerolog from 1.24.0 to 1.25.0 (#6923)

### Testing

- Add mechanism to reproduce found fuzz errors (#6768)
- Install abci-cli when running make tests_integrations (#6834)
- Add StateID unit tests
- Check if wrong state ID fails VoteAdd()
- Fix: TestStateBadProposal didn't copy slices correctly
- TestHandshakePanicsIfAppReturnsWrongAppHash fixed
- Change apphash for every message
- Workaround for e2e tests starting too fast
- Consensus tests use random initial height
- Non-nil genesis apphash in genesis tests
- Add tests for initial height != 1 to consensus
- Fix: replay_test.go fails due to invalid height processing
- Add some StateID AppHash and Height assertions
- StateID verify with blocks N and N+1
- Cleanup rpc/client and node test fixtures (#7112)
- Install abci-cli when running make tests_integrations (#6834)

### Abci

- Add changelog entry for mempool_error field (#6770)
- Clarify what abci stands for (#336)
- Clarify connection use in-process (#337)
- Change client to use multi-reader mutexes (backport #6306) (#6873)
- Flush socket requests and responses immediately. (#6997)
- Change client to use multi-reader mutexes (backport #6306) (#6873)

### Add

- Update e2e doc

### Adr

- Node initialization (#6562)

### Blockchain

- Rename to blocksync service (#6755)

### Blockstore

- Fix problem with seen commit (#6782)

### Blocksync

- Complete transition from Blockchain to BlockSync (#6847)
- Fix shutdown deadlock issue (#7030)

### Blocksync/v2

- Remove unsupported reactor (#7046)

### Build

- Bump styfle/cancel-workflow-action from 0.9.0 to 0.9.1 (#6786)
- Bump technote-space/get-diff-action from 4 to 5 (#6788)
- Bump github.com/BurntSushi/toml from 0.3.1 to 0.4.1 (#6796)
- Bump github.com/golangci/golangci-lint (#6837)
- Bump docker/build-push-action from 2.6.1 to 2.7.0 (#6845)
- Bump codecov/codecov-action from 2.0.2 to 2.0.3 (#6860)
- Bump github.com/rs/zerolog from 1.23.0 to 1.24.0 (#6874)
- Bump github.com/lib/pq from 1.10.2 to 1.10.3 (#6890)
- Bump docker/setup-buildx-action from 1.5.0 to 1.6.0 (#6903)
- Bump github.com/golangci/golangci-lint (#6907)
- Bump codecov/codecov-action from 2.0.3 to 2.1.0 (#6938)
- Bump github.com/vektra/mockery/v2 from 2.9.0 to 2.9.3 (#6951)
- Bump github.com/vektra/mockery/v2 from 2.9.3 to 2.9.4 (#6956)
- Bump github.com/spf13/viper from 1.8.1 to 1.9.0 (#6961)
- E2e docker app can be run with dlv debugger
- Improve e2e docker container debugging
- Bump github.com/go-kit/kit from 0.11.0 to 0.12.0 (#6988)
- Bump google.golang.org/grpc from 1.40.0 to 1.41.0 (#7003)
- Update all deps to most recent version
- Bump github.com/adlio/schema from 1.1.13 to 1.1.14 (#7069)
- Replace github.com/go-kit/kit/log with github.com/go-kit/log
- Fix build-docker to include the full context. (#7114)
- Fix build-docker to include the full context. (#7114) (#7116)

### Bytes

- Clean up and simplify encoding of HexBytes (#6810)

### Changelog

- Prepare for v0.34.12 (#6831)
- Update to reflect 0.34.12 release (#6833)
- Linkify the 0.34.11 release notes (#6836)
- Add entry for interanlizations (#6989)
- Add 0.34.14 updates (#7117)

### Changelog_pending

- Add missing item (#6829)
- Add missing entry (#6830)

### Ci

- Drop codecov bot (#6917)
- Tweak code coverage settings (#6920)
- Disable codecov patch status check (#6930)
- Skip coverage for non-go changes (#6927)
- Skip coverage tasks for test infrastructure (#6934)
- Reduce number of groups for 0.34 e2e runs (#6968)
- Use smart merges (#6993)
- Use cheaper codecov data collection (#7009)
- Mergify support for 0.35 backports (#7050)
- 0.35.x nightly should run from master and checkout the release branch (#7067)
- Fix p2p configuration for e2e tests (#7066)
- Use run-multiple.sh for e2e pr tests (#7111)

### Cleanup

- Remove redundant error plumbing (#6778)
- Fix order of linters in the golangci-lint config (#6910)
- Reduce and normalize import path aliasing. (#6975)
- Remove not needed binary test/app/grpc_client

### Cli

- Allow node operator to rollback last state (#7033)
- Allow node operator to rollback last state (backport #7033) (#7081)

### Cli/indexer

- Reindex events (#6676)

### Clist

- Add simple property tests (#6791)

### Cmd

- Remove deprecated snakes (#6854)

### Commands

- Add key migration cli (#6790)

### Config

- Add example on external_address (backport #6621) (#6624)

### Config/docs

- Update and deprecated (#6879)

### Consensus

- Avoid unbuffered channel in state test (#7025)
- Wait until peerUpdates channel is closed to close remaining peers (#7058)
- Wait until peerUpdates channel is closed to close remaining peers (#7058) (#7060)

### Contributing

- Update release instructions to use backport branches (#6827)
- Remove release_notes.md reference (#6846)

### Core

- Text cleanup (#332)

### Crypto/armor

- Remove unused package (#6963)

### E2e

- Avoid starting nodes from the future (#6835)
- Avoid starting nodes from the future (#6835) (#6838)
- Cleanup node start function (#6842)
- Cleanup node start function (#6842) (#6848)
- More consistent node selection during tests (#6857)
- Add weighted random configuration selector (#6869)
- More reliable method for selecting node to inject evidence (#6880)
- Change restart mechanism (#6883)
- Weight protocol dimensions (#6884)
- Skip light clients when waiting for height (#6891)
- Wait for all nodes rather than just one (#6892)
- Skip assertions for stateless nodes (#6894)
- Clean up generation of evidence (#6904)
- Introduce canonical ordering of manifests (#6918)
- Load generation and logging changes (#6912)
- Increase retain height to at least twice evidence age (#6924)
- Test multiple broadcast tx methods (#6925)
- Compile tests (#6926)
- Improve p2p mode selection (#6929)
- Reduce load volume (#6932)
- Slow load processes with longer evidence timeouts (#6936)
- Reduce load pressure (#6939)
- Tweak semantics of waitForHeight (#6943)
- Skip broadcastTxCommit check (#6949)
- Allow load generator to succed for short tests (#6952)
- Cleanup on all errors if preserve not specified (#6950)
- Run multiple should use preserve (#6972)
- Improve manifest sorting algorithim (#6979)
- Only check validator sets after statesync (#6980)
- Always preserve failed networks (#6981)
- Load should be proportional to network (#6983)
- Avoid non-determinism in app hash check (#6985)
- Tighten timing for load generation (#6990)
- Skip validation of status apphash (#6991)
- Do not inject evidence through light proxy (#6992)
- Add limit and sort to generator (#6998)
- Reduce number of statesyncs in test networks (#6999)
- Improve chances of statesyncing success (#7001)
- Allow running of single node using the e2e app (#6982)
- Reduce log noise (#7004)
- Avoid seed nodes when statesyncing (#7006)
- Add generator tests (#7008)
- Reduce number of stateless nodes in test networks (#7010)
- Use smaller transactions (#7016)
- Use network size in load generator (#7019)
- Generator ensure p2p modes (#7021)
- Automatically prune old app snapshots (#7034)
- Automatically prune old app snapshots (#7034) (#7063)
- Improve network connectivity (#7077)
- Abci protocol should be consistent across networks (#7078)
- Abci protocol should be consistent across networks (#7078) (#7086)
- Light nodes should use builtin abci app (#7095)
- Light nodes should use builtin abci app (#7095) (#7097)
- Disable app tests for light client (#6672)
- Avoid starting nodes from the future (#6835) (#6838)
- Cleanup node start function (#6842) (#6848)

### Evidence

- Add section explaining evidence (#324)

### Inspect

- Add inspect mode for debugging crashed tendermint node (#6785)
- Remove duplicated construction path (#6966)

### Internal/consensus

- Update error log (#6863)
- Update error log (#6863) (#6867)
- Update error log (#6863) (#6867)

### Internal/proxy

- Add initial set of abci metrics (#7115)

### Light

- Wait for tendermint node to start before running example test (#6744)
- Replace homegrown mock with mockery (#6735)
- Fix early erroring (#6905)
- Update initialization description (#320)
- Update links in package docs. (#7099)
- Update links in package docs. (#7099) (#7101)
- Fix early erroring (#6905)

### Lint

- Change deprecated linter (#6861)
- Fix collection of stale errors (#7090)

### Mempool,rpc

- Add removetx rpc method (#7047)
- Add removetx rpc method (#7047) (#7065)

### Mempool/v1

- Test reactor does not panic on broadcast (#6772)

### Network

- Update terraform config (#6901)

### Networks

- Update to latest DigitalOcean modules (#6902)

### Node

- Minimize hardcoded service initialization (#6798)
- Always close database engine (#7113)

### P2p

- Add test for pqueue dequeue full error (#6760)
- Change default to use new stack (#6862)
- Delete legacy stack initial pass (#7035)
- Remove wdrr queue (#7064)
- Cleanup transport interface (#7071)
- Cleanup unused arguments (#7079)
- Rename pexV2 to pex (#7088)
- Fix priority queue bytes pending calculation (#7120)

### Pex

- Update pex messages (#352)

### Proto

- Move proto files under the correct directory related to their package name (#344)
- Add tendermint go changes (#349)
- Regenerate code (#6977)

### Proxy

- Move proxy package to internal (#6953)

### Psql

- Add documentation and simplify constructor API (#6856)

### Pubsub

- Unsubscribe locking handling (#6816)
- Improve handling of closed blocking subsciptions. (#6852)

### Readme

- Update discord links (#6965)

### Rfc

- P2p next steps (#6866)
- Fix link style (#6870)
- Database storage engine (#6897)
- E2e improvements (#6941)
- Add performance taxonomy rfc (#6921)
- Fix a few typos and formatting glitches p2p roadmap (#6960)
- Event system (#6957)

### Rpc

- Add documentation for genesis chunked api (#6776)
- Avoid panics in unsafe rpc calls with new p2p stack (#6817)
- Support new p2p infrastructure (#6820)
- Log update (#6825)
- Log update (backport #6825) (#6826)
- Update peer format in specification in NetInfo operation (#331)
- Fix hash encoding in JSON parameters (#6813)
- Strip down the base RPC client interface. (#6971)
- Implement BroadcastTxCommit without event subscriptions (#6984)
- Add chunked rpc interface (backport #6445) (#6717)
- Move evidence tests to shared fixtures (#7119)
- Remove the deprecated gRPC interface to the RPC service (#7121)
- Fix typo in broadcast commit (#7124)

### Scripts

- Fix authors script to take a ref (#7051)

### State

- Move package to internal (#6964)

### State/privval

- Vote timestamp fix (#6748)
- Vote timestamp fix (backport #6748) (#6783)

### Statesync

- New messages for gossiping consensus params (#328)
- Improve stateprovider handling in the syncer (backport) (#6881)
- Implement p2p state provider (#6807)
- Shut down node when statesync fails (#6944)
- Clean up reactor/syncer lifecylce (#6995)
- Add logging while waiting for peers (#7007)
- Ensure test network properly configured (#7026)
- Remove deadlock on init fail (#7029)
- Improve rare p2p race condition (#7042)
- Improve stateprovider handling in the syncer (backport) (#6881)

### Statesync/rpc

- Metrics for the statesync and the rpc SyncInfo (#6795)

### Store

- Move pacakge to internal (#6978)

### Time

- Make median time library type private (#6853)

### Tools

- Add mockery to tools.go and remove mockery version strings (#6787)

### Types

- Move mempool error for consistency (#6875)

### Upgrading

- Add information into the UPGRADING.md for users of the codebase wishing to upgrade (#6898)

### Version

- Bump for 0.34.12 (#6832)

## [0.5.10] - 2021-07-26

### Testing

- Add test to reproduce found fuzz errors (#6757)

### Build

- Bump golangci/golangci-lint-action from 2.3.0 to 2.5.2
- Bump codecov/codecov-action from 1.5.2 to 2.0.1 (#6739)
- Bump codecov/codecov-action from 2.0.1 to 2.0.2 (#6764)

### E2e

- Avoid systematic key-type variation (#6736)
- Drop single node hybrid configurations (#6737)
- Remove cartesian testing of ipv6 (#6734)
- Run tests in fewer groups (#6742)
- Prevent adding light clients as persistent peers (#6743)
- Longer test harness timeouts (#6728)
- Allow for both v0 and v1 mempool implementations (#6752)

### Fastsync/event

- Emit fastsync status event when switching consensus/fastsync (#6619)

### Internal

- Update blockchain reactor godoc (#6749)

### Light

- Run examples as integration tests (#6745)
- Improve error handling and allow providers to be added (#6733)

### Mempool

- Return mempool errors to the abci client (#6740)

### P2p

- Add coverage for mConnConnection.TrySendMessage (#6754)
- Avoid blocking on the dequeCh (#6765)

### Statesync/event

- Emit statesync start/end event  (#6700)

## [0.5.8] - 2021-07-20

### Blockchain

- Error on v2 selection (#6730)

### Clist

- Add a few basic clist tests (#6727)

### Libs/clist

- Revert clear and detach changes while debugging (#6731)

### Mempool

- Add TTL configuration to mempool (#6715)

## [0.5.7] - 2021-07-16

### Bug Fixes

- Maverick compile issues (#104)
- Private validator key still automatically creating (#120)
- Getting pro tx hash from full node
- Incorrectly assume amd64 arch during docker build
- Image isn't pushed after build

### Documentation

- Rename tenderdash and update target repo
- Update events (#6658)
- Add sentence about windows support (#6655)
- Add docs file for the peer exchange (#6665)
- Update github issue and pr templates (#131)
- Fix broken links (#6719)

### Features

- Improve initialisation (#117)
- Add arm64 arch for builds

### Miscellaneous Tasks

- Target production dockerhub org
- Use official docker action

### RPC

- Mark grpc as deprecated (#6725)

### Security

- Bump github.com/spf13/viper from 1.8.0 to 1.8.1 (#6622)
- Bump github.com/rs/cors from 1.7.0 to 1.8.0 (#6635)
- Bump github.com/go-kit/kit from 0.10.0 to 0.11.0 (#6651)
- Bump github.com/spf13/cobra from 1.2.0 to 1.2.1 (#6650)

### Testing

- Add current fuzzing to oss-fuzz-build script (#6576)
- Fix wrong compile fuzzer command (#6579)
- Fix wrong path for some p2p fuzzing packages (#6580)
- Fix non-deterministic backfill test (#6648)

### Abci

- Fix gitignore abci-cli (#6668)
- Remove counter app (#6684)

### Build

- Bump github.com/rs/zerolog from 1.22.0 to 1.23.0 (#6575)
- Bump github.com/spf13/viper from 1.7.1 to 1.8.0 (#6586)
- Bump docker/login-action from 1.9.0 to 1.10.0 (#6614)
- Bump docker/setup-buildx-action from 1.3.0 to 1.4.0 (#6629)
- Bump docker/setup-buildx-action from 1.4.0 to 1.4.1 (#6632)
- Bump google.golang.org/grpc from 1.38.0 to 1.39.0 (#6633)
- Bump github.com/spf13/cobra from 1.1.3 to 1.2.0 (#6640)
- Bump docker/build-push-action from 2.5.0 to 2.6.1 (#6639)
- Bump docker/setup-buildx-action from 1.4.1 to 1.5.0 (#6649)
- Bump gaurav-nelson/github-action-markdown-link-check (#6679)
- Bump github.com/golangci/golangci-lint (#6686)
- Bump gaurav-nelson/github-action-markdown-link-check (#313)
- Bump github.com/google/uuid from 1.2.0 to 1.3.0 (#6708)
- Bump actions/stale from 3.0.19 to 4 (#319)
- Bump actions/stale from 3.0.19 to 4 (#6726)

### Changelog

- Have a single friendly bug bounty reminder (#6600)
- Update and regularize changelog entries (#6594)

### Ci

- Make ci consistent and push to docker hub
- Trigger docker build on release
- Disable arm build
- Always push to dockerhub
- Test enabling cache
- Test arm build
- Manually trigger build
- Disable arm64 builds
- Set release to workflow dispatch (manual) trigger
- Enable arm64 in CI

### Cmd/tendermint/commands

- Replace $HOME/.some/test/dir with t.TempDir (#6623)

### Config

- Add root dir to priv validator (#6585)
- Add example on external_address (#6621)
- Add example on external_address (backport #6621) (#6624)

### Consensus

- Skip all messages during sync (#6577)

### Crypto

- Use a different library for ed25519/sr25519 (#6526)

### Deps

- Remove pkg errors (#6666)
- Run go mod tidy (#6677)

### E2e

- Fix looping problem while waiting (#6568)
- Allow variable tx size  (#6659)
- Disable app tests for light client (#6672)
- Remove colorized output from docker-compose (#6670)
- Extend timeouts in test harness (#6694)
- Ensure evidence validator set matches nodes validator set (#6712)
- Tweak sleep for pertubations (#6723)

### Evidence

- Update ADR 59 and add comments to the use of common height (#6628)

### Fastsync

- Update the metrics during fast-sync (#6590)

### Fastsync/rpc

- Add TotalSyncedTime & RemainingTime to SyncInfo in /status RPC (#6620)

### Fuzz

- Initial support for fuzzing (#6558)

### Internal/blockchain/v0

- Prevent all possible race for blockchainCh.Out (#6637)

### Libs/CList

- Automatically detach the prev/next elements in Remove function (#6626)

### Libs/log

- Text logging format changes (#6589)

### Libs/time

- Move types/time into libs (#6595)

### Light

- Correctly handle contexts (backport -> v0.34.x) (#6685)
- Correctly handle contexts (#6687)
- Add case to catch cancelled contexts within the detector (backport #6701) (#6720)

### Linter

- Linter checks non-ASCII identifiers (#6574)

### Mempool

- Move errors to be public (#6613)

### P2p

- Increase queue size to 16MB (#6588)
- Avoid retry delay in error case (#6591)
- Address audit issues with the peer manager (#6603)
- Make NodeID and NetAddress public (#6583)
- Reduce buffering on channels (#6609)
- Do not redial peers with different chain id (#6630)
- Track peer channels to avoid sending across a channel a peer doesn't have (#6601)
- Remove annoying error log (#6688)

### Pkg

- Expose p2p functions (#6627)

### Privval

- Missing privval type check in SetPrivValidator (#6645)

### Psql

- Close opened rows in tests (#6669)

### Pubsub

- Refactor Event Subscription (#6634)

### Release

- Prepare changelog for v0.34.11 (#6597)
- Update changelog and version (#6599)

### Router/statesync

- Add helpful log messages (#6724)

### Rpc

- Fix RPC client doesn't handle url's without ports (#6507)
- Add subscription id to events (#6386)
- Use shorter path names for tests (#6602)
- Add totalGasUSed to block_results response (#308)
- Add max peer block height into /status rpc call (#6610)
- Add `TotalGasUsed` to `block_results` response (#6615)
- Re-index missing events (#6535)
- Add chunked rpc interface (backport #6445) (#6717)

### State

- Move pruneBlocks from consensus/state to state/execution (#6541)

### State/indexer

- Close row after query (#6664)

### State/privval

- No GetPubKey retry beyond the proposal/voting window (#6578)

### State/types

- Refactor makeBlock, makeBlocks and makeTxs (#6567)

### Statesync

- Tune backfill process (#6565)
- Increase chunk priority and robustness (#6582)
- Make fetching chunks more robust (#6587)
- Keep peer despite lightblock query fail (#6692)
- Remove outgoingCalls race condition in dispatcher (#6699)
- Use initial height as a floor to backfilling (#6709)
- Increase dispatcher timeout (#6714)
- Dispatcher test uses internal channel for timing (#6713)

### Tooling

- Use go version 1.16 as minimum version (#6642)

### Tools

- Remove k8s (#6625)
- Move tools.go to subdir (#6689)

### Types

- Move NodeInfo from p2p (#6618)

## [0.4.2] - 2021-06-10

### Blockchain/v0

- Fix data race in blockchain channel (#6518)

### Build

- Bump github.com/btcsuite/btcd (#6560)
- Bump codecov/codecov-action from 1.5.0 to 1.5.2 (#6559)

### Indexer

- Use INSERT ... ON CONFLICT in the psql eventsink insert functions (#6556)

### Node

- Fix genesis on start up (#6563)

## [0.4.1] - 2021-06-09

### .github

- Split the issue template into two seperate templates (#2073)
- Add markdown link checker (#4513)
- Move checklist from PR description into an auto-comment (#4745)
- Fix whitespace for autocomment (#4747)
- Fix whitespace for auto-comment (#4750)
- Move mergify config
- Move codecov.yml into .github
- Move codecov config into .github
- Fix fuzz-nightly job (#5965)
- Archive crashers and fix set-crashers-count step (#5992)
- Rename crashers output (fuzz-nightly-test) (#5993)
- Clean up PR template (#6050)
- Use job ID (not step ID) inside if condition (#6060)
- Remove erik as reviewer from dependapot (#6076)
- Rename crashers output (fuzz-nightly-test) (#5993)
- Archive crashers and fix set-crashers-count step (#5992)
- Fix fuzz-nightly job (#5965)
- Use job ID (not step ID) inside if condition (#6060)
- Remove erik as reviewer from dependapot (#6076)
- Jepsen workflow - initial version (#6123)
- [jepsen] fix inputs and remove TTY from docker (#6134)
- [jepsen] use working-directory instead of 'cd' (#6135)
- [jepsen] use "bash -c" to execute lein run cmd (#6136)
- [jepsen] cd inside the container, not outside (#6137)
- [jepsen] fix directory name (#6138)
- [jepsen] source .bashrc (#6139)
- [jepsen] add more docs (#6141)
- [jepsen] archive results (#6164)
- Remove myself from CODEOWNERS (#6248)
- Make core team codeowners (#6384)
- Make core team codeowners (#6383)

### .github/codeowners

- Add alexanderbez (#5913)
- Add alexanderbez (#5913)

### .github/issue_template

- Update `/dump_consensus_state` request. (#5060)

### .github/workflows

- Enable manual dispatch for some workflows (#5929)
- Try different e2e nightly test set (#6036)
- Separate e2e workflows for 0.34.x and master (#6041)
- Fix whitespace in e2e config file (#6043)
- Cleanup yaml for e2e nightlies (#6049)
- Try different e2e nightly test set (#6036)
- Separate e2e workflows for 0.34.x and master (#6041)
- Fix whitespace in e2e config file (#6043)
- Cleanup yaml for e2e nightlies (#6049)

### .gitignore

- Sort (#5690)

### .golangci

- Disable new linters (#4024)
- Set locale to US for misspell linter (#6038)

### .goreleaser

- Don't build linux/arm
- Build for windows
- Add windows, remove arm (32 bit) (#5692)
- Remove arm64 build instructions and bump changelog again (#6131)

### .vscode

- Remove directory (#5626)

### ABCI

- Update readme to fix broken link to proto (#5847)
- Fix ReCheckTx for Socket Client (#6124)

### ADR

- Fix malleability problems in Secp256k1 signatures
- Add missing numbers as blank templates (#5154)

### ADR-016

- Add versions to Block and State (#2644)
- Add protocol Version to NodeInfo (#2654)
- Update ABCI Info method for versions (#2662)

### ADR-037

- DeliverBlock (#3420)

### ADR-053

- Update with implementation plan after prototype (#4427)
- Strengthen and simplify the state sync ABCI interface (#4610)

### ADR-057

- RPC (#4857)

### ADR-062

- Update with new P2P core implementation (#6051)

### BROKEN

- Attempt to replace go-wire.JSON with json.Unmarshall in rpc

### Backport

- #6494 (#6506)

### Bech32

- Wrap error messages

### Bug Fixes

- Fix spelling of comment (#4566)
- Make p2p evidence_pending test not timing dependent (#6252)
- Avoid race with a deeper copy (#6285)
- Jsonrpc url parsing and dial function (#6264)
- Jsonrpc url parsing and dial function (#6264) (#6288)
- Theoretical leak in clisit.Init (#6302)
- Test fixture peer manager in mempool reactor tests (#6308)
- Benchmark single operation in parallel benchmark not b.N (#6422)

### CHANGELOG

- Update release date
- Update release date
- Update release/v0.32.8 details (#4162)
- Update to reflect 0.33.5 (#4915)
- Add 0.32.12 changelog entry (#4918)
- Update for 0.34.0-rc4 (#5400)
- Update to reflect v0.34.0-rc6 (#5622)
- Add breaking Version name change (#5628)
- Prepare 0.34.1-rc1 (#5832)

### CHANGELOG_PENDING

- Fix the upcoming release number (#5103)
- Update changelog for changes to American spelling (#6100)

### CODEOWNERS

- Specify more precise codeowners (#5333)
- Remove erikgrinaker (#6057)
- Remove erikgrinaker (#6057)

### CONTRIBUTING

- Include instructions for installing protobuf
- Update minor release process (#4909)
- Update to match the release flow used for 0.34.0 (#5697)

### CONTRIBUTING.md

- Update testing section (#5979)

### CRandHex

- Fix up doc to mention length of digits

### Client

- DumpConsensusState, not DialSeeds. Cleanup

### Connect2Switches

- Panic on err

### Core

- Move validation & data structures together (#176)

### Docs

- Update description of seeds and persistent peers

### Documentation

- Move FROM to golang:1.4 because 1.4.2 broke
- Go-events -> tmlibs/events
- Update for 0.10.0 [ci skip]"
- Add docs from website
- Tons of minor improvements
- Add conf.py
- Test
- Add sphinx Makefile & requirements
- Consolidate ADRs
- Convert markdown to rst
- Organize the specification
- Rpc docs to be slate, see #526, #629
- Use maxdepth 2 for spec
- Port website's intro for rtd
- Rst-ify the intro
- Fix image links
- Link fixes
- Clean a bunch of stuff up
- Logo, add readme, fixes
- Pretty-fy
- Give index a Tools section
- Update and clean up adr
- Use README.rst to be pulled from tendermint
- Re-add the images
- Add original README's from tools repo
- Convert from md to rst
- Update index.rst
- Move images in from tools repo
- Harmonize headers for tools docs
- Add kubes docs to mintnet doc, from tools
- Add original tm-bench/monitor files
- Organize tm-bench/monitor description
- Pull from tools on build
- Finish pull from tools
- Organize the directory, #656
- Add software.json from website (ecosystem)
- Rename file
- Add and re-format the ecosystem from website
- Pull from tools' master branch
- Using ABCI-CLI
- Remove last section from ecosystem
- Organize install a bit better
- Add ABCI implementations
- Added passchain to the ecosystem.rst in the applications section;
- Fix build warnings
- Add stratumn
- Add py-tendermint to abci-servers
- Remove mention of type byte
- Add info about tm-migrate
- Update abci example details [ci skip]
- Typo
- Smaller logo (200px)
- Comb through step by step
- Fixup abci guide
- Fix links, closes #860
- Add note about putting GOPATH/bin on PATH
- Correction, closes #910
- Update ecosystem.rst (#1037)
- Add abci spec
- Add counter/dummy code snippets
- Updates from review (#1076)
- Tx formats: closes #1083, #536
- Fix tx formats [ci skip]
- Update getting started [ci skip]
- Add document 'On Determinism'
- Wrong command-line flag
- The character for 1/3 fraction could not be rendered in PDF on readthedocs. (#1326)
- Update quick start guide (#1351)
- Build updates
- Add diagram, closes #1565 (#1577)
- Lil fixes
- Update install instructions, closes #1580
- Blockchain and consensus dirs
- Fix dead links, closes #1608
- Use absolute links (#1617)
- Update ABCI output (#1635)
- A link to quick install script
- Add BSD install script
- Start move back to md
- Cleanup/clarify build process
- Pretty fixes
- Some organizational cleanup
- DuplicateVoteEvidence
- Update abci links (#1796)
- Update js-abci example
- Minor fix for abci query peer filter
- Update address spec to sha2 for ed25519
- Remove node* files
- Update getting started and remove old script (now in scripts/install)
- Md fixes & latest tm-bench/monitor
- Modify blockchain spec to reflect validator set changes (#2107)
- Fix links & other imrpvoements
- Note max outbound peers excludes persistent
- Fix img links, closes #2214 (#2282)
- Deprecate RTD (#2280)
- Fix indentation for genesis.validators
- Remove json tags, dont use HexBytes
- Update vote, signature, time
- Fix encoding JSON
- Bring blockchain.md up-to-date
- Specify consensus params in state.md
- Fix note about ChainID size
- Remove tags from result for now
- Move app-dev/abci-spec.md to spec/abci/abci.md
- Update spec
- Refactor ABCI docs
- Fixes and more from #2249
- Add abci spec to config.js
- Improve docs on AppHash (#2363)
- Update link to rpc (#2361)
- Update README (#2393)
- Update secure-p2p doc to match the spec + current implementation
- Add missing changelog entry and comment (#2451)
- Add assets/instructions for local docs build (#2453)
- Consensus params and general merkle (#2524)
- Update config: ref #2800 & #2837
- Prepend cp to /usr/local with sudo (#2885)
- Small improvements (#2933)
- Fix js-abci example (#2935)
- Add client.Start() to RPC WS examples (#2936)
- Update ecosystem.json: add Rust ABCI (#2945)
- Add client#Start/Stop to examples in RPC docs (#2939)
- Relative links in docs/spec/readme.md, js-amino lib (#2977)
- Fixes from 'first time' review (#2999)
- Enable full-text search (#3004)
- Add edit on Github links (#3014)
- Update DOCS_README (#3019)
- Networks/docker-compose: small fixes (#3017)
- Add rpc link to docs navbar and re-org sidebar (#3041)
- Fix p2p readme links (#3109)
- Update link for rpc docs (#3129)
- Fix broken link (#3142)
- Fix RPC links (#3141)
- Explain how someone can run his/her own ABCI app on localnet (#3195)
- Update pubsub ADR (#3131)
- Fix lite client formatting (#3198)
- Fix links (#3220)
- Fix rpc Tx() method docs (#3331)
- Fix typo (#3373)
- Fix the reverse of meaning in spec (#3387)
- Fix broken links (#3482) (#3488)
- Fix broken links (#3482) (#3488)
- Fix block.Header.Time description (#3529)
- Abci#Commit: better explain the possible deadlock (#3536)
- Fix typo in clist readme (#3574)
- Update contributing.md (#3503)
- Fix minor typo (#3681)
- Update RPC docs for /subscribe & /unsubscribe (#3705)
- Update /block_results RPC docs (#3708)
- Missing 'b' in python command (#3728)
- Fix some language issues and deprecated link (#3733)
- (rpc/broadcast_tx_*) write expectations for a client (#3749)
- Update JS section of abci-cli.md (#3747)
- Update to contributing.md (#3760)
- Add readme image (#3763)
- Remove confusing statement from contributing.md (#3764)
- Quick link fixes throughout docs and repo (#3776)
- Replace priv_validator.json with priv_validator_key.json (#3786)
- Fix consensus spec formatting (#3804)
- "Writing a built-in Tendermint Core application in Go" guide (#3608)
- Add guides to docs (#3830)
- Add a footer to guides (#3835)
- "Writing a Tendermint Core application in Kotlin (gRPC)" guide (#3838)
- "Writing a Tendermint Core application in Java (gRPC)" guide (#3887)
- Fix some typos and changelog entries (#3915)
- Switch the data in `/unconfirmed_txs` and `num_unconfirmed_txs` (#3933)
- Add dev sessions from YouTube (#3929)
- Move dev sessions into docs (#3934)
- Specify a fix for badger err on Windows (#3974)
- Remove traces of develop branch (#4022)
- Any path can be absolute or relative (#4035)
- Add previous dev sessions (#4040)
- Add ABCI Overview (2/2) dev session (#4044)
- Update fork-accountability.md (#4068)
- Add assumption to getting started with abci-cli (#4098)
- Fix build instructions (#4123)
- Add GA for docs.tendermint.com (#4149)
- Replace dead original whitepaper link (#4155)
- Update wording (#4174)
- Mention that Evidence votes are now sorted
- Fix broken links (#4186)
- Fix broken links in consensus/readme.md (#4200)
- Update ADR 43 with links to PRs (#4207)
- Add flag documentation (#4219)
- Fix broken rpc link (#4221)
- Fix broken ecosystem link (#4222)
- Add notes on architecture intro (#4175)
- Remove "0 means latest" from swagger docs (#4236)
- Update app-architecture.md (#4259)
- Link fixes in readme (#4268)
- Add link for installing Tendermint (#4307)
- Update theme version (#4315)
- Minor doc fixes (#4335)
- Update links to rpc (#4348)
- Update npm dependencies (#4364)
- Update guides proto paths (#4365)
- Update specs to remove cmn (#77)
- Fix incorrect link (#4377)
- Fix spec links (#4384)
- Update Light Client Protocol page (#4405)
- Adr-046 add bisection algorithm details (#4496)
- `tendermint node --help` dumps all supported flags (#4511)
- Write about debug kill and dump (#4516)
- Fix links (#4531)
- Validator setup & Key info (#4604)
- Add adr-55 for proto repo design (#4623)
- Amend adr-54 with changes in the sdk (#4684)
- Create adr 56: prove amnesia attack
- Mention unbonding period in MaxAgeNumBlocks/MaxAgeDuration
- State we don't support non constant time crypto
- Move tcp-window.png to imgs/
- Document open file limit in production guide (#4945)
- Update amnesia adr (#4994)
- Update .vuepress/config.js (#5043)
- Add warning for chainid (#5072)
- Added further documentation to the subscribing to events page (#5110)
- Tweak light client documentation (#5121)
- Modify needed proto files for guides (#5123)
- EventAttribute#Index is not deterministic (#5132)
- Event hashing ADR 058 (#5134)
- Simplify choosing an ADR number (#5156)
- Add more details on Vote struct from /consensus_state (#5164)
- Document ConsensusParams (#5165)
- Document canonical field (#5166)
- Cleanup (#5252)
- Dont display duplicate  (#5271)
- Rename swagger to openapi (#5263)
- Fix go tutorials (#5267)
- Versioned (#5241)
- Remove duplicate secure p2p (#5279)
- Remove interview transcript (#5282)
- Add block retention to upgrading.md (#5284)
- Updates to various sections (#5285)
- Add algolia docsearch configs (#5309)
- Add sections to abci (#150)
- Add doc on state sync configuration (#5304)
- Move subscription to tendermint-core (#5323)
- Add missing metrics (#5325)
- Add more description to initial_height (#5350)
- Make rfc section disppear (#5353)
- Document max entries for `/blockchain` RPC (#5356)
- Fix incorrect time_iota_ms configuration (#5385)
- Minor tweaks (#5404)
- Update state sync config with discovery_time (#5405)
- Add explanation of p2p configuration options (#5397)
- Specify TM version in go tutorials (#5427)
- Revise ADR 56, documenting short term decision around amnesia evidence  (#5440)
- Fix links to adr 56 (#5464)
- Docs-staging → master (#5468)
- Make /master the default (#5474)
- Update url for kms repo (#5510)
- Footer cleanup (#5457)
- Remove DEV_SESSIONS list (#5579)
- Add ADR on P2P refactor scope (#5592)
- Bump vuepress-theme-cosmos (#5614)
- Make blockchain not viewable (#211)
- Add missing ADRs to README, update status of ADR 034 (#5663)
- Add P2P architecture ADR (#5637)
- Warn developers about calling blocking funcs in Receive (#5679)
- Add nodes section  (#5604)
- Add version dropdown and v0.34 docs(#5762)
- Fix link (#5763)
- Use hyphens instead of snake case (#5802)
- Specify master for tutorials (#5822)
- Specify 0.34 (#5823)
- Fix broken redirect links (#5881)
- Update package-lock.json (#5928)
- Package-lock.json fix (#5948)
- Change v0.33 version (#5950)
- Bump package-lock.json of v0.34.x (#5952)
- Dont login when in PR (#5961)
- Release Linux/ARM64 image (#5925)
- Log level docs (#5945)
- Fix typo in state sync example (#5989)
- External address (#6035)
- Reword configuration (#6039)
- Change v0.33 version (#5950)
- Release Linux/ARM64 image (#5925)
- Dont login when in PR (#5961)
- Fix typo in state sync example (#5989)
- Fix proto file names (#6112)
- How to add tm version to RPC (#6151)
- Add preallocated list of security vulnerability names (#6167)
- Fix sample code (#6186)
- Fix sample code #6186
- Bump vuepress-theme-cosmos (#6344)
- Remove RFC section and s/RFC001/ADR066 (#6345)
- Adr-65 adjustments (#6401)
- Adr cleanup (#6489)
- Hide security page (second attempt) (#6511)
- Rename tendermint-core to system (#6515)
- Logger updates (#6545)

### Fix

- Ansible playbook to deploy tendermint

### GroupReader#Read

- Return io.EOF if file is empty

### Makefile

- Go test --race
- Add gmt and lint
- Add 'build' target
- Add megacheck & some additional fixes
- Remove redundant lint
- Fix linter
- Parse TENDERMINT_BUILD_OPTIONS (#4738)
- Use git 2.20-compatible branch detection (#5778)
- Always pull image in proto-gen-docker. (#5953)
- Always pull image in proto-gen-docker. (#5953)

### Optimize

- Using parameters in func (#2845)

### P2P

- Evidence Reactor Test Refactor (#6238)

### Proposal

- New Makefile standard template (#168)

### PubKeyFromBytes

- Return zero value PubKey on error

### Query

- Height -> LastHeight
- LastHeight -> Height :)

### R4R

- Add timeouts to http servers (#2780)
- Swap start/end in ReverseIterator (#2913)
- Split immutable and mutable parts of priv_validator.json (#2870)
- Config TestRoot modification for LCD test (#3177)

### README

- Add godoc instead of tedious MD regeneration
- Document the minimum Go version
- Specify supported versions (#4660)
- Update chat link with Discord instead of Riot (#5071)
- Clean up README (#5391)
- Update link to Tendermint blog (#5713)

### RFC

- Adopt zip 215 (#144)
- ReverseSync - fetching historical data (#224)

### RFC-001

- Configurable block retention (#84)

### RFC-002

- Non-zero genesis (#119)

### RPC

- Don't cap page size in unsafe mode (#6329)

### ResponseEndBlock

- Ensure Address matches PubKey if provided

### Security

- Use bytes.Equal for key comparison
- Remove RipeMd160.
- Implement PeerTransport
- Refactor Remote signers (#3370)
- Cross-check new header with all witnesses (#4373)
- [Security] Bump websocket-extensions from 0.1.3 to 0.1.4 in /docs (#4976)
- [Security] Bump lodash from 4.17.15 to 4.17.19 in /docs
- [Security] Bump prismjs from 1.20.0 to 1.21.0 in /docs
- Bump vuepress-theme-cosmos from 1.0.169 to 1.0.172 in /docs (#5286)
- Bump google.golang.org/grpc from 1.31.0 to 1.31.1 (#5290)
- Bump github.com/golang/protobuf from 1.4.2 to 1.4.3 (#5506)
- Bump github.com/spf13/cobra from 1.0.0 to 1.1.0 (#5505)
- Bump github.com/prometheus/client_golang from 1.7.1 to 1.8.0 (#5515)
- Bump github.com/spf13/cobra from 1.1.0 to 1.1.1 (#5526)
- Bump google.golang.org/grpc from 1.33.1 to 1.33.2 (#5635)
- Bump github.com/golang/protobuf from 1.4.2 to 1.4.3 (#5506)
- Bump github.com/spf13/cobra from 1.0.0 to 1.1.0 (#5505)
- Bump github.com/prometheus/client_golang from 1.7.1 to 1.8.0 (#5515)
- Bump github.com/spf13/cobra from 1.1.0 to 1.1.1 (#5526)
- Bump google.golang.org/grpc from 1.33.1 to 1.33.2 (#5635)
- Bump vuepress-theme-cosmos from 1.0.176 to 1.0.177 in /docs (#5746)
- Bump vuepress-theme-cosmos from 1.0.177 to 1.0.178 in /docs (#5754)
- Bump github.com/prometheus/client_golang from 1.8.0 to 1.9.0 (#5807)
- Bump github.com/cosmos/iavl from 0.15.2 to 0.15.3 (#5814)
- Bump github.com/stretchr/testify from 1.6.1 to 1.7.0 (#5897)
- Bump google.golang.org/grpc from 1.34.0 to 1.35.0 (#5902)
- Bump vuepress-theme-cosmos from 1.0.179 to 1.0.180 in /docs (#5915)
- Bump github.com/stretchr/testify from 1.6.1 to 1.7.0 (#5897)
- Bump google.golang.org/grpc from 1.34.0 to 1.35.0 (#5902)
- Bump vuepress-theme-cosmos from 1.0.179 to 1.0.180 in /docs (#5915)
- Bump watchpack from 2.1.0 to 2.1.1 in /docs (#6063)
- Bump github.com/tendermint/tm-db from 0.6.3 to 0.6.4 (#6073)
- Bump github.com/tendermint/tm-db from 0.6.3 to 0.6.4 (#6073)
- Bump watchpack from 2.1.0 to 2.1.1 in /docs (#6063)
- Update 0.34.3 changelog with details on security vuln (bp #6108) (#6110)
- Bump vuepress-theme-cosmos from 1.0.180 to 1.0.181 in /docs (#6266)
- Bump github.com/minio/highwayhash from 1.0.1 to 1.0.2 (#6280)
- Bump google.golang.org/grpc from 1.36.1 to 1.37.0 (#6330)
- Bump github.com/confio/ics23/go from 0.6.3 to 0.6.6 (#6374)
- Bump github.com/grpc-ecosystem/go-grpc-middleware from 1.2.2 to 1.3.0 (#6387)
- Bump google.golang.org/grpc from 1.37.0 to 1.37.1 (#6461)
- Bump google.golang.org/grpc from 1.37.1 to 1.38.0 (#6483)
- Bump github.com/lib/pq from 1.10.1 to 1.10.2 (#6505)

### Testing

- Broadcast_tx with tmsp; p2p
- Add throughput benchmark using mintnet and netmon
- Install mintnet, netmon
- Use MACH_PREFIX
- Cleanup
- Dont run cloud test on push to master
- README.md
- Refactor bash; test fastsync (failing)
- Name client conts so we dont need to rm them because circle
- Test dummy using rpc query
- Add xxd dep to dockerfile
- More verbosity
- Add killall to dockerfile. cleanup
- Codecov
- Use glide with mintnet/netmon
- Install glide for network test
- App persistence
- Tmsp query result is json
- Increase proposal timeout
- Cleanup and fix scripts
- Crank it to eleventy
- More cleanup on p2p
- RandConsensusNet takes more args
- Crank circle timeouts
- Automate building consensus/test_data
- Circle artifacts
- Dont start cs until all peers connected
- Shorten timeouts
- Remove codecov patch threshold
- Kill and restart all nodes
- Use PROXY_APP=persistent_dummy
- Use fail-test failure indices
- More unique container names
- Set log_level=info
- Always rebuild grpc_client
- Split up test/net/test.sh
- Unexport internal function.
- Update docker to 1.7.4
- Dont use log files on circle
- Shellcheck
- Forward CIRCLECI var through docker
- Only use syslog on circle
- More logging
- Wait for tendermint proc
- Add extra kill after fail index triggered
- Wait for ports to be freed
- Use --pex on restart
- Install abci apps first
- Fix docker and apps
- Dial_seeds
- Docker exec doesnt work on circle
- Bump sleep to 5 for bound ports release
- Better client naming
- Use unix socket for rpc
- Shellcheck
- Check err on cmd.Wait
- Test_libs all use Makefile
- Jq .result[1] -> jq .result
- P2p.seeds and p2p.pex
- Add simple client/server test with no addr prefix
- Update for abci-cli consolidation. shell formatting
- Sunset tmlibs/process.Process
- Wait for node heights before checking app hash
- Fix ensureABCIIsUp
- Fix test/app/counter_test.sh
- Longer timeout
- Add some timeouts
- Use shasum to avoid rarer dependency
- Less bash
- More smoothness
- Test itr.Value in checkValuePanics (#2580)
- Add consensus_params to testnet config generation (#3781)
- Branch for fix of ci (#4266)
- Bind test servers to 127.0.0.1 (#4322)
- Simplified txsearch cancellation test (#4500)
- Fix p2p test build breakage caused by Debian testing
- Revert Go 1.13→1.14 bump
- Use random socket names to avoid collisions (#4885)
- Mitigate test data race (#4886)
- Use github.sha in binary cache key (#5062)
- Deflake TestAddAndRemoveListenerConcurrency and TestSyncer_SyncAny (#5101)
- Protobuf vectors for reactors (#5221)
- Add end-to-end testing framework (#5435)
- Add basic end-to-end test cases (#5450)
- Add GitHub action for end-to-end tests (#5452)
- Remove P2P tests (#5453)
- Add E2E test for node peering (#5465)
- Add random testnet generator (#5479)
- Clean up E2E test volumes using a container (#5509)
- Tweak E2E tests for nightly runs (#5512)
- Enable ABCI gRPC client in E2E testnets (#5521)
- Enable blockchain v2 in E2E testnet generator (#5533)
- Enable restart/kill perturbations in E2E tests (#5537)
- Add end-to-end testing framework (#5435)
- Add basic end-to-end test cases (#5450)
- Add GitHub action for end-to-end tests (#5452)
- Remove P2P tests (#5453)
- Add E2E test for node peering (#5465)
- Add random testnet generator (#5479)
- Clean up E2E test volumes using a container (#5509)
- Tweak E2E tests for nightly runs (#5512)
- Enable ABCI gRPC client in E2E testnets (#5521)
- Enable blockchain v2 in E2E testnet generator (#5533)
- Enable restart/kill perturbations in E2E tests (#5537)
- Run remaining E2E testnets on run-multiple.sh failure (#5557)
- Tag E2E Docker resources and autoremove them (#5558)
- Add evidence e2e tests (#5488)
- Run remaining E2E testnets on run-multiple.sh failure (#5557)
- Tag E2E Docker resources and autoremove them (#5558)
- Add evidence e2e tests (#5488)
- Fix handling of start height in generated E2E testnets (#5563)
- Disable E2E misbehaviors due to bugs (#5569)
- Fix handling of start height in generated E2E testnets (#5563)
- Disable E2E misbehaviors due to bugs (#5569)
- Fix various E2E test issues (#5576)
- Fix various E2E test issues (#5576)
- Fix secp failures (#5649)
- Fix secp failures (#5649)
- Switched node keys back to edwards (#4)
- Enable v1 and v2 blockchains (#5702)
- Fix TestByzantinePrevoteEquivocation flake (#5710)
- Fix TestByzantinePrevoteEquivocation flake (#5710)
- Fix integration tests and rename binary
- Disable abci/grpc and blockchain/v2 due to flake (#5854)
- Add conceptual overview (#5857)
- Improve WaitGroup handling in Byzantine tests (#5861)
- Improve WaitGroup handling in Byzantine tests (#5861)
- Tolerate up to 2/3 missed signatures for a validator (#5878)
- Disable abci/grpc and blockchain/v2 due to flake (#5854)
- Fix TestPEXReactorRunning data race (#5955)
- Move fuzz tests into this repo (#5918)
- Fix `make test` (#5966)
- Close transports to avoid goroutine leak failures (#5982)
- Don't use foo-bar.net in TestHTTPClientMakeHTTPDialer (#5997)
- Fix TestSwitchAcceptRoutine flake by ignoring error type (#6000)
- Disable TestPEXReactorSeedModeFlushStop due to flake (#5996)
- Fix test data race in p2p.MemoryTransport with logger (#5995)
- Fix TestSwitchAcceptRoutine by ignoring spurious error (#6001)
- Fix TestRouter to take into account PeerManager reconnects (#6002)
- Fix flaky router broadcast test (#6006)
- Enable pprof server to help debugging failures (#6003)
- Increase sign/propose tolerances (#6033)
- Increase validator tolerances (#6037)
- Don't use foo-bar.net in TestHTTPClientMakeHTTPDialer (#5997) (#6047)
- Enable pprof server to help debugging failures (#6003)
- Increase sign/propose tolerances (#6033)
- Increase validator tolerances (#6037)
- Move fuzz tests into this repo (#5918)
- Fix `make test` (#5966)
- Fix TestByzantinePrevoteEquivocation (#6132)
- Fix PEX reactor test (#6188)
- Fix rpc, secret_connection and pex tests (#6190)
- Refactor mempool reactor to use new p2ptest infrastructure (#6250)
- Clean up databases in tests (#6304)
- Improve cleanup for data and disk use (#6311)
- Produce structured reporting from benchmarks (#6343)
- Create common functions for easily producing tm data structures (#6435)
- HeaderHash test vector (#6531)
- Add evidence hash testvectors (#6536)

### UPGRADING

- Polish upgrading instructions for 0.34 (#5398)

### UPGRADING.md

- Write about the LastResultsHash change (#5000)

### UX

- Version configuration (#5740)

### Update

- JTMSP -> jABCI

### Vagrantfile

- Update Go version

### ValidatorSet#GetByAddress

- Return -1 if no validator was found

### WAL

- Better errors and new fail point (#3246)

### WIP

- Begin parallel refactoring with go-wire Write methods and MConnection
- Fix rpc/core
- More empty struct examples
- Add implementation of mock/fake http-server
- Rename package name from fakeserver to mockcoreserver
- Change the method names of call structure, Fix adding headers
- Add mock of JRPCServer implementation on top of HTTServer mock

### [Docs]

- Minor doc touchups (#4171)

### [docs

- Typo fix] remove misplaced "the"
- Typo fix] add missing "have"

### Abci

- Remove old repo docs
- Remove nested .gitignore
- Remove LICENSE
- Add comment for doc update
- Remove fee (#2043)
- Change validators to last_commit_info in RequestBeginBlock (#2074)
- Update readme for building protoc (#2124)
- Add next_validators_hash to header
- VoteInfo, ValidatorUpdate. See ADR-018
- Move round back from votes to commit
- Codespace (#2557)
- LocalClient improvements & bugfixes & pubsub Unsubscribe issues (#2748)
- Refactor tagging events using list of lists (#3643)
- Refactor ABCI CheckTx and DeliverTx signatures (#3735)
- Refactor CheckTx to notify of recheck (#3744)
- Minor cleanups in the socket client (#3758)
- Fix documentation regarding CheckTx type update (#3789)
- Remove TotalTxs and NumTxs from Header (#3783)
- Fix broken spec link (#4366)
- Add basic description of ABCI Commit.ResponseHeight (#85)
- Add MaxAgeNumBlocks/MaxAgeDuration to EvidenceParams (#87)
- Update MaxAgeNumBlocks & MaxAgeDuration docs (#88)
- Fix protobuf lint issues
- Regenerate proto files
- Remove protoreplace script
- Remove python examples
- Proto files follow same path  (#5039)
- Add AppVersion to ConsensusParams (#106)
- Tweak node sync estimate (#115)
- Fix abci evidence types (#5174)
- Add ResponseInitChain.app_hash, check and record it (#5227)
- Add ResponseInitChain.app_hash (#140)
- Update evidence (#5324)
- Fix socket client error for state sync responses (#5395)
- Remove setOption (#5447)
- Lastcommitinfo.round extra sentence (#221)
- Add abci_version to requestInfo (#223)
- Modify Client interface and socket client (#5673)
- Use protoio for length delimitation (#5818)
- Rewrite to proto interface (#237)
- Fix ReCheckTx for Socket Client (bp #6124) (#6125)
- Note on concurrency (#258)
- Change client to use multi-reader mutexes (#6306)
- Reorder sidebar (#282)

### Abci-cli

- Print OK if code is 0
- Prefix flag variables with flag

### Abci/client

- Fix DATA RACE in gRPC client (#3798)

### Abci/example/kvstore

- Decrease val power by 1 upon equivocation (#5056)

### Abci/examples

- Switch from hex to base64 pubkey in kvstore (#3641)

### Abci/grpc

- Return async responses in order (#5520)
- Return async responses in order (#5520) (#5531)
- Fix ordering of sync/async callback combinations (#5556)
- Fix ordering of sync/async callback combinations (#5556)
- Fix invalid mutex handling in StopForError() (#5849)
- Fix invalid mutex handling in StopForError() (#5849)

### Abci/kvstore

- Return `LastBlockHeight` and `LastBlockAppHash` in `Info` (#4233)

### Abci/server

- Recover from app panics in socket server (#3809)
- Print panic & stack trace to STDERR if logger is not set

### Abci/types

- Update comment (#3612)
- Add comment for TotalVotingPower (#5081)

### Absent_validators

- Repeated int -> repeated bytes

### Addrbook

- Toggle strict routability

### Addrbook_test

- Preallocate memory for bookSizes (#3268)

### Adr

- Add 005 consensus params
- Update 007 trust metric usage
- Amend decisions for PrivValidator
- Update readme
- PeerTransport (#2069)
- Encoding for cryptography at launch (#2121)
- Protocol versioning
- Chain-versions
- Style fixes (#3206)
- Peer Behaviour (#3539)
- PeerBehaviour updates (#3558)
- [43] blockchain riri-org (#3753)
- ADR-052: Tendermint Mode (#4302)
- ADR-051: Double Signing Risk Reduction (#4262)
- Light client implementation (#4397)
- Crypto encoding for proto (#4481)
- Add API stability ADR (#5341)
- Privval gRPC (#5712)
- Batch verification (#6008)
- ADR 065: Custom Event Indexing (#6307)

### Adr#50

- Improve trusted peering (#4072)

### Adr-009

- No pubkeys in beginblock
- Add references

### Adr-016

- Update int64->uint64; add version to ConsensusParams (#2667)

### Adr-018

- Abci validators

### Adr-021

- Note about tag spacers (#2362)

### Adr-029

- Update CheckBlock

### Adr-047

- Evidence handling (#4429)

### Adr-053

- Update after state sync merge (#4768)

### All

- No more anonymous imports
- Fix vet issues with build tags, formatting
- Gofmt (#1743)
- Name reactors when they are initialized (#4608)

### Ansible

- Update tendermint and basecoin versions
- Added option to provide accounts for genesis generation, terraform: added option to secure DigitalOcean servers, devops: added DNS name creation to tendermint terraform

### Appveyor

- Use make

### Arm

- Add install script, fix Makefile (#2824)

### Autofile

- Ensure file is open in Sync
- Resolve relative paths (#4390)

### Backports

- Mergify (#6107)

### Batch

- Progress

### Behaviour

- Return correct reason in MessageOutOfOrder (#3772)
- Add simple doc.go (#5055)

### Binary

- Prevent runaway alloc

### Bit_array

- Simplify subtraction

### Block

- Use commit sig size instead of vote size (#5490)
- Fix max commit sig size (#5567)
- Fix max commit sig size (#5567)

### Block/state

- Add CallTx type
- Gas price for block and tx

### Blockchain

- Use ApplyBlock
- Thread safe store.Height()
- Explain isCaughtUp logic
- Fixing reactor tests
- Add comment in AddPeer. closes #666
- Add tests and more docs for BlockStore
- Update store comments
- Updated store docs/comments from review
- Deduplicate store header value tests
- Less fragile and involved tests for blockstore
- Block creator helper for compressing tests as per @ebuchman
- Note about store tests needing simplification ...
- Test fixes
- Update for new state
- Test wip for hard to test functionality [ci skip]
- Fix register concrete name. (#2213)
- Update the maxHeight when a peer is removed (#3350)
- Comment out logger in test code that causes a race condition (#3500)
- Dismiss request channel delay (#3459)
- Reorg reactor (#3561)
- Add v2 reactor (#4361)
- Enable v2 to be set (#4597)
- Change validator set sorting method (#91)
- Proto migration  (#4969)
- Test vectors for proto encoding (#5073)
- Rename to core (#123)
- Remove duplicate evidence sections (#124)
- Fix fast sync halt with initial height > 1 (#5249)
- Verify +2/3 (#5278)
- Remove duplication of validate basic (#5418)

### Blockchain/pool

- Some comments and small changes

### Blockchain/reactor

- RespondWithNoResponseMessage for missing height

### Blockchain/store

- Comment about panics

### Blockchain/v0

- Relax termination conditions and increase sync timeout (#5741)
- Stop tickers on poolRoutine exit (#5860)
- Stop tickers on poolRoutine exit (#5860)

### Blockchain/v1

- Add noBlockResponse handling  (#5401)
- Add noBlockResponse handling  (#5401)
- Handle peers without blocks (#5701)
- Fix deadlock (#5711)
- Remove in favor of v2 (#5728)
- Omit incoming message bytes from log

### Blockchain/v2

- Allow setting nil switch, for CustomReactors()
- Don't broadcast base if height is 0
- Fix excessive CPU usage due to spinning on closed channels (#4761)
- Respect fast_sync option (#4772)
- Integrate with state sync
- Correctly set block store base in status responses (#4971)
- Fix "panic: duplicate block enqueued by processor" (#5499)
- Fix panic: processed height X+1 but expected height X (#5530)
- Fix "panic: duplicate block enqueued by processor" (#5499)
- Fix panic: processed height X+1 but expected height X (#5530)
- Make the removal of an already removed peer a noop (#5553)
- Make the removal of an already removed peer a noop (#5553)
- Remove peers from the processor  (#5607)
- Remove peers from the processor  (#5607)
- Send status request when new peer joins (#5774)
- Fix missing mutex unlock (#5862)
- Fix missing mutex unlock (#5862)
- Internalize behavior package (#6094)

### Blockchain[v1]

- Increased timeout times for peer tests (#4871)

### Blockpool

- Fix removePeer bug

### Blockstore

- Allow initial SaveBlock() at any height
- Fix race conditions when loading data (#5382)
- Save only the last seen commit (#6212)

### Buf

- Modify buf.yml, add buf generate (#5653)

### Build

- Bump github.com/tendermint/tm-db from 0.1.1 to 0.2.0 (#4001)
- Bump github.com/gogo/protobuf from 1.3.0 to 1.3.1 (#4055)
- Bump github.com/spf13/viper from 1.4.0 to 1.5.0 (#4102)
- Bump github.com/spf13/viper from 1.5.0 to 1.6.1 (#4224)
- Bump github.com/pkg/errors from 0.9.0 to 0.9.1 (#4310)
- Bump google.golang.org/grpc from 1.26.0 to 1.27.0 (#4355)
- Bump github.com/stretchr/testify from 1.5.0 to 1.5.1 (#4441)
- Bump github.com/spf13/cobra from 0.0.3 to 0.0.6 (#4440)
- Bump github.com/golang/protobuf from 1.3.3 to 1.3.4 (#4485)
- Bump github.com/prometheus/client_golang (#4525)
- Bump github.com/Workiva/go-datastructures (#4545)
- Bump google.golang.org/grpc from 1.27.1 to 1.28.0 (#4551)
- Bump github.com/tendermint/tm-db from 0.4.1 to 0.5.0 (#4554)
- Bump github.com/golang/protobuf from 1.3.4 to 1.3.5 (#4563)
- Bump github.com/prometheus/client_golang (#4574)
- Bump github.com/gorilla/websocket from 1.4.1 to 1.4.2 (#4584)
- Bump github.com/spf13/cobra from 0.0.6 to 0.0.7 (#4612)
- Bump github.com/tendermint/tm-db from 0.5.0 to 0.5.1 (#4613)
- Bump google.golang.org/grpc from 1.28.0 to 1.28.1 (#4653)
- Bump github.com/spf13/viper from 1.6.2 to 1.6.3 (#4664)
- Bump @vuepress/plugin-google-analytics in /docs (#4692)
- Bump google.golang.org/grpc from 1.28.1 to 1.29.0
- Bump google.golang.org/grpc from 1.29.0 to 1.29.1 (#4735)
- Manually bump github.com/prometheus/client_golang from 1.5.1 to 1.6.0 (#4758)
- Bump github.com/golang/protobuf from 1.4.0 to 1.4.1 (#4794)
- Bump vuepress-theme-cosmos from 1.0.163 to 1.0.164 in /docs (#4815)
- Bump github.com/spf13/viper from 1.6.3 to 1.7.0 (#4814)
- Bump github.com/golang/protobuf from 1.4.1 to 1.4.2 (#4849)
- Bump vuepress-theme-cosmos from 1.0.164 to 1.0.165 in /docs
- Bump github.com/stretchr/testify from 1.5.1 to 1.6.0
- Bump vuepress-theme-cosmos from 1.0.165 to 1.0.166 in /docs (#4920)
- Bump github.com/stretchr/testify from 1.6.0 to 1.6.1
- Bump github.com/prometheus/client_golang from 1.6.0 to 1.7.0 (#5027)
- Bump google.golang.org/grpc from 1.29.1 to 1.30.0
- Bump github.com/prometheus/client_golang
- Bump vuepress-theme-cosmos from 1.0.168 to 1.0.169 in /docs
- Bump google.golang.org/grpc from 1.30.0 to 1.31.0
- Bump github.com/spf13/viper from 1.7.0 to 1.7.1
- Bump golangci/golangci-lint-action from v2.1.0 to v2.2.0 (#5245)
- Bump actions/cache from v1 to v2.1.0 (#5244)
- Bump codecov/codecov-action from v1.0.7 to v1.0.12 (#5247)
- Bump technote-space/get-diff-action from v1 to v3 (#5246)
- Bump gaurav-nelson/github-action-markdown-link-check from 0.6.0 to 1.0.5 (#5248)
- Bump codecov/codecov-action from v1.0.12 to v1.0.13 (#5258)
- Bump gaurav-nelson/github-action-markdown-link-check from 1.0.5 to 1.0.6 (#5265)
- Bump gaurav-nelson/github-action-markdown-link-check from 1.0.6 to 1.0.7 (#5269)
- Bump actions/cache from v2.1.0 to v2.1.1 (#5268)
- Bump gaurav-nelson/github-action-markdown-link-check from 0.6.0 to 1.0.7 (#149)
- Bump github.com/tendermint/tm-db from 0.6.1 to 0.6.2 (#5296)
- Bump google.golang.org/grpc from 1.31.1 to 1.32.0 (#5346)
- Bump github.com/minio/highwayhash from 1.0.0 to 1.0.1 (#5370)
- Bump vuepress-theme-cosmos from 1.0.172 to 1.0.173 in /docs (#5390)
- Bump watchpack from 1.7.4 to 2.0.0 in /docs (#5470)
- Bump actions/cache from v2.1.1 to v2.1.2 (#5487)
- Bump golangci/golangci-lint-action from v2.2.0 to v2.2.1 (#5486)
- Bump technote-space/get-diff-action from v3 to v4 (#5485)
- Bump codecov/codecov-action from v1.0.13 to v1.0.14 (#5525)
- Bump gaurav-nelson/github-action-markdown-link-check from 1.0.7 to 1.0.8 (#5543)
- Bump gaurav-nelson/github-action-markdown-link-check from 1.0.7 to 1.0.8 (#188)
- Bump google.golang.org/grpc from 1.32.0 to 1.33.1 (#5544)
- Bump actions/cache from v2.1.1 to v2.1.2 (#5487)
- Bump golangci/golangci-lint-action from v2.2.0 to v2.2.1 (#5486)
- Bump technote-space/get-diff-action from v3 to v4 (#5485)
- Bump golangci/golangci-lint-action from v2.2.1 to v2.3.0 (#5571)
- Bump codecov/codecov-action from v1.0.13 to v1.0.14 (#5582)
- Bump watchpack from 2.0.0 to 2.0.1 in /docs (#5605)
- Bump actions/cache from v2.1.2 to v2.1.3 (#5633)
- Bump github.com/tendermint/tm-db from 0.6.2 to 0.6.3
- Bump rtCamp/action-slack-notify from e9db0ef to 2.1.1
- Bump google.golang.org/grpc from 1.32.0 to 1.33.1 (#5544)
- Bump github.com/tendermint/tm-db from 0.6.2 to 0.6.3
- Bump codecov/codecov-action from v1.0.14 to v1.0.15 (#5676)
- Bump github.com/cosmos/iavl from 0.15.0-rc5 to 0.15.0 (#5708)
- Bump vuepress-theme-cosmos from 1.0.175 to 1.0.176 in /docs (#5727)
- Refactor BLS library/bindings integration  (#9)
- BLS scripts - Improve build.sh, Fix install.sh (#10)
- Dashify some files (#11)
- Fix docker image and docker.yml workflow (#12)
- Fix coverage.yml, bump go version, install BLS, drop an invalid character (#19)
- Fix test.yml, bump go version, install BLS, fix job names (#18)
- Bump google.golang.org/grpc from 1.33.2 to 1.34.0 (#5737)
- Bump gaurav-nelson/github-action-markdown-link-check (#22)
- Bump codecov/codecov-action from v1.0.13 to v1.0.15 (#23)
- Bump golangci/golangci-lint-action from v2.2.1 to v2.3.0 (#24)
- Bump rtCamp/action-slack-notify from e9db0ef to 2.1.1 (#25)
- Bump google.golang.org/grpc from 1.33.2 to 1.34.0 (#26)
- Bump vuepress-theme-cosmos from 1.0.173 to 1.0.177 in /docs (#27)
- Bump watchpack from 2.0.1 to 2.1.0 in /docs (#5768)
- Bump rtCamp/action-slack-notify from ecc1353ce30ef086ce3fc3d1ea9ac2e32e150402 to 2.1.2 (#5767)
- Bump vuepress-theme-cosmos from 1.0.178 to 1.0.179 in /docs (#5780)
- Bump gaurav-nelson/github-action-markdown-link-check from 1.0.8 to 1.0.9 (#5779)
- Bump gaurav-nelson/github-action-markdown-link-check (#5787)
- Bump gaurav-nelson/github-action-markdown-link-check (#5793)
- Bump gaurav-nelson/github-action-markdown-link-check (#233)
- Bump github.com/cosmos/iavl from 0.15.0 to 0.15.2
- Bump codecov/codecov-action from v1.0.15 to v1.1.1 (#5825)
- Bump codecov/codecov-action from v1.1.1 to v1.2.0 (#5863)
- Bump codecov/codecov-action from v1.2.0 to v1.2.1
- Bump gaurav-nelson/github-action-markdown-link-check (#239)
- Bump gaurav-nelson/github-action-markdown-link-check (#5884)
- Bump actions/cache from v2.1.3 to v2.1.4 (#6055)
- Bump JamesIves/github-pages-deploy-action (#6062)
- Bump actions/cache from v2.1.3 to v2.1.4 (#6055)
- Bump github.com/spf13/cobra from 1.1.1 to 1.1.2 (#6075)
- Bump github.com/spf13/cobra from 1.1.2 to 1.1.3 (#6098)
- Bump golangci/golangci-lint-action from v2.3.0 to v2.4.0 (#6111)
- Bump golangci/golangci-lint-action from v2.4.0 to v2.5.1 (#6175)
- Bump google.golang.org/grpc from 1.35.0 to 1.36.0 (#6180)
- Bump JamesIves/github-pages-deploy-action from 4.0.0 to 4.1.0 (#6215)
- Bump rtCamp/action-slack-notify from ae4223259071871559b6e9d08b24a63d71b3f0c0 to 2.1.3 (#6234)
- Bump codecov/codecov-action from v1.2.1 to v1.2.2 (#6231)
- Bump codecov/codecov-action from v1.2.2 to v1.3.1 (#6247)
- Bump github.com/golang/protobuf from 1.4.3 to 1.5.1 (#6254)
- Bump github.com/prometheus/client_golang (#6258)
- Bump google.golang.org/grpc from 1.36.0 to 1.36.1 (#6281)
- Bump github.com/golang/protobuf from 1.5.1 to 1.5.2 (#6299)
- Bump github.com/Workiva/go-datastructures (#6298)
- Bump golangci/golangci-lint-action from v2.5.1 to v2.5.2 (#6317)
- Bump codecov/codecov-action from v1.3.1 to v1.3.2 (#6319)
- Bump JamesIves/github-pages-deploy-action (#6316)
- Bump docker/setup-buildx-action from v1 to v1.1.2 (#6324)
- Bump google.golang.org/grpc from 1.36.1 to 1.37.0 (bp #6330) (#6335)
- Bump styfle/cancel-workflow-action from 0.8.0 to 0.9.0 (#6341)
- Bump actions/cache from v2.1.4 to v2.1.5 (#6350)
- Bump codecov/codecov-action from v1.3.2 to v1.4.0 (#6365)
- Bump codecov/codecov-action from v1.4.0 to v1.4.1 (#6379)
- Bump docker/setup-buildx-action from v1.1.2 to v1.2.0 (#6391)
- Bump docker/setup-buildx-action from v1.2.0 to v1.3.0 (#6413)
- Bump codecov/codecov-action from v1.4.1 to v1.5.0 (#6417)
- Bump github.com/cosmos/iavl from 0.15.3 to 0.16.0 (#6421)
- Bump JamesIves/github-pages-deploy-action (#6448)
- Bump docker/build-push-action from 2 to 2.4.0 (#6454)
- Bump actions/stale from 3 to 3.0.18 (#6455)
- Bump actions/checkout from 2 to 2.3.4 (#6456)
- Bump docker/login-action from 1 to 1.9.0 (#6460)
- Bump actions/stale from 3.0.18 to 3.0.19 (#6477)
- Bump actions/stale from 3 to 3.0.18 (#300)
- Bump watchpack from 2.1.1 to 2.2.0 in /docs (#6482)
- Bump actions/stale from 3.0.18 to 3.0.19 (#302)
- Bump browserslist from 4.16.4 to 4.16.6 in /docs (#6487)
- Bump docker/build-push-action from 2.4.0 to 2.5.0 (#6496)
- Bump dns-packet from 1.3.1 to 1.3.4 in /docs (#6500)
- Bump actions/cache from 2.1.5 to 2.1.6 (#6504)
- Bump rtCamp/action-slack-notify from 2.1.3 to 2.2.0 (#6543)
- Bump github.com/prometheus/client_golang (#6552)

### Certifiers

- Test uses WaitForHeight

### Changelog

- Add prehistory
- Add genesis amount->power
- More review fixes/release/v0.31.0 (#3427)
- Add summary & fix link & add external contributor (#3490)
- Add v0.31.9 and v0.31.8 updates (#4034)
- Fix typo (#4106)
- Explain breaking changes better
- GotVoteFromUnwantedRoundError -> ErrGotVoteFromUnwantedRound
- Add 0.32.9 changelog to master (#4305)
- Add entries from secruity releases
- Update 0.33.6 (#5075)
- Note breaking change in the 0.33.6 release (#5077)
- Reorgranize (#5065)
- Move entries from pending  (#5172)
- Bump to 0.34.0-rc2 (#5176)
- Add v0.33.7 release (#5203)
- Add v0.32.13 release (#5204)
- Update for 0.34.0-rc3 (#5240)
- Add v0.33.8 from release (#5242)
- Minor tweaks (#5389)
- Add missing date to v0.33.5 release, fix indentation (#5454)
- Add missing date to v0.33.5 release, fix indentation (#5454) (#5455)
- Prepare changelog for RC5 (#5494)
- Squash changelog from 0.34 RCs into one (#5691)
- Squash changelog from 0.34 RCs into one (#5687)
- Add entry back (#5738)
- Update changelog for v0.34.1 (#5872)
- Update with changes released in 0.34.1 (#5875)
- Prepare 0.34.2 release (#5894)
- Update changelogs to reflect changes released in 0.34.2
- Update for 0.34.3 (#5926)
- Update changelog for v0.34.3 (#5927)
- Update for v0.34.4 (#6096)
- Improve with suggestions from @melekes (#6097)
- Update to reflect v0.34.4 release (#6105)
- Update 0.34.3 changelog with details on security vuln (#6108)
- Update for 0.34.5 (#6129)
- Bump to v0.34.6
- Fix changelog pending version numbering (#6149)
- Update with changes from 0.34.7 (and failed 0.34.5, 0.34.6) (#6150)
- Update for 0.34.8 (#6181)
- Update for 0.34.8 (#6183)
- Prepare changelog for 0.34.9 release (#6333)
- Update to reflect 0.34.9 (#6334)
- Update for 0.34.10 (#6357)
- Update for 0.34.10 (#6358)

### Ci

- Setup abci in dependency step
- Move over abci-cli tests
- Reduce log output in test_cover (#2105)
- Transition some ci to github actions
- Only run when applicable (#4752)
- Check git diff on each job (#4770)
- Checkout code before git diff check (#4779)
- Add paths
- Bump the timeout for test_coverage (#4864)
- Migrate localnet to github actions (#4878)
- Add timeouts (#4912)
- Migrate test_cover (#4869)
- Fix spacing of if statement (#5015)
- Try to fix codecov (#5095)
- Only run tests when go files are touched (#5097)
- Version linter fix  (#5128)
- Freeze golangci action version (#5196)
- Fix net pipeline (#5272)
- Delay codecov notification  (#5275)
- Add markdown linter (#146)
- Add dependabot config (#148)
- Fix net run (#5343)
- Docker remvoe circleci and add github action (#5420)
- Docker remove circleci and add github action (#5551)
- Add goreleaser (#5527)
- Tests (#5577)
- Add goreleaser (#5527)
- Tests (#5577)
- Use gh pages (#5609)
- Remove `add-path` (#5674)
- Remove `add-path` (#5674)
- Remove circle (#5714)
- Build for 32 bit, libs: fix overflow (#5700)
- Build for 32 bit, libs: fix overflow (#5700)
- Install BLS library in lint.yml and bump its go version (#15)
- E2e fixes - docker image, e2e.yml BLS library, default KeyType (#21)
- Make timeout-minutes 8 for golangci (#5821)
- Run `goreleaser build` (#5824)
- Add janitor (#6292)

### Ci/e2e

- Avoid running job when no go files are touched (#5471)
- Avoid running job when no go files are touched (#5471)

### Circle

- Docker 1.10.0
- Add metalinter to test
- Fix config.yml
- Add GOCACHE=off and -v to tests
- Save p2p logs as artifacts (#2566)

### Circleci

- Add a job to automatically update docs (#3005)
- Update go version (#3051)
- Removed complexity from docs deployment job  (#3396)
- Run P2P IPv4 and IPv6 tests in parallel (#4459)
- Fix reproducible builds test (#4497)
- Remove Gitian reproducible_builds job (#5462)
- Remove Gitian reproducible_builds job (#5462)

### Cleanup

- Replace common.Exit with log.Crit or log.Fatal

### Cli

- Testnet cmd inits files for testnet
- ResetAll doesnt depend on cobra
- Support --root and --home
- More descriptive naming
- Viper.Set(HomeFlag, rootDir)
- Clean up error handling
- Use cobra's new ExactArgs() feature
- WriteDemoConfig -> WriteConfigVals
- Add option to not clear address book with unsafe reset (#3606)
- Add `--cs.create_empty_blocks_interval` flag (#4205)
- Add `--db_backend` and `--db_dir` flags to tendermint node cmd (#4235)
- Add optional `--genesis_hash` flag to check genesis hash upon startup (#4238)
- Debug sub-command (#4227)
- Add command to generate shell completion scripts (#4665)
- Light home dir should default to where the full node default is (#5392)
- Light home dir should default to where the full node default is (#5392)

### Client

- ResultsCh chan json.RawMessage, ErrorsCh
- Wsc.String()
- Safe error handling
- Use vars for retry intervals

### Clist

- Reduce numTimes in test
- Speedup functions (#2208)
- Speedup Next by removing defers (#2511)

### Cmap

- Remove defers (#2210)

### Cmd

- Fixes for new config
- Query params are flags
- --consensus.no_empty_blocks
- Don't load config for version command. closes #620
- Dont wait for genesis. closes #562
- Make sure to have 'testnet' create the data directory for nonvals (#3409)
- Show useful error when tm not initialised (#4512)
- Fix debug kill and change debug dump archive filename format (#4517)
- Add support for --key (#5612)
- Modify `gen_node_key` to print key to STDOUT (#5772)
- Hyphen case cli and config (#5777)
- Hyphen-case cli  v0.34.1 (#5786)
- Ignore missing wal in debug kill command (#6160)

### Cmd/abci-cli

- Use a single connection per session
- Implement batch

### Cmd/debug

- Execute p.Signal only when p is not nil (#4271)

### Cmd/lite

- Switch to new lite2 package (#4300)

### Cmd/tendermint

- Fix initialization file creation checks (#991)

### Cmd/tendermint/commands

- Update ParseConfig doc

### Cmd/tendermint/commands/lite

- Add tcp scheme to address URLs (#1297)

### Cmn

- Kill
- Fix race condition in prng
- Fix repeate timer test with manual ticker
- Fix race
- Fix HexBytes.MarshalJSON
- GetFreePort (#3255)

### Codecov

- Disable annotations (#5413)
- Validate codecov.yml (#5699)

### Codeowners

- Add code owners (#82)

### Commands

- Run -> RunE

### Common

- ProtocolAndAddress
- Fingerprint comment
- WriteFileAtomic use tempfile in current dir
- Comments for Service
- No more relying on math/rand.DefaultSource
- Use names prng and mrand
- Use genius simplification of tests from @ebuchman
- Rand* warnings about cryptographic unsafety
- Fix BitArray.Update to avoid nil dereference
- BitArray: feedback from @adrianbrink to simplify tests
- IsHex should be able to handle 0X prefixed strings
- NewBitArray never crashes on negatives (#170)
- Remove {Left, Right}PadString (#168)
- NewBitArray never crashes on negatives (#170)
- Delete unused functions (#2452)
- CMap: slight optimization in Keys() and Values(). (#3567)

### Common/BitArray

- Reduce fragility with methods

### Common/IsDirEmpty

- Do not mask non-existance errors

### Common/rand

- Remove exponential distribution functions (#1979)

### Config

- Hardcode default genesis.json
- Block size, consensus timeouts, recheck tx
- Cswal_light, mempool_broadcast, mempool_reap
- Toggle authenticated encryption
- Disable_data_hash (for testing)
- All urls use tcp:// or unix:// prefix
- Filter_peers defaults to false
- Reduce timeouts during test
- Pex_reactor -> pex
- Write all default options to config file
- Lil fixes
- Unexpose chainID
- Fix addrbook path to go in config
- Fix private_peer_ids
- Rename skip_upnp to upnp (#1827)
- 10x default send/recv rate (#1978)
- Reduce default mempool size (#2300)
- Add ValidateBasic (#2485)
- Refactor ValidateBasic (#2503)
- Make possible to set absolute paths for TLS cert and key (#3765)
- Move max_msg_bytes into mempool section (#3869)
- Add rocksdb as a db backend option (#4239)
- Allow fastsync.version = v2 (#4639)
- Trust period consistency (#5297)
- Rename prof_laddr to pprof_laddr and move it to rpc (#5315)
- Set time_iota_ms to timeout_commit in test genesis (#5386)
- Add state sync discovery_time setting (#5399)
- Set statesync.rpc_servers when generating config file (#5433)
- Set statesync.rpc_servers when generating config file (#5433) (#5438)
- Increase MaxPacketMsgPayloadSize to 1400
- Fix mispellings (#5914)
- Fix mispellings (#5914)
- Create `BootstrapPeers` p2p config parameter (#6372)
- Add private peer id /net_info expose information in default config (#6490)
- Seperate priv validator config into seperate section (#6462)

### Config/indexer

- Custom event indexing (#6411)

### Consensus

- Broadcast evidence tx on ErrVoteConflictingSignature
- Check both vote orderings for dupeout txs
- Fix negative timeout; log levels
- Msg saving and replay
- Replay console
- Use replay log to avoid sign regression
- Don't wait for wal if conS not running
- Dont allow peer round states to decrease
- Cswal doesnt write any consensus msgs in light mode
- Fix more races in tests
- Fix race from OnStop accessing cs.Height
- T.Fatal -> panic
- Hvs.Reset(height, valSet)
- Increase mempool_test timeout
- Don't print shared vars in cs.String()
- Add note about replay test
- No sign err in replay; fix a race
- Hvs.StringIndented needed a lock. addresses #284
- Test reactor
- Fix panic on POLRound=-1
- Ensure dir for cswal on reactor tests
- Lock before loading commit
- Track index of privVal
- Test validator set change
- Wal.Flush() and cleanup replay tests
- TimeoutTicker, skip TimeoutCommit on HasAll
- Mv timeoutRoutine into TimeoutTicker
- No internal vars in reactor.String()
- Sync wal.writeHeight
- Remove crankTimeoutPropose from tests
- Be more explicit when we need to write height after handshake
- Let time.Timer handle non-positive durations
- Check HasAll when TwoThirdsMajority
- Nice error msg if ApplyBlock fails
- Handshake replay test using wal
- More handshake replay tests
- Some more informative logging
- Timeout on replayLastBlock
- Comment about test_data [ci skip]
- Fix tests
- Improve logging for conflicting votes
- Better logging
- More comments
- IsProposer func
- Remove rs from handleMsg
- Log ProposalHeartbeat msg
- Test proposal heartbeat
- Recover panics in receive routine
- Remove support for replay by #HEIGHT. closes #567
- Use filepath for windows compatibility, closes #595
- Kill process on app error
- Ensure prs.ProposalBlockParts is initialized. fixes #810
- Fix for initializing block parts during catchup
- Make mempool_test deterministic
- Fix LastCommit log
- Crank timeout in timeoutWaitGroup
- Fix typo on ticker.go documentation
- Fix makeBlockchainFromWAL
- Remove log stmt. closes #987
- Note about duplicate evidence
- Rename test funcs
- Minor cosmetic
- Fix SetLogger in tests
- Print go routines in failed test
- Return from go-routine in test
- Return from errors sooner in addVote
- Close pubsub channels. fixes #1372
- Only fsync wal after internal msgs
- Link to spec from readme (#1609)
- Fixes #1754
- Fix addProposalBlockPart
- Stop wal
- Wait on stop if not fastsync
- Include evidence in proposed block parts. fixes #2050
- Fix test for blocks with evidence
- Failing test for ProposerAddress
- Wait timeout precommit before starting new round (#2493)
- Add ADR for first stage consensus refactor (#2462)
- Wait for proposal or timeout before prevote (#2540)
- Flush wal on stop (#3297)
- Reduce "Error attempting to add vote" message severity (Er… (#3871)
- Reduce log severity for ErrVoteNonDeterministicSignature (#4431)
- Add comment as to why use mocks during replay (#4785)
- Fix TestSimulateValidatorsChange
- Fix and rename TestStateLockPOLRelock (#4796)
- Bring back log.Error statement (#4899)
- Increase ensureTimeout (#4891)
- Fix startnextheightcorrectly test (#4938)
- Attempt to repair the WAL file on data corruption (#4682)
- Change logging and handling of height mismatch (#4954)
- Stricter on LastCommitRound check (#4970)
- Proto migration (#4984)
- Do not allow signatures for a wrong block in commits
- Msg testvectors (#5076)
- Added byzantine test, modified previous test (#5150)
- Only call privValidator.GetPubKey once per block (#5143)
- Don't check InitChain app hash vs genesis app hash, replace it (#5237)
- Double-sign risk reduction (ADR-51) (#5147)
- Fix wrong proposer schedule for `InitChain` validators (#5329)
- Check block parts don't exceed maximum block bytes (#5431)
- Check block parts don't exceed maximum block bytes (#5436)
- Open target WAL as read/write during autorepair (#5536)
- Open target WAL as read/write during autorepair (#5536) (#5547)
- Fix flaky tests (#5734)
- Change log level to error when adding vote
- Deprecate time iota ms (#5792)
- Groom Logs (#5917)
- P2p refactor (#5969)
- Groom Logs (#5917)
- Remove privValidator from log call (#6128)
- More log grooming (#6140)
- Log private validator address and not struct (#6144)
- More log grooming (bp #6140) (#6143)
- Reduce shared state in tests (#6313)
- Add test vector for hasvote (#6469)

### Consensus/WAL

- Benchmark WALDecode across data sizes

### Consensus/replay

- Remove timeout

### Consensus/types

- Fix BenchmarkRoundStateDeepCopy panics (#4244)

### Consensus/wal

- #HEIGHT -> #ENDHEIGHT

### Console

- Fix output, closes #93
- Fix tests

### Contributing

- Use full version from site
- Add steps for adding and removing rc branches (#5223)
- Include instructions for a release candidate (#5498)
- Simplify our minor release process (#5749)

### Core

- Apply megacheck vet tool (unused, gosimple, staticcheck)
- Update a few sections  (#284)

### Counter

- Fix tx buffer overflow

### Cov

- Ignore autogen file (#5033)

### Crypto

- Rename last traces of go-crypto (#1786)
- Abstract pubkey / signature size when known to constants (#1808)
- Refactor to move files out of the top level directory
- Remove Ed25519 and Secp256k1 suffix on GenPrivKey
- Fix package imports from the refactor
- Add benchmarking code for signature schemes (#2061)
- Switch hkdfchacha back to xchacha (#2058)
- Add compact bit array for intended usage in the multisig
- Remove interface from crypto.Signature
- Add compact bit array for intended usage in the multisig
- Threshold multisig implementation
- Add compact bit array for intended usage in the multisig (#2140)
- Remove unnecessary prefixes from amino route variable names (#2205)
- Add a way to go from pubkey to route (#2574)
- Use stdlib crypto/rand. ref #2099 (#2669)
- Revert to mainline Go crypto lib (#3027)
- Delete unused code (#3426)
- Proof of Concept for iterative version of SimpleHashFromByteSlices (#2611) (#3530)
- Add sr25519 signature scheme (#4190)
- Fix sr25519 from raw import (#4272)
- Remove SimpleHashFromMap() and SimpleProofsFromMap()
- Remove key suffixes (#4941)
- Removal of multisig (#4988)
- Consistent api across keys (#5214)
- API modifications (#5236)
- Remove secp256k1 (#5280)
- Remove proto privatekey (#5301)
- Reword readme (#5349)
- Add in secp256k1 support (#5500)
- Add in secp256k1 support (#5500)
- Adopt zip215 ed25519 verification (#5632)
- Fix infinite recursion in Secp256k1 string formatting (#5707)
- Fix infinite recursion in Secp256k1 string formatting (#5707) (#5709)
- Ed25519 & sr25519 batch verification (#6120)
- Add sr25519 as a validator key (#6376)

### Crypto/amino

- Address anton's comment on PubkeyAminoRoute (#2592)
- Add function to modify key codec (#4112)

### Crypto/ed25519

- Update the godocs (#2002)
- Remove privkey.Generate method (#2022)

### Crypto/hkdfchachapoly

- Add testing seal to the test vector

### Crypto/merkle

- Remove byter in favor of plain byte slices (#2595)
- Remove simple prefix (#4989)
- Pre-allocate data slice in innherHash (#6443)
- Optimize merkle tree hashing (#6513)

### Crypto/random

- Use chacha20, add forward secrecy (#2562)

### Crypto/secp256k1

- Add godocs, remove indirection in privkeys (#2017)
- Fix signature malleability, adopt more efficient en… (#2239)

### Crypto|p2p|state|types

- Rename Pub/PrivKey's TypeIdentifier() and Type()

### Cs

- Prettify logging of ignored votes (#3086)
- Reset triggered timeout precommit (#3310)
- Sync WAL more frequently (#3300)
- Update wal comments (#3334)
- Comment out log.Error to avoid TestReactorValidatorSetChanges timing out (#3401)
- Fix nondeterministic tests (#3582)
- Exit if SwitchToConsensus fails (#3706)
- Check for SkipTimeoutCommit or wait timeout in handleTxsAvailable (#3928)
- Don't panic when block is not found in store (#4163)
- Clarify where 24 comes from in maxMsgSizeBytes (wal.go)
- Set missing_validators(_power) metrics to 0 for 1st block (#4194)
- Check if cs.privValidator is nil (#4295)

### Cs/replay

- Check appHash for each block (#3579)
- ExecCommitBlock should not read from state.lastValidators (#3067)

### Cs/wal

- Refuse to encode msg that is bigger than maxMsgSizeBytes (#3303)

### Cswal

- Write #HEIGHT:1 for empty wal

### Daemon

- Refactor out of cmd into own package

### Db

- Add Close() to db interface. closes #31
- Fix memdb iterator
- Fix MemDB.Close
- Sort keys for memdb iterator
- Some comments in types.go
- Test panic on nil key
- Some test cleanup
- Fixes to fsdb and clevledb
- Memdb iterator
- Goleveldb iterator
- Cleveldb iterator
- Fsdb iterator
- Fix c and go iterators
- Simplify exists check, fix IsKeyInDomain signature, Iterator Close
- Add support for badgerdb (#5233)
- Migration script for key format change (#6355)

### Dep

- Pin all deps to version or commit
- Revert updates
- Update tm-db to 0.4.0 (#4289)
- Bump gokit dep (#4424)
- Maunally bump dep (#4436)
- Bump protobuf, cobra, btcutil & std lib deps (#4676)
- Bump ed25519consensus version (#5760)
- Remove IAVL dependency (#6550)

### Deps

- Update gogo/protobuf from 1.1.1 to 1.2.1 and golang/protobuf from 1.1.0 to 1.3.0 (#3357)
- Update gogo/protobuf version from v1.2.1 to v1.3.0 (#3947)
- Bump github.com/magiconair/properties from 1.8.0 to 1.8.1 (#3937)
- Bump github.com/rs/cors from 1.6.0 to 1.7.0 (#3939)
- Bump github.com/fortytw2/leaktest from 1.2.0 to 1.3.0 (#3943)
- Bump github.com/libp2p/go-buffer-pool from 0.0.1 to 0.0.2 (#3948)
- Bump google.golang.org/grpc from 1.22.0 to 1.23.0 (#3942)
- Bump github.com/gorilla/websocket from 1.2.0 to 1.4.1 (#3945)
- Bump viper to 1.4.0 and logfmt to 0.4.0 (#3950)
- Bump github.com/stretchr/testify from 1.3.0 to 1.4.0 (#3951)
- Bump github.com/go-kit/kit from 0.6.0 to 0.9.0 (#3952)
- Bump google.golang.org/grpc from 1.23.0 to 1.23.1 (#3982)
- Bump google.golang.org/grpc from 1.23.1 to 1.24.0 (#4021)
- Bump google.golang.org/grpc from 1.25.0 to 1.25.1 (#4127)
- Bump google.golang.org/grpc from 1.25.1 to 1.26.0 (#4264)
- Bump github.com/go-logfmt/logfmt from 0.4.0 to 0.5.0 (#4282)
- Bump github.com/pkg/errors from 0.8.1 to 0.9.0 (#4301)
- Bump github.com/spf13/viper from 1.6.1 to 1.6.2 (#4318)
- Bump github.com/golang/protobuf from 1.3.2 to 1.3.3 (#4359)
- Bump google.golang.org/grpc from 1.27.0 to 1.27.1 (#4372)
- Bump github.com/stretchr/testify from 1.4.0 to 1.5.0 (#4435)
- Bump github.com/tendermint/tm-db from 0.4.0 to 0.4.1 (#4476)
- Bump github.com/Workiva/go-datastructures (#4519)
- Bump deps that bot cant (#4555)
- Run go mod tidy (#4587)
- Bump tm-db to 0.6.0 (#5058)

### Dist

- Dont mkdir in container
- Dont mkdir in container

### Distribution

- Lock binary dependencies to specific commits (#2550)

### Dummy

- Valset changes and tests
- Verify pubkey is go-crypto encoded in DeliverTx. closes #51
- Include app.key tag

### E2e

- Use ed25519 for secretConn (remote signer) (#5678)
- Use ed25519 for secretConn (remote signer) (#5678)
- Releases nightly (#5906)
- Add control over the log level of nodes (#5958)
- Releases nightly (#5906)
- Disconnect maverick (#6099)
- Adjust timeouts to be dynamic to size of network (#6202)
- Add benchmarking functionality (#6210)
- Integrate light clients (#6196)
- Add benchmarking functionality (bp #6210) (#6216)
- Fix light client generator (#6236)
- Integrate light clients (bp #6196)
- Fix perturbation of seed nodes (#6272)
- Add evidence generation and testing (#6276)
- Tx load to use broadcast sync instead of commit (#6347)
- Tx load to use broadcast sync instead of commit (backport #6347) (#6352)
- Relax timeouts (#6356)
- Split out nightly tests (#6395)
- Prevent non-viable testnets (#6486)

### Ebuchman

- Added some demos on how to parse unknown types

### Ed25519

- Use golang/x/crypto fork (#2558)

### Encoding

- Remove codecs (#4996)
- Add secp, ref zip215, tables (#212)

### Errcheck

- PR comment fixes

### Events

- Integrate event switch into services via Eventable interface
- Add block_id to NewBlockEvent (#6478)

### Evidence

- More funcs in store.go
- Store tests and fixes
- Pool test
- Reactor test
- Reactor test
- Dont send evidence to unsynced peers
- Check peerstate exists; dont send old evidence
- Give each peer a go-routine
- Enforce ordering in DuplicateVoteEvidence (#4151)
- Introduce time.Duration to evidence params (#4254)
- Add time to evidence params (#69)
- Both MaxAgeDuration and MaxAgeNumBlocks need to be surpassed (#4667)
- Handling evidence from light client(s) (#4532)
- Remove unused param (#4726)
- Remove pubkey from duplicate vote evidence
- Add doc.go
- Protect valToLastHeight w/ mtx
- Check evidence is pending before validating evidence
- Refactor evidence mocks throughout packages (#4787)
- Cap evidence to an absolute number (#4780)
- Create proof of lock change and implement it in evidence store (#4746)
- Prevent proposer from proposing duplicate pieces of evidence (#4839)
- Remove header from phantom evidence (#4892)
- Retrieve header at height of evidence for validation (#4870)
- Json tags for DuplicateVoteEvidence (#4959)
- Migrate reactor to proto (#4949)
- Adr56 form amnesia evidence (#4821)
- Improve amnesia evidence handling (#5003)
- Replace mock evidence with mocked duplicate vote evidence (#5036)
- Fix data race in Pool.updateValToLastHeight() (#5100)
- Check lunatic vote matches header (#5093)
- New evidence event subscription (#5108)
- Minor correction to potential amnesia ev validate basic (#5151)
- Remove phantom validator evidence (#5181)
- Don't stop evidence verification if an evidence fails (#5189)
- Fix usage of time field in abci evidence (#5201)
- Change evidence time to block time (#5219)
- Remove validator index verification (#5225)
- Modularise evidence by moving verification function into evidence package (#5234)
- Remove ConflictingHeaders type (#5317)
- Remove lunatic  (#5318)
- Remove amnesia & POLC (#5319)
- Introduction of LightClientAttackEvidence and refactor of evidence lifecycle (#5361)
- Update data structures (#165)
- Use bytes instead of quantity to limit size (#5449)
- Use bytes instead of quantity to limit size (#5449)(#5476)
- Don't gossip consensus evidence too soon (#5528)
- Don't send committed evidence and ignore inbound evidence that is already committed (#5574)
- Don't gossip consensus evidence too soon (#5528)
- Don't send committed evidence and ignore inbound evidence that is already committed (#5574)
- Structs can independently form abci evidence (#5610)
- Structs can independently form abci evidence (#5610)
- Update data structures to reflect added support of abci evidence (#213)
- Omit bytes field (#5745)
- Omit bytes field (#5745)
- P2p refactor (#5747)
- Buffer evidence from consensus (#5890)
- Buffer evidence from consensus (#5890)
- Terminate broadcastEvidenceRoutine when peer is stopped (#6068)
- Fix bug with hashes (#6375)
- Fix bug with hashes (backport #6375) (#6381)
- Separate abci specific validation (#6473)

### Example

- Fix func suffix

### Example/dummy

- Remove iavl dep - just use raw db

### Example/kvstore

- Return ABCI query height (#4509)

### Fmt

- Run 'make fmt'

### Format

- Add format cmd & goimport repo (#4586)

### Genesis

- Add support for arbitrary initial height (#5191)
- Explain fields in genesis file (#270)

### Github

- Update PR template to indicate changing pending changelog. (#2059)
- Edit templates for use in issues and pull requests (#4483)
- Rename e2e jobs (#5502)
- Add nightly E2E testnet action (#5480)
- Add nightly E2E testnet action (#5480)
- Rename e2e jobs (#5502)
- Only notify nightly E2E failures once (#5559)
- Only notify nightly E2E failures once (#5559)
- Issue template for proposals (#190)
- Add @tychoish to code owners (#6273)
- Fix linter configuration errors and occluded errors (#6400)

### Gitian

- Update reproducible builds to build with Go 1.12.8 (#3902)

### Gitignore

- Add .vendor-new (#3566)

### Glide

- Update go-common
- Update lock and add util scripts
- Update go-common
- Update go-wire
- Use versions where applicable
- Update for autofile fix
- More external deps locked to versions
- Update grpc version

### Go.mod

- Upgrade iavl and deps (#5657)
- Upgrade iavl and deps (#5657)

### Goreleaser

- Lowercase binary name (#5765)
- Downcase archive and binary names (#6029)
- Downcase archive and binary names (#6029)
- Reintroduce arm64 build instructions

### Grpcdb

- Better readability for docs and constructor names
- Close Iterator/ReverseIterator after use (#3424)

### Hd

- Optimize ReverseBytes + add tests
- Comments and some cleanup

### Header

- Check block protocol (#5340)

### Http

- Http-utils added after extraction

### Https

- //github.com/tendermint/tendermint/pull/1128#discussion_r162799294

### Improvement

- Update TxInfo (#6529)

### Indexer

- Allow indexing an event at runtime (#4466)
- Remove index filtering (#5006)
- Remove info log (#6194)
- Remove info log (#6194)

### Ints

- Stricter numbers (#4939)

### Json

- Add Amino-compatible encoder/decoder (#4955)

### Json2wal

- Increase reader's buffer size (#3147)

### Jsonrpc

- Change log to debug (#5131)

### Keys

- Transactions.go -> types.go
- Change to []bytes  (#4950)

### Keys/keybase.go

- Comments and fixes

### Layout

- Add section titles (#240)

### Libs

- Update BitArray go docs (#2079)
- Make bitarray functions lock parameters that aren't the caller (#2081)
- Remove usage of custom Fmt, in favor of fmt.Sprintf (#2199)
- Handle SIGHUP explicitly inside autofile (#2480)
- Call Flush()  before rename #2428 (#2439)
- Fix event concurrency flaw (#2519)
- Refactor & document events code (#2576)
- Let prefixIterator implements Iterator correctly (#2581)
- Test deadlock from listener removal inside callback (#2588)
- Remove useless code in group (#3504)
- Remove commented and unneeded code (#3757)
- Minor cleanup (#3794)
- Remove db from tendermint in favor of tendermint/tm-cmn (#3811)
- Remove bech32
- Remove kv (#4874)
- Wrap mutexes for build flag with godeadlock (#5126)
- Remove most of libs/rand (#6364)
- Internalize some packages (#6366)

### Libs/autofile

- Bring back loops (#2261)

### Libs/autofile/group_test

- Remove unnecessary logging (#2100)

### Libs/bits

- Inline defer and change order of mutexes (#5187)
- Validate BitArray in FromProto (#5720)

### Libs/clist

- Fix flaky tests (#6453)

### Libs/cmn

- Remove Tempfile, Tempdir, switch to ioutil variants (#2114)

### Libs/cmn/writefileatomic

- Handle file already exists gracefully (#2113)

### Libs/common

- Refactor tempfile code into its own file
- Remove deprecated PanicXXX functions (#3595)
- Remove heap.go (#3780)
- Remove unused functions (#3784)
- Refactor libs/common 01 (#4230)
- Refactor libs/common 2 (#4231)
- Refactor libs common 3 (#4232)
- Refactor libs/common 4 (#4237)
- Refactor libs/common 5 (#4240)

### Libs/common/rand

- Update godocs

### Libs/db

- Add cleveldb.Stats() (#3379)
- Close batch (#3397)
- Close batch (#3397)
- Bbolt (etcd's fork of bolt) (#3610)
- Close boltDBIterator (#3627)
- Fix boltdb batching
- Conditional compilation (#3628)
- Boltdb: use slice instead of sync.Map (#3633)
- Remove deprecated `LevelDBBackend` const (#3632)
- Fix the BoltDB Batch.Delete
- Fix the BoltDB Get and Iterator

### Libs/fail

- Clean up `fail.go` (#3785)

### Libs/kv

- Remove unused type KI64Pair (#4542)

### Libs/log

- Format []byte as hexidecimal string (uppercased) (#5960)
- Format []byte as hexidecimal string (uppercased) (#5960)
- [JSON format] include timestamp (#6174)
- [JSON format] include timestamp (bp #6174) (#6179)
- Use fmt.Fprintf directly with *bytes.Buffer to avoid unnecessary allocations (#6503)

### Libs/os

- Add test case for TrapSignal (#5646)
- Remove unused aliases, add test cases (#5654)
- EnsureDir now returns IO errors and checks file type (#5852)
- EnsureDir now returns IO errors and checks file type (#5852)
- Avoid CopyFile truncating destination before checking if regular file (#6428)
- Avoid CopyFile truncating destination before checking if regular file (backport: #6428) (#6436)

### Libs/pubsub

- Relax tx querying (#4070)

### Libs/pubsub/query

- Add EXISTS operator (#4077)

### Libs/rand

- Fix "out-of-memory" error on unexpected argument (#5215)

### Light

- Rename lite2 to light & remove lite (#4946)
- Implement validate basic (#4916)
- Migrate to proto (#4964)
- Added more tests for pruning, initialization and bisection (#4978)
- Fix rpc calls: /block_results & /validators (#5104)
- Use bisection (not VerifyCommitTrusting) when verifying a head… (#5119)
- Return if target header is invalid (#5124)
- Update ADR 47 with light traces (#5250)
- Implement light block (#5298)
- Move dropout handling and invalid data to the provider (#5308)
- Expand on errors and docs (#5443)
- Cross-check the very first header (#5429)
- Cross-check the very first header (#5429)
- Model-based tests (#5461)
- Run detector for sequentially validating light client (#5538)
- Run detector for sequentially validating light client (#5538) (#5601)
- Make fraction parts uint64, ensuring that it is always positive (#5655)
- Make fraction parts uint64, ensuring that it is always positive (#5655)
- Ensure required header fields are present for verification (#5677)
- Minor fixes / standardising errors (#5716)
- Fix light store deadlock (#5901)
- Fix panic with RPC calls to commit and validator when height is nil (#6026)
- Fix panic with RPC calls to commit and validator when height is nil (#6040)
- Remove max retry attempts from client and add to provider (#6054)
- Remove witnesses in order of decreasing index (#6065)
- Create provider options struct (#6064)
- Improve timeout functionality (#6145)
- Improve provider handling (#6053)
- Handle too high errors correctly (#6346)
- Handle too high errors correctly (backport #6346) (#6351)
- Ensure trust level is strictly less than 1 (#6447)
- Spec alignment on verify skipping (#6474)

### Light/evidence

- Handle FLA backport (#6331)

### Light/provider/http

- Fix Validators (#6022)
- Fix Validators (#6024)

### Light/rpc

- Fix ABCIQuery (#5375)
- Fix ABCIQuery (#5375)

### Lint

- Remove dot import (go-common)
- S/common.Fmt/fmt.Sprintf
- S/+=1/++, remove else clauses
- Couple more fixes
- Apply deadcode/unused
- Golint issue fixes (#4258)
- Add review dog (#4652)
- Enable nolintlinter, disable on tests
- Various fixes
- Errcheck  (#5091)
- Add markdown linter (#5254)
- Add errchecks (#5316)
- Enable errcheck (#5336)
- Run gofmt and goimports  (#13)
- Fix lint errors (#301)

### Linter

- Couple fixes
- Add metalinter to Makefile & apply some fixes
- Last fixes & add to circle
- Address deadcode, implement incremental lint testing
- Sort through each kind and address small fixes
- Enable in CI & make deterministic
- (1/2) enable errcheck (#5064)
- Fix some bls-related linter issues (#14)
- Fix nolintlint warnings (#6257)

### Linters

- Enable scopelint (#3963)
- Modify code to pass maligned and interfacer (#3959)
- Enable stylecheck (#4153)

### Linting

- Cover the basics
- Catch some errors
- Add to Makefile & do some fixes
- Next round  of fixes
- Fixup some stuffs
- Little more fixes
- A few fixes
- Replace megacheck with metalinter
- Apply 'gofmt -s -w' throughout
- Apply misspell
- Apply errcheck part1
- Apply errcheck part2
- Moar fixes
- Few more fixes
- Remove unused variable

### Lite

- MemStoreProvider GetHeightBinarySearch method + fix ValKeys.signHeaders
- < len(v) in for loop check, as per @melekes' recommendation
- TestCacheGetsBestHeight with GetByHeight and GetByHeightBinarySearch
- Comment out iavl code - TODO #1183
- Add synchronization in lite verify (#2396)
- Follow up from #3989 (#4209)
- Modified bisection to loop (#4400)
- Add helper functions for initiating the light client (#4486)
- Fix HTTP provider error handling

### Lite/proxy

- Validation* tests and hardening for nil dereferences
- Consolidate some common test headers into a variable

### Lite2

- Light client with weak subjectivity (#3989)
- Move AutoClient into Client (#4326)
- Improve auto update (#4334)
- Add Start, TrustedValidatorSet funcs (#4337)
- Rename alternative providers to witnesses (#4344)
- Refactor cleanup() (#4343)
- Batch save & delete operations in DB store (#4345)
- Panic if witness is on another chain (#4356)
- Make witnesses mandatory (#4358)
- Replace primary provider with alternative when unavailable (#4354)
- Fetch missing headers (#4362)
- Validate TrustOptions, add NewClientFromTrustedStore (#4374)
- Return if there are no headers in RemoveNoLongerTrustedHeaders (#4378)
- Manage witness dropout (#4380)
- Improve string output of all existing providers (#4387)
- Modified sequence method to match bisection (#4403)
- Disconnect from bad nodes (#4388)
- Divide verify functions (#4412)
- Return already verified headers and verify earlier headers (#4428)
- Don't save intermediate headers (#4452)
- Store current validator set (#4472)
- Cross-check first header and update tests (#4471)
- Remove expiration checks on functions that don't require them (#4477)
- Prune-headers (#4478)
- Return height as 2nd return param in TrustedValidatorSet (#4479)
- Actually run example tests + clock drift (#4487)
- Fix tendermint lite sub command (#4505)
- Remove auto update (#4535)
- Indicate success/failure of Update (#4536)
- Replace primary when providing invalid header (#4523)
- Add benchmarking tests (#4514)
- Cache headers in bisection (#4562)
- Use bisection for some of backward verification (#4575)
- Make maxClockDrift an option (#4616)
- Prevent falsely returned double voting error (#4620)
- Default to http scheme in provider.New (#4649)
- Verify ConsensusHash in rpc client
- Fix pivot height during bisection (#4850)
- Correctly return the results of the "latest" block (#4931)
- Allow bigger requests to LC proxy (#4930)
- Check header w/ witnesses only when doing bisection (#4929)
- Compare header with witnesses in parallel (#4935)

### Lite2/http

- Fix provider test by increasing the block retention value (#4890)

### Lite2/rpc

- Verify block results and validators (#4703)

### Localnet

- Fix $LOG variable (#3423)
- Fix node starting issue with --proxy-app flag (#5803)
- Expose 6060 (pprof) and 9090 (prometheus) on node0
- Use 27000 port for prometheus (#5811)
- Fix localnet by excluding self from persistent peers list (#6209)

### Log

- Move some Info to Debug
- Tm -> TM

### Logger

- Refactor Tendermint logger by using zerolog (#6534)

### Logging

- Print string instead of callback (#6177)
- Print string instead of callback (#6178)
- Shorten precommit log message (#6270)
- Shorten precommit log message (#6270) (#6274)

### Logs

- Cleanup (#6198)
- Cleanup (#6198)

### Make

- Dont use -v on go test
- Update protoc_abci use of awk
- Add back tools cmd (#4281)
- Remove sentry setup cmds (#4383)

### Makefile

- Remove megacheck
- Fix protoc_libs
- Add `make check_dep` and remove `make ensure_deps` (#2055)
- Lint flags
- Fix build-docker-localnode target (#3122)
- Minor cleanup (#3994)
- Place phony markers after targets (#4408)
- Add options for other DBs (#5357)
- Remove call to tools (#6104)

### Markdownlint

- Ignore .github directory (#5351)

### Maverick

- Reduce some duplication (#6052)
- Reduce some duplication (#6052)

### Mempool

- Add GetState()
- Remove bad txs from cacheMap
- Don't remove committed txs from cache
- Comments
- Reactor test
- Implement Mempool.CloseWAL
- Return error on cached txs
- Assert -> require in test
- Remove Peer interface. use p2p.Peer
- Cfg.CacheSize and expose InitWAL
- Fix cache_size==0. closes #1761
- Log hashes, not whole tx
- Chan bool -> chan struct{}
- Keep cache hashmap and linked list in sync (#2188)
- Store txs by hash inside of cache (#2234)
- Filter new txs if they have insufficient gas (#2385)
- ErrPreCheck and more log info (#2724)
- Print postCheck error (#2762)
- Add txs from Update to cache
- Add a comment and missing changelog entry (#2996)
- NotifyTxsAvailable if there're txs left, but recheck=false (#2991)
- Move tx to back, not front (#3036)
- Move tx to back, not front (#3036)
- Enforce maxMsgSize limit in CheckTx (#3168)
- Correct args order in the log msg (#3221)
- Fix broadcastTxRoutine leak (#3478)
- Add a safety check, write tests for mempoolIDs (#3487)
- Move interface into mempool package (#3524)
- Remove only valid (Code==0) txs on Update (#3625)
- Make max_msg_bytes configurable (#3826)
- Make `max_tx_bytes` configurable instead of `max_msg_bytes` (#3877)
- Fix memory loading error on 32-bit machines (#3969)
- Moved TxInfo parameter into Mempool.CheckTx() (#4083)
- Reserve IDs in InitPeer instead of AddPeer
- Move mock into mempool directory
- Allow ReapX and CheckTx functions to run in parallel
- Do not launch broadcastTxRoutine if Broadcast is off
- Make it clear overwriting of pre/postCheck filters is intent… (#5054)
- Use oneof (#5063)
- Add RemoveTxByKey function (#5066)
- Return an error when WAL fails (#5292)
- Batch txs per peer in broadcastTxRoutine (#5321)
- Fix nil pointer dereference (#5412)
- Fix nil pointer dereference (#5412)
- Length prefix txs when getting them from mempool (#5483)
- Introduce KeepInvalidTxsInCache config option (#5813)
- Disable MaxBatchBytes (#5800)
- Introduce KeepInvalidTxsInCache config option (#5813)
- Disable MaxBatchBytes (#5800)
- P2p refactor (#5919)
- Fix reactor tests (#5967)
- Fix TestReactorNoBroadcastToSender (#5984)
- Fix mempool tests timeout (#5988)
- Don't return an error on checktx with the same tx (#6199)
- Remove vestigal mempool wal (#6396)
- Benchmark improvements (#6418)
- Add duplicate transaction and parallel checktx benchmarks (#6419)
- V1 implementation (#6466)

### Mempool/reactor

- Fix reactor broadcast test (#5362)

### Mempool/rpc

- Log grooming (#6201)
- Log grooming (bp #6201) (#6203)

### Mergify

- Remove unnecessary conditions (#4501)
- Use strict merges (#4502)
- Use PR title and body for squash merge commit (#4669)

### Merkle

- Go-common -> tmlibs
- Remove go-wire dep by copying EncodeByteSlice
- Remove unused funcs. unexport simplemap. improv docs
- Use amino for byteslice encoding
- Return hashes for empty merkle trees (#5193)

### Metalinter

- Add linter to Makefile like tendermint

### Metrics

- Add additional metrics to p2p and consensus (#2425)
- Only increase last_signed_height if commitSig for block (#4283)
- Switch from gauge to histogram (#5326)
- Change blocksize to a histogram (#6549)

### Mocks

- Update with 2.2.1 (#5294)

### Mod

- Go mod tidy

### Nano

- Update comments

### Networks

- Update readmes

### Networks/remote

- Turn on GO111MODULE and use git clone instead of go get (#4203)

### Node

- ConfigFromViper
- NewNode takes DBProvider and GenDocProvider
- Clean makeNodeInfo
- Remove dup code from rebase
- Remove commented out trustMetric
- Respond always to OS interrupts (#2479)
- Refactor privValidator ext client code & tests (#2895)
- Refactor node.NewNode (#3456)
- Fix a bug where `nil` is recorded as node's address (#3740)
- Run whole func in goroutine, not just logger.Error fn (#3743)
- Allow registration of custom reactors while creating node (#3771)
- Use GRPCMaxOpenConnections when creating the gRPC server (#4349)
- Don't attempt fast sync when InitChain sets self as only validator (#5211)
- Fix genesis state propagation to state sync (#5302)
- Improve test coverage on proposal block (#5748)
- Feature flag for legacy p2p support (#6056)
- Implement tendermint modes (#6241)
- Remove mode defaults. Make node mode explicit (#6282)
- Use db provider instead of mem db (#6362)
- Cleanup pex initialization (#6467)
- Change package interface (#6540)

### Node/state

- Graceful shutdown in the consensus state (#6370)

### Node/tests

- Clean up use of genesis doc and surrounding tests (#6554)

### Note

- Add nondeterministic note to events (#6220)
- Add nondeterministic note to events (#6220) (#6225)

### Os

- Simplify EnsureDir() (#5871)
- Simplify EnsureDir() (#5871)

### P2p

- Push handshake containing chainId for early disconnect. Closes #12
- Fix switch_test to account for handshake
- Broadcast spawns goroutine to Send on each peer and times out after 10 seconds. Closes #7
- Fix switch test for Broadcast returning success channel
- Use cmn instead of .
- Fix race by peer.Start() before peers.Add()
- Fix test
- Sw.peers.List() is empty in sw.OnStart
- Put maxMsgPacketPayloadSize, recvRate, sendRate in config
- Test fix
- Fully test PeerSet, more docs, parallelize PeerSet tests
- Minor comment fixes
- Delete unused and untested *IPRangeCount functions
- Sw.AddPeer -> sw.addPeer
- Allow listener with no external connection
- Update readme, some minor things
- Some fixes re @odeke-em issues #813,#816,#817
- Comment on the wg.Add before go saveRoutine()
- Peer should respect errors from SetDeadline
- Use fake net.Pipe since only >=Go1.10 implements SetDeadline
- NetPipe for <Go1.10 in own file with own build tag
- Fix non-routable addr in test
- Fix comment on addPeer (thanks @odeke-em)
- Make Switch.DialSeeds use a new PRNG per call
- Disable trustmetric test while being fixed
- Exponential backoff on reconnect. closes #939
- PrivKey need not be Ed25519
- Reorder some checks in addPeer; add comments to NodeInfo
- Peer.Key -> peer.ID
- Add ID to NetAddress and use for AddrBook
- Support addr format ID@IP:PORT
- Authenticate peer ID
- Remove deprecated Dockerfile
- Seed mode fixes from rebase and review
- Seed disconnects after sending addrs
- Add back lost func
- Use sub dirs
- Tmconn->conn and types->p2p
- Use conn.Close when peer is nil
- Notes about ListenAddr
- AddrBook.Save() on DialPeersAsync
- Add Channels to NodeInfo and don't send for unknown channels
- Fix tests for required channels
- Fix break in double loop
- Introduce peerConn to simplify peer creation (#1226)
- Keep reference to connections in test peer
- Persistent - redial if first dial fails
- Switch - reconnect only if persistent
- Don't use dial funcn in peerconfig
- NodeInfo.Channels is HexBytes
- Dont require minor versions to match in handshake
- Explicit netaddress errors
- Some comments and a log line
- MinNumOutboundPeers. Closes #1501
- Change some logs from Error to Debug. #1476
- Small lint
- Prevent connections from same ip
- External address
- Reject addrs coming from private peers (#2032)
- Fix conn leak. part of #2046
- Connect to peers from a seed node immediately (#2115)
- Add test vectors for deriving secrets (#2120)
- Integrate new Transport
- Add RPCAddress to NodeInfoOther.String() (#2442)
- NodeInfo is an interface; General cleanup (#2556)
- Restore OriginalAddr (#2668)
- Peer-id -> peer_id (#2771)
- AddressBook requires addresses to have IDs; Do not close conn immediately after sending pex addrs in seed mode (#2797)
- Re-check after sleeps (#2664)
- Log 'Send failed' on Debug (#2857)
- NewMultiplexTransport takes an MConnConfig (#2869)
- Panic on transport error (#2968)
- Fix peer count mismatch #2332 (#2969)
- Set MConnection#created during init (#2990)
- File descriptor leaks (#3150)
- Fix infinite loop in addrbook (#3232)
- Check secret conn id matches dialed id (#3321)
- Fix comment in secret connection (#3348)
- Do not panic when filter times out (#3384)
- Refactor GetSelectionWithBias for addressbook (#3475)
- Seed mode refactoring (#3011)
- Do not log err if peer is private (#3474)
- (seed mode) limit the number of attempts to connect to a peer (#3573)
- Session should terminate on nonce wrapping (#3531) (#3609)
- Make persistent prop independent of conn direction (#3593)
- PeerBehaviour implementation (#3539)  (#3552)
- Peer state init too late and pex message too soon (#3634)
- Per channel metrics (#3666) (#3677)
- Remove NewNetAddressStringWithOptionalID (#3711)
- Peerbehaviour follow up (#3653) (#3663)
- Refactor Switch#OnStop (#3729)
- Dial addrs which came from seed instead of calling ensurePeers (#3762)
- Extract ID validation into a separate func (#3754)
- Fix error logging for connection stop (#3824)
- Do not write 'Couldn't connect to any seeds' if there are no seeds (#3834)
- Only allow ed25519 pubkeys when connecting
- Log as debug msg when address dialing is already connected (#4082)
- Make SecretConnection non-malleable (#3668)
- Add `unconditional_peer_ids` and `persistent_peers_max_dial_period` (#4176)
- Extract maxBackoffDurationForPeer func and remove 1 test  (#4218)
- Merlin based malleability fixes (#72)
- Use curve25519.X25519() instead of ScalarMult() (#4449)
- PEX message abuse should ban as well as disconnect (#4621)
- Limit the number of incoming connections
- Set RecvMessageCapacity to maxMsgSize in all reactors
- Return err on `signChallenge` (#4795)
- Return masked IP (not the actual IP) in addrbook#groupKey
- TestTransportMultiplexAcceptNonBlocking and TestTransportMultiplexConnFilterTimeout (#4868)
- Remove nil guard (#4901)
- Expose SaveAs on NodeKey (#4981)
- Proto leftover (#4995)
- Remove data race bug in netaddr stringer (#5048)
- Ensure peers can't change IP of known nodes (#5136)
- Reduce log severity (#5338)
- Remove p2p.FuzzedConnection and its config settings (#5598)
- Remove unused MakePoWTarget() (#5684)
- State sync reactor refactor (#5671)
- Implement new Transport interface (#5791)
- Remove `NodeInfo` interface and rename `DefaultNodeInfo` struct (#5799)
- Do not format raw msg bytes
- Update frame size (#235)
- Fix data race in MakeSwitch test helper (#5810)
- Add MemoryTransport, an in-memory transport for testing (#5827)
- Rename ID to NodeID
- Add NodeID.Validate(), replaces validateID()
- Replace PeerID with NodeID
- Rename NodeInfo.DefaultNodeID to NodeID
- Rename PubKeyToID to NodeIDFromPubKey
- Fix IPv6 address handling in new transport API (#5853)
- Fix MConnection inbound traffic statistics and rate limiting (#5868)
- Fix MConnection inbound traffic statistics and rate limiting (#5868) (#5870)
- Add Router prototype (#5831)
- Add prototype peer lifecycle manager (#5882)
- Revise shim log levels (#5940)
- Improve PeerManager prototype (#5936)
- Make PeerManager.DialNext() and EvictNext() block (#5947)
- Improve peerStore prototype (#5954)
- Simplify PeerManager upgrade logic (#5962)
- Add PeerManager.Advertise() (#5957)
- Add prototype PEX reactor for new stack (#5971)
- Resolve PEX addresses in PEX reactor (#5980)
- Use stopCtx when dialing peers in Router (#5983)
- Clean up new Transport infrastructure (#6017)
- Tighten up and test Transport API (#6020)
- Add tests and fix bugs for `NodeAddress` and `NodeID` (#6021)
- Tighten up and test PeerManager (#6034)
- Tighten up Router and add tests (#6044)
- Enable scheme-less parsing of IPv6 strings (#6158)
- Links (#268)
- Revised router message scheduling (#6126)
- Metrics (#6278)
- Simple peer scoring (#6277)
- Rate-limit incoming connections by IP (#6286)
- Fix "Unknown Channel" bug on CustomReactors (#6297)
- Connect max inbound peers configuration to new router (#6296)
- Filter peers by IP address and ID (#6300)
- Improve router test stability (#6310)
- Extend e2e tests for new p2p framework (#6323)
- Make peer scoring test more resilient (#6322)
- Fix using custom channels (#6339)
- Minor cleanup + update router options (#6353)
- Fix network update test (#6361)
- Update state sync messages for reverse sync (#285)
- Improve PEX reactor (#6305)
- Support private peer IDs in new p2p stack (#6409)
- Wire pex v2 reactor to router (#6407)
- Add channel descriptors to open channel (#6440)
- Revert change to routePeer (#6475)
- Limit rate of dialing new peers (#6485)
- Renames for reactors and routing layer internal moves (#6547)

### P2p/addrbook

- Comments
- AddrNew/Old -> bucketsNew/Old
- Simplify PickAddress
- AddAddress returns error. more defensive PickAddress
- Add non-terminating test
- Fix addToOldBucket
- Some comments

### P2p/conn

- Better handling for some stop conditions
- FlushStop. Use in pex. Closes #2092 (#2802)
- Don't hold stopMtx while waiting (#3254)
- Add Bufferpool (#3664)
- Simplify secret connection handshake malleability fix with merlin (#4185)
- Add a test for MakeSecretConnection (#4829)
- Migrate to Protobuf (#4990)
- Check for channel id overflow before processing receive msg (#6522)
- Check for channel id overflow before processing receive msg (backport #6522) (#6528)

### P2p/connetion

- Remove panics, test error cases

### P2p/pex

- Simplify ensurePeers
- Wait to connect to all peers in reactor test
- Minor cleanup and comments
- Some addrbook fixes
- Allow configured seed nodes to not be resolvable over DNS (#2129)
- Fix mismatch between dialseeds and checkseeds. (#2151)
- Consult seeds in crawlPeersRoutine (#3647)
- Fix DATA RACE
- Migrate to Protobuf (#4973)
- Fix flaky tests (#5733)
- Cleanup to pex internals and peerManager interface (#6476)
- Reuse hash.Hasher per addrbook for speed (#6509)

### P2p/secret_connection

- Switch salsa usage to hkdf + chacha

### P2p/test

- Wait for listener to get ready (#4881)
- Fix Switch test race condition (#4893)

### P2p/trust

- Split into multiple files and improve function order
- Lock on Copy()
- Remove extra channels
- Fix nil pointer error on TrustMetric Copy() (#1819)

### P2p/trustmetric

- Non-deterministic test

### Params

- Remove block timeiota (#248)
- Remove blockTimeIota (#5987)

### Pex

- Dial seeds when address book needs more addresses (#3603)
- Various follow-ups (#3605)
- Use highwayhash for pex bucket
- Fix send requests too often test (#6437)

### Premerge2

- Rpc -> rpc/tendermint

### Priv-val

- Fix timestamp for signing things that only differ by timestamp

### PrivVal

- Improve SocketClient network code (#1315)

### Privval

- Switch to amino encoding in SignBytes (#2459)
- Set deadline in readMsg (#2548)
- Add IPCPV and fix SocketPV (#2568)
- Fixes from review (#3126)
- Improve Remote Signer implementation (#3351)
- Increase timeout to mitigate non-deterministic test failure (#3580)
- Remove misplaced debug statement (#4103)
- Add `SignerDialerEndpointRetryWaitInterval` option (#4115)
- Return error on getpubkey (#4534)
- Remove deprecated `OldFilePV`
- Retry GetPubKey/SignVote/SignProposal N times before
- Migrate to protobuf (#4985)
- If remote signer errors, don't retry (#5140)
- Add chainID to requests (#5239)
- Allow passing options to NewSignerDialerEndpoint (#5434)
- Allow passing options to NewSignerDialerEndpoint (#5434) (#5437)
- Fix ping message encoding (#5441)
- Fix ping message encoding (#5442)
- Make response values non nullable (#5583)
- Make response values non nullable (#5583)
- Increase read/write timeout to 5s and calculate ping interval based on it (#5638)
- Reset pingTimer to avoid sending unnecessary pings (#5642)
- Increase read/write timeout to 5s and calculate ping interva… (#5666)
- Reset pingTimer to avoid sending unnecessary pings (#5642) (#5668)
- Duplicate SecretConnection from p2p package (#5672)
- Add grpc (#5725)
- Query validator key (#5876)
- Return errors on loadFilePV (#6185)
- Add ctx to privval interface (#6240)

### Prometheus/metrics

- Three new metrics for consensus (#4263)

### Proto

- Add buf and protogen script (#4369)
- Minor linting to proto files (#4386)
- Use docker to generate stubs (#4615)
- Bring over proto types & msgs (#4718)
- Regenerate proto (#4730)
- Remove test files
- Add proto files for ibc unblock (#4853)
- Add more to/from (#4956)
- Change to use gogofaster (#4957)
- Remove amino proto tests (#4982)
- Move keys to oneof (#4983)
- Leftover amino (#4986)
- Move all proto dirs to /proto (#5012)
- Folder structure adhere to buf (#5025)
- Increase lint level to basic and fix lint warnings (#5096)
- Improve enums (#5099)
- Reorganize Protobuf schemas (#5102)
- Minor cleanups (#5105)
- Change type + a cleanup (#5107)
- Add a comment for Validator#Address (#5144)
- Buf for everything (#5650)
- Bump gogoproto (1.3.2) (#5886)
- Bump gogoproto (1.3.2) (#5886)
- Docker deployment (#5931)
- Seperate native and proto types (#5994)
- Add files (#246)
- Docker deployment (#5931)
- Modify height int64 to uint64 (#253)

### Proto/p2p

- Rename PEX messages and fields (#5974)

### Proto/tendermint/abci

- Fix Request oneof numbers (#5116)

### Protoc

- "//nolint: gas" directive after pb generation (#164)

### Proxy

- Typed app conns
- NewAppConns takes a NewTMSPClient func
- Wrap NewTMSPClient in ClientCreator
- Nil -> nilapp
- Remove Handshaker from proxy pkg (#2437)
- Improve ABCI app connection handling (#5078)

### Pubsub

- Comments
- Fixes after Ethan's review (#3212)

### Reactors

- Omit incoming message bytes from reactor logs (#5743)
- Omit incoming message bytes from reactor logs (#5743)
- Remove bcv1 (#241)

### Reactors/pex

- Specify hash function (#94)
- Masked IP is used as group key (#96)

### Readme

- Js-tmsp -> js-abci
- Update install instruction (#100)
- Re-organize & update docs links
- Fix link to original paper (#4391)
- Add discord to readme (#4533)
- Add badge for git tests (#4732)
- Add source graph badge (#4980)
- Remover circleci badge (#5729)
- Add links to job post (#5785)
- Update discord link (#5795)
- Add security mailing list (#5916)
- Add security mailing list (#5916)
- Cleanup (#262)

### Relase_notes

- Add release notes for v0.34.0

### Release

- Minor release 0.33.1 (#4401)

### Remotedb

- A client package implementing the db.DB interface

### Removal

- Remove build folder (#4565)

### Repeat_timer

- Drain channel in Stop; done -> wg

### Replay

- Larger read buffer
- More tests
- Ensure cs.height and wal.height match

### Rfc

- Add end-to-end testing RFC (#5337)

### Rpc

- Add status and net info
- Return tx hash, creates contract, contract addr in broadcast (required some helper functions). Closes #30
- Give each call a dedicated Response struct, add basic test
- Separate out golang API into rpc/core
- Generalized rpc using reflection on funcs and params
- Fixes for better type handlings, explicit error field in response, more tests
- Cleanup, more tests, working http and jsonrpc
- Fix tests to count mempool; copy responses to avoid data races
- Return (*Response, error) for all functions
- GetStorage and Call methods. Tests.
- Decrement mempool count after block mined
- GetStorage and Call methods. Tests.
- Decrement mempool count after block mined
- Auto generated client methods using rpc-gen
- Myriad little fixes
- Cleanup, use client for tests, rpc-gen fixes
- Websockets
- Tests cleanup, use client lib for JSONRPC testing too
- Test CallCode and Call
- Fix memcount error in tests
- Use gorilla websockets
- First successful websocket event subscription
- Websocket events testing
- Use NewBlock event in rpc tests
- Cleanup tests and test contract calls
- Genesis route
- Remove unecessary response wrappers
- Add app_hash to /status
- TMResult and TMEventData
- Test cleanup
- Unsafe_set_config
- Num_unconfirmed_txs (avoid sending txs back)
- Start/stop cpu profiler
- Unsafe_write_heap_profile
- Broadcast tests. closes #219
- Unsafe_flush_mempool. closes #190
- Use interfaces for pipe
- Remove restriction on DialSeeds
- /commit
- Fix SeenCommit condition
- Dial_seeds msg. addresses #403
- Better arg validation for /tx
- /tx allows height+hash
- Use HTTP error codes
- Repsonse types use data.Bytes
- Response types use Result instead of pb Response
- Fix tests
- Decode args without wire
- Cleanup some comments [ci skip]
- Fix tests
- SetWriteDeadline for ws ping. fixes #553
- Move grpc_test from test/ to grpc/
- Typo fixes
- Comments
- Historical validators
- Block and Commit take pointers; return latest on nil
- Fix client websocket timeout (#687)
- Subscribe on reconnection (#689)
- Use /iavl repo in test (#713)
- Wait for rpc servers to be available in tests
- Fix tests
- Make time human readable. closes #926
- GetHeight helper function
- Fix getHeight
- Lower_case peer_round_states, use a list, add the node_address
- Docs/comments
- Add n_peers to /net_info
- Add voting power totals to vote bitarrays
- /consensus_state for simplified output
- Break up long lines
- Test Validator retrevial timeout
- Fix /blockchain OOM #2049
- Validate height in abci_query
- Log error when we timeout getting validators from consensus (#2045)
- Improve slate for Jenkins (#2070)
- Transform /status result.node_info.other into map (#2417)
- Add /consensus_params endpoint  (#2415)
- Fix tx.height range queries (#2899)
- Include peer's remote IP in `/net_info` (#3052)
- Client disable compression (#3430)
- Support tls rpc (#3469)
- Fix response time grow over time (#3537)
- Add support for batched requests/responses (#3534)
- /dial_peers: only mark peers as persistent if flag is on (#3620)
- Use Wrap instead of Errorf error (#3686)
- Make max_body_bytes and max_header_bytes configurable (#3818)
- /broadcast_evidence (#3481)
- Return err if page is incorrect (less than 0 or greater than tot… (#3825)
- Protect subscription access from race condition (#3910)
- Allow using a custom http client in rpc client (#3779)
- Remove godoc comments in favor of swagger docs (#4126)
- /block_results fix docs + write test + restructure response (#3615)
- Remove duplication of data in `ResultBlock ` (#3856)
- Add pagination to /validators (#3993)
- Update swagger docs to openapi 3.0 (#4223)
- Added proposer in consensus_state (#4250)
- Pass `outCapacity` to `eventBus#Subscribe` when subscribing using a l… (#4279)
- Add method block_by_hash (#4257)
- Modify New* functions to return error (#4274)
- Check nil blockmeta (#4320)
- PR#4320 follow up (#4323)
- Add sort_order option to tx_search (#4342)
- Fix issue with multiple subscriptions (#4406)
- Fix tx_search pagination with ordered results (#4437)
- Fix txsearch tests (#4438)
- Fix TxSearch test nits (#4446)
- Stop txSearch result processing if context is done (#4418)
- Keep the original subscription "id" field when new RPCs come in (#4493)
- Remove BlockStoreRPC in favor of BlockStore (#4510)
- Create buffered subscriptions on /subscribe (#4521)
- Fix panic when `Subscribe` is called (#4570)
- Add codespace to ResultBroadcastTx (#4611)
- Handle panics during panic handling
- Use a struct to wrap all the global objects
- Refactor lib folder (#4836)
- Increase waitForEventTimeout to 8 seconds (#4917)
- Add BlockByHash to Client (#4923)
- Replace Amino with new JSON encoder (#4968)
- Support EXISTS operator in /tx_search query (#4979)
- Add /check_tx endpoint (#5017)
- Move docs from doc.go to swagger.yaml (#5044)
- /broadcast_evidence nil evidence check (#5109)
- Make gasWanted/Used snake_case (#5137)
- Add private & unconditional to /dial_peer (#5293)
- Fix openapi spec syntax error (#5358)
- Fix test data races (#5363)
- Revert JSON-RPC/WebSocket response batching (#5378)
- Fix content-type header (#5661)
- Fix content-type header
- Standardize error codes (#6019)
- Change default sorting to desc for `/tx_search` results (#6168)
- Index block events to support block event queries (#6226)
- Index block events to support block event queries (bp #6226) (#6261)
- Define spec for RPC (#276)
- Remove global environment (#6426)
- Clean up client global state in tests (#6438)
- Add chunked rpc interface (#6445)
- Clarify timestamps (#304)
- Add chunked genesis endpoint (#299)
- Decouple test fixtures from node implementation (#6533)

### Rpc/client

- Use compile time assertions instead of methods
- Include NetworkClient interface into Client interface (#3473)
- Add basic authentication (#4291)
- Split out client packages (#4628)
- Take context as first param (#5347)

### Rpc/client/http

- Log error (#5182)
- Do not drop events even if the `out` channel is full (#6163)
- Drop endpoint arg from New and add WSOptions (#6176)

### Rpc/core

- Ints are strings in responses, closes #1896
- Do not lock ConsensusState mutex
- Return an error if `page=0` (#4947)
- More docs and a test for /blockchain endpoint (#5417)

### Rpc/core/types

- UintX -> int

### Rpc/jsonrpc

- Unmarshal RPCRequest correctly (#6191)
- Unmarshal RPCRequest correctly (bp #6191) (#6193)

### Rpc/jsonrpc/server

- Merge WriteRPCResponseHTTP and WriteRPCResponseAr (#5141)
- Ws server optimizations (#5312)
- Return an error in WriteRPCResponseHTTP(Error) (#6204)
- Return an error in WriteRPCResponseHTTP(Error) (bp #6204) (#6230)

### Rpc/lib

- No Result wrapper
- Test tcp and unix
- Set logger on ws conn
- Remove dead files, closes #710
- Write a test for TLS server (#3703)
- Fix RPC client, which was previously resolving https protocol to http (#4131)

### Rpc/lib/client

- Add jitter for exponential backoff of WSClient
- Jitter test updates and only to-be run on releases

### Rpc/lib/server

- Add handlers tests
- Update with @melekes and @ebuchman feedback
- Separate out Notifications test
- Minor changes to test
- Add test for int parsing

### Rpc/lib/types

- RPCResponse.Result is not a pointer

### Rpc/libs/doc

- Formatting for godoc, closes #2420

### Rpc/net_info

- Change RemoteIP type from net.IP to String (#3309)

### Rpc/swagger

- Add numtxs to blockmeta (#4139)

### Rpc/test

- /tx
- Restore txindexer after setting null
- Fix test race in TestAppCalls (#4894)
- Wait for mempool CheckTx callback (#4908)
- Wait for subscription in TestTxEventsSentWithBroadcastTxAsync (#4907)

### Rpc/tests

- Panic dont t.Fatal. use random txs for broadcast

### Rpc/wsevents

- Small cleanup

### Rtd

- Build fixes

### Scripts

- Quickest/easiest fresh install
- Remove install scripts (#4242)
- Move build.sh into scripts
- Make linkifier default to 'pull' rather than 'issue' (#5689)

### Scripts/txs

- Add 0x and randomness

### Secp256k1

- Use compressed pubkey, bitcoin-style address
- Change build tags (#3277)

### Security

- Update policy after latest security release (#6336)

### Server

- Allow multiple connections
- Return result with error
- Use cmn.ProtocolAndAddress
- Minor refactor

### Service

- Start/stop logs are info, ignored are debug
- Reset() for restarts

### Shame

- Forgot a file
- Version bump 0.7.4
- Forgot to add new code pkg

### SocketClient

- Fix and test for StopForError deadlock

### Spec

- Fixes from review
- Convert to rst
- Typos & other fixes
- Remove notes, see #1152
- More fixes
- Minor fixes
- Update encoding.md
- Note on byte arrays, clean up bitarrays and more, add merkle proof, add crypto.go script
- Add Address spec. notes about Query
- Pex update
- Abci notes. closes #1257
- Move to final location (#1576)
- Add missing field to NodeInfoOther (#2426)
- Update spec with tendermint updates (#62)
- Add ProofTrialPeriod to EvidenceParam (#99)
- Modify Header.LastResultsHash (#97)
- Link to abci server implementations (#100)
- Update evidence in blockchain.md (#108)
- Revert event hashing (#132)
- Update abci events (#151)
- Extract light-client to its own directory (#152)
- Remove evidences (#153)
- Light client attack detector (#164)
- Protobuf changes (#156)
- Update light client verification to match supervisor (#171)
- Remove reactor section (#242)
- Merge rust-spec (#252)

### Spec/abci

- Expand on Validator#Address (#118)

### Spec/consensus

- Canonical vs subjective commit

### Spec/consensus/signing

- Add more details about nil and amnesia (#54)

### Spec/reactors/mempool

- Batch txs per peer (#155)

### State

- ExecTx bug fixes for create contract
- Fix debug logs
- Fix CreateAddress to use Address not Word
- Fixes for creating a contract and msging it in the same block
- Fix GetStorage on blockcache with unknown account
- FireEvents flag on ExecTx and fixes for GetAccount
- ApplyBlock
- AppHashIsStale -> IntermediateState
- Remove StateIntermediate
- ABCIResponses, s.Save() in ApplyBlock
- Comments; use wire.BinaryBytes
- Persist validators
- Minor comment fixes
- Return to-be-used function
- TestValidateBlock
- Move methods to funcs
- BlockExecutor
- Re-order funcs. fix tests
- Send byzantine validators in BeginBlock
- Builds
- Fix txResult issue with UnmarshalBinary into ptr
- S -> state
- B -> block
- Err if 0 power validator is added to the validator set
- Format panics
- Require block.Time of the fist block to be genesis time (#2594)
- Use last height changed if validator set is empty (#3560)
- Add more tests for block validation (#3674)
- Txindex/kv: fsync data to disk immediately after receiving it  (#4104)
- Txindex/kv: return an error if there's one (#4095)
- Export InitStateVersion
- Proto migration (#4951)
- Proto migration (#4972)
- Revert event hashing (#5159)
- Don't save genesis state in database when loaded (#5231)
- Define interface for state store (#5348)
- More test cases for block validation (#5415)
- Prune states using an iterator (#5864)
- Save in batches within the state store (#6067)
- Cleanup block indexing logs and null (#6263)
- Fix block event indexing reserved key check (#6314)
- Fix block event indexing reserved key check (#6314) (#6315)
- Keep a cache of block verification results (#6402)

### State/indexer

- Reconstruct indexer, move txindex into the indexer package (#6382)

### State/store

- Remove extra `if` statement (#3774)

### Statesync

- Use Protobuf instead of Amino for p2p traffic (#4943)
- Fix valset off-by-one causing consensus failures (#5311)
- Broadcast snapshot request to all peers on startup (#5320)
- Fix the validator set heights (again) (#5330)
- Check all necessary heights when adding snapshot to pool (#5516)
- Check all necessary heights when adding snapshot to pool (#5516) (#5518)
- Do not recover panic on peer updates (#5869)
- Improve e2e test outcomes (#6378)
- Improve e2e test outcomes (backport #6378) (#6380)
- Sort snapshots by commonness (#6385)
- Fix unreliable test (#6390)
- Ranking test fix (#6415)

### Store

- Register block amino, not just crypto (#3894)
- Proto migration (#4974)
- Order-preserving varint key encoding (#5771)
- Use db iterators for pruning and range-based queries (#5848)
- Fix deadlock in pruning (#6007)
- Use a batch instead of individual writes in SaveBlock (#6018)

### Swagger

- Update swagger port (#4498)
- Remove duplicate blockID
- Define version (#4952)
- Update (#5257)

### Sync

- Move closer to separate file (#6015)

### Template

- Add labels to pr template

### Throttle_timer

- Fix race, use mtx instead of atomic

### Tm-bench

- Improve code shape
- Update dependencies, add total metrics
- Add deprecation warning (#3992)

### Tm-monitor

- Update health after we added / removed node (#2694)
- Update build-docker Makefile target (#3790)
- Add Context to RPC handlers (#3792)

### Tmbench

- Fix iterating through the blocks, update readme
- Make tx size configurable
- Update dependencies to use tendermint's master
- Make sendloop act in one second segments (#110)
- Make it more resilient to WSConn breaking (#111)

### Tmhash

- Add Sum function

### Tmsp

- ResponseInfo and ResponseEndBlock

### Tmtime

- Canonical, some comments (#2312)

### Toml

- Make sections standout (#4993)

### Tool

- Add Mergify (#4490)

### Tooling

- Remove tools/Makefile (#6102)
- Remove tools/Makefile (bp #6102) (#6106)

### Tools

- Remove redundant grep -v vendors/ (#1996)
- Clean up Makefile and remove LICENSE file (#2042)
- Refactor tm-bench (#2570)
- Remove need to install buf (#4605)
- Update gogoproto get cmd (#5007)
- Use os home dir to instead of the hardcoded PATH (#6498)

### Tools.mk

- Use tags instead of revisions where possible
- Install protoc

### Tools/build

- Delete stale tools (#4558)

### Tools/tm-bench

- Don't count the first block if its empty
- Remove testing flags from help (#1949)
- Don't count the first block if its empty (#1948)
- Bounds check for txSize and improving test cases (#2410)
- Remove tm-bench in favor of tm-load-test (#4169)

### Tools/tm-signer-harness

- Fix listener leak in newTestHarnessListener() (#5850)
- Fix listener leak in newTestHarnessListener() (#5850)

### Tools/tmbench

- Fix the end time being used for statistics calculation
- Improve accuracy with large tx sizes.
- Move statistics to a seperate file

### Tx

- Reduce function to one parameter (#5493)

### Txindexer

- Refactor Tx Search Aggregation (#3851)

### Types

- PrivVal.LastSignature. closes #247
- Pretty print validators
- Update LastBlockInfo and ConfigInfo
- Copy vote set bit array
- Copy commit bit array
- Benchmark WriteSignBytes
- Canonical_json.go
- SignatureEd25519 -> Signature
- Use mtx on PartSet.String()
- ValSet LastProposer->Proposer and Proposer()->GetProposer()
- []byte -> data.Bytes
- Result and Validator use data.Bytes
- Methods convert pb types to use data.Bytes
- Block comments
- Remove redundant version file
- PrivVal.Sign returns an error
- More . -> cmn
- Comments
- ConsensusParams test + document the ranges/limits
- ConsensusParams: add feedback from @ebuchman and @melekes
- Unexpose valset.To/FromBytes
- Add gas and fee fields to CheckTx
- Use data.Bytes directly in type.proto via gogo/protobuf. wow
- Consolidate some file
- Add note about ReadMessage having no cap
- RequestBeginBlock includes absent and byzantine validators
- Drop uint64 from protobuf.go
- IsOK()
- Int32 with gogo int
- Fix for broken customtype int in gogo
- Add MarshalJSON funcs for Response types with a Code
- Add UnmarshalJSON funcs for Response types
- Compile type assertions to avoid sneaky runtime surprises
- Check ResponseCheckTx too
- Update String() test to assert Prevote type
- Rename exampleVote to examplePrecommit on vote_test
- Add test for IsVoteTypeValid
- Params.Update()
- Comments; compiles; evidence test
- Evidences for merkle hashing; Evidence.String()
- Tx.go comments
- Evidence cleanup
- Better error messages for votes
- Check bufio.Reader
- TxEventBuffer.Flush now uses capacity preserving slice clearing idiom
- RequestInitChain.AppStateBytes
- Update for new go-wire. WriteSignBytes -> SignBytes
- Remove dep on p2p
- Tests build
- Builds
- Revert to old wire. builds
- Working on tests...
- P2pID -> P2PID
- Fix validator_set_test issue with UnmarshalBinary into ptr
- Bring back json.Marshal/Unmarshal for genesis/priv_val
- TestValidatorSetVerifyCommit
- Uncomment some tests
- Hash invoked for nil Data and Header should not panic
- Compile time assert to, and document sort.Interface
- Revert CheckTx/DeliverTx changes. make them the same
- Fix genesis.AppStateJSON
- Lock block on MakePartSet
- Fix formatting when printing signatures
- Allow genesis file to have 0 validators (#2148)
- Remove pubkey from validator hash (#2512)
- Cap evidence in block validation (#2560)
- Remove Version from CanonicalXxx (#2666)
- Dont use SimpleHashFromMap for header. closes #1841 (#2670)
- First field in Canonical structs is Type (#2675)
- Emit tags from BeginBlock/EndBlock (#2747)
- NewValidatorSet doesn't panic on empty valz list (#2938)
- ValidatorSet.Update preserves Accum (#2941)
- Comments on user vs internal events
- Validator set update tests (#3284)
- Followup after validator set changes (#3301)
- Remove check for priority order of existing validators (#3407)
- Refactor PB2TM.ConsensusParams to take BlockTimeIota as an arg (#3442)
- CommitVotes struct as last step towards #1648 (#3298)
- Do not ignore errors returned by PublishWithEvents (#3722)
- Move MakeVote / MakeBlock functions (#3819)
- Add test for block commits with votes for the wrong blockID (#3936)
- Prevent temporary power overflows on validator updates  (#4165)
- Change number_txs to num_txs json tag in BlockMeta
- Remove dots from errors in SignedHeader#ValidateBasic
- Change `Commit` to consist of just signatures (#4146)
- Prevent spurious validator power overflow warnings when changing the validator set (#4183)
- VerifyCommitX return when +2/3 sigs are verified (#4445)
- Implement Header#ValidateBasic (#4638)
- Return an error if voting power overflows
- Sort validators by voting power
- Simplify VerifyCommitTrusting
- Remove extra validation in VerifyCommit
- Assert specific error in TestValSetUpdateOverflowRelated
- Remove unnecessary sort call (#4876)
- Create ValidateBasic() funcs for validator and validator set (#4905)
- Remove VerifyFutureCommit (#4961)
- Migrate params to protobuf (#4962)
- Remove duplicated validation in VerifyCommit (#4991)
- Add tests for blockmeta (#5013)
- Remove pubkey options (#5016)
- More test cases for TestValidatorSet_VerifyCommit (#5018)
- Rename partsheader to partsetheader (#5029)
- Fix evidence timestamp calculation (#5032)
- Add AppVersion to ConsensusParams (#5031)
- Reject blocks w/ ConflictingHeadersEvidence (#5041)
- Simplify safeMul (#5061)
- Verify commit fully
- Validatebasic on from proto (#5152)
- Check if nil or empty valset (#5167)
- Comment on need for length prefixing (#5283)
- Rename json parts to part_set_header (#5523)
- Move `MakeBlock` to block.go (#5573)
- Cleanup protobuf.go (#6023)
- Refactor EventAttribute (#6408)
- Fix verify commit light / trusting bug (#6414)
- Revert breaking change (#6538)

### Types/heartbeat

- Test all Heartbeat functions

### Types/params

- Introduce EvidenceParams

### Types/priv_validator

- Fixes for latest p2p and cmn

### Types/test

- Remove slow test cases in TestValSetUpdatePriorityOrderTests (#4903)

### Types/time

- Add note about stripping monotonic part

### Types/validator_set_test

- Move funcs around

### Upgrading

- Add note on rpc/client subpackages (#4636)
- State store change (#5364)
- Update 0.34 instructions with updates since RC4 (#5685)
- Update 0.34 instructions with updates since RC4 (#5686)

### Upnp

- Keep a link

### Ux

- Use docker to format proto files (#5384)

### Version

- Bump 0.7.3
- Add and bump abci version
- Types
- Bump version numbers (#5173)
- Add abci version to handshake (#5706)
- Revert version through ldflag only (#6494)

### Vm

- Check errors early to avoid infinite loop
- Fix Pad functions, state: add debug log for create new account
- Fix endianess by flipping on subslic
- Flip sha3 result
- Fix errors not being returned
- Eventable and flip fix on CALL address
- Catch stack underflow on Peek()

### Wal

- Gr.Close()

### Wip

- Tendermint specification
- Priv val via sockets
- Comment types
- Fix code block in ADR
- Fix nil pointer deference
- Avoid underscore in var name
- Check error of wire read

### Wire

- No codec yet

### Ws

- Small comment
- Parse remote addrs with trailing dash (#6537)

### WsConnection

- Call onDisconnect
<|MERGE_RESOLUTION|>--- conflicted
+++ resolved
@@ -1,8 +1,12 @@
 ## [0.11.2] - 2023-05-03
+
+### Bug Fixes
+- Invalid threshold for LLMQType_25_67 (#628)
+
+## [0.11.1] - 2023-05-02
 
 ### Bug Fixes
 - Missing quorum params (#626)
-
 
 ## [0.11.0] - 2023-04-04
 
@@ -259,7 +263,6 @@
 - Fix build
 - Fix abcidump after backport
 - Update changelog and version to 0.8.0
-<<<<<<< HEAD
 - [**breaking**] Rename genesis.json quorum fields (#515)
 - [**breaking**] Remove Snapshot.core_chain_locked_height (#527)
 - Update changelog and version to 0.10.0-dev.6 (#526)
@@ -276,8 +279,6 @@
 - Add quote to CGO variables in Makefile (#597)
 - Update changelog and version to 0.11.1 (#627)
 - Catch up the changes from master into v0.11 dev (#629)
-=======
->>>>>>> 94189415
 
 ### PBTS
 
