--- conflicted
+++ resolved
@@ -1,8 +1,6 @@
-<<<<<<< HEAD
 ## [0.11.0-dev.1] - 2022-12-15
 
 - Update BLS libraries
-=======
 ## [0.10.0-dev.9] - 2023-02-10
 
 ### Bug Fixes
@@ -38,7 +36,6 @@
 - Bump docker/setup-buildx-action from 2.4.0 to 2.4.1 (#572)
 - Bump bufbuild/buf-setup-action from 1.13.1 to 1.14.0 (#577)
 - Move e2e-manual.yml  logic to e2e.yml (#578)
->>>>>>> 75ce3ce4
 
 ## [0.10.0-dev.8] - 2023-01-16
 
