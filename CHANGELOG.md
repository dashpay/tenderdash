--- conflicted
+++ resolved
@@ -1,4 +1,3 @@
-<<<<<<< HEAD
 ## [1.3.0-dev.1] - 2024-08-15
 
 ### Bug Fixes
@@ -10,9 +9,6 @@
 - Configuration of deadlock detection (#880)
 
 ## [1.2.0-dev.3] - 2024-08-12
-=======
-## [1.2.0] - 2024-08-12
->>>>>>> 1c717ade
 
 ### Bug Fixes
 
@@ -23,7 +19,6 @@
 
 ### Miscellaneous Tasks
 
-<<<<<<< HEAD
 - Improve logs (#866)
 - Update changelog and version to 1.2.0-dev.3 (#868)
 
@@ -49,8 +44,6 @@
 
 ### Miscellaneous Tasks
 
-=======
->>>>>>> 1c717ade
 - Update changelog and version to 1.2.0-dev.1 (#858)
 - Update changelog and version to 1.2.0-dev.2 (#861)
 - Improve logs (#866)
@@ -88,7 +81,6 @@
 
 ## [1.0.0] - 2024-07-01
 
-<<<<<<< HEAD
 ### Miscellaneous Tasks
 
 - Update changelog and version to 1.0.0
@@ -106,6481 +98,3 @@
 ### Miscellaneous Tasks
 
 - Update changelog and version to 1.0.0-dev.2 (#806)
-=======
-### Bug Fixes
-
-- Panic in ordered_map Key() (#721)
-- Race condition when adding new channel to NodeInfo (#735)
-- [**breaking**] E2e tests are flaky due to slow app state processing (#745)
-- Cancel previous mempool run when starting new one (#760)
-- Valid/locked block incorrectly marked as not timely (#762)
-- Handle ValidatorSetUpdate with no validator changes (#774)
-- Ignore abci section on seeds (#785)
-- Abci valset update abci does not need a public key on replay (#786)
-- [**breaking**] Limit mempool gossip rate on a per-peer basis (#787)
-- Router.chDesc concurrent map iteration and write in pqueue (#794)
-- Ineffective PROXY_APP and ABCI env in entrypoint (#805)
-
-### Features
-
-- Allow delaying transactions in ResponsePrepareProposal (#717)
-- New vote extenison type THRESHOLD_RAW (#715)
-- Env var ABCI changes abci option in config.toml (#742)
-- Route abci requests depending on request type (#734)
-- Add request result to prometheus stats (#743)
-- Support timeouts in abci calls (#749)
-- Allow configuration of check TX timeout for rpc and p2p tx broadcast (#750)
-- Channel enqueue timeout and improved router cleanup (#754)
-- Channels with limit of send and recv rate (#753)
-- Proposer-based app version (#769)
-- [**breaking**] Limit concurrent gRPC connections (#775)
-
-### Miscellaneous Tasks
-
-- Update CODEOWNERS (#736)
-- [**breaking**] Remove ExecTxResult.GasWanted (#740)
-- Regenerate mocks (#744)
-- Don't use go-deadlock in clist due to performance issues (#747)
-- Fix linter warnings in v0.14-dev (#748)
-- Minor improvements: logging, comments, locks (#726)
-- Update changelog and version to 0.14.0-dev.4 (#763)
-- Update changelog and version to 0.14.0-dev.6 (#778)
-- Update changelog and version to 0.14.0-dev.7 (#789)
-- Add Warn log level and decrease verbosity of some logs (#790)
-- Detect quorum hash mismatch when verifying commit (#791)
-- Update changelog and version to 0.14.0-dev.8 (#792)
-- Update changelog and version to 1.0.0-dev.2 (#806)
-- Update changelog and version to 1.0.0
-
-### Refactor
-
-- Remove QuorumSingsVerifier (#727)
-- Relaxed locking of mempool (#737)
-- [**breaking**] Remove deprecated config fields (#755)
-- Remove not needed commit timeout and unused LastPrecommits (#751)
-- Tune channel priorities and move channel definitions to p2p/channel_params.go (#759)
-- Use tmsync.Waker when txs are available (#761)
-- [**breaking**] Move Events from FinalizeBlock to ResponseProcessProposal (#770)
-
-### Testing
-
-- Add parallel grpc execution test (#758)
-- Fix flaky TestTooFarInTheFutureProposal (#768)
-- Fix flaky TestEmitNewValidBlockEventOnCommitWithoutBlock (#772)
-
-### Build
-
-- Bump actions/setup-go from 3.5.0 to 5.0.0
-- Bump actions/stale from 7 to 9
-- Update golang to 1.21 (#716)
-- Bump actions/download-artifact from 3 to 4 (#720)
-- Bump actions/upload-artifact from 3 to 4 (#719)
-- Manual docker image build platform selection (#722)
-- Bump bufbuild/buf-setup-action from 1.27.0 to 1.29.0 (#729)
-- Bump styfle/cancel-workflow-action from 0.12.0 to 0.12.1 (#728)
-- Fix depguard linter configuration (#730)
-- Simplify build process (#732)
-- Fix docker platforms for releases (#733)
-- Bump golangci/golangci-lint-action from 3.7.0 to 4.0.0 (#738)
-- Bump go to 1.22, alpine to 3.19, mockery to 2.41.0 (#741)
-- Bump docker/setup-buildx-action from 3.0.0 to 3.1.0 (#746)
-- Bump docker/build-push-action from 5.0.0 to 5.2.0 (#756)
-- Bump bufbuild/buf-setup-action from 1.29.0 to 1.30.0 (#757)
-- Bump docker/setup-buildx-action from 3.1.0 to 3.2.0 (#765)
-- Bump docker/login-action from 3.0.0 to 3.1.0 (#767)
-- Bump docker/build-push-action from 5.2.0 to 5.3.0 (#766)
-- Bump docker/setup-buildx-action from 3.2.0 to 3.3.0 (#776)
-- Bump bufbuild/buf-setup-action from 1.30.0 to 1.30.1 (#777)
-- Bump golangci/golangci-lint-action from 4.0.0 to 5.3.0 (#784)
-- Bump actions/setup-go from 5.0.0 to 5.0.1 (#783)
-- Bump bufbuild/buf-setup-action from 1.30.1 to 1.31.0 (#780)
-- Bump golangci/golangci-lint-action from 5.3.0 to 6.0.1 (#788)
-- Bump bufbuild/buf-setup-action from 1.31.0 to 1.32.0 (#793)
-- Bump bufbuild/buf-setup-action from 1.32.0 to 1.32.2 (#796)
-- Bump docker/login-action from 3.1.0 to 3.2.0 (#797)
-- Bump docker/build-push-action from 5.3.0 to 5.4.0 (#799)
-- Bump docker/build-push-action from 5.4.0 to 6.0.0 (#801)
-- Bump bufbuild/buf-setup-action from 1.32.2 to 1.33.0 (#800)
-- Bump goreleaser/goreleaser-action from 5 to 6 (#798)
-- Bump github.com/stretchr/testify from 1.8.2 to 1.9.0 (#817)
-
-## [0.13.4] - 2023-12-11
-
-### Bug Fixes
-
-- Ordered map race condition (#708)
-
-### Miscellaneous Tasks
-
-- Update changelog and version to 0.13.4
-
-### Performance
-
-- Increase web socket channels capacity (#709)
-
-## [0.13.3] - 2023-10-16
-
-### Bug Fixes
-
-- Issue with GMP not properly being linked on mac (#698)
-- Always propose with current app version (#697)
-
-### Miscellaneous Tasks
-
-- Update changelog and version to 0.13.3
-
-### Build
-
-- Bump styfle/cancel-workflow-action from 0.10.0 to 0.12.0 (#696)
-- Bump bufbuild/buf-setup-action from 1.14.0 to 1.27.0 (#695)
-
-## [0.13.2] - 2023-10-09
-
-### Bug Fixes
-
-- Log-file-path setting does not work (#691)
-- Log-file-path setting does not work (#691)
-
-### Miscellaneous Tasks
-
-- Update changelog and version to 0.13.2
-
-### Build
-
-- Bump goreleaser/goreleaser-action from 4 to 5
-- Bump docker/metadata-action from 3 to 5
-- Bump docker/login-action from 2.0.0 to 3.0.0
-- Bump docker/build-push-action from 4.0.0 to 5.0.0
-- Bump docker/setup-buildx-action from 2.4.1 to 3.0.0
-
-## [0.13.1] - 2023-09-14
-
-### Bug Fixes
-
-- Send evidence only once (#683)
-- Panic verifying evidence due to missing pubkey (#684)
-
-### Miscellaneous Tasks
-
-- Update changelog and version to 0.13.1
-
-## [0.13.0] - 2023-09-13
-
-### Bug Fixes
-
-- PrepareProposal should not be called during replay (#678)
-
-### Features
-
-- Implement statesync spec for the new approach (#663)
-- Add wait for masternode-status "ready" (#659)
-
-### Miscellaneous Tasks
-
-- Merge changes from 'v0.11.3' into v0.12
-- Update changelog and version to 0.13.0-dev.2 (#664)
-- Improve logs (#679)
-- Update mocks and .proto files after merge 12 to 13
-- Update changelog and version to 0.13.0
-
-### Refactor
-
-- Implement statesync peer manager (#648)
-- Migrate peer-manager on generic store (#666)
-- Change go module to dashpay/tenderdash (#670)
-
-### Build
-
-- Bump actions/checkout from 3 to 4 (#676)
-- Regenerate mocks
-
-## [0.11.3] - 2023-06-29
-
-### Bug Fixes
-
-- [**breaking**] Remove unused SIGNED_MSG_TYPE_COMMIT (#638)
-- [**breaking**] Use millisecond resolution of block time (#650)
-- Prod image high cpu load due to deadlock detection (#652)
-
-### Miscellaneous Tasks
-
-- Update changelog and version to 0.12.0
-- Update changelog and version to 0.13.0-dev.1 (#651)
-- Update changelog and version to 0.11.3
-
-## [0.12.0] - 2023-05-23
-
-### Features
-
-- Add ability to write logs in a file (#632)
-
-### Backport
-
-- Catch up with the latest commits from v0.11 to v0.12 (#631)
-- Catch up the changes from v0.11 to v0.12 (#636)
-
-## [0.11.2] - 2023-05-03
-
-### Bug Fixes
-
-- Invalid threshold for `LLMQType_25_67` (#628)
-
-### Miscellaneous Tasks
-
-- Catch up the changes from master into v0.11 dev (#629)
-
-## [0.11.1] - 2023-05-02
-
-### Bug Fixes
-
-- [**breaking**] ProcessProposal should get CoreChainLockedHeight from block (#625)
-- Update quorum params (#626)
-
-### Miscellaneous Tasks
-
-- Update changelog and version to 0.11.1 (#627)
-
-### Testing
-
-- Sign_bytes tests synchronized with rs-tenderdash-abci (#623)
-
-### Build
-
-- Bump github/super-linter from 4 to 5 (#624)
-
-## [0.11.0] - 2023-04-04
-
-### Bug Fixes
-
-- ProcessProposal executed twice for a block (#516)
-- Proposer-based timestamp broken during backport (#523)
-- Improve wal replay mechanism (#510)
-- Decrease log verbosity by logging send/recv logs on trace level (#533)
-- Ensure process proposal was called on commit processing (#534)
-- Ensure process proposal runs on complete proposal (#538)
-- Peer notifications should be async to avoid deadlock in PeerUp (#509)
-- Improve flaky TestWALRoundsSkipper (#539)
-- Flaky TestReactor_Backfill test (#549)
-- [**breaking**] Quorum type set to 0 during replay at genesis (#570)
-- Seed doesn't respond to pex requests (#574)
-- Docker tag is invalid for empty input.tag (#580)
-- Docker tag is invalid for empty input.tag (#580) (#585)
-- Signature verification (#584)
-- Replace tenderdash init single with validator (#599)
-- Broken error handling in ValueOp (VSA-2022-100) (#601)
-- Broken error handling in ValueOp (VSA-2022-100) (#601)
-- Nil voteset panics in rest handler (#609)
-- Nil voteset panics in rest handler (#609) (#612)
-
-### Documentation
-
-- Improve protobuf documentation (#604)
-
-### Features
-
-- Upgrade bls library to version 1 (#224)
-- Seed connectivity tuning options (max-incoming-connection-time,incoming-connection-window) (#532)
-- [**breaking**] Verify next consensus params between nodes (#550)
-- Add quorum hash to RequestPrepare/ProcessProposal (#553)
-- Derive node key from bip39 mnemonic (#562)
-- Conversion of PEM-encoded ED25519 node keys (#564)
-- Use dashd-go 0.24.0 to support LLMQ type 6 (LLMQType_25_67) (#610)
-
-### Miscellaneous Tasks
-
-- [**breaking**] Rename genesis.json quorum fields (#515)
-- [**breaking**] Remove Snapshot.core_chain_locked_height (#527)
-- Update changelog and version to 0.10.0-dev.6 (#526)
-- Update changelog and version to 0.11.0-dev.1 (#530)
-- Update changelog and version to 0.10.0-dev.7 (#536)
-- Update bls library (#535)
-- Update changelog and version to 0.10.0-dev.9 (#579)
-- Update changelog and version to 0.11.0-dev.2 (#583)
-- Update changelog and version to 0.11.0-dev.3 (#586)
-- Bump up dashd-go version to v0.23.6 (#587)
-- Update changelog and version to 0.10.0-dev.10 (#588)
-- Update changelog and version to 0.10.0-dev.11 (#591)
-- Update changelog and version to 0.11.0-dev.4 (#593)
-- Add quote to CGO variables in Makefile (#597)
-- Update changelog and version to 0.12.0-dev.1 (#608)
-- Update changelog and version to 0.12.0-dev.2 (#613)
-- Update changelog and version to 0.11.0
-
-### Refactor
-
-- Use logger for log printing (#545)
-- Blocksync.bpRequester should stop procedure if block was received (#546)
-- [**breaking**] Cleanup protobuf definitions and reorganize fields (#552)
-- Replace peerID on proTxHash for peer catchup rounds in HeightVoteSet component (#559)
-- Sync node and seed implementation (#576)
-- Use llmq.Validate function to validate llmq type (#590)
-- Introduce p2p proto Envelope as a wrapper for p2p messages (#598)
-- Consensus state to fix deadlock (#491)
-
-### Testing
-
-- Fix Index out of bounds on "runner logs" (#537)
-- Update test vectors for BLS
-- Refactor genesis doc generation (#573)
-- Fix TestMakeHTTPDialerURL (#605)
-
-### Backport
-
-- Catch up on the latest changes from v0.10 (#528)
-- Catch up the recent changes from v0.10 to v0.11 (#589)
-- V0.10 to v0.11 (#596)
-- Use dashd-go 0.24.0 to support LLMQ type 6 (LLMQType_25_67) (#610) (#611)
-
-### Build
-
-- Bump actions/setup-go from 3.3.1 to 3.4.0 (#524)
-- Bump bufbuild/buf-setup-action from 1.9.0 to 1.10.0 (#525)
-- CGO paths to BLS deps are incorrect (#531)
-- Improve release script (#522)
-- Bump goreleaser/goreleaser-action from 3 to 4 (#544)
-- Bump actions/stale from 6 to 7 (#543)
-- Bump actions/setup-go from 3.4.0 to 3.5.0 (#542)
-- Bump bufbuild/buf-setup-action from 1.10.0 to 1.11.0 (#541)
-- Use ubuntu 20.04 in github workflows (#547)
-- Enable deadlock detection on -dev docker images  (#540)
-- Bump bufbuild/buf-setup-action from 1.11.0 to 1.12.0 (#556)
-- Bump docker/build-push-action from 3.1.0 to 3.3.0 (#555)
-- Use version 1.2.5 of BLS lib in Docker (#557)
-- Bump golangci/golangci-lint-action from 3.3.1 to 3.4.0 (#560)
-- Add abcidump to release image (#563)
-- Bump bufbuild/buf-setup-action from 1.12.0 to 1.13.1 (#566)
-- Bump docker/setup-buildx-action from 2.2.1 to 2.4.0 (#567)
-- Improve docker image build caching (#571)
-- Refactor e2e docker image build process (#575)
-- Bump docker/build-push-action from 3.3.0 to 4.0.0 (#568)
-- Bump docker/setup-buildx-action from 2.4.0 to 2.4.1 (#572)
-- Bump bufbuild/buf-setup-action from 1.13.1 to 1.14.0 (#577)
-- Move e2e-manual.yml  logic to e2e.yml (#578)
-- Fix broken github actions and regenerate some code (#615)
-
-## [0.8.0] - 2022-12-07
-
-### Bug Fixes
-
-- Use thread-safely way to get pro-tx-hash from peer-state (#344)
-- Slightly modify a way of interacting with p2p channels in consensus reactor (#357)
-- Remove select block to don't block sending a witness response (#336)
-- Unsupported priv validator type - dashcore.RPCClient (#353)
-- Add a missed "info" field to broadcast-tx-response (#369)
-- Consolidate all prerelease changes in latest full release changelog
-- First part of modification after merge
-- Mishandled pubkey read errors
-- Eliminate compile level issues
-- Unit tests in abci/example/kvstore
-- Unit tests in dash/quorum package
-- Deadlock at types.MockPV
-- Blocksync package
-- Evidence package
-- Made some fixes/improvements
-- Change a payload hash of a message vote
-- Remove using a mutex in processPeerUpdate to fix a deadlock
-- Remove double incrementing
-- Some modifications for fixing unit tests
-- Modify TestVoteString
-- Some fixes / improvements
-- Some fixes / improvements
-- Override genesis time for pbst tests
-- Pbst tests
-- Disable checking duplicate votes
-- Use the current time always when making proposal block
-- Consensus state tests
-- Consensus state tests
-- Consensus state tests
-- The tests inside state package
-- Node tests
-- Add custom marshalling/unmarshalling for coretypes.ResultValidators
-- Add checking on nil in Vote.MarshalZerologObject
-- Light client tests
-- Rpc tests
-- Remove duplicate test TestApp_Height
-- Add mutex for transport_mconn.go
-- Add required option "create-proof-block-range" in a config testdata
-- Type error in generateDuplicateVoteEvidence
-- Use thread safe way for interacting with consensus state
-- Use a normal time ticker for some consensus unit tests
-- E2e tests
-- Lint issues
-- Abci-cli
-- Detected data race
-- TestBlockProtoBuf
-- Lint (proto and golang) modifications
-- ProTxHash not correctly initialized
-- Lint issue
-- Proto lint
-- Reuse setValSetUpdate to update validator index and validator-set-updates item in a storage
-- Reuse setValSetUpdate to update validator index and validator-set-updates item in a storage
-- Fix dependencies in e2e tests
-- Install libpcap-dev before running go tests
-- Install missing dependencies for linter
-- Fix race conditions in reactor
-- Specify alpine 3.15 in Dockerfile
-- Release script tries to use non-existing file
-- Go link issues
-- Data-race issue
-- Applied changes according to PR feedback
-- Make NewSignItem and MakeSignID exported, revert to precalculate hash for SignItem
-- Quorum_sign_data_test.go
-- Lint issue
-- Check a receiver of ValidatorSet on nil
-- Invalid initial height in e2e vote extensions test (#419)
-- A block with a height is equal initial-height uses current time instead of genesis last-block-time
-- Update block time validation
-- Change validateBlockTime function
-- Update evidence_test.go
-- Go lint issues (#455)
-- TestReactorValidatorSetChanges (#468)
-- Don't inc proposer prio when processing InitChain response (#470)
-- Invalid error msg when verifying val power in genesis doc (#476)
-- Revert ResponseCheckTx.info field and pass it to ResultBroadcastTx (#488)
-- Fix p2p deadlock (#473)
-- Abci Info() returns invalid height at genesis (#474)
-- Catchup round number is not correct (#507)
-- Commits received during state sync are lost (#513)
-- Statesync stops the node when light block request fails (#514)
-
-### Documentation
-
-- Abcidump documentation
-- Same-block execution docs and protobuf cleanup (#454)
-
-### Features
-
-- Abci protocol parser
-- Abci protocol parser - packet capture
-- Parse CBOR messages
-- Add missed fields (CoreChainLockedHeight, ProposerProTxHash and ProposedAppVersion) to RequestFinalizeBlock and PrepareProposal
-- Add node's pro-tx-hash into a context (#416)
-- Same-block execution (#418)
-- Implement import app-state in init-chain request (#472)
-- Consensus params updates support (#475)
-- Add round to Prepare/ProcessProposal,  FinalizeBlock (#498)
-- Add core_chain_lock_update to RequestProcessProposal (#492)
-- [**breaking**] Include state id in block signature (#478)
-- [**breaking**] Put full block in RequestFinalizeBlock  (#505)
-
-### Miscellaneous Tasks
-
-- If the tenderdash source code is not tracked by git then cloning "develop_0.1" branch as fallback scenario to build a project (#356)
-- If the tenderdash source code is not tracked by git then cloning "develop_0.1" branch as fallback scenario to build a project (#355)
-- Update changelog and version to 0.8.0-dev.2 (#333)
-- Update changelog and version to 0.8.0-dev.3
-- Update changelog and version to 0.8.0-dev.4 (#370)
-- Don't fail due to missing bodyclose in go 1.18
-- Remove printing debug stacktrace for a duplicate vote
-- Remove redundant mock cons_sync_reactor.go
-- Remove github CI docs-toc.yml workflow
-- Refactor e2e initialization
-- Fix whitespace and comments
-- Add unit tests for TestMakeBlockSignID, TestMakeStateSignID, TestMakeVoteExtensionSignIDs
-- Some naming modifications
-- Add verification for commit vote extension threshold signatures
-- Modify a condition in VoteExtSigns2BytesSlices
-- Remove recoverableVoteExtensionIndexes
-- Some improvements
-- Cleanup during self-review
-- Remove duplicate test
-- Update go.mod
-- Update changelog and version to 0.8.0-dev.5
-- Update changelog and version to 0.8.0-dev.5
-- Preallocate the list
-- Fix unit tests
-- Fix unit tests
-- Some modification after self-review
-- Remove ThresholdVoteExtension as redundant, use VoteExtension instead
-- Update order fields initialization
-- Update abci++ spec
-- Update changelog and version to 0.8.0-dev.6
-- Update changelog and version to 0.8.0-dev.7
-- Update alpine image version
-- Update alpine image version
-- Update changelog and version to 0.8.0-dev.8
-- Update changelog and version to 0.8.0-dev.9
-- Update changelog and version to 0.8.0-dev.10
-- Update changelog and version to 0.9.0-dev.1
-- Update changelog and version to 0.10.0-dev.1 (#456)
-- Revert `validateBlockTime` (#458)
-- Update changelog and version to 0.10.0-dev.2 (#489)
-- Improve validation of ResponsePrepare/ProcessProposal ExecTxResults (#477)
-- Update changelog and version to 0.10.0-dev.3 (#502)
-- Update changelog and version to 0.10.0-dev.4 (#503)
-- Update changelog and version to 0.10.0-dev.5 (#511)
-- Backport to 0.8
-- Fix build
-- Fix abcidump after backport
-- Update changelog and version to 0.8.0
-
-### PBTS
-
-- System model made more precise (#8096)
-
-### Refactor
-
-- Single vote-extension field was modified on multiple ones. support default and threshold-recover types of extensions
-- Simplify priv validator initialization code
-- Add a centralized way for recovering threshold signatures, add a way of creating sign ids, refactor code to use one way of making sign data and recovering signs
-- Standardize the naming of functions, variables
-- Add some modifications by RP feedback
-- Refactor cbor and apply review feedback
-- Move abcidump from scripts/ to cmd/
-- Separate default and threshold-recover extensions between 2 independent list, persist threshold vote extensions with a commit
-- Revert vote-extension protobuf structures to previous version
-- The changes by PR feedback
-- DashCoreSignerClient should return correct private key
-- Modifications after merge
-- Abci app expects tendermint.version.Consensus rather than proposed-app-version in RequestFinalizeBlock and RequestPrepareProposal
-- Revert proposed_app_version
-- Allow set 0 for 'create-proof-block-range' to ignore proof block app hash
-- Start test of proof-block range from 0 height
-- Allow set 0 for 'create-proof-block-range' to ignore proof block app hash
-- Start test of proof-block range from 0 height
-- Enable building docker for develop branch (#443)
-- Publish block events after block commit (#459)
-- Handshake block-replay mechanism (#460)
-- Merge e2e app with kvstore and support same-block execution (#457)
-- Change a logic of usage CoreChainLockHeight (#485)
-- Remove unused P2P.PexReactor flag field in a config (#490)
-- Provide a current block commit with request finalize block request (#501)
-- Make all genesis-doc fields (except chain_id) optional (#506)
-- Optimize initialize priv-validator (#512)
-
-### Security
-
-- Bump github.com/vektra/mockery/v2 from 2.10.4 to 2.10.6 (#8346)
-- Bump github.com/spf13/viper from 1.10.1 to 1.11.0 (#8344)
-- Bump github.com/creachadair/atomicfile from 0.2.4 to 0.2.5 (#8365)
-- Bump github.com/vektra/mockery/v2 from 2.10.6 to 2.11.0 (#8374)
-- Bump github.com/creachadair/tomledit from 0.0.16 to 0.0.18 (#8392)
-- Bump bufbuild/buf-setup-action from 1.3.1 to 1.4.0 (#8405)
-- Bump codecov/codecov-action from 3.0.0 to 3.1.0 (#8406)
-- Bump google.golang.org/grpc from 1.45.0 to 1.46.0 (#8408)
-- Bump github.com/vektra/mockery/v2 from 2.12.0 to 2.12.1 (#8417)
-- Bump github.com/google/go-cmp from 0.5.7 to 0.5.8 (#8422)
-- Bump github.com/creachadair/tomledit from 0.0.18 to 0.0.19 (#8440)
-- Bump github.com/btcsuite/btcd from 0.22.0-beta to 0.22.1 (#8439)
-- Bump docker/setup-buildx-action from 1.6.0 to 1.7.0 (#8451)
-- Merge result of tendermint/master with v0.8-dev (#376)
-
-### Test
-
-- Add deadlock detection with go-deadlock (#471)
-
-### Testing
-
-- Convert to Go 1.18 native fuzzing (#8359)
-- Remove debug logging statement (#8385)
-- Use correct home path in TestRootConfig
-- Add cbor test
-- Add parse cmd test
-- Test parser NewMessageType
-- Test parser
-- Replace hardcoded input data
-- Skip broken PBTS tests (#500)
-
-### Abci
-
-- Avoid having untracked requests in the channel (#8382)
-- Streamline grpc application construction (#8383)
-- Application type should take contexts (#8388)
-- Application should return errors errors and nilable response objects (#8396)
-- Remove redundant methods in client (#8401)
-- Remove unneccessary implementations (#8403)
-- Interface should take pointers to arguments (#8404)
-
-### Abci++
-
-- Sync implementation and spec for vote extensions (#8141)
-- Remove intermediate protos (#8414)
-- Vote extension cleanup (#8402)
-
-### Backport
-
-- V0.7.1 into v0.8-dev (#361)
-- Upgrade logging to v0.8
-- Update for new logging
-- Tendermint v0.36 (#446)
-
-### Blocksync
-
-- Honor contexts supplied to BlockPool (#8447)
-
-### Build
-
-- Bump async from 2.6.3 to 2.6.4 in /docs (#8357)
-- Bump github.com/vektra/mockery/v2 from 2.11.0 to 2.12.0 (#8393)
-- Bump docker/build-push-action from 2.9.0 to 3.0.0
-- Bump docker/login-action from 1.14.1 to 2.0.0
-- Bump docker/setup-buildx-action from 1.6.0 to 2.0.0
-- Use golang 1.18
-- Upgrade golangci-lint to 1.46
-- Bump actions/setup-go from 2 to 3.1.0
-- Bump golangci/golangci-lint-action from 3.1.0 to 3.2.0
-- Bump actions/setup-go from 3.1.0 to 3.2.0
-- Bump github.com/golangci/golangci-lint
-- Bump actions/setup-go from 3.2.0 to 3.2.1
-- Bump actions/stale from 5 to 6
-- Bump actions/setup-go from 3.2.1 to 3.3.1
-- Bump bufbuild/buf-setup-action from 1.6.0 to 1.9.0
-- Bump docker/setup-buildx-action from 2.0.0 to 2.2.1
-- Bump golangci/golangci-lint-action from 3.2.0 to 3.3.0
-- Remove unused nightly test runs (#499)
-- Save e2e failure logs as artifact (#508)
-- Bump golangci/golangci-lint-action from 3.3.0 to 3.3.1 (#504)
-- Update go.mod
-- Fix missing dependencies in lint and tests
-- Fix superlinter yaml issues
-- Improve release script for v0.8 (#520)
-
-### Cleanup
-
-- Unused parameters (#8372)
-- Pin get-diff-action uses to major version only, not minor/patch (#8368)
-
-### Config
-
-- Minor template infrastructure (#8411)
-
-### Confix
-
-- Convert tx-index.indexer from string to array (#8342)
-
-### Consensus
-
-- Reduce size of validator set changes test (#8442)
-
-### Crypto
-
-- Remove unused code (#8412)
-- Cleanup tmhash package (#8434)
-
-### Eventbus
-
-- Publish without contexts (#8369)
-
-### Fuzz
-
-- Don't panic on expected errors (#8423)
-
-### Keymigrate
-
-- Fix conversion of transaction hash keys (#8352)
-
-### Node
-
-- Use signals rather than ephemeral contexts (#8376)
-- Cleanup setup for indexer and evidence components (#8378)
-- Start rpc service after reactors (#8426)
-
-### P2p
-
-- Fix setting in con-tracker (#8370)
-- Remove support for multiple transports and endpoints (#8420)
-- Use nodeinfo less often (#8427)
-- Avoid using p2p.Channel internals (#8444)
-
-### Privval/grpc
-
-- Normalize signature (#8441)
-
-### Rpc
-
-- Reformat method signatures and use a context (#8377)
-- Fix byte string decoding for URL parameters (#8431)
-
-## [0.7.1] - 2022-04-14
-
-### ABCI++
-
-- Update new protos to use enum instead of bool (#8158)
-
-### ADR
-
-- Synchronize PBTS ADR with spec (#7764)
-- Protocol Buffers Management (#8029)
-
-### Bug Fixes
-
-- Detect and fix data-race in MockPV (#262)
-- Race condition when logging (#271)
-- Decrease memory used by debug logs (#280)
-- Tendermint stops when validator node id lookup fails (#279)
-- Backport e2e tests (#248)
-- Remove option c form linux build (#305)
-- Cannot read properties of undefined
-- Network stuck due to outdated proposal block (#327)
-- Don't process WAL logs for old rounds (#331)
-- Network stuck due to outdated proposal block (#327)
-- Don't process WAL logs for old rounds (#331)
-
-### Docs
-
-- Abci++ typo (#8147)
-
-### Documentation
-
-- Fix some typos in ADR 075. (#7726)
-- Drop v0.32 from the doc site configuration (#7741)
-- Fix RPC output examples for GET queries (#7799)
-- Fix ToC file extension for RFC 004. (#7813)
-- Rename RFC 008 (#7841)
-- Fix broken markdown links (cherry-pick of #7847) (#7848)
-- Fix broken markdown links (#7847)
-- Update spec links to point to tendermint/tendermint (#7851)
-- Remove unnecessary os.Exit calls at the end of main (#7861)
-- Fix misspelled file name (#7863)
-- Remove spec section from v0.35 docs (#7899)
-- Pin the RPC docs to v0.35 instead of master (#7909)
-- Pin the RPC docs to v0.35 instead of master (backport #7909) (#7911)
-- Update repo and spec readme's (#7907)
-- Redirect master links to the latest release version (#7936)
-- Redirect master links to the latest release version (backport #7936) (#7954)
-- Fix cosmos theme version. (#7966)
-- Point docs/master to the same content as the latest release (backport #7980) (#7998)
-- Fix some broken markdown links (#8021)
-- Update ADR template (#7789)
-- Add an overview of the proposer-based timestamps algorithm (#8058)
-- PBTS synchrony issues runbook (#8129)
-- Go tutorial fixed for 0.35.0 version (#7329) (#7330) (#7331)
-- Update go ws code snippets (#7486) (#7487)
-- Remove spec section from v0.35 docs (#7899)
-
-### Miscellaneous Tasks
-
-- Update unit tests after backport fo tendermint v0.35 (#245)
-- Backport Tenderdash 0.7 to 0.8 (#246)
-- Fix e2e tests and protxhash population (#273)
-- Improve logging for debug purposes
-- Stabilize consensus algorithm (#284)
-- Temporarily disable ARM build which is broken
-- Backport Tendermint 0.35.1 to Tenderdash 0.8 (#309)
-- Update CI e2e action workflow (#319)
-- Change dockerhub build target
-- Inspect context
-- Bump golang version
-- Remove debug
-- Use gha cache from docker
-- Revert dev changes
-- Remove obsolete cache step
-- Update changelog and version to 0.7.1
-
-### PBTS
-
-- Spec reorganization, summary of changes on README.md (#399)
-
-### RFC
-
-- Add delete gas rfc (#7777)
-
-### Refactor
-
-- Change node's proTxHash on slice from pointer of slice (#263)
-- Some minor changes in validate-conn-executor and routerDashDialer (#277)
-- Populate proTxHash in address-book (#274)
-- Replace several functions with an identical body (processStateCh,processDataCh,processVoteCh,processVoteSetBitsCh) on one function processMsgCh (#296)
-- [**breaking**] Replace is-masternode config with mode=validator (#308)
-- Add MustPubKeyToProto helper function (#311)
-- Implementing LLMQ generator (#310)
-- Move bls CI code to a separate action and improve ARM build (#314)
-- Persistent kvstore abci (#313)
-- Improve statesync.backfill (#316)
-- Small improvement in test four add four minus one genesis validators (#318)
-- Consolidate redundant code (#322)
-
-### Security
-
-- Bump github.com/prometheus/client_golang from 1.12.0 to 1.12.1 (#7732)
-- Bump github.com/gorilla/websocket from 1.4.2 to 1.5.0 (#7829)
-- Bump github.com/golangci/golangci-lint from 1.44.0 to 1.44.2 (#7854)
-- Bump golangci/golangci-lint-action from 2.5.2 to 3.1.0 (#8026)
-- Bump actions/checkout from 2.4.0 to 3 (#8076)
-- Bump docker/login-action from 1.13.0 to 1.14.1 (#8075)
-- Bump golangci/golangci-lint-action from 2.5.2 to 3.1.0 (#8074)
-- Bump google.golang.org/grpc from 1.44.0 to 1.45.0 (#8104)
-- Bump github.com/spf13/cobra from 1.3.0 to 1.4.0 (#8109)
-- Bump github.com/stretchr/testify from 1.7.0 to 1.7.1 (#8131)
-- Bump gaurav-nelson/github-action-markdown-link-check from 1.0.13 to 1.0.14 (#8166)
-- Bump docker/build-push-action from 2.9.0 to 2.10.0 (#8167)
-- Bump github.com/golangci/golangci-lint from 1.44.2 to 1.45.0 (#8169)
-- Bump github.com/golangci/golangci-lint from 1.45.0 to 1.45.2 (#8192)
-- Bump github.com/adlio/schema from 1.2.3 to 1.3.0 (#8201)
-- Bump github.com/vektra/mockery/v2 from 2.10.0 to 2.10.1 (#8226)
-- Bump github.com/vektra/mockery/v2 from 2.10.1 to 2.10.2 (#8246)
-- Bump github.com/vektra/mockery/v2 from 2.10.2 to 2.10.4 (#8250)
-- Bump github.com/BurntSushi/toml from 1.0.0 to 1.1.0 (#8251)
-- Bump github.com/lib/pq from 1.10.4 to 1.10.5 (#8283)
-- Bump codecov/codecov-action from 2.1.0 to 3.0.0 (#8306)
-- Bump actions/setup-go from 2 to 3 (#8305)
-- Bump actions/stale from 4 to 5 (#8304)
-- Bump actions/download-artifact from 2 to 3 (#8302)
-- Bump actions/upload-artifact from 2 to 3 (#8303)
-- Bump github.com/creachadair/tomledit from 0.0.11 to 0.0.13 (#8307)
-
-### Testing
-
-- Reduce usage of the MustDefaultLogger constructor (#7960)
-- Logger cleanup (#8153)
-- KeepInvalidTxsInCache test is invalid
-- Fix validator conn executor test backport
-- Update mockery mocks
-- Fix test test_abci_cli
-- Update oss-fuzz build script to match reality (#8296)
-
-### Abci
-
-- PrepareProposal (#6544)
-- Vote Extension 1 (#6646)
-- PrepareProposal-VoteExtension integration [2nd try] (#7821)
-- Undo socket buffer limit (#7877)
-- Make tendermint example+test clients manage a mutex (#7978)
-- Remove lock protecting calls to the application interface (#7984)
-- Use no-op loggers in the examples (#7996)
-- Revert buffer limit change (#7990)
-- Synchronize FinalizeBlock with the updated specification (#7983)
-
-### Abci++
-
-- Synchronize PrepareProposal with the newest version of the spec (#8094)
-- Remove app_signed_updates (#8128)
-- Remove CheckTx call from PrepareProposal flow (#8176)
-- Correct max-size check to only operate on added and unmodified (#8242)
-- Only include meaningful header fields in data passed-through to application (#8216)
-
-### Abci/client
-
-- Remove vestigially captured context (#7839)
-- Remove waitgroup for requests (#7842)
-- Remove client-level callback (#7845)
-- Make flush operation sync (#7857)
-- Remove lingering async client code (#7876)
-
-### Abci/kvstore
-
-- Test cleanup improvements (#7991)
-
-### Adr
-
-- Merge tendermint/spec repository into tendermint/tendermint (#7775)
-
-### Autofile
-
-- Reduce minor panic and docs changes (#8122)
-- Remove vestigal close mechanism (#8150)
-
-### Backport
-
-- Add basic metrics to the indexer package. (#7250) (#7252)
-
-### Blocksync
-
-- Shutdown cleanup (#7840)
-- Drop redundant shutdown mechanisms (#8136)
-- Remove intermediate channel (#8140)
-
-### Build
-
-- Bump github.com/prometheus/client_golang (#7731)
-- Bump docker/build-push-action from 2.8.0 to 2.9.0 (#397)
-- Bump docker/build-push-action from 2.8.0 to 2.9.0 (#7780)
-- Bump github.com/gorilla/websocket from 1.4.2 to 1.5.0 (#7830)
-- Bump docker/build-push-action from 2.7.0 to 2.9.0
-- Bump github.com/gorilla/websocket from 1.4.2 to 1.5.0
-- Bump github.com/rs/zerolog from 1.26.0 to 1.26.1
-- Bump actions/github-script from 5 to 6
-- Bump docker/login-action from 1.10.0 to 1.12.0
-- Bump url-parse from 1.5.4 to 1.5.7 in /docs (#7855)
-- Bump github.com/golangci/golangci-lint (#7853)
-- Bump docker/login-action from 1.12.0 to 1.13.0
-- Bump docker/login-action from 1.12.0 to 1.13.0 (#7890)
-- Bump prismjs from 1.26.0 to 1.27.0 in /docs (#8022)
-- Bump url-parse from 1.5.7 to 1.5.10 in /docs (#8023)
-- Bump docker/login-action from 1.13.0 to 1.14.1
-- Bump golangci/golangci-lint-action from 2.5.2 to 3.1.0
-- Bump google.golang.org/grpc from 1.41.0 to 1.42.0 (#7218)
-- Bump github.com/lib/pq from 1.10.3 to 1.10.4
-- Bump github.com/tendermint/tm-db from 0.6.4 to 0.6.6 (#7285)
-- Bump minimist from 1.2.5 to 1.2.6 in /docs (#8196)
-- Bump bufbuild/buf-setup-action from 1.1.0 to 1.3.0 (#8199)
-- Bump github.com/spf13/viper from 1.9.0 to 1.10.0 (#7435)
-- Bump github.com/adlio/schema from 1.2.2 to 1.2.3 (#7436)
-- Bump github.com/spf13/cobra from 1.2.1 to 1.3.0 (#7457)
-- Bump github.com/rs/zerolog from 1.26.0 to 1.26.1 (#7467)
-- Downgrade tm-db from v0.6.7 to v0.6.6
-- Use Go 1.18 to fix issue building curve25519-voi
-- Bump bufbuild/buf-setup-action from 1.3.0 to 1.3.1 (#8245)
-- Provide base branch to make as variable (#321)
-- Implement full release workflow in the release script (#332)
-- Use go install instead of go get. (#8299)
-- Implement full release workflow in the release script (#332) (#345)
-- Implement full release workflow in the release script (#332) (#345)
-
-### Ci
-
-- Fix super-linter configuration settings (#7708)
-- Fix super-linter configuration settings (backport #7708) (#7710)
-- Move test execution to makefile (#7372) (#7374)
-- Update mergify for tenderdash 0.8
-- Cleanup build/test targets (backport #7393) (#7395)
-- Skip docker image builds during PRs (#7397) (#7398)
-- Fix super-linter configuration settings (backport #7708) (#7710)
-- Fixes for arm builds
-
-### Cleanup
-
-- Remove commented code (#8123)
-
-### Cli
-
-- Add graceful catches to SIGINT (#8308)
-- Simplify resetting commands (#8312)
-
-### Clist
-
-- Remove unused waitgroup from clist implementation (#7843)
-
-### Cmd
-
-- Avoid package state in cli constructors (#7719)
-- Make reset more safe (#8081)
-- Cosmetic changes for errors and print statements (#7377) (#7408)
-- Add integration test for rollback functionality (backport #7315) (#7369)
-
-### Cmd/debug
-
-- Remove global variables and logging (#7957)
-
-### Conensus
-
-- Put timeouts on reactor tests (#7733)
-
-### Config
-
-- Add event subscription options and defaults (#7930)
-- Add a Deprecation annotation to P2PConfig.Seeds. (#7496) (#7497)
-- Default indexer configuration to null (#8222)
-
-### Confix
-
-- Clean up and document transformations (#8301)
-- Remove mempool.version in v0.36 (#8334)
-
-### Consensus
-
-- Remove unused closer construct (#7734)
-- Delay start of peer routines (#7753)
-- Delay start of peer routines (backport of #7753) (#7760)
-- Tie peer threads to peer lifecylce context (#7792)
-- Refactor operations in consensus queryMaj23Routine (#7791)
-- Refactor operations in consensus queryMaj23Routine (backport #7791) (#7793)
-- Start the timeout ticker before replay (#7844)
-- Additional timing metrics (#7849)
-- Additional timing metrics (backport #7849) (#7875)
-- Improve cleanup of wal tests (#7878)
-- HasVoteMessage index boundary check (#7720)
-- TestReactorValidatorSetChanges test fix (#7985)
-- Make orchestration more reliable for invalid precommit test (#8013)
-- Validator set changes test cleanup (#8035)
-- Improve wal test cleanup (#8059)
-- Fix TestInvalidState race and reporting (#8071)
-- Ensure the node terminates on consensus failure (#8111)
-- Avoid extra close channel (#8144)
-- Avoid persistent kvstore in tests (#8148)
-- Avoid race in accessing channel (#8149)
-- Skip channel close during shutdown (#8155)
-- Change lock handling in reactor and handleMsg for RoundState (forward-port #7994 #7992) (#8139)
-- Reduce size of test fixtures and logging rate (#8172)
-- Avoid panic during shutdown (#8170)
-- Cleanup tempfile explictly (#8184)
-- Add leaktest check to replay tests (#8185)
-- Update state machine to use the new consensus params (#8181)
-- Add some more checks to vote counting (#7253) (#7262)
-- Timeout params in toml used as overrides (#8186)
-- Additional timing metrics (backport #7849) (#7875)
-- Remove string indented function (#8257)
-- Avoid panics during handshake (#8266)
-- Add nil check to gossip routine (#8288)
-
-### Context
-
-- Cleaning up context dead ends (#7963)
-
-### E2e
-
-- Plumb logging instance (#7958)
-- Change ci network configuration (#7988)
-- Stabilize validator update form (#7340) (#7351)
-- Clarify apphash reporting (#7348) (#7352)
-- Generate keys for more stable load (#7344) (#7353)
-- App hash test cleanup (0.35 backport) (#7350)
-- Fix hashing for app + Fix logic of TestApp_Hash (#8229)
-
-### Events
-
-- Remove service aspects of event switch (#8146)
-- Remove unused event code (#8313)
-
-### Evidence
-
-- Refactored the evidence message to process Evidence instead of EvidenceList (#7700)
-- Manage and initialize state objects more clearly in the pool (#8080)
-- Remove source of non-determinism from test (#7266) (#7268)
-
-### Github
-
-- Update e2e workflows (#7803)
-- Add Informal code owners (#8042)
-
-### Indexer
-
-- Skip Docker tests when Docker is not available (#7814)
-
-### Internal/libs/protoio
-
-- Optimize MarshalDelimited by plain byteslice allocations+sync.Pool (#7325) (#7426)
-
-### Internal/proxy
-
-- Add initial set of abci metrics backport (#7342)
-
-### Keymigrate
-
-- Fix decoding of block-hash row keys (#8294)
-
-### Libs/cli
-
-- Clean up package (#7806)
-
-### Libs/clist
-
-- Remove unused surface area (#8134)
-
-### Libs/events
-
-- Remove unused event cache (#7807)
-- Remove unneccessary unsubscription code (#8135)
-
-### Libs/log
-
-- Remove Must constructor (#8120)
-
-### Libs/service
-
-- Regularize Stop semantics and concurrency primitives (#7809)
-
-### Libs/strings
-
-- Cleanup string helper function package (#7808)
-
-### Light
-
-- Fix absence proof verification by light client (#7639)
-- Fix absence proof verification by light client (backport #7639) (#7716)
-- Remove legacy timeout scheme (#7776)
-- Remove legacy timeout scheme (backport #7776) (#7786)
-- Avert a data race (#7888)
-- Remove untracked close channel (#8228)
-
-### Lint
-
-- Remove lll check (#7346) (#7357)
-- Bump linter version in ci (#8234)
-
-### Logging
-
-- Allow logging level override (#7873)
-
-### Math
-
-- Remove panics in safe math ops (#7962)
-
-### Mempool
-
-- Return duplicate tx errors more consistently (#7714)
-- Return duplicate tx errors more consistently (backport #7714) (#7718)
-- IDs issue fixes (#7763)
-- Remove duplicate tx message from reactor logs (#7795)
-- Fix benchmark CheckTx for hitting the GetEvictableTxs call (#7796)
-- Use checktx sync calls (#7868)
-- Test harness should expose application (#8143)
-- Reduce size of test (#8152)
-
-### Mempool+evidence
-
-- Simplify cleanup (#7794)
-
-### Metrics
-
-- Add metric for proposal timestamp difference  (#7709)
-
-### Migration
-
-- Remove stale seen commits (#8205)
-
-### Node
-
-- Allow orderly shutdown if context is canceled and gensis is in the future (#7817)
-- Clarify unneccessary logic in seed constructor (#7818)
-- Hook up eventlog and eventlog metrics (#7981)
-- Excise node handle within rpc env (#8063)
-- Nodes should fetch state on startup (#8062)
-- Pass eventbus at construction time (#8084)
-- Cleanup evidence db (#8119)
-- Always sync with the application at startup (#8159)
-- Remove channel and peer update initialization from construction (#8238)
-- Reorder service construction (#8262)
-- Move handshake out of constructor (#8264)
-
-### Node+statesync
-
-- Normalize initialization (#8275)
-
-### P2p
-
-- Pass start time to flowrate and cleanup constructors (#7838)
-- Make mconn transport test less flaky (#7973)
-- Mconn track last message for pongs (#7995)
-- Relax pong timeout (#8007)
-- Backport changes in ping/pong tolerances (#8009)
-- Retry failed connections slightly more aggressively (#8010)
-- Retry failed connections slightly more aggressively (backport #8010) (#8012)
-- Ignore transport close error during cleanup (#8011)
-- Plumb rudamentary service discovery to rectors and update statesync (#8030)
-- Plumb rudamentary service discovery to rectors and update statesync (backport #8030) (#8036)
-- Re-enable tests previously disabled (#8049)
-- Update shim to transfer information about peers (#8047)
-- Update polling interval calculation for PEX requests (#8106)
-- Remove unnecessary panic handling in PEX reactor (#8110)
-- Adjust max non-persistent peer score (#8137)
-- Reduce peer score for dial failures (backport #7265) (#7271)
-- Plumb rudamentary service discovery to rectors and update statesync (backport #8030) (#8036)
-- Update shim to transfer information about peers (#8047)
-- Inject nodeinfo into router (#8261)
-
-### P2p+flowrate
-
-- Rate control refactor (#7828)
-
-### P2p/message
-
-- Changed evidence message to contain evidence, not a list… (#394)
-
-### Proto
-
-- Merge the proposer-based timestamps parameters (#393)
-- Abci++ changes (#348)
-- Update proto generation to use buf (#7975)
-
-### Proxy
-
-- Fix endblock metric (#7989)
-- Collapse triforcated abci.Client (#8067)
-
-### Pubsub
-
-- Check for termination in UnsubscribeAll (#7820)
-- Report a non-nil error when shutting down. (#7310)
-- [minor] remove unused stub method (#8316)
-
-### Readme
-
-- Add vocdoni (#8117)
-
-### Rfc
-
-- P2p light client (#7672)
-- RFC 015 ABCI++ Tx Mutation (#8033)
-
-### Roadmap
-
-- Update to better reflect v0.36 changes (#7774)
-
-### Rollback
-
-- Cleanup second node during test (#8175)
-
-### Rpc
-
-- Add application info to `status` call (#7701)
-- Remove unused websocket options (#7712)
-- Clean up unused non-default websocket client options (#7713)
-- Don't route websocket-only methods on GET requests (#7715)
-- Clean up encoding of request and response messages (#7721)
-- Simplify and consolidate response construction (#7725)
-- Clean up unmarshaling of batch-valued responses (#7728)
-- Simplify the handling of JSON-RPC request and response IDs (#7738)
-- Fix layout of endpoint list (#7742)
-- Fix layout of endpoint list (#7742) (#7744)
-- Remove the placeholder RunState type. (#7749)
-- Allow GET parameters that support encoding.TextUnmarshaler (#7800)
-- Remove unused latency metric (#7810)
-- Implement the eventlog defined by ADR 075 (#7825)
-- Implement the ADR 075 /events method (#7965)
-- Set a minimum long-polling interval for Events (#8050)
-- Backport experimental buffer size control parameters from #7230 (tm v0.35.x) (#7276)
-- Implement header and header_by_hash queries (backport #7270) (#7367)
-- Add more nil checks in the status end point (#8287)
-- Avoid leaking threads (#8328)
-
-### Rpc/client
-
-- Add Events method to the client interface (#7982)
-- Rewrite the WaitForOneEvent helper (#7986)
-- Add eventstream helper (#7987)
-
-### Scmigrate
-
-- Ensure target key is correctly renamed (#8276)
-
-### Service
-
-- Change stop interface (#7816)
-- Add NopService and use for PexReactor (#8100)
-- Minor cleanup of comments (#8314)
-
-### Spec
-
-- Merge spec repo into tendermint repo (#7804)
-- Merge spec repo into tendermint repo (#7804)
-- Minor updates to spec merge PR (#7835)
-
-### State
-
-- Synchronize the ProcessProposal implementation with the latest version of the spec (#7961)
-- Avoid panics for marshaling errors (#8125)
-- Panic on ResponsePrepareProposal validation error (#8145)
-- Propogate error from state store (#8171)
-- Avoid premature genericism (#8224)
-- Remove unused weighted time (#8315)
-
-### Statesync
-
-- Relax timing (#7819)
-- Assert app version matches (#7856)
-- Assert app version matches (backport #7856) (#7886)
-- Avoid compounding retry logic for fetching consensus parameters (#8032)
-- Avoid compounding retry logic for fetching consensus parameters (backport #8032) (#8041)
-- Avoid leaking a thread during tests (#8085)
-- Assert app version matches (backport #7856) (#7886)
-- Avoid compounding retry logic for fetching consensus parameters (backport #8032) (#8041)
-- Merge channel processing (#8240)
-- Tweak test performance (#8267)
-
-### Statesync+blocksync
-
-- Move event publications into the sync operations (#8274)
-
-### Sync+p2p
-
-- Remove closer (#7805)
-
-### Types
-
-- Make timely predicate adaptive after 10 rounds (#7739)
-- Remove nested evidence field from block (#7765)
-- Add string format to 64-bit integer JSON fields (#7787)
-- Add default values for the synchrony parameters (#7788)
-- Update synchrony params to match checked in proto (#8142)
-- Minor cleanup of un or minimally used types (#8154)
-- Add TimeoutParams into ConsensusParams structs (#8177)
-- Fix path handling in node key tests (#7493) (#7502)
-
-### Types/events+evidence
-
-- Emit events + metrics on evidence validation (#7802)
-
-## [0.7.0] - 2022-01-27
-
-### ABCI++
-
-- Major refactor of spec's structure. Addressed Josef's comments. Merged ABCI's methods and data structs that didn't change. Added introductory paragraphs
-- Found a solution to set the execution mode
-
-### ADR
-
-- Update the proposer-based timestamp spec per discussion with @cason (#7153)
-
-### ADR-74
-
-- Migrate Timeout Parameters to Consensus Parameters (#7503)
-
-### Bug Fixes
-
-- Accessing validator state safetly
-- Safe state access in TestValidProposalChainLocks
-- Safe state access in TestReactorInvalidBlockChainLock
-- Safe state access in TestReactorInvalidBlockChainLock
-- Seeds should not hang when disconnected from all nodes
-- Change CI testnet config from ci.toml on dashcore.toml
-- Update the title of pipeline task
-- Ensure seed at least once connects to another seed (#200)
-- Panic on precommits does not have any +2/3 votes
-- Improved error handling  in DashCoreSignerClient
-- Abci/example, cmd and test packages were fixed after the upstream backport
-- Some fixes to be able to compile the add
-- Some fixes made by PR feedback
-- Use types.DefaultDashVotingPower rather than internal dashDefaultVotingPower
-- Don't disconnect already disconnected validators
-
-### Documentation
-
-- Add roadmap to repo (#7107)
-- Add reactor sections (#6510)
-- Add reactor sections (backport #6510) (#7151)
-- Fix broken links and layout (#7154)
-- Fix broken links and layout (#7154) (#7163)
-- Set up Dependabot on new backport branches. (#7227)
-- Update bounty links (#7203)
-- Add description about how to keep validators public keys at full node
-- Add information how to sue preset for network generation
-- Change a type of code block
-- Add upgrading info about node service (#7241)
-- Add upgrading info about node service (#7241) (#7242)
-- Clarify where doc site config settings must land (#7289)
-- Add abci timing metrics to the metrics docs (#7311)
-- Go tutorial fixed for 0.35.0 version (#7329) (#7330)
-- Go tutorial fixed for 0.35.0 version (#7329) (#7330) (#7331)
-- Update go ws code snippets (#7486)
-- Update go ws code snippets (#7486) (#7487)
-- Fixup the builtin tutorial  (#7488)
-
-### Features
-
-- Add two more CI pipeline tasks to run e2e rotate.toml
-- Reset full-node pub-keys
-- Manual backport the upstream commit b69ac23fd20bdc00dea00c7c8a69fa66f2e675a9
-- Update CHANGELOG_PENDING.md
-- Improve logging for better elasticsearch compatibility (#220)
-- InitChain can set initial core lock height (#222)
-- Add empty block on h-1 and h-2 apphash change (#241)
-- Inter-validator set communication (#187)
-- Add create_proof_block_range config option (#243)
-
-### Miscellaneous Tasks
-
-- Create only 1 proof block by default
-- Release script and initial changelog (#250)
-- [**breaking**] Bump ABCI version and update release.sh to change TMVersionDefault automatically (#253)
-- Eliminate compile errors after backport of tendermint 0.35 (#238)
-- Update changelog and version to 0.7.0
-
-### PBTS
-
-- New minimal set of changes in consensus algorithm (#369)
-- New system model and problem statement (#375)
-
-### RFC-009
-
-- Consensus Parameter Upgrades (#7524)
-
-### RFC006
-
-- Semantic Versioning (#365)
-
-### Refactor
-
-- Minor formatting improvements
-- Apply peer review feedback
-
-### Security
-
-- Bump actions/checkout from 2.3.4 to 2.3.5 (#7139)
-- Bump prismjs from 1.23.0 to 1.25.0 in /docs (#7168)
-- Bump postcss from 7.0.35 to 7.0.39 in /docs (#7167)
-- Bump ws from 6.2.1 to 6.2.2 in /docs (#7165)
-- Bump path-parse from 1.0.6 to 1.0.7 in /docs (#7164)
-- Bump url-parse from 1.5.1 to 1.5.3 in /docs (#7166)
-- Bump actions/checkout from 2.3.5 to 2.4.0 (#7199)
-- Bump github.com/golangci/golangci-lint from 1.42.1 to 1.43.0 (#7219)
-- Bump google.golang.org/grpc from 1.41.0 to 1.42.0 (#7200)
-- Bump github.com/lib/pq from 1.10.3 to 1.10.4 (#7261)
-- Bump github.com/tendermint/tm-db from 0.6.4 to 0.6.6 (#7287)
-- Bump actions/cache from 2.1.6 to 2.1.7 (#7334)
-- Bump watchpack from 2.2.0 to 2.3.0 in /docs (#7335)
-- Bump github.com/adlio/schema from 1.1.14 to 1.1.15 (#7407)
-- Bump github.com/adlio/schema from 1.2.2 to 1.2.3 (#7432)
-- Bump github.com/spf13/viper from 1.9.0 to 1.10.0 (#7434)
-- Bump github.com/spf13/cobra from 1.2.1 to 1.3.0 (#7456)
-- Bump google.golang.org/grpc from 1.42.0 to 1.43.0 (#7455)
-- Bump github.com/spf13/viper from 1.10.0 to 1.10.1 (#7470)
-- Bump docker/login-action from 1.10.0 to 1.12.0 (#7494)
-- Bump github.com/BurntSushi/toml from 0.4.1 to 1.0.0 (#7562)
-- Bump docker/build-push-action from 2.7.0 to 2.8.0 (#7679)
-- Bump github.com/vektra/mockery/v2 from 2.9.4 to 2.10.0 (#7685)
-- Bump github.com/golangci/golangci-lint from 1.43.0 to 1.44.0 (#7692)
-
-### Testing
-
-- Regenerate  remote_client mock
-- Get rid of workarounds for issues fixed in 0.6.1
-- Clean up databases in tests (#6304)
-- Improve cleanup for data and disk use (#6311)
-- Close db in randConsensusNetWithPeers, just as it is in randConsensusNet
-- Ensure commit stateid in wal is OK
-- Add testing.T logger connector (#7447)
-- Use scoped logger for all public packages (#7504)
-- Pass testing.T to assert and require always, assertion cleanup (#7508)
-- Remove background contexts (#7509)
-- Remove panics from test fixtures (#7522)
-- Pass testing.T around rather than errors for test fixtures (#7518)
-- Uniquify prom IDs (#7540)
-- Remove in-test logging (#7558)
-- Use noop loger with leakteset in more places (#7604)
-- Update docker versions to match build version (#7646)
-- Update cleanup opertunities (#7647)
-- Reduce timeout to 4m from 8m (#7681)
-
-### Abci
-
-- Fix readme link (#7173)
-- Socket server shutdown response handler (#7547)
-
-### Abci/client
-
-- Use a no-op logger in the test (#7633)
-- Simplify client interface (#7607)
-
-### Acbi
-
-- Fix readme link to protocol buffers (#362)
-
-### Adr
-
-- Lib2p implementation plan (#7282)
-
-### Autofile
-
-- Ensure files are not reopened after closing (#7628)
-- Avoid shutdown race (#7650)
-
-### Backport
-
-- Add basic metrics to the indexer package. (#7250) (#7252)
-
-### Blocksync
-
-- Remove v0 folder structure (#7128)
-- Standardize construction process (#7531)
-
-### Buf
-
-- Modify buf.yml, add buf generate (#5653)
-- Modify buf.yml, add buf generate (#5653)
-
-### Build
-
-- Bump rtCamp/action-slack-notify from 2.1.1 to 2.2.0
-- Fix proto-lint step in Makefile
-- Fix proto-lint step in Makefile
-- Bump github.com/rs/zerolog from 1.25.0 to 1.26.0 (#7192)
-- Github workflows: fix dependabot and code coverage (#191)
-- Bump github.com/adlio/schema from 1.1.13 to 1.1.14
-- Bump github.com/adlio/schema from 1.1.13 to 1.1.14 (#7217)
-- Bump github.com/golangci/golangci-lint (#7224)
-- Bump github.com/rs/zerolog from 1.25.0 to 1.26.0 (#7222)
-- Bump google.golang.org/grpc from 1.41.0 to 1.42.0 (#7218)
-- Bump github.com/lib/pq from 1.10.3 to 1.10.4
-- Run e2e tests in parallel
-- Bump github.com/lib/pq from 1.10.3 to 1.10.4 (#7260)
-- Bump technote-space/get-diff-action from 5.0.1 to 5.0.2
-- Bump github.com/tendermint/tm-db from 0.6.4 to 0.6.6 (#7285)
-- Update the builder image location. (#364)
-- Update location of proto builder image (#7296)
-- Declare packages variable in correct makefile (#7402)
-- Bump github.com/adlio/schema from 1.1.14 to 1.1.15 (#7406)
-- Bump github.com/adlio/schema from 1.1.14 to 1.1.15
-- Bump github.com/adlio/schema from 1.1.15 to 1.2.2 (#7423)
-- Bump github.com/adlio/schema from 1.1.15 to 1.2.2 (#7422)
-- Bump github.com/adlio/schema from 1.1.15 to 1.2.3
-- Bump github.com/spf13/viper from 1.9.0 to 1.10.0 (#7435)
-- Bump github.com/adlio/schema from 1.2.2 to 1.2.3 (#7436)
-- Bump watchpack from 2.3.0 to 2.3.1 in /docs (#7430)
-- Bump google.golang.org/grpc from 1.42.0 to 1.43.0 (#7458)
-- Bump github.com/spf13/cobra from 1.2.1 to 1.3.0 (#7457)
-- Bump github.com/rs/zerolog from 1.26.0 to 1.26.1 (#7467)
-- Bump github.com/rs/zerolog from 1.26.0 to 1.26.1 (#7469)
-- Bump github.com/spf13/viper from 1.10.0 to 1.10.1 (#7468)
-- Bump docker/login-action from 1.10.0 to 1.11.0 (#378)
-- Bump github.com/rs/cors from 1.8.0 to 1.8.2
-- Bump docker/login-action from 1.11.0 to 1.12.0 (#380)
-- Bump github.com/rs/cors from 1.8.0 to 1.8.2 (#7484)
-- Bump github.com/rs/cors from 1.8.0 to 1.8.2 (#7485)
-- Bump technote-space/get-diff-action from 5 to 6.0.1 (#7535)
-- Bump github.com/BurntSushi/toml from 0.4.1 to 1.0.0 (#7560)
-- Make sure to test packages with external tests (#7608)
-- Make sure to test packages with external tests (backport #7608) (#7635)
-- Bump github.com/prometheus/client_golang (#7636)
-- Bump github.com/prometheus/client_golang (#7637)
-- Bump docker/build-push-action from 2.7.0 to 2.8.0 (#389)
-- Bump github.com/prometheus/client_golang (#249)
-- Bump github.com/BurntSushi/toml from 0.4.1 to 1.0.0
-- Bump vuepress-theme-cosmos from 1.0.182 to 1.0.183 in /docs (#7680)
-- Bump github.com/vektra/mockery/v2 from 2.9.4 to 2.10.0 (#7684)
-- Bump google.golang.org/grpc from 1.43.0 to 1.44.0 (#7693)
-- Bump github.com/golangci/golangci-lint (#7696)
-- Bump google.golang.org/grpc from 1.43.0 to 1.44.0 (#7695)
-
-### Ci
-
-- Update dependabot configuration (#7204)
-- Backport lint configuration changes (#7226)
-- Move test execution to makefile (#7372)
-- Move test execution to makefile (#7372) (#7374)
-- Cleanup build/test targets (#7393)
-- Fix missing dependency (#7396)
-- Cleanup build/test targets (backport #7393) (#7395)
-- Skip docker image builds during PRs (#7397)
-- Skip docker image builds during PRs (#7397) (#7398)
-- Tweak e2e configuration (#7400)
-
-### Clist
-
-- Reduce size of test workload for clist implementation (#7682)
-
-### Cmd
-
-- Add integration test and fix bug in rollback command (#7315)
-- Cosmetic changes for errors and print statements (#7377)
-- Cosmetic changes for errors and print statements (#7377) (#7408)
-- Add integration test for rollback functionality (backport #7315) (#7369)
-
-### Config
-
-- WriteConfigFile should return error (#7169)
-- Expose ability to write config to arbitrary paths (#7174)
-- Backport file writing changes (#7182)
-- Add a Deprecation annotation to P2PConfig.Seeds. (#7496)
-- Add a Deprecation annotation to P2PConfig.Seeds. (#7496) (#7497)
-
-### Consensus
-
-- Remove stale WAL benchmark (#7194)
-- Add some more checks to vote counting (#7253)
-- Add some more checks to vote counting (#7253) (#7262)
-- Remove reactor options (#7526)
-- Use noop logger for WAL test (#7580)
-- Explicit test timeout (#7585)
-- Test shutdown to avoid hangs (#7603)
-- Calculate prevote message delay metric (#7551)
-- Check proposal non-nil in prevote message delay metric (#7625)
-- Calculate prevote message delay metric (backport #7551) (#7618)
-- Check proposal non-nil in prevote message delay metric (#7625) (#7632)
-- Use delivertxsync (#7616)
-- Fix height advances in test state (#7648)
-- Use buffered channel in TestStateFullRound1 (#7668)
-
-### Consensus+p2p
-
-- Change how consensus reactor is constructed (#7525)
-
-### Consensus/state
-
-- Avert a data race with state update and tests (#7643)
-
-### Contexts
-
-- Remove all TODO instances (#7466)
-
-### E2e
-
-- Always enable blocksync (#7144)
-- Avoid unset defaults in generated tests (#7145)
-- Evidence test refactor (#7146)
-- Add option to dump and analyze core dumps
-- Control access to state in Info calls (#7345)
-- More clear height test (#7347)
-- Stabilize validator update form (#7340)
-- Stabilize validator update form (#7340) (#7351)
-- Clarify apphash reporting (#7348)
-- Clarify apphash reporting (#7348) (#7352)
-- Generate keys for more stable load (#7344)
-- Generate keys for more stable load (#7344) (#7353)
-- App hash test cleanup (0.35 backport) (#7350)
-- Limit legacyp2p and statesyncp2p (#7361)
-- Use more simple strings for generated transactions (#7513)
-- Avoid global test context (#7512)
-- Use more simple strings for generated transactions (#7513) (#7514)
-- Constrain test parallelism and reporting (#7516)
-- Constrain test parallelism and reporting (backport #7516) (#7517)
-- Make tx test more stable (#7523)
-- Make tx test more stable (backport #7523) (#7527)
-
-### Errors
-
-- Formating cleanup (#7507)
-
-### Eventbus
-
-- Plumb contexts (#7337)
-
-### Evidence
-
-- Remove source of non-determinism from test (#7266)
-- Remove source of non-determinism from test (#7266) (#7268)
-- Reactor constructor (#7533)
-
-### Flowrate
-
-- Cleanup unused files (#7158)
-
-### Fuzz
-
-- Remove fuzz cases for deleted code (#7187)
-
-### Internal/libs
-
-- Delete unused functionality (#7569)
-
-### Internal/libs/protoio
-
-- Optimize MarshalDelimited by plain byteslice allocations+sync.Pool (#7325)
-- Optimize MarshalDelimited by plain byteslice allocations+sync.Pool (#7325) (#7426)
-
-### Internal/proxy
-
-- Add initial set of abci metrics backport (#7342)
-
-### Jsontypes
-
-- Improve tests and error diagnostics (#7669)
-
-### Libs/os
-
-- Remove arbitrary os.Exit (#7284)
-- Remove trap signal (#7515)
-
-### Libs/rand
-
-- Remove custom seed function (#7473)
-
-### Libs/service
-
-- Pass logger explicitly (#7288)
-
-### Light
-
-- Fix panic when empty commit is received from server
-- Remove global context from tests (#7505)
-- Avoid panic for integer underflow (#7589)
-- Remove test panic (#7588)
-- Convert validation panics to errors (#7597)
-- Fix provider error plumbing (#7610)
-- Return light client status on rpc /status  (#7536)
-
-### Lint
-
-- Cleanup branch lint errors (#7238)
-- Remove lll check (#7346)
-- Remove lll check (#7346) (#7357)
-
-### Log
-
-- Dissallow nil loggers (#7445)
-- Remove support for traces (#7542)
-- Avoid use of legacy test logging (#7583)
-
-### Logging
-
-- Remove reamining instances of SetLogger interface (#7572)
-
-### Mempool
-
-- Remove panic when recheck-tx was not sent to ABCI application (#7134)
-- Remove panic when recheck-tx was not sent to ABCI application (#7134) (#7142)
-- Port reactor tests from legacy implementation (#7162)
-- Consoldate implementations (#7171)
-- Avoid arbitrary background contexts (#7409)
-- Refactor mempool constructor (#7530)
-- Reactor concurrency test tweaks (#7651)
-
-### Node
-
-- Cleanup construction (#7191)
-- Minor package cleanups (#7444)
-- New concrete type for seed node implementation (#7521)
-- Move seed node implementation to its own file (#7566)
-- Collapse initialization internals (#7567)
-
-### Node+autofile
-
-- Avoid leaks detected during WAL shutdown (#7599)
-
-### Node+consensus
-
-- Handshaker initialization (#7283)
-
-### Node+privval
-
-- Refactor privval construction (#7574)
-
-### Node+rpc
-
-- Rpc environment should own it's creation (#7573)
-
-### Node,blocksync,config
-
-- Remove support for running nodes with blocksync disabled (#7159)
-
-### P2p
-
-- Refactor channel description (#7130)
-- Channel shim cleanup (#7129)
-- Flatten channel descriptor (#7132)
-- Simplify open channel interface (#7133)
-- Remove final shims from p2p package (#7136)
-- Use correct transport configuration (#7152)
-- Add message type into the send/recv bytes metrics (#7155)
-- Transport should be captive resposibility of router (#7160)
-- Add message type into the send/recv bytes metrics (backport #7155) (#7161)
-- Reduce peer score for dial failures (#7265)
-- Reduce peer score for dial failures (backport #7265) (#7271)
-- Remove unused trust package (#7359)
-- Implement interface for p2p.Channel without channels (#7378)
-- Remove unneeded close channels from p2p layer (#7392)
-- Migrate to use new interface for channel errors (#7403)
-- Refactor channel Send/out (#7414)
-- Use recieve for channel iteration (#7425)
-- Always advertise self, to enable mutual address discovery (#7620)
-- Always advertise self, to enable mutual address discovery (#7594)
-
-### P2p/upnp
-
-- Remove unused functionality (#7379)
-
-### Params
-
-- Increase default synchrony params (#7704)
-
-### Pex
-
-- Remove legacy proto messages (#7147)
-- Allow disabled pex reactor (#7198)
-- Allow disabled pex reactor (backport #7198) (#7201)
-- Avoid starting reactor twice (#7239)
-- Improve goroutine lifecycle (#7343)
-- Regularize reactor constructor (#7532)
-- Avert a data race on map access in the reactor (#7614)
-- Do not send nil envelopes to the reactor (#7622)
-- Improve handling of closed channels (#7623)
-
-### Privval
-
-- Remove panics in privval implementation (#7475)
-- Improve test hygine (#7511)
-- Improve client shutdown to prevent resource leak (#7544)
-- Synchronize leak check with shutdown (#7629)
-- Do not use old proposal timestamp (#7621)
-- Avoid re-signing vote when RHS and signbytes are equal (#7592)
-
-### Proto
-
-- Update the mechanism for generating protos from spec repo (#7269)
-- Abci++ changes (#348)
-- Rebuild the proto files from the spec repository (#7291)
-
-### Protoio
-
-- Fix incorrect test assertion (#7606)
-
-### Pubsub
-
-- Simplify and improve server concurrency handling (#7070)
-- Use distinct client IDs for test subscriptions. (#7178)
-- Use distinct client IDs for test subscriptions. (#7178) (#7179)
-- Use a dynamic queue for buffered subscriptions (#7177)
-- Remove uninformative publisher benchmarks. (#7195)
-- Move indexing out of the primary subscription path (#7231)
-- Report a non-nil error when shutting down. (#7310)
-- Make the queue unwritable after shutdown. (#7316)
-- Use concrete queries instead of an interface (#7686)
-
-### Reactors
-
-- Skip log on some routine cancels (#7556)
-
-### Rfc
-
-- Deterministic proto bytes serialization (#7427)
-- Don't panic (#7472)
-
-### Rpc
-
-- Fix inappropriate http request log (#7244)
-- Backport experimental buffer size control parameters from #7230 (tm v0.35.x) (#7276)
-- Implement header and header_by_hash queries (#7270)
-- Implement header and header_by_hash queries (backport #7270) (#7367)
-- Remove positional parameter encoding from clients (#7545)
-- Collapse Caller and HTTPClient interfaces. (#7548)
-- Simplify the JSON-RPC client Caller interface (#7549)
-- Replace anonymous arguments with structured types (#7552)
-- Refactor the HTTP POST handler (#7555)
-- Replace custom context-like argument with context.Context (#7559)
-- Remove cache control settings from the HTTP server (#7568)
-- Fix mock test cases (#7571)
-- Rework how responses are written back via HTTP (#7575)
-- Simplify panic recovery in the server middleware (#7578)
-- Consolidate RPC route map construction (#7582)
-- Clean up the RPCFunc constructor signature (#7586)
-- Check RPC service functions more carefully (#7587)
-- Update fuzz criteria to match the implementation (#7595)
-- Remove dependency of URL (GET) requests on tmjson (#7590)
-- Simplify the encoding of interface-typed arguments in JSON (#7600)
-- Paginate mempool /unconfirmed_txs endpoint (#7612)
-- Use encoding/json rather than tmjson (#7670)
-- Check error code for broadcast_tx_commit (#7683)
-- Check error code for broadcast_tx_commit (#7683) (#7688)
-
-### Service
-
-- Remove stop method and use contexts (#7292)
-- Remove quit method (#7293)
-- Cleanup base implementation and some caller implementations (#7301)
-- Plumb contexts to all (most) threads (#7363)
-- Remove exported logger from base implemenation (#7381)
-- Cleanup close channel in reactors (#7399)
-- Cleanup mempool and peer update shutdown (#7401)
-- Avoid debug logs before error (#7564)
-
-### State
-
-- Add height assertion to rollback function (#7143)
-- Add height assertion to rollback function (#7143) (#7148)
-- Pass connected context (#7410)
-
-### Statesync
-
-- Assert app version matches (#7463)
-- Reactor and channel construction (#7529)
-- Use specific testing.T logger for tests (#7543)
-- Clarify test cleanup (#7565)
-- SyncAny test buffering (#7570)
-- More orderly dispatcher shutdown (#7601)
-
-### Sync
-
-- Remove special mutexes (#7438)
-
-### Tools
-
-- Clone proto files from spec (#6976)
-- Remove tm-signer-harness (#7370)
-
-### Tools/tm-signer-harness
-
-- Switch to not use hardcoded bytes for configs in test (#7362)
-
-### Types
-
-- Fix path handling in node key tests (#7493)
-- Fix path handling in node key tests (#7493) (#7502)
-- Remove panic from block methods (#7501)
-- Tests should not panic (#7506)
-- Rename and extend the EventData interface (#7687)
-
-## [0.6.0] - 2021-10-14
-
-### .github
-
-- Remove tessr and bez from codeowners (#7028)
-
-### Bug Fixes
-
-- Amd64 build and arm build ci
-- State sync locks when trying to retrieve AppHash
-- Set correct LastStateID when updating block
-- StateID - update tests (WIP, some still red)
-- Ractor should validate StateID correctly + other fixes
-- StateID in light client implementation
-- Tests sometimes fail on connection attempt
-- App hash size validation + remove unused code
-- Invalid generation of  tmproto.StateID request id
-- State sync locks when trying to retrieve AppHash
-- Correctly handle state ID of initial block
-- Don't use state to verify blocks from mempool
-- Incorrect state id for first block
-- AppHashSize is inconsistent
-- Support initial height != 1
-- E2e: workaround for "chain stalled at unknown height"
-- Update dashcore network config, add validator01 to validator_update.0 and add all available validators to 1010 height
-- Cleanup e2e Readme.md
-- Remove height 1008 from dashcore
-- Race condition in p2p_switch and pex_reactor (#7015)
-- Race condition in p2p_switch and pex_reactor (#7015)
-- Fix MD after the lint
-- To avoid potential race conditions the validator-set-update is needed to copy rather than using the pointer to the field at PersistentKVStoreApplication, 'cause it leads to a race condition
-- Update a comment block
-
-### Documentation
-
-- Fix typo (#6789)
-- Fix a typo in the genesis_chunked description (#6792)
-- Upgrade documentation for custom mempools (#6794)
-- Fix typos in /tx_search and /tx. (#6823)
-- Add package godoc for indexer (#6839)
-- Remove return code in normal case from go built-in example (#6841)
-- Fix a typo in the indexing section (#6909)
-- Add documentation of unsafe_flush_mempool to openapi (#6947)
-- Fix openapi yaml lint (#6948)
-- State ID
-- State-id.md typos and grammar
-- Remove invalid info about initial state id
-- Add some code comments
-- ADR: Inter Validator Set Messaging
-- Adr-d001: apllied feedback, added additional info
-- Adr-d001 clarified abci protocol changes
-- Adr-d001 describe 3 scenarios and minor restructure
-- Adr-d001: clarify terms based on peer  review
-- Create separate releases doc (#7040)
-- Adr-d001 apply peer review comments
-- StateID verification algorithm
-
-### Features
-
-- [**breaking**] Proposed app version (#148)
-- Info field with arbitrary data to ResultBroadcastTx
-- Add ProposedBlockGTimeWindow in a config
-- Fix coping of PubKey pointer
-- Use proto.Copy function to copy a message
-
-### Fix
-
-- Benchmark tests slow down light client tests
-
-### Miscellaneous Tasks
-
-- Bump tenderdash version to 0.6.0-dev.1
-- Bump version to 0.6.0 (#185)
-
-### Refactor
-
-- E2e docker: build bls in separate layer
-- Golangci-lint + minor test improvements
-- Minor formatting updates
-- E2e docker: build bls in separate layer
-- Add ErrInvalidVoteSignature
-- S/GetStateID()/StateID()/
-- Code style changes after peer review
-- Move stateid to separate file
-- Remove unused message CanonicalStateVote
-- Use types instead of pb StateID in SignVote and Evidence
-- Inverse behaviour of resetting fullnode pubkeys from FULLNODE_PUBKEY_RESET to FULLNODE_PUBKEY_KEEP env
-- Add runner/rotate task to simplify running rotate network
-- Assignment copies lock value (#7108)
-
-### Security
-
-- Bump google.golang.org/grpc from 1.39.0 to 1.39.1 (#6801)
-- Bump google.golang.org/grpc from 1.39.1 to 1.40.0 (#6819)
-- Bump github.com/rs/zerolog from 1.24.0 to 1.25.0 (#6923)
-
-### Testing
-
-- Add mechanism to reproduce found fuzz errors (#6768)
-- Install abci-cli when running make tests_integrations (#6834)
-- Add StateID unit tests
-- Check if wrong state ID fails VoteAdd()
-- Fix: TestStateBadProposal didn't copy slices correctly
-- TestHandshakePanicsIfAppReturnsWrongAppHash fixed
-- Change apphash for every message
-- Workaround for e2e tests starting too fast
-- Consensus tests use random initial height
-- Non-nil genesis apphash in genesis tests
-- Add tests for initial height != 1 to consensus
-- Fix: replay_test.go fails due to invalid height processing
-- Add some StateID AppHash and Height assertions
-- StateID verify with blocks N and N+1
-- Cleanup rpc/client and node test fixtures (#7112)
-- Install abci-cli when running make tests_integrations (#6834)
-
-### Abci
-
-- Add changelog entry for mempool_error field (#6770)
-- Clarify what abci stands for (#336)
-- Clarify connection use in-process (#337)
-- Change client to use multi-reader mutexes (backport #6306) (#6873)
-- Flush socket requests and responses immediately. (#6997)
-- Change client to use multi-reader mutexes (backport #6306) (#6873)
-
-### Add
-
-- Update e2e doc
-
-### Adr
-
-- Node initialization (#6562)
-
-### Blockchain
-
-- Rename to blocksync service (#6755)
-
-### Blockstore
-
-- Fix problem with seen commit (#6782)
-
-### Blocksync
-
-- Complete transition from Blockchain to BlockSync (#6847)
-- Fix shutdown deadlock issue (#7030)
-
-### Blocksync/v2
-
-- Remove unsupported reactor (#7046)
-
-### Build
-
-- Bump styfle/cancel-workflow-action from 0.9.0 to 0.9.1 (#6786)
-- Bump technote-space/get-diff-action from 4 to 5 (#6788)
-- Bump github.com/BurntSushi/toml from 0.3.1 to 0.4.1 (#6796)
-- Bump github.com/golangci/golangci-lint (#6837)
-- Bump docker/build-push-action from 2.6.1 to 2.7.0 (#6845)
-- Bump codecov/codecov-action from 2.0.2 to 2.0.3 (#6860)
-- Bump github.com/rs/zerolog from 1.23.0 to 1.24.0 (#6874)
-- Bump github.com/lib/pq from 1.10.2 to 1.10.3 (#6890)
-- Bump docker/setup-buildx-action from 1.5.0 to 1.6.0 (#6903)
-- Bump github.com/golangci/golangci-lint (#6907)
-- Bump codecov/codecov-action from 2.0.3 to 2.1.0 (#6938)
-- Bump github.com/vektra/mockery/v2 from 2.9.0 to 2.9.3 (#6951)
-- Bump github.com/vektra/mockery/v2 from 2.9.3 to 2.9.4 (#6956)
-- Bump github.com/spf13/viper from 1.8.1 to 1.9.0 (#6961)
-- E2e docker app can be run with dlv debugger
-- Improve e2e docker container debugging
-- Bump github.com/go-kit/kit from 0.11.0 to 0.12.0 (#6988)
-- Bump google.golang.org/grpc from 1.40.0 to 1.41.0 (#7003)
-- Update all deps to most recent version
-- Bump github.com/adlio/schema from 1.1.13 to 1.1.14 (#7069)
-- Replace github.com/go-kit/kit/log with github.com/go-kit/log
-- Fix build-docker to include the full context. (#7114)
-- Fix build-docker to include the full context. (#7114) (#7116)
-
-### Bytes
-
-- Clean up and simplify encoding of HexBytes (#6810)
-
-### Changelog
-
-- Prepare for v0.34.12 (#6831)
-- Update to reflect 0.34.12 release (#6833)
-- Linkify the 0.34.11 release notes (#6836)
-- Add entry for interanlizations (#6989)
-- Add 0.34.14 updates (#7117)
-
-### Changelog_pending
-
-- Add missing item (#6829)
-- Add missing entry (#6830)
-
-### Ci
-
-- Drop codecov bot (#6917)
-- Tweak code coverage settings (#6920)
-- Disable codecov patch status check (#6930)
-- Skip coverage for non-go changes (#6927)
-- Skip coverage tasks for test infrastructure (#6934)
-- Reduce number of groups for 0.34 e2e runs (#6968)
-- Use smart merges (#6993)
-- Use cheaper codecov data collection (#7009)
-- Mergify support for 0.35 backports (#7050)
-- 0.35.x nightly should run from master and checkout the release branch (#7067)
-- Fix p2p configuration for e2e tests (#7066)
-- Use run-multiple.sh for e2e pr tests (#7111)
-
-### Cleanup
-
-- Remove redundant error plumbing (#6778)
-- Fix order of linters in the golangci-lint config (#6910)
-- Reduce and normalize import path aliasing. (#6975)
-- Remove not needed binary test/app/grpc_client
-
-### Cli
-
-- Allow node operator to rollback last state (#7033)
-- Allow node operator to rollback last state (backport #7033) (#7081)
-
-### Cli/indexer
-
-- Reindex events (#6676)
-
-### Clist
-
-- Add simple property tests (#6791)
-
-### Cmd
-
-- Remove deprecated snakes (#6854)
-
-### Commands
-
-- Add key migration cli (#6790)
-
-### Config
-
-- Add example on external_address (backport #6621) (#6624)
-
-### Config/docs
-
-- Update and deprecated (#6879)
-
-### Consensus
-
-- Avoid unbuffered channel in state test (#7025)
-- Wait until peerUpdates channel is closed to close remaining peers (#7058)
-- Wait until peerUpdates channel is closed to close remaining peers (#7058) (#7060)
-
-### Contributing
-
-- Update release instructions to use backport branches (#6827)
-- Remove release_notes.md reference (#6846)
-
-### Core
-
-- Text cleanup (#332)
-
-### Crypto/armor
-
-- Remove unused package (#6963)
-
-### E2e
-
-- Avoid starting nodes from the future (#6835)
-- Avoid starting nodes from the future (#6835) (#6838)
-- Cleanup node start function (#6842)
-- Cleanup node start function (#6842) (#6848)
-- More consistent node selection during tests (#6857)
-- Add weighted random configuration selector (#6869)
-- More reliable method for selecting node to inject evidence (#6880)
-- Change restart mechanism (#6883)
-- Weight protocol dimensions (#6884)
-- Skip light clients when waiting for height (#6891)
-- Wait for all nodes rather than just one (#6892)
-- Skip assertions for stateless nodes (#6894)
-- Clean up generation of evidence (#6904)
-- Introduce canonical ordering of manifests (#6918)
-- Load generation and logging changes (#6912)
-- Increase retain height to at least twice evidence age (#6924)
-- Test multiple broadcast tx methods (#6925)
-- Compile tests (#6926)
-- Improve p2p mode selection (#6929)
-- Reduce load volume (#6932)
-- Slow load processes with longer evidence timeouts (#6936)
-- Reduce load pressure (#6939)
-- Tweak semantics of waitForHeight (#6943)
-- Skip broadcastTxCommit check (#6949)
-- Allow load generator to succed for short tests (#6952)
-- Cleanup on all errors if preserve not specified (#6950)
-- Run multiple should use preserve (#6972)
-- Improve manifest sorting algorithim (#6979)
-- Only check validator sets after statesync (#6980)
-- Always preserve failed networks (#6981)
-- Load should be proportional to network (#6983)
-- Avoid non-determinism in app hash check (#6985)
-- Tighten timing for load generation (#6990)
-- Skip validation of status apphash (#6991)
-- Do not inject evidence through light proxy (#6992)
-- Add limit and sort to generator (#6998)
-- Reduce number of statesyncs in test networks (#6999)
-- Improve chances of statesyncing success (#7001)
-- Allow running of single node using the e2e app (#6982)
-- Reduce log noise (#7004)
-- Avoid seed nodes when statesyncing (#7006)
-- Add generator tests (#7008)
-- Reduce number of stateless nodes in test networks (#7010)
-- Use smaller transactions (#7016)
-- Use network size in load generator (#7019)
-- Generator ensure p2p modes (#7021)
-- Automatically prune old app snapshots (#7034)
-- Automatically prune old app snapshots (#7034) (#7063)
-- Improve network connectivity (#7077)
-- Abci protocol should be consistent across networks (#7078)
-- Abci protocol should be consistent across networks (#7078) (#7086)
-- Light nodes should use builtin abci app (#7095)
-- Light nodes should use builtin abci app (#7095) (#7097)
-- Disable app tests for light client (#6672)
-- Avoid starting nodes from the future (#6835) (#6838)
-- Cleanup node start function (#6842) (#6848)
-
-### Evidence
-
-- Add section explaining evidence (#324)
-
-### Inspect
-
-- Add inspect mode for debugging crashed tendermint node (#6785)
-- Remove duplicated construction path (#6966)
-
-### Internal/consensus
-
-- Update error log (#6863)
-- Update error log (#6863) (#6867)
-- Update error log (#6863) (#6867)
-
-### Internal/proxy
-
-- Add initial set of abci metrics (#7115)
-
-### Light
-
-- Wait for tendermint node to start before running example test (#6744)
-- Replace homegrown mock with mockery (#6735)
-- Fix early erroring (#6905)
-- Update initialization description (#320)
-- Update links in package docs. (#7099)
-- Update links in package docs. (#7099) (#7101)
-- Fix early erroring (#6905)
-
-### Lint
-
-- Change deprecated linter (#6861)
-- Fix collection of stale errors (#7090)
-
-### Mempool,rpc
-
-- Add removetx rpc method (#7047)
-- Add removetx rpc method (#7047) (#7065)
-
-### Mempool/v1
-
-- Test reactor does not panic on broadcast (#6772)
-
-### Network
-
-- Update terraform config (#6901)
-
-### Networks
-
-- Update to latest DigitalOcean modules (#6902)
-
-### Node
-
-- Minimize hardcoded service initialization (#6798)
-- Always close database engine (#7113)
-
-### P2p
-
-- Add test for pqueue dequeue full error (#6760)
-- Change default to use new stack (#6862)
-- Delete legacy stack initial pass (#7035)
-- Remove wdrr queue (#7064)
-- Cleanup transport interface (#7071)
-- Cleanup unused arguments (#7079)
-- Rename pexV2 to pex (#7088)
-- Fix priority queue bytes pending calculation (#7120)
-
-### Pex
-
-- Update pex messages (#352)
-
-### Proto
-
-- Move proto files under the correct directory related to their package name (#344)
-- Add tendermint go changes (#349)
-- Regenerate code (#6977)
-
-### Proxy
-
-- Move proxy package to internal (#6953)
-
-### Psql
-
-- Add documentation and simplify constructor API (#6856)
-
-### Pubsub
-
-- Unsubscribe locking handling (#6816)
-- Improve handling of closed blocking subsciptions. (#6852)
-
-### Readme
-
-- Update discord links (#6965)
-
-### Rfc
-
-- P2p next steps (#6866)
-- Fix link style (#6870)
-- Database storage engine (#6897)
-- E2e improvements (#6941)
-- Add performance taxonomy rfc (#6921)
-- Fix a few typos and formatting glitches p2p roadmap (#6960)
-- Event system (#6957)
-
-### Rpc
-
-- Add documentation for genesis chunked api (#6776)
-- Avoid panics in unsafe rpc calls with new p2p stack (#6817)
-- Support new p2p infrastructure (#6820)
-- Log update (#6825)
-- Log update (backport #6825) (#6826)
-- Update peer format in specification in NetInfo operation (#331)
-- Fix hash encoding in JSON parameters (#6813)
-- Strip down the base RPC client interface. (#6971)
-- Implement BroadcastTxCommit without event subscriptions (#6984)
-- Add chunked rpc interface (backport #6445) (#6717)
-- Move evidence tests to shared fixtures (#7119)
-- Remove the deprecated gRPC interface to the RPC service (#7121)
-- Fix typo in broadcast commit (#7124)
-
-### Scripts
-
-- Fix authors script to take a ref (#7051)
-
-### State
-
-- Move package to internal (#6964)
-
-### State/privval
-
-- Vote timestamp fix (#6748)
-- Vote timestamp fix (backport #6748) (#6783)
-
-### Statesync
-
-- New messages for gossiping consensus params (#328)
-- Improve stateprovider handling in the syncer (backport) (#6881)
-- Implement p2p state provider (#6807)
-- Shut down node when statesync fails (#6944)
-- Clean up reactor/syncer lifecylce (#6995)
-- Add logging while waiting for peers (#7007)
-- Ensure test network properly configured (#7026)
-- Remove deadlock on init fail (#7029)
-- Improve rare p2p race condition (#7042)
-- Improve stateprovider handling in the syncer (backport) (#6881)
-
-### Statesync/rpc
-
-- Metrics for the statesync and the rpc SyncInfo (#6795)
-
-### Store
-
-- Move pacakge to internal (#6978)
-
-### Time
-
-- Make median time library type private (#6853)
-
-### Tools
-
-- Add mockery to tools.go and remove mockery version strings (#6787)
-
-### Types
-
-- Move mempool error for consistency (#6875)
-
-### Upgrading
-
-- Add information into the UPGRADING.md for users of the codebase wishing to upgrade (#6898)
-
-### Version
-
-- Bump for 0.34.12 (#6832)
-
-## [0.5.10] - 2021-07-26
-
-### Testing
-
-- Add test to reproduce found fuzz errors (#6757)
-
-### Build
-
-- Bump golangci/golangci-lint-action from 2.3.0 to 2.5.2
-- Bump codecov/codecov-action from 1.5.2 to 2.0.1 (#6739)
-- Bump codecov/codecov-action from 2.0.1 to 2.0.2 (#6764)
-
-### E2e
-
-- Avoid systematic key-type variation (#6736)
-- Drop single node hybrid configurations (#6737)
-- Remove cartesian testing of ipv6 (#6734)
-- Run tests in fewer groups (#6742)
-- Prevent adding light clients as persistent peers (#6743)
-- Longer test harness timeouts (#6728)
-- Allow for both v0 and v1 mempool implementations (#6752)
-
-### Fastsync/event
-
-- Emit fastsync status event when switching consensus/fastsync (#6619)
-
-### Internal
-
-- Update blockchain reactor godoc (#6749)
-
-### Light
-
-- Run examples as integration tests (#6745)
-- Improve error handling and allow providers to be added (#6733)
-
-### Mempool
-
-- Return mempool errors to the abci client (#6740)
-
-### P2p
-
-- Add coverage for mConnConnection.TrySendMessage (#6754)
-- Avoid blocking on the dequeCh (#6765)
-
-### Statesync/event
-
-- Emit statesync start/end event  (#6700)
-
-## [0.5.8] - 2021-07-20
-
-### Blockchain
-
-- Error on v2 selection (#6730)
-
-### Clist
-
-- Add a few basic clist tests (#6727)
-
-### Libs/clist
-
-- Revert clear and detach changes while debugging (#6731)
-
-### Mempool
-
-- Add TTL configuration to mempool (#6715)
-
-## [0.5.7] - 2021-07-16
-
-### Bug Fixes
-
-- Maverick compile issues (#104)
-- Private validator key still automatically creating (#120)
-- Getting pro tx hash from full node
-- Incorrectly assume amd64 arch during docker build
-- Image isn't pushed after build
-
-### Documentation
-
-- Rename tenderdash and update target repo
-- Update events (#6658)
-- Add sentence about windows support (#6655)
-- Add docs file for the peer exchange (#6665)
-- Update github issue and pr templates (#131)
-- Fix broken links (#6719)
-
-### Features
-
-- Improve initialisation (#117)
-- Add arm64 arch for builds
-
-### Miscellaneous Tasks
-
-- Target production dockerhub org
-- Use official docker action
-
-### RPC
-
-- Mark grpc as deprecated (#6725)
-
-### Security
-
-- Bump github.com/spf13/viper from 1.8.0 to 1.8.1 (#6622)
-- Bump github.com/rs/cors from 1.7.0 to 1.8.0 (#6635)
-- Bump github.com/go-kit/kit from 0.10.0 to 0.11.0 (#6651)
-- Bump github.com/spf13/cobra from 1.2.0 to 1.2.1 (#6650)
-
-### Testing
-
-- Add current fuzzing to oss-fuzz-build script (#6576)
-- Fix wrong compile fuzzer command (#6579)
-- Fix wrong path for some p2p fuzzing packages (#6580)
-- Fix non-deterministic backfill test (#6648)
-
-### Abci
-
-- Fix gitignore abci-cli (#6668)
-- Remove counter app (#6684)
-
-### Build
-
-- Bump github.com/rs/zerolog from 1.22.0 to 1.23.0 (#6575)
-- Bump github.com/spf13/viper from 1.7.1 to 1.8.0 (#6586)
-- Bump docker/login-action from 1.9.0 to 1.10.0 (#6614)
-- Bump docker/setup-buildx-action from 1.3.0 to 1.4.0 (#6629)
-- Bump docker/setup-buildx-action from 1.4.0 to 1.4.1 (#6632)
-- Bump google.golang.org/grpc from 1.38.0 to 1.39.0 (#6633)
-- Bump github.com/spf13/cobra from 1.1.3 to 1.2.0 (#6640)
-- Bump docker/build-push-action from 2.5.0 to 2.6.1 (#6639)
-- Bump docker/setup-buildx-action from 1.4.1 to 1.5.0 (#6649)
-- Bump gaurav-nelson/github-action-markdown-link-check (#6679)
-- Bump github.com/golangci/golangci-lint (#6686)
-- Bump gaurav-nelson/github-action-markdown-link-check (#313)
-- Bump github.com/google/uuid from 1.2.0 to 1.3.0 (#6708)
-- Bump actions/stale from 3.0.19 to 4 (#319)
-- Bump actions/stale from 3.0.19 to 4 (#6726)
-
-### Changelog
-
-- Have a single friendly bug bounty reminder (#6600)
-- Update and regularize changelog entries (#6594)
-
-### Ci
-
-- Make ci consistent and push to docker hub
-- Trigger docker build on release
-- Disable arm build
-- Always push to dockerhub
-- Test enabling cache
-- Test arm build
-- Manually trigger build
-- Disable arm64 builds
-- Set release to workflow dispatch (manual) trigger
-- Enable arm64 in CI
-
-### Cmd/tendermint/commands
-
-- Replace $HOME/.some/test/dir with t.TempDir (#6623)
-
-### Config
-
-- Add root dir to priv validator (#6585)
-- Add example on external_address (#6621)
-- Add example on external_address (backport #6621) (#6624)
-
-### Consensus
-
-- Skip all messages during sync (#6577)
-
-### Crypto
-
-- Use a different library for ed25519/sr25519 (#6526)
-
-### Deps
-
-- Remove pkg errors (#6666)
-- Run go mod tidy (#6677)
-
-### E2e
-
-- Fix looping problem while waiting (#6568)
-- Allow variable tx size  (#6659)
-- Disable app tests for light client (#6672)
-- Remove colorized output from docker-compose (#6670)
-- Extend timeouts in test harness (#6694)
-- Ensure evidence validator set matches nodes validator set (#6712)
-- Tweak sleep for pertubations (#6723)
-
-### Evidence
-
-- Update ADR 59 and add comments to the use of common height (#6628)
-
-### Fastsync
-
-- Update the metrics during fast-sync (#6590)
-
-### Fastsync/rpc
-
-- Add TotalSyncedTime & RemainingTime to SyncInfo in /status RPC (#6620)
-
-### Fuzz
-
-- Initial support for fuzzing (#6558)
-
-### Internal/blockchain/v0
-
-- Prevent all possible race for blockchainCh.Out (#6637)
-
-### Libs/CList
-
-- Automatically detach the prev/next elements in Remove function (#6626)
-
-### Libs/log
-
-- Text logging format changes (#6589)
-
-### Libs/time
-
-- Move types/time into libs (#6595)
-
-### Light
-
-- Correctly handle contexts (backport -> v0.34.x) (#6685)
-- Correctly handle contexts (#6687)
-- Add case to catch cancelled contexts within the detector (backport #6701) (#6720)
-
-### Linter
-
-- Linter checks non-ASCII identifiers (#6574)
-
-### Mempool
-
-- Move errors to be public (#6613)
-
-### P2p
-
-- Increase queue size to 16MB (#6588)
-- Avoid retry delay in error case (#6591)
-- Address audit issues with the peer manager (#6603)
-- Make NodeID and NetAddress public (#6583)
-- Reduce buffering on channels (#6609)
-- Do not redial peers with different chain id (#6630)
-- Track peer channels to avoid sending across a channel a peer doesn't have (#6601)
-- Remove annoying error log (#6688)
-
-### Pkg
-
-- Expose p2p functions (#6627)
-
-### Privval
-
-- Missing privval type check in SetPrivValidator (#6645)
-
-### Psql
-
-- Close opened rows in tests (#6669)
-
-### Pubsub
-
-- Refactor Event Subscription (#6634)
-
-### Release
-
-- Prepare changelog for v0.34.11 (#6597)
-- Update changelog and version (#6599)
-
-### Router/statesync
-
-- Add helpful log messages (#6724)
-
-### Rpc
-
-- Fix RPC client doesn't handle url's without ports (#6507)
-- Add subscription id to events (#6386)
-- Use shorter path names for tests (#6602)
-- Add totalGasUSed to block_results response (#308)
-- Add max peer block height into /status rpc call (#6610)
-- Add `TotalGasUsed` to `block_results` response (#6615)
-- Re-index missing events (#6535)
-- Add chunked rpc interface (backport #6445) (#6717)
-
-### State
-
-- Move pruneBlocks from consensus/state to state/execution (#6541)
-
-### State/indexer
-
-- Close row after query (#6664)
-
-### State/privval
-
-- No GetPubKey retry beyond the proposal/voting window (#6578)
-
-### State/types
-
-- Refactor makeBlock, makeBlocks and makeTxs (#6567)
-
-### Statesync
-
-- Tune backfill process (#6565)
-- Increase chunk priority and robustness (#6582)
-- Make fetching chunks more robust (#6587)
-- Keep peer despite lightblock query fail (#6692)
-- Remove outgoingCalls race condition in dispatcher (#6699)
-- Use initial height as a floor to backfilling (#6709)
-- Increase dispatcher timeout (#6714)
-- Dispatcher test uses internal channel for timing (#6713)
-
-### Tooling
-
-- Use go version 1.16 as minimum version (#6642)
-
-### Tools
-
-- Remove k8s (#6625)
-- Move tools.go to subdir (#6689)
-
-### Types
-
-- Move NodeInfo from p2p (#6618)
-
-## [0.4.2] - 2021-06-10
-
-### Blockchain/v0
-
-- Fix data race in blockchain channel (#6518)
-
-### Build
-
-- Bump github.com/btcsuite/btcd (#6560)
-- Bump codecov/codecov-action from 1.5.0 to 1.5.2 (#6559)
-
-### Indexer
-
-- Use INSERT ... ON CONFLICT in the psql eventsink insert functions (#6556)
-
-### Node
-
-- Fix genesis on start up (#6563)
-
-## [0.4.1] - 2021-06-09
-
-### .github
-
-- Split the issue template into two seperate templates (#2073)
-- Add markdown link checker (#4513)
-- Move checklist from PR description into an auto-comment (#4745)
-- Fix whitespace for autocomment (#4747)
-- Fix whitespace for auto-comment (#4750)
-- Move mergify config
-- Move codecov.yml into .github
-- Move codecov config into .github
-- Fix fuzz-nightly job (#5965)
-- Archive crashers and fix set-crashers-count step (#5992)
-- Rename crashers output (fuzz-nightly-test) (#5993)
-- Clean up PR template (#6050)
-- Use job ID (not step ID) inside if condition (#6060)
-- Remove erik as reviewer from dependapot (#6076)
-- Rename crashers output (fuzz-nightly-test) (#5993)
-- Archive crashers and fix set-crashers-count step (#5992)
-- Fix fuzz-nightly job (#5965)
-- Use job ID (not step ID) inside if condition (#6060)
-- Remove erik as reviewer from dependapot (#6076)
-- Jepsen workflow - initial version (#6123)
-- [jepsen] fix inputs and remove TTY from docker (#6134)
-- [jepsen] use working-directory instead of 'cd' (#6135)
-- [jepsen] use "bash -c" to execute lein run cmd (#6136)
-- [jepsen] cd inside the container, not outside (#6137)
-- [jepsen] fix directory name (#6138)
-- [jepsen] source .bashrc (#6139)
-- [jepsen] add more docs (#6141)
-- [jepsen] archive results (#6164)
-- Remove myself from CODEOWNERS (#6248)
-- Make core team codeowners (#6384)
-- Make core team codeowners (#6383)
-
-### .github/codeowners
-
-- Add alexanderbez (#5913)
-- Add alexanderbez (#5913)
-
-### .github/issue_template
-
-- Update `/dump_consensus_state` request. (#5060)
-
-### .github/workflows
-
-- Enable manual dispatch for some workflows (#5929)
-- Try different e2e nightly test set (#6036)
-- Separate e2e workflows for 0.34.x and master (#6041)
-- Fix whitespace in e2e config file (#6043)
-- Cleanup yaml for e2e nightlies (#6049)
-- Try different e2e nightly test set (#6036)
-- Separate e2e workflows for 0.34.x and master (#6041)
-- Fix whitespace in e2e config file (#6043)
-- Cleanup yaml for e2e nightlies (#6049)
-
-### .gitignore
-
-- Sort (#5690)
-
-### .golangci
-
-- Disable new linters (#4024)
-- Set locale to US for misspell linter (#6038)
-
-### .goreleaser
-
-- Don't build linux/arm
-- Build for windows
-- Add windows, remove arm (32 bit) (#5692)
-- Remove arm64 build instructions and bump changelog again (#6131)
-
-### .vscode
-
-- Remove directory (#5626)
-
-### ABCI
-
-- Update readme to fix broken link to proto (#5847)
-- Fix ReCheckTx for Socket Client (#6124)
-
-### ADR
-
-- Fix malleability problems in Secp256k1 signatures
-- Add missing numbers as blank templates (#5154)
-
-### ADR-016
-
-- Add versions to Block and State (#2644)
-- Add protocol Version to NodeInfo (#2654)
-- Update ABCI Info method for versions (#2662)
-
-### ADR-037
-
-- DeliverBlock (#3420)
-
-### ADR-053
-
-- Update with implementation plan after prototype (#4427)
-- Strengthen and simplify the state sync ABCI interface (#4610)
-
-### ADR-057
-
-- RPC (#4857)
-
-### ADR-062
-
-- Update with new P2P core implementation (#6051)
-
-### BROKEN
-
-- Attempt to replace go-wire.JSON with json.Unmarshall in rpc
-
-### Backport
-
-- #6494 (#6506)
-
-### Bech32
-
-- Wrap error messages
-
-### Bug Fixes
-
-- Fix spelling of comment (#4566)
-- Make p2p evidence_pending test not timing dependent (#6252)
-- Avoid race with a deeper copy (#6285)
-- Jsonrpc url parsing and dial function (#6264)
-- Jsonrpc url parsing and dial function (#6264) (#6288)
-- Theoretical leak in clisit.Init (#6302)
-- Test fixture peer manager in mempool reactor tests (#6308)
-- Benchmark single operation in parallel benchmark not b.N (#6422)
-
-### CHANGELOG
-
-- Update release date
-- Update release date
-- Update release/v0.32.8 details (#4162)
-- Update to reflect 0.33.5 (#4915)
-- Add 0.32.12 changelog entry (#4918)
-- Update for 0.34.0-rc4 (#5400)
-- Update to reflect v0.34.0-rc6 (#5622)
-- Add breaking Version name change (#5628)
-- Prepare 0.34.1-rc1 (#5832)
-
-### CHANGELOG_PENDING
-
-- Fix the upcoming release number (#5103)
-- Update changelog for changes to American spelling (#6100)
-
-### CODEOWNERS
-
-- Specify more precise codeowners (#5333)
-- Remove erikgrinaker (#6057)
-- Remove erikgrinaker (#6057)
-
-### CONTRIBUTING
-
-- Include instructions for installing protobuf
-- Update minor release process (#4909)
-- Update to match the release flow used for 0.34.0 (#5697)
-
-### CONTRIBUTING.md
-
-- Update testing section (#5979)
-
-### CRandHex
-
-- Fix up doc to mention length of digits
-
-### Client
-
-- DumpConsensusState, not DialSeeds. Cleanup
-
-### Connect2Switches
-
-- Panic on err
-
-### Core
-
-- Move validation & data structures together (#176)
-
-### Docs
-
-- Update description of seeds and persistent peers
-
-### Documentation
-
-- Move FROM to golang:1.4 because 1.4.2 broke
-- Go-events -> tmlibs/events
-- Update for 0.10.0 [ci skip]"
-- Add docs from website
-- Tons of minor improvements
-- Add conf.py
-- Test
-- Add sphinx Makefile & requirements
-- Consolidate ADRs
-- Convert markdown to rst
-- Organize the specification
-- Rpc docs to be slate, see #526, #629
-- Use maxdepth 2 for spec
-- Port website's intro for rtd
-- Rst-ify the intro
-- Fix image links
-- Link fixes
-- Clean a bunch of stuff up
-- Logo, add readme, fixes
-- Pretty-fy
-- Give index a Tools section
-- Update and clean up adr
-- Use README.rst to be pulled from tendermint
-- Re-add the images
-- Add original README's from tools repo
-- Convert from md to rst
-- Update index.rst
-- Move images in from tools repo
-- Harmonize headers for tools docs
-- Add kubes docs to mintnet doc, from tools
-- Add original tm-bench/monitor files
-- Organize tm-bench/monitor description
-- Pull from tools on build
-- Finish pull from tools
-- Organize the directory, #656
-- Add software.json from website (ecosystem)
-- Rename file
-- Add and re-format the ecosystem from website
-- Pull from tools' master branch
-- Using ABCI-CLI
-- Remove last section from ecosystem
-- Organize install a bit better
-- Add ABCI implementations
-- Added passchain to the ecosystem.rst in the applications section;
-- Fix build warnings
-- Add stratumn
-- Add py-tendermint to abci-servers
-- Remove mention of type byte
-- Add info about tm-migrate
-- Update abci example details [ci skip]
-- Typo
-- Smaller logo (200px)
-- Comb through step by step
-- Fixup abci guide
-- Fix links, closes #860
-- Add note about putting GOPATH/bin on PATH
-- Correction, closes #910
-- Update ecosystem.rst (#1037)
-- Add abci spec
-- Add counter/dummy code snippets
-- Updates from review (#1076)
-- Tx formats: closes #1083, #536
-- Fix tx formats [ci skip]
-- Update getting started [ci skip]
-- Add document 'On Determinism'
-- Wrong command-line flag
-- The character for 1/3 fraction could not be rendered in PDF on readthedocs. (#1326)
-- Update quick start guide (#1351)
-- Build updates
-- Add diagram, closes #1565 (#1577)
-- Lil fixes
-- Update install instructions, closes #1580
-- Blockchain and consensus dirs
-- Fix dead links, closes #1608
-- Use absolute links (#1617)
-- Update ABCI output (#1635)
-- A link to quick install script
-- Add BSD install script
-- Start move back to md
-- Cleanup/clarify build process
-- Pretty fixes
-- Some organizational cleanup
-- DuplicateVoteEvidence
-- Update abci links (#1796)
-- Update js-abci example
-- Minor fix for abci query peer filter
-- Update address spec to sha2 for ed25519
-- Remove node* files
-- Update getting started and remove old script (now in scripts/install)
-- Md fixes & latest tm-bench/monitor
-- Modify blockchain spec to reflect validator set changes (#2107)
-- Fix links & other imrpvoements
-- Note max outbound peers excludes persistent
-- Fix img links, closes #2214 (#2282)
-- Deprecate RTD (#2280)
-- Fix indentation for genesis.validators
-- Remove json tags, dont use HexBytes
-- Update vote, signature, time
-- Fix encoding JSON
-- Bring blockchain.md up-to-date
-- Specify consensus params in state.md
-- Fix note about ChainID size
-- Remove tags from result for now
-- Move app-dev/abci-spec.md to spec/abci/abci.md
-- Update spec
-- Refactor ABCI docs
-- Fixes and more from #2249
-- Add abci spec to config.js
-- Improve docs on AppHash (#2363)
-- Update link to rpc (#2361)
-- Update README (#2393)
-- Update secure-p2p doc to match the spec + current implementation
-- Add missing changelog entry and comment (#2451)
-- Add assets/instructions for local docs build (#2453)
-- Consensus params and general merkle (#2524)
-- Update config: ref #2800 & #2837
-- Prepend cp to /usr/local with sudo (#2885)
-- Small improvements (#2933)
-- Fix js-abci example (#2935)
-- Add client.Start() to RPC WS examples (#2936)
-- Update ecosystem.json: add Rust ABCI (#2945)
-- Add client#Start/Stop to examples in RPC docs (#2939)
-- Relative links in docs/spec/readme.md, js-amino lib (#2977)
-- Fixes from 'first time' review (#2999)
-- Enable full-text search (#3004)
-- Add edit on Github links (#3014)
-- Update DOCS_README (#3019)
-- Networks/docker-compose: small fixes (#3017)
-- Add rpc link to docs navbar and re-org sidebar (#3041)
-- Fix p2p readme links (#3109)
-- Update link for rpc docs (#3129)
-- Fix broken link (#3142)
-- Fix RPC links (#3141)
-- Explain how someone can run his/her own ABCI app on localnet (#3195)
-- Update pubsub ADR (#3131)
-- Fix lite client formatting (#3198)
-- Fix links (#3220)
-- Fix rpc Tx() method docs (#3331)
-- Fix typo (#3373)
-- Fix the reverse of meaning in spec (#3387)
-- Fix broken links (#3482) (#3488)
-- Fix broken links (#3482) (#3488)
-- Fix block.Header.Time description (#3529)
-- Abci#Commit: better explain the possible deadlock (#3536)
-- Fix typo in clist readme (#3574)
-- Update contributing.md (#3503)
-- Fix minor typo (#3681)
-- Update RPC docs for /subscribe & /unsubscribe (#3705)
-- Update /block_results RPC docs (#3708)
-- Missing 'b' in python command (#3728)
-- Fix some language issues and deprecated link (#3733)
-- (rpc/broadcast_tx_*) write expectations for a client (#3749)
-- Update JS section of abci-cli.md (#3747)
-- Update to contributing.md (#3760)
-- Add readme image (#3763)
-- Remove confusing statement from contributing.md (#3764)
-- Quick link fixes throughout docs and repo (#3776)
-- Replace priv_validator.json with priv_validator_key.json (#3786)
-- Fix consensus spec formatting (#3804)
-- "Writing a built-in Tendermint Core application in Go" guide (#3608)
-- Add guides to docs (#3830)
-- Add a footer to guides (#3835)
-- "Writing a Tendermint Core application in Kotlin (gRPC)" guide (#3838)
-- "Writing a Tendermint Core application in Java (gRPC)" guide (#3887)
-- Fix some typos and changelog entries (#3915)
-- Switch the data in `/unconfirmed_txs` and `num_unconfirmed_txs` (#3933)
-- Add dev sessions from YouTube (#3929)
-- Move dev sessions into docs (#3934)
-- Specify a fix for badger err on Windows (#3974)
-- Remove traces of develop branch (#4022)
-- Any path can be absolute or relative (#4035)
-- Add previous dev sessions (#4040)
-- Add ABCI Overview (2/2) dev session (#4044)
-- Update fork-accountability.md (#4068)
-- Add assumption to getting started with abci-cli (#4098)
-- Fix build instructions (#4123)
-- Add GA for docs.tendermint.com (#4149)
-- Replace dead original whitepaper link (#4155)
-- Update wording (#4174)
-- Mention that Evidence votes are now sorted
-- Fix broken links (#4186)
-- Fix broken links in consensus/readme.md (#4200)
-- Update ADR 43 with links to PRs (#4207)
-- Add flag documentation (#4219)
-- Fix broken rpc link (#4221)
-- Fix broken ecosystem link (#4222)
-- Add notes on architecture intro (#4175)
-- Remove "0 means latest" from swagger docs (#4236)
-- Update app-architecture.md (#4259)
-- Link fixes in readme (#4268)
-- Add link for installing Tendermint (#4307)
-- Update theme version (#4315)
-- Minor doc fixes (#4335)
-- Update links to rpc (#4348)
-- Update npm dependencies (#4364)
-- Update guides proto paths (#4365)
-- Update specs to remove cmn (#77)
-- Fix incorrect link (#4377)
-- Fix spec links (#4384)
-- Update Light Client Protocol page (#4405)
-- Adr-046 add bisection algorithm details (#4496)
-- `tendermint node --help` dumps all supported flags (#4511)
-- Write about debug kill and dump (#4516)
-- Fix links (#4531)
-- Validator setup & Key info (#4604)
-- Add adr-55 for proto repo design (#4623)
-- Amend adr-54 with changes in the sdk (#4684)
-- Create adr 56: prove amnesia attack
-- Mention unbonding period in MaxAgeNumBlocks/MaxAgeDuration
-- State we don't support non constant time crypto
-- Move tcp-window.png to imgs/
-- Document open file limit in production guide (#4945)
-- Update amnesia adr (#4994)
-- Update .vuepress/config.js (#5043)
-- Add warning for chainid (#5072)
-- Added further documentation to the subscribing to events page (#5110)
-- Tweak light client documentation (#5121)
-- Modify needed proto files for guides (#5123)
-- EventAttribute#Index is not deterministic (#5132)
-- Event hashing ADR 058 (#5134)
-- Simplify choosing an ADR number (#5156)
-- Add more details on Vote struct from /consensus_state (#5164)
-- Document ConsensusParams (#5165)
-- Document canonical field (#5166)
-- Cleanup (#5252)
-- Dont display duplicate  (#5271)
-- Rename swagger to openapi (#5263)
-- Fix go tutorials (#5267)
-- Versioned (#5241)
-- Remove duplicate secure p2p (#5279)
-- Remove interview transcript (#5282)
-- Add block retention to upgrading.md (#5284)
-- Updates to various sections (#5285)
-- Add algolia docsearch configs (#5309)
-- Add sections to abci (#150)
-- Add doc on state sync configuration (#5304)
-- Move subscription to tendermint-core (#5323)
-- Add missing metrics (#5325)
-- Add more description to initial_height (#5350)
-- Make rfc section disppear (#5353)
-- Document max entries for `/blockchain` RPC (#5356)
-- Fix incorrect time_iota_ms configuration (#5385)
-- Minor tweaks (#5404)
-- Update state sync config with discovery_time (#5405)
-- Add explanation of p2p configuration options (#5397)
-- Specify TM version in go tutorials (#5427)
-- Revise ADR 56, documenting short term decision around amnesia evidence  (#5440)
-- Fix links to adr 56 (#5464)
-- Docs-staging → master (#5468)
-- Make /master the default (#5474)
-- Update url for kms repo (#5510)
-- Footer cleanup (#5457)
-- Remove DEV_SESSIONS list (#5579)
-- Add ADR on P2P refactor scope (#5592)
-- Bump vuepress-theme-cosmos (#5614)
-- Make blockchain not viewable (#211)
-- Add missing ADRs to README, update status of ADR 034 (#5663)
-- Add P2P architecture ADR (#5637)
-- Warn developers about calling blocking funcs in Receive (#5679)
-- Add nodes section  (#5604)
-- Add version dropdown and v0.34 docs(#5762)
-- Fix link (#5763)
-- Use hyphens instead of snake case (#5802)
-- Specify master for tutorials (#5822)
-- Specify 0.34 (#5823)
-- Fix broken redirect links (#5881)
-- Update package-lock.json (#5928)
-- Package-lock.json fix (#5948)
-- Change v0.33 version (#5950)
-- Bump package-lock.json of v0.34.x (#5952)
-- Dont login when in PR (#5961)
-- Release Linux/ARM64 image (#5925)
-- Log level docs (#5945)
-- Fix typo in state sync example (#5989)
-- External address (#6035)
-- Reword configuration (#6039)
-- Change v0.33 version (#5950)
-- Release Linux/ARM64 image (#5925)
-- Dont login when in PR (#5961)
-- Fix typo in state sync example (#5989)
-- Fix proto file names (#6112)
-- How to add tm version to RPC (#6151)
-- Add preallocated list of security vulnerability names (#6167)
-- Fix sample code (#6186)
-- Fix sample code #6186
-- Bump vuepress-theme-cosmos (#6344)
-- Remove RFC section and s/RFC001/ADR066 (#6345)
-- Adr-65 adjustments (#6401)
-- Adr cleanup (#6489)
-- Hide security page (second attempt) (#6511)
-- Rename tendermint-core to system (#6515)
-- Logger updates (#6545)
-
-### Fix
-
-- Ansible playbook to deploy tendermint
-
-### GroupReader#Read
-
-- Return io.EOF if file is empty
-
-### Makefile
-
-- Go test --race
-- Add gmt and lint
-- Add 'build' target
-- Add megacheck & some additional fixes
-- Remove redundant lint
-- Fix linter
-- Parse TENDERMINT_BUILD_OPTIONS (#4738)
-- Use git 2.20-compatible branch detection (#5778)
-- Always pull image in proto-gen-docker. (#5953)
-- Always pull image in proto-gen-docker. (#5953)
-
-### Optimize
-
-- Using parameters in func (#2845)
-
-### P2P
-
-- Evidence Reactor Test Refactor (#6238)
-
-### Proposal
-
-- New Makefile standard template (#168)
-
-### PubKeyFromBytes
-
-- Return zero value PubKey on error
-
-### Query
-
-- Height -> LastHeight
-- LastHeight -> Height :)
-
-### R4R
-
-- Add timeouts to http servers (#2780)
-- Swap start/end in ReverseIterator (#2913)
-- Split immutable and mutable parts of priv_validator.json (#2870)
-- Config TestRoot modification for LCD test (#3177)
-
-### README
-
-- Add godoc instead of tedious MD regeneration
-- Document the minimum Go version
-- Specify supported versions (#4660)
-- Update chat link with Discord instead of Riot (#5071)
-- Clean up README (#5391)
-- Update link to Tendermint blog (#5713)
-
-### RFC
-
-- Adopt zip 215 (#144)
-- ReverseSync - fetching historical data (#224)
-
-### RFC-001
-
-- Configurable block retention (#84)
-
-### RFC-002
-
-- Non-zero genesis (#119)
-
-### RPC
-
-- Don't cap page size in unsafe mode (#6329)
-
-### ResponseEndBlock
-
-- Ensure Address matches PubKey if provided
-
-### Security
-
-- Use bytes.Equal for key comparison
-- Remove RipeMd160.
-- Implement PeerTransport
-- Refactor Remote signers (#3370)
-- Cross-check new header with all witnesses (#4373)
-- [Security] Bump websocket-extensions from 0.1.3 to 0.1.4 in /docs (#4976)
-- [Security] Bump lodash from 4.17.15 to 4.17.19 in /docs
-- [Security] Bump prismjs from 1.20.0 to 1.21.0 in /docs
-- Bump vuepress-theme-cosmos from 1.0.169 to 1.0.172 in /docs (#5286)
-- Bump google.golang.org/grpc from 1.31.0 to 1.31.1 (#5290)
-- Bump github.com/golang/protobuf from 1.4.2 to 1.4.3 (#5506)
-- Bump github.com/spf13/cobra from 1.0.0 to 1.1.0 (#5505)
-- Bump github.com/prometheus/client_golang from 1.7.1 to 1.8.0 (#5515)
-- Bump github.com/spf13/cobra from 1.1.0 to 1.1.1 (#5526)
-- Bump google.golang.org/grpc from 1.33.1 to 1.33.2 (#5635)
-- Bump github.com/golang/protobuf from 1.4.2 to 1.4.3 (#5506)
-- Bump github.com/spf13/cobra from 1.0.0 to 1.1.0 (#5505)
-- Bump github.com/prometheus/client_golang from 1.7.1 to 1.8.0 (#5515)
-- Bump github.com/spf13/cobra from 1.1.0 to 1.1.1 (#5526)
-- Bump google.golang.org/grpc from 1.33.1 to 1.33.2 (#5635)
-- Bump vuepress-theme-cosmos from 1.0.176 to 1.0.177 in /docs (#5746)
-- Bump vuepress-theme-cosmos from 1.0.177 to 1.0.178 in /docs (#5754)
-- Bump github.com/prometheus/client_golang from 1.8.0 to 1.9.0 (#5807)
-- Bump github.com/cosmos/iavl from 0.15.2 to 0.15.3 (#5814)
-- Bump github.com/stretchr/testify from 1.6.1 to 1.7.0 (#5897)
-- Bump google.golang.org/grpc from 1.34.0 to 1.35.0 (#5902)
-- Bump vuepress-theme-cosmos from 1.0.179 to 1.0.180 in /docs (#5915)
-- Bump github.com/stretchr/testify from 1.6.1 to 1.7.0 (#5897)
-- Bump google.golang.org/grpc from 1.34.0 to 1.35.0 (#5902)
-- Bump vuepress-theme-cosmos from 1.0.179 to 1.0.180 in /docs (#5915)
-- Bump watchpack from 2.1.0 to 2.1.1 in /docs (#6063)
-- Bump github.com/tendermint/tm-db from 0.6.3 to 0.6.4 (#6073)
-- Bump github.com/tendermint/tm-db from 0.6.3 to 0.6.4 (#6073)
-- Bump watchpack from 2.1.0 to 2.1.1 in /docs (#6063)
-- Update 0.34.3 changelog with details on security vuln (bp #6108) (#6110)
-- Bump vuepress-theme-cosmos from 1.0.180 to 1.0.181 in /docs (#6266)
-- Bump github.com/minio/highwayhash from 1.0.1 to 1.0.2 (#6280)
-- Bump google.golang.org/grpc from 1.36.1 to 1.37.0 (#6330)
-- Bump github.com/confio/ics23/go from 0.6.3 to 0.6.6 (#6374)
-- Bump github.com/grpc-ecosystem/go-grpc-middleware from 1.2.2 to 1.3.0 (#6387)
-- Bump google.golang.org/grpc from 1.37.0 to 1.37.1 (#6461)
-- Bump google.golang.org/grpc from 1.37.1 to 1.38.0 (#6483)
-- Bump github.com/lib/pq from 1.10.1 to 1.10.2 (#6505)
-
-### Testing
-
-- Broadcast_tx with tmsp; p2p
-- Add throughput benchmark using mintnet and netmon
-- Install mintnet, netmon
-- Use MACH_PREFIX
-- Cleanup
-- Dont run cloud test on push to master
-- README.md
-- Refactor bash; test fastsync (failing)
-- Name client conts so we dont need to rm them because circle
-- Test dummy using rpc query
-- Add xxd dep to dockerfile
-- More verbosity
-- Add killall to dockerfile. cleanup
-- Codecov
-- Use glide with mintnet/netmon
-- Install glide for network test
-- App persistence
-- Tmsp query result is json
-- Increase proposal timeout
-- Cleanup and fix scripts
-- Crank it to eleventy
-- More cleanup on p2p
-- RandConsensusNet takes more args
-- Crank circle timeouts
-- Automate building consensus/test_data
-- Circle artifacts
-- Dont start cs until all peers connected
-- Shorten timeouts
-- Remove codecov patch threshold
-- Kill and restart all nodes
-- Use PROXY_APP=persistent_dummy
-- Use fail-test failure indices
-- More unique container names
-- Set log_level=info
-- Always rebuild grpc_client
-- Split up test/net/test.sh
-- Unexport internal function.
-- Update docker to 1.7.4
-- Dont use log files on circle
-- Shellcheck
-- Forward CIRCLECI var through docker
-- Only use syslog on circle
-- More logging
-- Wait for tendermint proc
-- Add extra kill after fail index triggered
-- Wait for ports to be freed
-- Use --pex on restart
-- Install abci apps first
-- Fix docker and apps
-- Dial_seeds
-- Docker exec doesnt work on circle
-- Bump sleep to 5 for bound ports release
-- Better client naming
-- Use unix socket for rpc
-- Shellcheck
-- Check err on cmd.Wait
-- Test_libs all use Makefile
-- Jq .result[1] -> jq .result
-- P2p.seeds and p2p.pex
-- Add simple client/server test with no addr prefix
-- Update for abci-cli consolidation. shell formatting
-- Sunset tmlibs/process.Process
-- Wait for node heights before checking app hash
-- Fix ensureABCIIsUp
-- Fix test/app/counter_test.sh
-- Longer timeout
-- Add some timeouts
-- Use shasum to avoid rarer dependency
-- Less bash
-- More smoothness
-- Test itr.Value in checkValuePanics (#2580)
-- Add consensus_params to testnet config generation (#3781)
-- Branch for fix of ci (#4266)
-- Bind test servers to 127.0.0.1 (#4322)
-- Simplified txsearch cancellation test (#4500)
-- Fix p2p test build breakage caused by Debian testing
-- Revert Go 1.13→1.14 bump
-- Use random socket names to avoid collisions (#4885)
-- Mitigate test data race (#4886)
-- Use github.sha in binary cache key (#5062)
-- Deflake TestAddAndRemoveListenerConcurrency and TestSyncer_SyncAny (#5101)
-- Protobuf vectors for reactors (#5221)
-- Add end-to-end testing framework (#5435)
-- Add basic end-to-end test cases (#5450)
-- Add GitHub action for end-to-end tests (#5452)
-- Remove P2P tests (#5453)
-- Add E2E test for node peering (#5465)
-- Add random testnet generator (#5479)
-- Clean up E2E test volumes using a container (#5509)
-- Tweak E2E tests for nightly runs (#5512)
-- Enable ABCI gRPC client in E2E testnets (#5521)
-- Enable blockchain v2 in E2E testnet generator (#5533)
-- Enable restart/kill perturbations in E2E tests (#5537)
-- Add end-to-end testing framework (#5435)
-- Add basic end-to-end test cases (#5450)
-- Add GitHub action for end-to-end tests (#5452)
-- Remove P2P tests (#5453)
-- Add E2E test for node peering (#5465)
-- Add random testnet generator (#5479)
-- Clean up E2E test volumes using a container (#5509)
-- Tweak E2E tests for nightly runs (#5512)
-- Enable ABCI gRPC client in E2E testnets (#5521)
-- Enable blockchain v2 in E2E testnet generator (#5533)
-- Enable restart/kill perturbations in E2E tests (#5537)
-- Run remaining E2E testnets on run-multiple.sh failure (#5557)
-- Tag E2E Docker resources and autoremove them (#5558)
-- Add evidence e2e tests (#5488)
-- Run remaining E2E testnets on run-multiple.sh failure (#5557)
-- Tag E2E Docker resources and autoremove them (#5558)
-- Add evidence e2e tests (#5488)
-- Fix handling of start height in generated E2E testnets (#5563)
-- Disable E2E misbehaviors due to bugs (#5569)
-- Fix handling of start height in generated E2E testnets (#5563)
-- Disable E2E misbehaviors due to bugs (#5569)
-- Fix various E2E test issues (#5576)
-- Fix various E2E test issues (#5576)
-- Fix secp failures (#5649)
-- Fix secp failures (#5649)
-- Switched node keys back to edwards (#4)
-- Enable v1 and v2 blockchains (#5702)
-- Fix TestByzantinePrevoteEquivocation flake (#5710)
-- Fix TestByzantinePrevoteEquivocation flake (#5710)
-- Fix integration tests and rename binary
-- Disable abci/grpc and blockchain/v2 due to flake (#5854)
-- Add conceptual overview (#5857)
-- Improve WaitGroup handling in Byzantine tests (#5861)
-- Improve WaitGroup handling in Byzantine tests (#5861)
-- Tolerate up to 2/3 missed signatures for a validator (#5878)
-- Disable abci/grpc and blockchain/v2 due to flake (#5854)
-- Fix TestPEXReactorRunning data race (#5955)
-- Move fuzz tests into this repo (#5918)
-- Fix `make test` (#5966)
-- Close transports to avoid goroutine leak failures (#5982)
-- Don't use foo-bar.net in TestHTTPClientMakeHTTPDialer (#5997)
-- Fix TestSwitchAcceptRoutine flake by ignoring error type (#6000)
-- Disable TestPEXReactorSeedModeFlushStop due to flake (#5996)
-- Fix test data race in p2p.MemoryTransport with logger (#5995)
-- Fix TestSwitchAcceptRoutine by ignoring spurious error (#6001)
-- Fix TestRouter to take into account PeerManager reconnects (#6002)
-- Fix flaky router broadcast test (#6006)
-- Enable pprof server to help debugging failures (#6003)
-- Increase sign/propose tolerances (#6033)
-- Increase validator tolerances (#6037)
-- Don't use foo-bar.net in TestHTTPClientMakeHTTPDialer (#5997) (#6047)
-- Enable pprof server to help debugging failures (#6003)
-- Increase sign/propose tolerances (#6033)
-- Increase validator tolerances (#6037)
-- Move fuzz tests into this repo (#5918)
-- Fix `make test` (#5966)
-- Fix TestByzantinePrevoteEquivocation (#6132)
-- Fix PEX reactor test (#6188)
-- Fix rpc, secret_connection and pex tests (#6190)
-- Refactor mempool reactor to use new p2ptest infrastructure (#6250)
-- Clean up databases in tests (#6304)
-- Improve cleanup for data and disk use (#6311)
-- Produce structured reporting from benchmarks (#6343)
-- Create common functions for easily producing tm data structures (#6435)
-- HeaderHash test vector (#6531)
-- Add evidence hash testvectors (#6536)
-
-### UPGRADING
-
-- Polish upgrading instructions for 0.34 (#5398)
-
-### UPGRADING.md
-
-- Write about the LastResultsHash change (#5000)
-
-### UX
-
-- Version configuration (#5740)
-
-### Update
-
-- JTMSP -> jABCI
-
-### Vagrantfile
-
-- Update Go version
-
-### ValidatorSet#GetByAddress
-
-- Return -1 if no validator was found
-
-### WAL
-
-- Better errors and new fail point (#3246)
-
-### WIP
-
-- Begin parallel refactoring with go-wire Write methods and MConnection
-- Fix rpc/core
-- More empty struct examples
-- Add implementation of mock/fake http-server
-- Rename package name from fakeserver to mockcoreserver
-- Change the method names of call structure, Fix adding headers
-- Add mock of JRPCServer implementation on top of HTTServer mock
-
-### [Docs]
-
-- Minor doc touchups (#4171)
-
-### [docs
-
-- Typo fix] remove misplaced "the"
-- Typo fix] add missing "have"
-
-### Abci
-
-- Remove old repo docs
-- Remove nested .gitignore
-- Remove LICENSE
-- Add comment for doc update
-- Remove fee (#2043)
-- Change validators to last_commit_info in RequestBeginBlock (#2074)
-- Update readme for building protoc (#2124)
-- Add next_validators_hash to header
-- VoteInfo, ValidatorUpdate. See ADR-018
-- Move round back from votes to commit
-- Codespace (#2557)
-- LocalClient improvements & bugfixes & pubsub Unsubscribe issues (#2748)
-- Refactor tagging events using list of lists (#3643)
-- Refactor ABCI CheckTx and DeliverTx signatures (#3735)
-- Refactor CheckTx to notify of recheck (#3744)
-- Minor cleanups in the socket client (#3758)
-- Fix documentation regarding CheckTx type update (#3789)
-- Remove TotalTxs and NumTxs from Header (#3783)
-- Fix broken spec link (#4366)
-- Add basic description of ABCI Commit.ResponseHeight (#85)
-- Add MaxAgeNumBlocks/MaxAgeDuration to EvidenceParams (#87)
-- Update MaxAgeNumBlocks & MaxAgeDuration docs (#88)
-- Fix protobuf lint issues
-- Regenerate proto files
-- Remove protoreplace script
-- Remove python examples
-- Proto files follow same path  (#5039)
-- Add AppVersion to ConsensusParams (#106)
-- Tweak node sync estimate (#115)
-- Fix abci evidence types (#5174)
-- Add ResponseInitChain.app_hash, check and record it (#5227)
-- Add ResponseInitChain.app_hash (#140)
-- Update evidence (#5324)
-- Fix socket client error for state sync responses (#5395)
-- Remove setOption (#5447)
-- Lastcommitinfo.round extra sentence (#221)
-- Add abci_version to requestInfo (#223)
-- Modify Client interface and socket client (#5673)
-- Use protoio for length delimitation (#5818)
-- Rewrite to proto interface (#237)
-- Fix ReCheckTx for Socket Client (bp #6124) (#6125)
-- Note on concurrency (#258)
-- Change client to use multi-reader mutexes (#6306)
-- Reorder sidebar (#282)
-
-### Abci-cli
-
-- Print OK if code is 0
-- Prefix flag variables with flag
-
-### Abci/client
-
-- Fix DATA RACE in gRPC client (#3798)
-
-### Abci/example/kvstore
-
-- Decrease val power by 1 upon equivocation (#5056)
-
-### Abci/examples
-
-- Switch from hex to base64 pubkey in kvstore (#3641)
-
-### Abci/grpc
-
-- Return async responses in order (#5520)
-- Return async responses in order (#5520) (#5531)
-- Fix ordering of sync/async callback combinations (#5556)
-- Fix ordering of sync/async callback combinations (#5556)
-- Fix invalid mutex handling in StopForError() (#5849)
-- Fix invalid mutex handling in StopForError() (#5849)
-
-### Abci/kvstore
-
-- Return `LastBlockHeight` and `LastBlockAppHash` in `Info` (#4233)
-
-### Abci/server
-
-- Recover from app panics in socket server (#3809)
-- Print panic & stack trace to STDERR if logger is not set
-
-### Abci/types
-
-- Update comment (#3612)
-- Add comment for TotalVotingPower (#5081)
-
-### Absent_validators
-
-- Repeated int -> repeated bytes
-
-### Addrbook
-
-- Toggle strict routability
-
-### Addrbook_test
-
-- Preallocate memory for bookSizes (#3268)
-
-### Adr
-
-- Add 005 consensus params
-- Update 007 trust metric usage
-- Amend decisions for PrivValidator
-- Update readme
-- PeerTransport (#2069)
-- Encoding for cryptography at launch (#2121)
-- Protocol versioning
-- Chain-versions
-- Style fixes (#3206)
-- Peer Behaviour (#3539)
-- PeerBehaviour updates (#3558)
-- [43] blockchain riri-org (#3753)
-- ADR-052: Tendermint Mode (#4302)
-- ADR-051: Double Signing Risk Reduction (#4262)
-- Light client implementation (#4397)
-- Crypto encoding for proto (#4481)
-- Add API stability ADR (#5341)
-- Privval gRPC (#5712)
-- Batch verification (#6008)
-- ADR 065: Custom Event Indexing (#6307)
-
-### Adr#50
-
-- Improve trusted peering (#4072)
-
-### Adr-009
-
-- No pubkeys in beginblock
-- Add references
-
-### Adr-016
-
-- Update int64->uint64; add version to ConsensusParams (#2667)
-
-### Adr-018
-
-- Abci validators
-
-### Adr-021
-
-- Note about tag spacers (#2362)
-
-### Adr-029
-
-- Update CheckBlock
-
-### Adr-047
-
-- Evidence handling (#4429)
-
-### Adr-053
-
-- Update after state sync merge (#4768)
-
-### All
-
-- No more anonymous imports
-- Fix vet issues with build tags, formatting
-- Gofmt (#1743)
-- Name reactors when they are initialized (#4608)
-
-### Ansible
-
-- Update tendermint and basecoin versions
-- Added option to provide accounts for genesis generation, terraform: added option to secure DigitalOcean servers, devops: added DNS name creation to tendermint terraform
-
-### Appveyor
-
-- Use make
-
-### Arm
-
-- Add install script, fix Makefile (#2824)
-
-### Autofile
-
-- Ensure file is open in Sync
-- Resolve relative paths (#4390)
-
-### Backports
-
-- Mergify (#6107)
-
-### Batch
-
-- Progress
-
-### Behaviour
-
-- Return correct reason in MessageOutOfOrder (#3772)
-- Add simple doc.go (#5055)
-
-### Binary
-
-- Prevent runaway alloc
-
-### Bit_array
-
-- Simplify subtraction
-
-### Block
-
-- Use commit sig size instead of vote size (#5490)
-- Fix max commit sig size (#5567)
-- Fix max commit sig size (#5567)
-
-### Block/state
-
-- Add CallTx type
-- Gas price for block and tx
-
-### Blockchain
-
-- Use ApplyBlock
-- Thread safe store.Height()
-- Explain isCaughtUp logic
-- Fixing reactor tests
-- Add comment in AddPeer. closes #666
-- Add tests and more docs for BlockStore
-- Update store comments
-- Updated store docs/comments from review
-- Deduplicate store header value tests
-- Less fragile and involved tests for blockstore
-- Block creator helper for compressing tests as per @ebuchman
-- Note about store tests needing simplification ...
-- Test fixes
-- Update for new state
-- Test wip for hard to test functionality [ci skip]
-- Fix register concrete name. (#2213)
-- Update the maxHeight when a peer is removed (#3350)
-- Comment out logger in test code that causes a race condition (#3500)
-- Dismiss request channel delay (#3459)
-- Reorg reactor (#3561)
-- Add v2 reactor (#4361)
-- Enable v2 to be set (#4597)
-- Change validator set sorting method (#91)
-- Proto migration  (#4969)
-- Test vectors for proto encoding (#5073)
-- Rename to core (#123)
-- Remove duplicate evidence sections (#124)
-- Fix fast sync halt with initial height > 1 (#5249)
-- Verify +2/3 (#5278)
-- Remove duplication of validate basic (#5418)
-
-### Blockchain/pool
-
-- Some comments and small changes
-
-### Blockchain/reactor
-
-- RespondWithNoResponseMessage for missing height
-
-### Blockchain/store
-
-- Comment about panics
-
-### Blockchain/v0
-
-- Relax termination conditions and increase sync timeout (#5741)
-- Stop tickers on poolRoutine exit (#5860)
-- Stop tickers on poolRoutine exit (#5860)
-
-### Blockchain/v1
-
-- Add noBlockResponse handling  (#5401)
-- Add noBlockResponse handling  (#5401)
-- Handle peers without blocks (#5701)
-- Fix deadlock (#5711)
-- Remove in favor of v2 (#5728)
-- Omit incoming message bytes from log
-
-### Blockchain/v2
-
-- Allow setting nil switch, for CustomReactors()
-- Don't broadcast base if height is 0
-- Fix excessive CPU usage due to spinning on closed channels (#4761)
-- Respect fast_sync option (#4772)
-- Integrate with state sync
-- Correctly set block store base in status responses (#4971)
-- Fix "panic: duplicate block enqueued by processor" (#5499)
-- Fix panic: processed height X+1 but expected height X (#5530)
-- Fix "panic: duplicate block enqueued by processor" (#5499)
-- Fix panic: processed height X+1 but expected height X (#5530)
-- Make the removal of an already removed peer a noop (#5553)
-- Make the removal of an already removed peer a noop (#5553)
-- Remove peers from the processor  (#5607)
-- Remove peers from the processor  (#5607)
-- Send status request when new peer joins (#5774)
-- Fix missing mutex unlock (#5862)
-- Fix missing mutex unlock (#5862)
-- Internalize behavior package (#6094)
-
-### Blockchain[v1]
-
-- Increased timeout times for peer tests (#4871)
-
-### Blockpool
-
-- Fix removePeer bug
-
-### Blockstore
-
-- Allow initial SaveBlock() at any height
-- Fix race conditions when loading data (#5382)
-- Save only the last seen commit (#6212)
-
-### Buf
-
-- Modify buf.yml, add buf generate (#5653)
-
-### Build
-
-- Bump github.com/tendermint/tm-db from 0.1.1 to 0.2.0 (#4001)
-- Bump github.com/gogo/protobuf from 1.3.0 to 1.3.1 (#4055)
-- Bump github.com/spf13/viper from 1.4.0 to 1.5.0 (#4102)
-- Bump github.com/spf13/viper from 1.5.0 to 1.6.1 (#4224)
-- Bump github.com/pkg/errors from 0.9.0 to 0.9.1 (#4310)
-- Bump google.golang.org/grpc from 1.26.0 to 1.27.0 (#4355)
-- Bump github.com/stretchr/testify from 1.5.0 to 1.5.1 (#4441)
-- Bump github.com/spf13/cobra from 0.0.3 to 0.0.6 (#4440)
-- Bump github.com/golang/protobuf from 1.3.3 to 1.3.4 (#4485)
-- Bump github.com/prometheus/client_golang (#4525)
-- Bump github.com/Workiva/go-datastructures (#4545)
-- Bump google.golang.org/grpc from 1.27.1 to 1.28.0 (#4551)
-- Bump github.com/tendermint/tm-db from 0.4.1 to 0.5.0 (#4554)
-- Bump github.com/golang/protobuf from 1.3.4 to 1.3.5 (#4563)
-- Bump github.com/prometheus/client_golang (#4574)
-- Bump github.com/gorilla/websocket from 1.4.1 to 1.4.2 (#4584)
-- Bump github.com/spf13/cobra from 0.0.6 to 0.0.7 (#4612)
-- Bump github.com/tendermint/tm-db from 0.5.0 to 0.5.1 (#4613)
-- Bump google.golang.org/grpc from 1.28.0 to 1.28.1 (#4653)
-- Bump github.com/spf13/viper from 1.6.2 to 1.6.3 (#4664)
-- Bump @vuepress/plugin-google-analytics in /docs (#4692)
-- Bump google.golang.org/grpc from 1.28.1 to 1.29.0
-- Bump google.golang.org/grpc from 1.29.0 to 1.29.1 (#4735)
-- Manually bump github.com/prometheus/client_golang from 1.5.1 to 1.6.0 (#4758)
-- Bump github.com/golang/protobuf from 1.4.0 to 1.4.1 (#4794)
-- Bump vuepress-theme-cosmos from 1.0.163 to 1.0.164 in /docs (#4815)
-- Bump github.com/spf13/viper from 1.6.3 to 1.7.0 (#4814)
-- Bump github.com/golang/protobuf from 1.4.1 to 1.4.2 (#4849)
-- Bump vuepress-theme-cosmos from 1.0.164 to 1.0.165 in /docs
-- Bump github.com/stretchr/testify from 1.5.1 to 1.6.0
-- Bump vuepress-theme-cosmos from 1.0.165 to 1.0.166 in /docs (#4920)
-- Bump github.com/stretchr/testify from 1.6.0 to 1.6.1
-- Bump github.com/prometheus/client_golang from 1.6.0 to 1.7.0 (#5027)
-- Bump google.golang.org/grpc from 1.29.1 to 1.30.0
-- Bump github.com/prometheus/client_golang
-- Bump vuepress-theme-cosmos from 1.0.168 to 1.0.169 in /docs
-- Bump google.golang.org/grpc from 1.30.0 to 1.31.0
-- Bump github.com/spf13/viper from 1.7.0 to 1.7.1
-- Bump golangci/golangci-lint-action from v2.1.0 to v2.2.0 (#5245)
-- Bump actions/cache from v1 to v2.1.0 (#5244)
-- Bump codecov/codecov-action from v1.0.7 to v1.0.12 (#5247)
-- Bump technote-space/get-diff-action from v1 to v3 (#5246)
-- Bump gaurav-nelson/github-action-markdown-link-check from 0.6.0 to 1.0.5 (#5248)
-- Bump codecov/codecov-action from v1.0.12 to v1.0.13 (#5258)
-- Bump gaurav-nelson/github-action-markdown-link-check from 1.0.5 to 1.0.6 (#5265)
-- Bump gaurav-nelson/github-action-markdown-link-check from 1.0.6 to 1.0.7 (#5269)
-- Bump actions/cache from v2.1.0 to v2.1.1 (#5268)
-- Bump gaurav-nelson/github-action-markdown-link-check from 0.6.0 to 1.0.7 (#149)
-- Bump github.com/tendermint/tm-db from 0.6.1 to 0.6.2 (#5296)
-- Bump google.golang.org/grpc from 1.31.1 to 1.32.0 (#5346)
-- Bump github.com/minio/highwayhash from 1.0.0 to 1.0.1 (#5370)
-- Bump vuepress-theme-cosmos from 1.0.172 to 1.0.173 in /docs (#5390)
-- Bump watchpack from 1.7.4 to 2.0.0 in /docs (#5470)
-- Bump actions/cache from v2.1.1 to v2.1.2 (#5487)
-- Bump golangci/golangci-lint-action from v2.2.0 to v2.2.1 (#5486)
-- Bump technote-space/get-diff-action from v3 to v4 (#5485)
-- Bump codecov/codecov-action from v1.0.13 to v1.0.14 (#5525)
-- Bump gaurav-nelson/github-action-markdown-link-check from 1.0.7 to 1.0.8 (#5543)
-- Bump gaurav-nelson/github-action-markdown-link-check from 1.0.7 to 1.0.8 (#188)
-- Bump google.golang.org/grpc from 1.32.0 to 1.33.1 (#5544)
-- Bump actions/cache from v2.1.1 to v2.1.2 (#5487)
-- Bump golangci/golangci-lint-action from v2.2.0 to v2.2.1 (#5486)
-- Bump technote-space/get-diff-action from v3 to v4 (#5485)
-- Bump golangci/golangci-lint-action from v2.2.1 to v2.3.0 (#5571)
-- Bump codecov/codecov-action from v1.0.13 to v1.0.14 (#5582)
-- Bump watchpack from 2.0.0 to 2.0.1 in /docs (#5605)
-- Bump actions/cache from v2.1.2 to v2.1.3 (#5633)
-- Bump github.com/tendermint/tm-db from 0.6.2 to 0.6.3
-- Bump rtCamp/action-slack-notify from e9db0ef to 2.1.1
-- Bump google.golang.org/grpc from 1.32.0 to 1.33.1 (#5544)
-- Bump github.com/tendermint/tm-db from 0.6.2 to 0.6.3
-- Bump codecov/codecov-action from v1.0.14 to v1.0.15 (#5676)
-- Bump github.com/cosmos/iavl from 0.15.0-rc5 to 0.15.0 (#5708)
-- Bump vuepress-theme-cosmos from 1.0.175 to 1.0.176 in /docs (#5727)
-- Refactor BLS library/bindings integration  (#9)
-- BLS scripts - Improve build.sh, Fix install.sh (#10)
-- Dashify some files (#11)
-- Fix docker image and docker.yml workflow (#12)
-- Fix coverage.yml, bump go version, install BLS, drop an invalid character (#19)
-- Fix test.yml, bump go version, install BLS, fix job names (#18)
-- Bump google.golang.org/grpc from 1.33.2 to 1.34.0 (#5737)
-- Bump gaurav-nelson/github-action-markdown-link-check (#22)
-- Bump codecov/codecov-action from v1.0.13 to v1.0.15 (#23)
-- Bump golangci/golangci-lint-action from v2.2.1 to v2.3.0 (#24)
-- Bump rtCamp/action-slack-notify from e9db0ef to 2.1.1 (#25)
-- Bump google.golang.org/grpc from 1.33.2 to 1.34.0 (#26)
-- Bump vuepress-theme-cosmos from 1.0.173 to 1.0.177 in /docs (#27)
-- Bump watchpack from 2.0.1 to 2.1.0 in /docs (#5768)
-- Bump rtCamp/action-slack-notify from ecc1353ce30ef086ce3fc3d1ea9ac2e32e150402 to 2.1.2 (#5767)
-- Bump vuepress-theme-cosmos from 1.0.178 to 1.0.179 in /docs (#5780)
-- Bump gaurav-nelson/github-action-markdown-link-check from 1.0.8 to 1.0.9 (#5779)
-- Bump gaurav-nelson/github-action-markdown-link-check (#5787)
-- Bump gaurav-nelson/github-action-markdown-link-check (#5793)
-- Bump gaurav-nelson/github-action-markdown-link-check (#233)
-- Bump github.com/cosmos/iavl from 0.15.0 to 0.15.2
-- Bump codecov/codecov-action from v1.0.15 to v1.1.1 (#5825)
-- Bump codecov/codecov-action from v1.1.1 to v1.2.0 (#5863)
-- Bump codecov/codecov-action from v1.2.0 to v1.2.1
-- Bump gaurav-nelson/github-action-markdown-link-check (#239)
-- Bump gaurav-nelson/github-action-markdown-link-check (#5884)
-- Bump actions/cache from v2.1.3 to v2.1.4 (#6055)
-- Bump JamesIves/github-pages-deploy-action (#6062)
-- Bump actions/cache from v2.1.3 to v2.1.4 (#6055)
-- Bump github.com/spf13/cobra from 1.1.1 to 1.1.2 (#6075)
-- Bump github.com/spf13/cobra from 1.1.2 to 1.1.3 (#6098)
-- Bump golangci/golangci-lint-action from v2.3.0 to v2.4.0 (#6111)
-- Bump golangci/golangci-lint-action from v2.4.0 to v2.5.1 (#6175)
-- Bump google.golang.org/grpc from 1.35.0 to 1.36.0 (#6180)
-- Bump JamesIves/github-pages-deploy-action from 4.0.0 to 4.1.0 (#6215)
-- Bump rtCamp/action-slack-notify from ae4223259071871559b6e9d08b24a63d71b3f0c0 to 2.1.3 (#6234)
-- Bump codecov/codecov-action from v1.2.1 to v1.2.2 (#6231)
-- Bump codecov/codecov-action from v1.2.2 to v1.3.1 (#6247)
-- Bump github.com/golang/protobuf from 1.4.3 to 1.5.1 (#6254)
-- Bump github.com/prometheus/client_golang (#6258)
-- Bump google.golang.org/grpc from 1.36.0 to 1.36.1 (#6281)
-- Bump github.com/golang/protobuf from 1.5.1 to 1.5.2 (#6299)
-- Bump github.com/Workiva/go-datastructures (#6298)
-- Bump golangci/golangci-lint-action from v2.5.1 to v2.5.2 (#6317)
-- Bump codecov/codecov-action from v1.3.1 to v1.3.2 (#6319)
-- Bump JamesIves/github-pages-deploy-action (#6316)
-- Bump docker/setup-buildx-action from v1 to v1.1.2 (#6324)
-- Bump google.golang.org/grpc from 1.36.1 to 1.37.0 (bp #6330) (#6335)
-- Bump styfle/cancel-workflow-action from 0.8.0 to 0.9.0 (#6341)
-- Bump actions/cache from v2.1.4 to v2.1.5 (#6350)
-- Bump codecov/codecov-action from v1.3.2 to v1.4.0 (#6365)
-- Bump codecov/codecov-action from v1.4.0 to v1.4.1 (#6379)
-- Bump docker/setup-buildx-action from v1.1.2 to v1.2.0 (#6391)
-- Bump docker/setup-buildx-action from v1.2.0 to v1.3.0 (#6413)
-- Bump codecov/codecov-action from v1.4.1 to v1.5.0 (#6417)
-- Bump github.com/cosmos/iavl from 0.15.3 to 0.16.0 (#6421)
-- Bump JamesIves/github-pages-deploy-action (#6448)
-- Bump docker/build-push-action from 2 to 2.4.0 (#6454)
-- Bump actions/stale from 3 to 3.0.18 (#6455)
-- Bump actions/checkout from 2 to 2.3.4 (#6456)
-- Bump docker/login-action from 1 to 1.9.0 (#6460)
-- Bump actions/stale from 3.0.18 to 3.0.19 (#6477)
-- Bump actions/stale from 3 to 3.0.18 (#300)
-- Bump watchpack from 2.1.1 to 2.2.0 in /docs (#6482)
-- Bump actions/stale from 3.0.18 to 3.0.19 (#302)
-- Bump browserslist from 4.16.4 to 4.16.6 in /docs (#6487)
-- Bump docker/build-push-action from 2.4.0 to 2.5.0 (#6496)
-- Bump dns-packet from 1.3.1 to 1.3.4 in /docs (#6500)
-- Bump actions/cache from 2.1.5 to 2.1.6 (#6504)
-- Bump rtCamp/action-slack-notify from 2.1.3 to 2.2.0 (#6543)
-- Bump github.com/prometheus/client_golang (#6552)
-
-### Certifiers
-
-- Test uses WaitForHeight
-
-### Changelog
-
-- Add prehistory
-- Add genesis amount->power
-- More review fixes/release/v0.31.0 (#3427)
-- Add summary & fix link & add external contributor (#3490)
-- Add v0.31.9 and v0.31.8 updates (#4034)
-- Fix typo (#4106)
-- Explain breaking changes better
-- GotVoteFromUnwantedRoundError -> ErrGotVoteFromUnwantedRound
-- Add 0.32.9 changelog to master (#4305)
-- Add entries from secruity releases
-- Update 0.33.6 (#5075)
-- Note breaking change in the 0.33.6 release (#5077)
-- Reorgranize (#5065)
-- Move entries from pending  (#5172)
-- Bump to 0.34.0-rc2 (#5176)
-- Add v0.33.7 release (#5203)
-- Add v0.32.13 release (#5204)
-- Update for 0.34.0-rc3 (#5240)
-- Add v0.33.8 from release (#5242)
-- Minor tweaks (#5389)
-- Add missing date to v0.33.5 release, fix indentation (#5454)
-- Add missing date to v0.33.5 release, fix indentation (#5454) (#5455)
-- Prepare changelog for RC5 (#5494)
-- Squash changelog from 0.34 RCs into one (#5691)
-- Squash changelog from 0.34 RCs into one (#5687)
-- Add entry back (#5738)
-- Update changelog for v0.34.1 (#5872)
-- Update with changes released in 0.34.1 (#5875)
-- Prepare 0.34.2 release (#5894)
-- Update changelogs to reflect changes released in 0.34.2
-- Update for 0.34.3 (#5926)
-- Update changelog for v0.34.3 (#5927)
-- Update for v0.34.4 (#6096)
-- Improve with suggestions from @melekes (#6097)
-- Update to reflect v0.34.4 release (#6105)
-- Update 0.34.3 changelog with details on security vuln (#6108)
-- Update for 0.34.5 (#6129)
-- Bump to v0.34.6
-- Fix changelog pending version numbering (#6149)
-- Update with changes from 0.34.7 (and failed 0.34.5, 0.34.6) (#6150)
-- Update for 0.34.8 (#6181)
-- Update for 0.34.8 (#6183)
-- Prepare changelog for 0.34.9 release (#6333)
-- Update to reflect 0.34.9 (#6334)
-- Update for 0.34.10 (#6357)
-- Update for 0.34.10 (#6358)
-
-### Ci
-
-- Setup abci in dependency step
-- Move over abci-cli tests
-- Reduce log output in test_cover (#2105)
-- Transition some ci to github actions
-- Only run when applicable (#4752)
-- Check git diff on each job (#4770)
-- Checkout code before git diff check (#4779)
-- Add paths 
-- Bump the timeout for test_coverage (#4864)
-- Migrate localnet to github actions (#4878)
-- Add timeouts (#4912)
-- Migrate test_cover (#4869)
-- Fix spacing of if statement (#5015)
-- Try to fix codecov (#5095)
-- Only run tests when go files are touched (#5097)
-- Version linter fix  (#5128)
-- Freeze golangci action version (#5196)
-- Fix net pipeline (#5272)
-- Delay codecov notification  (#5275)
-- Add markdown linter (#146)
-- Add dependabot config (#148)
-- Fix net run (#5343)
-- Docker remvoe circleci and add github action (#5420)
-- Docker remove circleci and add github action (#5551)
-- Add goreleaser (#5527)
-- Tests (#5577)
-- Add goreleaser (#5527)
-- Tests (#5577)
-- Use gh pages (#5609)
-- Remove `add-path` (#5674)
-- Remove `add-path` (#5674)
-- Remove circle (#5714)
-- Build for 32 bit, libs: fix overflow (#5700)
-- Build for 32 bit, libs: fix overflow (#5700)
-- Install BLS library in lint.yml and bump its go version (#15)
-- E2e fixes - docker image, e2e.yml BLS library, default KeyType (#21)
-- Make timeout-minutes 8 for golangci (#5821)
-- Run `goreleaser build` (#5824)
-- Add janitor (#6292)
-
-### Ci/e2e
-
-- Avoid running job when no go files are touched (#5471)
-- Avoid running job when no go files are touched (#5471)
-
-### Circle
-
-- Docker 1.10.0
-- Add metalinter to test
-- Fix config.yml
-- Add GOCACHE=off and -v to tests
-- Save p2p logs as artifacts (#2566)
-
-### Circleci
-
-- Add a job to automatically update docs (#3005)
-- Update go version (#3051)
-- Removed complexity from docs deployment job  (#3396)
-- Run P2P IPv4 and IPv6 tests in parallel (#4459)
-- Fix reproducible builds test (#4497)
-- Remove Gitian reproducible_builds job (#5462)
-- Remove Gitian reproducible_builds job (#5462)
-
-### Cleanup
-
-- Replace common.Exit with log.Crit or log.Fatal
-
-### Cli
-
-- Testnet cmd inits files for testnet
-- ResetAll doesnt depend on cobra
-- Support --root and --home
-- More descriptive naming
-- Viper.Set(HomeFlag, rootDir)
-- Clean up error handling
-- Use cobra's new ExactArgs() feature
-- WriteDemoConfig -> WriteConfigVals
-- Add option to not clear address book with unsafe reset (#3606)
-- Add `--cs.create_empty_blocks_interval` flag (#4205)
-- Add `--db_backend` and `--db_dir` flags to tendermint node cmd (#4235)
-- Add optional `--genesis_hash` flag to check genesis hash upon startup (#4238)
-- Debug sub-command (#4227)
-- Add command to generate shell completion scripts (#4665)
-- Light home dir should default to where the full node default is (#5392)
-- Light home dir should default to where the full node default is (#5392)
-
-### Client
-
-- ResultsCh chan json.RawMessage, ErrorsCh
-- Wsc.String()
-- Safe error handling
-- Use vars for retry intervals
-
-### Clist
-
-- Reduce numTimes in test
-- Speedup functions (#2208)
-- Speedup Next by removing defers (#2511)
-
-### Cmap
-
-- Remove defers (#2210)
-
-### Cmd
-
-- Fixes for new config
-- Query params are flags
-- --consensus.no_empty_blocks
-- Don't load config for version command. closes #620
-- Dont wait for genesis. closes #562
-- Make sure to have 'testnet' create the data directory for nonvals (#3409)
-- Show useful error when tm not initialised (#4512)
-- Fix debug kill and change debug dump archive filename format (#4517)
-- Add support for --key (#5612)
-- Modify `gen_node_key` to print key to STDOUT (#5772)
-- Hyphen case cli and config (#5777)
-- Hyphen-case cli  v0.34.1 (#5786)
-- Ignore missing wal in debug kill command (#6160)
-
-### Cmd/abci-cli
-
-- Use a single connection per session
-- Implement batch
-
-### Cmd/debug
-
-- Execute p.Signal only when p is not nil (#4271)
-
-### Cmd/lite
-
-- Switch to new lite2 package (#4300)
-
-### Cmd/tendermint
-
-- Fix initialization file creation checks (#991)
-
-### Cmd/tendermint/commands
-
-- Update ParseConfig doc
-
-### Cmd/tendermint/commands/lite
-
-- Add tcp scheme to address URLs (#1297)
-
-### Cmn
-
-- Kill
-- Fix race condition in prng
-- Fix repeate timer test with manual ticker
-- Fix race
-- Fix HexBytes.MarshalJSON
-- GetFreePort (#3255)
-
-### Codecov
-
-- Disable annotations (#5413)
-- Validate codecov.yml (#5699)
-
-### Codeowners
-
-- Add code owners (#82)
-
-### Commands
-
-- Run -> RunE
-
-### Common
-
-- ProtocolAndAddress
-- Fingerprint comment
-- WriteFileAtomic use tempfile in current dir
-- Comments for Service
-- No more relying on math/rand.DefaultSource
-- Use names prng and mrand
-- Use genius simplification of tests from @ebuchman
-- Rand* warnings about cryptographic unsafety
-- Fix BitArray.Update to avoid nil dereference
-- BitArray: feedback from @adrianbrink to simplify tests
-- IsHex should be able to handle 0X prefixed strings
-- NewBitArray never crashes on negatives (#170)
-- Remove {Left, Right}PadString (#168)
-- NewBitArray never crashes on negatives (#170)
-- Delete unused functions (#2452)
-- CMap: slight optimization in Keys() and Values(). (#3567)
-
-### Common/BitArray
-
-- Reduce fragility with methods
-
-### Common/IsDirEmpty
-
-- Do not mask non-existance errors
-
-### Common/rand
-
-- Remove exponential distribution functions (#1979)
-
-### Config
-
-- Hardcode default genesis.json
-- Block size, consensus timeouts, recheck tx
-- Cswal_light, mempool_broadcast, mempool_reap
-- Toggle authenticated encryption
-- Disable_data_hash (for testing)
-- All urls use tcp:// or unix:// prefix
-- Filter_peers defaults to false
-- Reduce timeouts during test
-- Pex_reactor -> pex
-- Write all default options to config file
-- Lil fixes
-- Unexpose chainID
-- Fix addrbook path to go in config
-- Fix private_peer_ids
-- Rename skip_upnp to upnp (#1827)
-- 10x default send/recv rate (#1978)
-- Reduce default mempool size (#2300)
-- Add ValidateBasic (#2485)
-- Refactor ValidateBasic (#2503)
-- Make possible to set absolute paths for TLS cert and key (#3765)
-- Move max_msg_bytes into mempool section (#3869)
-- Add rocksdb as a db backend option (#4239)
-- Allow fastsync.version = v2 (#4639)
-- Trust period consistency (#5297)
-- Rename prof_laddr to pprof_laddr and move it to rpc (#5315)
-- Set time_iota_ms to timeout_commit in test genesis (#5386)
-- Add state sync discovery_time setting (#5399)
-- Set statesync.rpc_servers when generating config file (#5433)
-- Set statesync.rpc_servers when generating config file (#5433) (#5438)
-- Increase MaxPacketMsgPayloadSize to 1400
-- Fix mispellings (#5914)
-- Fix mispellings (#5914)
-- Create `BootstrapPeers` p2p config parameter (#6372)
-- Add private peer id /net_info expose information in default config (#6490)
-- Seperate priv validator config into seperate section (#6462)
-
-### Config/indexer
-
-- Custom event indexing (#6411)
-
-### Consensus
-
-- Broadcast evidence tx on ErrVoteConflictingSignature
-- Check both vote orderings for dupeout txs
-- Fix negative timeout; log levels
-- Msg saving and replay
-- Replay console
-- Use replay log to avoid sign regression
-- Don't wait for wal if conS not running
-- Dont allow peer round states to decrease
-- Cswal doesnt write any consensus msgs in light mode
-- Fix more races in tests
-- Fix race from OnStop accessing cs.Height
-- T.Fatal -> panic
-- Hvs.Reset(height, valSet)
-- Increase mempool_test timeout
-- Don't print shared vars in cs.String()
-- Add note about replay test
-- No sign err in replay; fix a race
-- Hvs.StringIndented needed a lock. addresses #284
-- Test reactor
-- Fix panic on POLRound=-1
-- Ensure dir for cswal on reactor tests
-- Lock before loading commit
-- Track index of privVal
-- Test validator set change
-- Wal.Flush() and cleanup replay tests
-- TimeoutTicker, skip TimeoutCommit on HasAll
-- Mv timeoutRoutine into TimeoutTicker
-- No internal vars in reactor.String()
-- Sync wal.writeHeight
-- Remove crankTimeoutPropose from tests
-- Be more explicit when we need to write height after handshake
-- Let time.Timer handle non-positive durations
-- Check HasAll when TwoThirdsMajority
-- Nice error msg if ApplyBlock fails
-- Handshake replay test using wal
-- More handshake replay tests
-- Some more informative logging
-- Timeout on replayLastBlock
-- Comment about test_data [ci skip]
-- Fix tests
-- Improve logging for conflicting votes
-- Better logging
-- More comments
-- IsProposer func
-- Remove rs from handleMsg
-- Log ProposalHeartbeat msg
-- Test proposal heartbeat
-- Recover panics in receive routine
-- Remove support for replay by #HEIGHT. closes #567
-- Use filepath for windows compatibility, closes #595
-- Kill process on app error
-- Ensure prs.ProposalBlockParts is initialized. fixes #810
-- Fix for initializing block parts during catchup
-- Make mempool_test deterministic
-- Fix LastCommit log
-- Crank timeout in timeoutWaitGroup
-- Fix typo on ticker.go documentation
-- Fix makeBlockchainFromWAL
-- Remove log stmt. closes #987
-- Note about duplicate evidence
-- Rename test funcs
-- Minor cosmetic
-- Fix SetLogger in tests
-- Print go routines in failed test
-- Return from go-routine in test
-- Return from errors sooner in addVote
-- Close pubsub channels. fixes #1372
-- Only fsync wal after internal msgs
-- Link to spec from readme (#1609)
-- Fixes #1754
-- Fix addProposalBlockPart
-- Stop wal
-- Wait on stop if not fastsync
-- Include evidence in proposed block parts. fixes #2050
-- Fix test for blocks with evidence
-- Failing test for ProposerAddress
-- Wait timeout precommit before starting new round (#2493)
-- Add ADR for first stage consensus refactor (#2462)
-- Wait for proposal or timeout before prevote (#2540)
-- Flush wal on stop (#3297)
-- Reduce "Error attempting to add vote" message severity (Er… (#3871)
-- Reduce log severity for ErrVoteNonDeterministicSignature (#4431)
-- Add comment as to why use mocks during replay (#4785)
-- Fix TestSimulateValidatorsChange
-- Fix and rename TestStateLockPOLRelock (#4796)
-- Bring back log.Error statement (#4899)
-- Increase ensureTimeout (#4891)
-- Fix startnextheightcorrectly test (#4938)
-- Attempt to repair the WAL file on data corruption (#4682)
-- Change logging and handling of height mismatch (#4954)
-- Stricter on LastCommitRound check (#4970)
-- Proto migration (#4984)
-- Do not allow signatures for a wrong block in commits
-- Msg testvectors (#5076)
-- Added byzantine test, modified previous test (#5150)
-- Only call privValidator.GetPubKey once per block (#5143)
-- Don't check InitChain app hash vs genesis app hash, replace it (#5237)
-- Double-sign risk reduction (ADR-51) (#5147)
-- Fix wrong proposer schedule for `InitChain` validators (#5329)
-- Check block parts don't exceed maximum block bytes (#5431)
-- Check block parts don't exceed maximum block bytes (#5436)
-- Open target WAL as read/write during autorepair (#5536)
-- Open target WAL as read/write during autorepair (#5536) (#5547)
-- Fix flaky tests (#5734)
-- Change log level to error when adding vote
-- Deprecate time iota ms (#5792)
-- Groom Logs (#5917)
-- P2p refactor (#5969)
-- Groom Logs (#5917)
-- Remove privValidator from log call (#6128)
-- More log grooming (#6140)
-- Log private validator address and not struct (#6144)
-- More log grooming (bp #6140) (#6143)
-- Reduce shared state in tests (#6313)
-- Add test vector for hasvote (#6469)
-
-### Consensus/WAL
-
-- Benchmark WALDecode across data sizes
-
-### Consensus/replay
-
-- Remove timeout
-
-### Consensus/types
-
-- Fix BenchmarkRoundStateDeepCopy panics (#4244)
-
-### Consensus/wal
-
-- #HEIGHT -> #ENDHEIGHT
-
-### Console
-
-- Fix output, closes #93
-- Fix tests
-
-### Contributing
-
-- Use full version from site
-- Add steps for adding and removing rc branches (#5223)
-- Include instructions for a release candidate (#5498)
-- Simplify our minor release process (#5749)
-
-### Core
-
-- Apply megacheck vet tool (unused, gosimple, staticcheck)
-- Update a few sections  (#284)
-
-### Counter
-
-- Fix tx buffer overflow
-
-### Cov
-
-- Ignore autogen file (#5033)
-
-### Crypto
-
-- Rename last traces of go-crypto (#1786)
-- Abstract pubkey / signature size when known to constants (#1808)
-- Refactor to move files out of the top level directory
-- Remove Ed25519 and Secp256k1 suffix on GenPrivKey
-- Fix package imports from the refactor
-- Add benchmarking code for signature schemes (#2061)
-- Switch hkdfchacha back to xchacha (#2058)
-- Add compact bit array for intended usage in the multisig
-- Remove interface from crypto.Signature
-- Add compact bit array for intended usage in the multisig
-- Threshold multisig implementation
-- Add compact bit array for intended usage in the multisig (#2140)
-- Remove unnecessary prefixes from amino route variable names (#2205)
-- Add a way to go from pubkey to route (#2574)
-- Use stdlib crypto/rand. ref #2099 (#2669)
-- Revert to mainline Go crypto lib (#3027)
-- Delete unused code (#3426)
-- Proof of Concept for iterative version of SimpleHashFromByteSlices (#2611) (#3530)
-- Add sr25519 signature scheme (#4190)
-- Fix sr25519 from raw import (#4272)
-- Remove SimpleHashFromMap() and SimpleProofsFromMap()
-- Remove key suffixes (#4941)
-- Removal of multisig (#4988)
-- Consistent api across keys (#5214)
-- API modifications (#5236)
-- Remove secp256k1 (#5280)
-- Remove proto privatekey (#5301)
-- Reword readme (#5349)
-- Add in secp256k1 support (#5500)
-- Add in secp256k1 support (#5500)
-- Adopt zip215 ed25519 verification (#5632)
-- Fix infinite recursion in Secp256k1 string formatting (#5707)
-- Fix infinite recursion in Secp256k1 string formatting (#5707) (#5709)
-- Ed25519 & sr25519 batch verification (#6120)
-- Add sr25519 as a validator key (#6376)
-
-### Crypto/amino
-
-- Address anton's comment on PubkeyAminoRoute (#2592)
-- Add function to modify key codec (#4112)
-
-### Crypto/ed25519
-
-- Update the godocs (#2002)
-- Remove privkey.Generate method (#2022)
-
-### Crypto/hkdfchachapoly
-
-- Add testing seal to the test vector
-
-### Crypto/merkle
-
-- Remove byter in favor of plain byte slices (#2595)
-- Remove simple prefix (#4989)
-- Pre-allocate data slice in innherHash (#6443)
-- Optimize merkle tree hashing (#6513)
-
-### Crypto/random
-
-- Use chacha20, add forward secrecy (#2562)
-
-### Crypto/secp256k1
-
-- Add godocs, remove indirection in privkeys (#2017)
-- Fix signature malleability, adopt more efficient en… (#2239)
-
-### Crypto|p2p|state|types
-
-- Rename Pub/PrivKey's TypeIdentifier() and Type()
-
-### Cs
-
-- Prettify logging of ignored votes (#3086)
-- Reset triggered timeout precommit (#3310)
-- Sync WAL more frequently (#3300)
-- Update wal comments (#3334)
-- Comment out log.Error to avoid TestReactorValidatorSetChanges timing out (#3401)
-- Fix nondeterministic tests (#3582)
-- Exit if SwitchToConsensus fails (#3706)
-- Check for SkipTimeoutCommit or wait timeout in handleTxsAvailable (#3928)
-- Don't panic when block is not found in store (#4163)
-- Clarify where 24 comes from in maxMsgSizeBytes (wal.go)
-- Set missing_validators(_power) metrics to 0 for 1st block (#4194)
-- Check if cs.privValidator is nil (#4295)
-
-### Cs/replay
-
-- Check appHash for each block (#3579)
-- ExecCommitBlock should not read from state.lastValidators (#3067)
-
-### Cs/wal
-
-- Refuse to encode msg that is bigger than maxMsgSizeBytes (#3303)
-
-### Cswal
-
-- Write #HEIGHT:1 for empty wal
-
-### Daemon
-
-- Refactor out of cmd into own package
-
-### Db
-
-- Add Close() to db interface. closes #31
-- Fix memdb iterator
-- Fix MemDB.Close
-- Sort keys for memdb iterator
-- Some comments in types.go
-- Test panic on nil key
-- Some test cleanup
-- Fixes to fsdb and clevledb
-- Memdb iterator
-- Goleveldb iterator
-- Cleveldb iterator
-- Fsdb iterator
-- Fix c and go iterators
-- Simplify exists check, fix IsKeyInDomain signature, Iterator Close
-- Add support for badgerdb (#5233)
-- Migration script for key format change (#6355)
-
-### Dep
-
-- Pin all deps to version or commit
-- Revert updates
-- Update tm-db to 0.4.0 (#4289)
-- Bump gokit dep (#4424)
-- Maunally bump dep (#4436)
-- Bump protobuf, cobra, btcutil & std lib deps (#4676)
-- Bump ed25519consensus version (#5760)
-- Remove IAVL dependency (#6550)
-
-### Deps
-
-- Update gogo/protobuf from 1.1.1 to 1.2.1 and golang/protobuf from 1.1.0 to 1.3.0 (#3357)
-- Update gogo/protobuf version from v1.2.1 to v1.3.0 (#3947)
-- Bump github.com/magiconair/properties from 1.8.0 to 1.8.1 (#3937)
-- Bump github.com/rs/cors from 1.6.0 to 1.7.0 (#3939)
-- Bump github.com/fortytw2/leaktest from 1.2.0 to 1.3.0 (#3943)
-- Bump github.com/libp2p/go-buffer-pool from 0.0.1 to 0.0.2 (#3948)
-- Bump google.golang.org/grpc from 1.22.0 to 1.23.0 (#3942)
-- Bump github.com/gorilla/websocket from 1.2.0 to 1.4.1 (#3945)
-- Bump viper to 1.4.0 and logfmt to 0.4.0 (#3950)
-- Bump github.com/stretchr/testify from 1.3.0 to 1.4.0 (#3951)
-- Bump github.com/go-kit/kit from 0.6.0 to 0.9.0 (#3952)
-- Bump google.golang.org/grpc from 1.23.0 to 1.23.1 (#3982)
-- Bump google.golang.org/grpc from 1.23.1 to 1.24.0 (#4021)
-- Bump google.golang.org/grpc from 1.25.0 to 1.25.1 (#4127)
-- Bump google.golang.org/grpc from 1.25.1 to 1.26.0 (#4264)
-- Bump github.com/go-logfmt/logfmt from 0.4.0 to 0.5.0 (#4282)
-- Bump github.com/pkg/errors from 0.8.1 to 0.9.0 (#4301)
-- Bump github.com/spf13/viper from 1.6.1 to 1.6.2 (#4318)
-- Bump github.com/golang/protobuf from 1.3.2 to 1.3.3 (#4359)
-- Bump google.golang.org/grpc from 1.27.0 to 1.27.1 (#4372)
-- Bump github.com/stretchr/testify from 1.4.0 to 1.5.0 (#4435)
-- Bump github.com/tendermint/tm-db from 0.4.0 to 0.4.1 (#4476)
-- Bump github.com/Workiva/go-datastructures (#4519)
-- Bump deps that bot cant (#4555)
-- Run go mod tidy (#4587)
-- Bump tm-db to 0.6.0 (#5058)
-
-### Dist
-
-- Dont mkdir in container
-- Dont mkdir in container
-
-### Distribution
-
-- Lock binary dependencies to specific commits (#2550)
-
-### Dummy
-
-- Valset changes and tests
-- Verify pubkey is go-crypto encoded in DeliverTx. closes #51
-- Include app.key tag
-
-### E2e
-
-- Use ed25519 for secretConn (remote signer) (#5678)
-- Use ed25519 for secretConn (remote signer) (#5678)
-- Releases nightly (#5906)
-- Add control over the log level of nodes (#5958)
-- Releases nightly (#5906)
-- Disconnect maverick (#6099)
-- Adjust timeouts to be dynamic to size of network (#6202)
-- Add benchmarking functionality (#6210)
-- Integrate light clients (#6196)
-- Add benchmarking functionality (bp #6210) (#6216)
-- Fix light client generator (#6236)
-- Integrate light clients (bp #6196)
-- Fix perturbation of seed nodes (#6272)
-- Add evidence generation and testing (#6276)
-- Tx load to use broadcast sync instead of commit (#6347)
-- Tx load to use broadcast sync instead of commit (backport #6347) (#6352)
-- Relax timeouts (#6356)
-- Split out nightly tests (#6395)
-- Prevent non-viable testnets (#6486)
-
-### Ebuchman
-
-- Added some demos on how to parse unknown types
-
-### Ed25519
-
-- Use golang/x/crypto fork (#2558)
-
-### Encoding
-
-- Remove codecs (#4996)
-- Add secp, ref zip215, tables (#212)
-
-### Errcheck
-
-- PR comment fixes
-
-### Events
-
-- Integrate event switch into services via Eventable interface
-- Add block_id to NewBlockEvent (#6478)
-
-### Evidence
-
-- More funcs in store.go
-- Store tests and fixes
-- Pool test
-- Reactor test
-- Reactor test
-- Dont send evidence to unsynced peers
-- Check peerstate exists; dont send old evidence
-- Give each peer a go-routine
-- Enforce ordering in DuplicateVoteEvidence (#4151)
-- Introduce time.Duration to evidence params (#4254)
-- Add time to evidence params (#69)
-- Both MaxAgeDuration and MaxAgeNumBlocks need to be surpassed (#4667)
-- Handling evidence from light client(s) (#4532)
-- Remove unused param (#4726)
-- Remove pubkey from duplicate vote evidence
-- Add doc.go
-- Protect valToLastHeight w/ mtx
-- Check evidence is pending before validating evidence
-- Refactor evidence mocks throughout packages (#4787)
-- Cap evidence to an absolute number (#4780)
-- Create proof of lock change and implement it in evidence store (#4746)
-- Prevent proposer from proposing duplicate pieces of evidence (#4839)
-- Remove header from phantom evidence (#4892)
-- Retrieve header at height of evidence for validation (#4870)
-- Json tags for DuplicateVoteEvidence (#4959)
-- Migrate reactor to proto (#4949)
-- Adr56 form amnesia evidence (#4821)
-- Improve amnesia evidence handling (#5003)
-- Replace mock evidence with mocked duplicate vote evidence (#5036)
-- Fix data race in Pool.updateValToLastHeight() (#5100)
-- Check lunatic vote matches header (#5093)
-- New evidence event subscription (#5108)
-- Minor correction to potential amnesia ev validate basic (#5151)
-- Remove phantom validator evidence (#5181)
-- Don't stop evidence verification if an evidence fails (#5189)
-- Fix usage of time field in abci evidence (#5201)
-- Change evidence time to block time (#5219)
-- Remove validator index verification (#5225)
-- Modularise evidence by moving verification function into evidence package (#5234)
-- Remove ConflictingHeaders type (#5317)
-- Remove lunatic  (#5318)
-- Remove amnesia & POLC (#5319)
-- Introduction of LightClientAttackEvidence and refactor of evidence lifecycle (#5361)
-- Update data structures (#165)
-- Use bytes instead of quantity to limit size (#5449)
-- Use bytes instead of quantity to limit size (#5449)(#5476)
-- Don't gossip consensus evidence too soon (#5528)
-- Don't send committed evidence and ignore inbound evidence that is already committed (#5574)
-- Don't gossip consensus evidence too soon (#5528)
-- Don't send committed evidence and ignore inbound evidence that is already committed (#5574)
-- Structs can independently form abci evidence (#5610)
-- Structs can independently form abci evidence (#5610)
-- Update data structures to reflect added support of abci evidence (#213)
-- Omit bytes field (#5745)
-- Omit bytes field (#5745)
-- P2p refactor (#5747)
-- Buffer evidence from consensus (#5890)
-- Buffer evidence from consensus (#5890)
-- Terminate broadcastEvidenceRoutine when peer is stopped (#6068)
-- Fix bug with hashes (#6375)
-- Fix bug with hashes (backport #6375) (#6381)
-- Separate abci specific validation (#6473)
-
-### Example
-
-- Fix func suffix
-
-### Example/dummy
-
-- Remove iavl dep - just use raw db
-
-### Example/kvstore
-
-- Return ABCI query height (#4509)
-
-### Fmt
-
-- Run 'make fmt'
-
-### Format
-
-- Add format cmd & goimport repo (#4586)
-
-### Genesis
-
-- Add support for arbitrary initial height (#5191)
-- Explain fields in genesis file (#270)
-
-### Github
-
-- Update PR template to indicate changing pending changelog. (#2059)
-- Edit templates for use in issues and pull requests (#4483)
-- Rename e2e jobs (#5502)
-- Add nightly E2E testnet action (#5480)
-- Add nightly E2E testnet action (#5480)
-- Rename e2e jobs (#5502)
-- Only notify nightly E2E failures once (#5559)
-- Only notify nightly E2E failures once (#5559)
-- Issue template for proposals (#190)
-- Add @tychoish to code owners (#6273)
-- Fix linter configuration errors and occluded errors (#6400)
-
-### Gitian
-
-- Update reproducible builds to build with Go 1.12.8 (#3902)
-
-### Gitignore
-
-- Add .vendor-new (#3566)
-
-### Glide
-
-- Update go-common
-- Update lock and add util scripts
-- Update go-common
-- Update go-wire
-- Use versions where applicable
-- Update for autofile fix
-- More external deps locked to versions
-- Update grpc version
-
-### Go.mod
-
-- Upgrade iavl and deps (#5657)
-- Upgrade iavl and deps (#5657)
-
-### Goreleaser
-
-- Lowercase binary name (#5765)
-- Downcase archive and binary names (#6029)
-- Downcase archive and binary names (#6029)
-- Reintroduce arm64 build instructions
-
-### Grpcdb
-
-- Better readability for docs and constructor names
-- Close Iterator/ReverseIterator after use (#3424)
-
-### Hd
-
-- Optimize ReverseBytes + add tests
-- Comments and some cleanup
-
-### Header
-
-- Check block protocol (#5340)
-
-### Http
-
-- Http-utils added after extraction
-
-### Https
-
-- //github.com/tendermint/tendermint/pull/1128#discussion_r162799294
-
-### Improvement
-
-- Update TxInfo (#6529)
-
-### Indexer
-
-- Allow indexing an event at runtime (#4466)
-- Remove index filtering (#5006)
-- Remove info log (#6194)
-- Remove info log (#6194)
-
-### Ints
-
-- Stricter numbers (#4939)
-
-### Json
-
-- Add Amino-compatible encoder/decoder (#4955)
-
-### Json2wal
-
-- Increase reader's buffer size (#3147)
-
-### Jsonrpc
-
-- Change log to debug (#5131)
-
-### Keys
-
-- Transactions.go -> types.go
-- Change to []bytes  (#4950)
-
-### Keys/keybase.go
-
-- Comments and fixes
-
-### Layout
-
-- Add section titles (#240)
-
-### Libs
-
-- Update BitArray go docs (#2079)
-- Make bitarray functions lock parameters that aren't the caller (#2081)
-- Remove usage of custom Fmt, in favor of fmt.Sprintf (#2199)
-- Handle SIGHUP explicitly inside autofile (#2480)
-- Call Flush()  before rename #2428 (#2439)
-- Fix event concurrency flaw (#2519)
-- Refactor & document events code (#2576)
-- Let prefixIterator implements Iterator correctly (#2581)
-- Test deadlock from listener removal inside callback (#2588)
-- Remove useless code in group (#3504)
-- Remove commented and unneeded code (#3757)
-- Minor cleanup (#3794)
-- Remove db from tendermint in favor of tendermint/tm-cmn (#3811)
-- Remove bech32
-- Remove kv (#4874)
-- Wrap mutexes for build flag with godeadlock (#5126)
-- Remove most of libs/rand (#6364)
-- Internalize some packages (#6366)
-
-### Libs/autofile
-
-- Bring back loops (#2261)
-
-### Libs/autofile/group_test
-
-- Remove unnecessary logging (#2100)
-
-### Libs/bits
-
-- Inline defer and change order of mutexes (#5187)
-- Validate BitArray in FromProto (#5720)
-
-### Libs/clist
-
-- Fix flaky tests (#6453)
-
-### Libs/cmn
-
-- Remove Tempfile, Tempdir, switch to ioutil variants (#2114)
-
-### Libs/cmn/writefileatomic
-
-- Handle file already exists gracefully (#2113)
-
-### Libs/common
-
-- Refactor tempfile code into its own file
-- Remove deprecated PanicXXX functions (#3595)
-- Remove heap.go (#3780)
-- Remove unused functions (#3784)
-- Refactor libs/common 01 (#4230)
-- Refactor libs/common 2 (#4231)
-- Refactor libs common 3 (#4232)
-- Refactor libs/common 4 (#4237)
-- Refactor libs/common 5 (#4240)
-
-### Libs/common/rand
-
-- Update godocs
-
-### Libs/db
-
-- Add cleveldb.Stats() (#3379)
-- Close batch (#3397)
-- Close batch (#3397)
-- Bbolt (etcd's fork of bolt) (#3610)
-- Close boltDBIterator (#3627)
-- Fix boltdb batching
-- Conditional compilation (#3628)
-- Boltdb: use slice instead of sync.Map (#3633)
-- Remove deprecated `LevelDBBackend` const (#3632)
-- Fix the BoltDB Batch.Delete
-- Fix the BoltDB Get and Iterator
-
-### Libs/fail
-
-- Clean up `fail.go` (#3785)
-
-### Libs/kv
-
-- Remove unused type KI64Pair (#4542)
-
-### Libs/log
-
-- Format []byte as hexidecimal string (uppercased) (#5960)
-- Format []byte as hexidecimal string (uppercased) (#5960)
-- [JSON format] include timestamp (#6174)
-- [JSON format] include timestamp (bp #6174) (#6179)
-- Use fmt.Fprintf directly with *bytes.Buffer to avoid unnecessary allocations (#6503)
-
-### Libs/os
-
-- Add test case for TrapSignal (#5646)
-- Remove unused aliases, add test cases (#5654)
-- EnsureDir now returns IO errors and checks file type (#5852)
-- EnsureDir now returns IO errors and checks file type (#5852)
-- Avoid CopyFile truncating destination before checking if regular file (#6428)
-- Avoid CopyFile truncating destination before checking if regular file (backport: #6428) (#6436)
-
-### Libs/pubsub
-
-- Relax tx querying (#4070)
-
-### Libs/pubsub/query
-
-- Add EXISTS operator (#4077)
-
-### Libs/rand
-
-- Fix "out-of-memory" error on unexpected argument (#5215)
-
-### Light
-
-- Rename lite2 to light & remove lite (#4946)
-- Implement validate basic (#4916)
-- Migrate to proto (#4964)
-- Added more tests for pruning, initialization and bisection (#4978)
-- Fix rpc calls: /block_results & /validators (#5104)
-- Use bisection (not VerifyCommitTrusting) when verifying a head… (#5119)
-- Return if target header is invalid (#5124)
-- Update ADR 47 with light traces (#5250)
-- Implement light block (#5298)
-- Move dropout handling and invalid data to the provider (#5308)
-- Expand on errors and docs (#5443)
-- Cross-check the very first header (#5429)
-- Cross-check the very first header (#5429)
-- Model-based tests (#5461)
-- Run detector for sequentially validating light client (#5538)
-- Run detector for sequentially validating light client (#5538) (#5601)
-- Make fraction parts uint64, ensuring that it is always positive (#5655)
-- Make fraction parts uint64, ensuring that it is always positive (#5655)
-- Ensure required header fields are present for verification (#5677)
-- Minor fixes / standardising errors (#5716)
-- Fix light store deadlock (#5901)
-- Fix panic with RPC calls to commit and validator when height is nil (#6026)
-- Fix panic with RPC calls to commit and validator when height is nil (#6040)
-- Remove max retry attempts from client and add to provider (#6054)
-- Remove witnesses in order of decreasing index (#6065)
-- Create provider options struct (#6064)
-- Improve timeout functionality (#6145)
-- Improve provider handling (#6053)
-- Handle too high errors correctly (#6346)
-- Handle too high errors correctly (backport #6346) (#6351)
-- Ensure trust level is strictly less than 1 (#6447)
-- Spec alignment on verify skipping (#6474)
-
-### Light/evidence
-
-- Handle FLA backport (#6331)
-
-### Light/provider/http
-
-- Fix Validators (#6022)
-- Fix Validators (#6024)
-
-### Light/rpc
-
-- Fix ABCIQuery (#5375)
-- Fix ABCIQuery (#5375)
-
-### Lint
-
-- Remove dot import (go-common)
-- S/common.Fmt/fmt.Sprintf
-- S/+=1/++, remove else clauses
-- Couple more fixes
-- Apply deadcode/unused
-- Golint issue fixes (#4258)
-- Add review dog (#4652)
-- Enable nolintlinter, disable on tests
-- Various fixes
-- Errcheck  (#5091)
-- Add markdown linter (#5254)
-- Add errchecks (#5316)
-- Enable errcheck (#5336)
-- Run gofmt and goimports  (#13)
-- Fix lint errors (#301)
-
-### Linter
-
-- Couple fixes
-- Add metalinter to Makefile & apply some fixes
-- Last fixes & add to circle
-- Address deadcode, implement incremental lint testing
-- Sort through each kind and address small fixes
-- Enable in CI & make deterministic
-- (1/2) enable errcheck (#5064)
-- Fix some bls-related linter issues (#14)
-- Fix nolintlint warnings (#6257)
-
-### Linters
-
-- Enable scopelint (#3963)
-- Modify code to pass maligned and interfacer (#3959)
-- Enable stylecheck (#4153)
-
-### Linting
-
-- Cover the basics
-- Catch some errors
-- Add to Makefile & do some fixes
-- Next round  of fixes
-- Fixup some stuffs
-- Little more fixes
-- A few fixes
-- Replace megacheck with metalinter
-- Apply 'gofmt -s -w' throughout
-- Apply misspell
-- Apply errcheck part1
-- Apply errcheck part2
-- Moar fixes
-- Few more fixes
-- Remove unused variable
-
-### Lite
-
-- MemStoreProvider GetHeightBinarySearch method + fix ValKeys.signHeaders
-- < len(v) in for loop check, as per @melekes' recommendation
-- TestCacheGetsBestHeight with GetByHeight and GetByHeightBinarySearch
-- Comment out iavl code - TODO #1183
-- Add synchronization in lite verify (#2396)
-- Follow up from #3989 (#4209)
-- Modified bisection to loop (#4400)
-- Add helper functions for initiating the light client (#4486)
-- Fix HTTP provider error handling
-
-### Lite/proxy
-
-- Validation* tests and hardening for nil dereferences
-- Consolidate some common test headers into a variable
-
-### Lite2
-
-- Light client with weak subjectivity (#3989)
-- Move AutoClient into Client (#4326)
-- Improve auto update (#4334)
-- Add Start, TrustedValidatorSet funcs (#4337)
-- Rename alternative providers to witnesses (#4344)
-- Refactor cleanup() (#4343)
-- Batch save & delete operations in DB store (#4345)
-- Panic if witness is on another chain (#4356)
-- Make witnesses mandatory (#4358)
-- Replace primary provider with alternative when unavailable (#4354)
-- Fetch missing headers (#4362)
-- Validate TrustOptions, add NewClientFromTrustedStore (#4374)
-- Return if there are no headers in RemoveNoLongerTrustedHeaders (#4378)
-- Manage witness dropout (#4380)
-- Improve string output of all existing providers (#4387)
-- Modified sequence method to match bisection (#4403)
-- Disconnect from bad nodes (#4388)
-- Divide verify functions (#4412)
-- Return already verified headers and verify earlier headers (#4428)
-- Don't save intermediate headers (#4452)
-- Store current validator set (#4472)
-- Cross-check first header and update tests (#4471)
-- Remove expiration checks on functions that don't require them (#4477)
-- Prune-headers (#4478)
-- Return height as 2nd return param in TrustedValidatorSet (#4479)
-- Actually run example tests + clock drift (#4487)
-- Fix tendermint lite sub command (#4505)
-- Remove auto update (#4535)
-- Indicate success/failure of Update (#4536)
-- Replace primary when providing invalid header (#4523)
-- Add benchmarking tests (#4514)
-- Cache headers in bisection (#4562)
-- Use bisection for some of backward verification (#4575)
-- Make maxClockDrift an option (#4616)
-- Prevent falsely returned double voting error (#4620)
-- Default to http scheme in provider.New (#4649)
-- Verify ConsensusHash in rpc client
-- Fix pivot height during bisection (#4850)
-- Correctly return the results of the "latest" block (#4931)
-- Allow bigger requests to LC proxy (#4930)
-- Check header w/ witnesses only when doing bisection (#4929)
-- Compare header with witnesses in parallel (#4935)
-
-### Lite2/http
-
-- Fix provider test by increasing the block retention value (#4890)
-
-### Lite2/rpc
-
-- Verify block results and validators (#4703)
-
-### Localnet
-
-- Fix $LOG variable (#3423)
-- Fix node starting issue with --proxy-app flag (#5803)
-- Expose 6060 (pprof) and 9090 (prometheus) on node0
-- Use 27000 port for prometheus (#5811)
-- Fix localnet by excluding self from persistent peers list (#6209)
-
-### Log
-
-- Move some Info to Debug
-- Tm -> TM
-
-### Logger
-
-- Refactor Tendermint logger by using zerolog (#6534)
-
-### Logging
-
-- Print string instead of callback (#6177)
-- Print string instead of callback (#6178)
-- Shorten precommit log message (#6270)
-- Shorten precommit log message (#6270) (#6274)
-
-### Logs
-
-- Cleanup (#6198)
-- Cleanup (#6198)
-
-### Make
-
-- Dont use -v on go test
-- Update protoc_abci use of awk
-- Add back tools cmd (#4281)
-- Remove sentry setup cmds (#4383)
-
-### Makefile
-
-- Remove megacheck
-- Fix protoc_libs
-- Add `make check_dep` and remove `make ensure_deps` (#2055)
-- Lint flags
-- Fix build-docker-localnode target (#3122)
-- Minor cleanup (#3994)
-- Place phony markers after targets (#4408)
-- Add options for other DBs (#5357)
-- Remove call to tools (#6104)
-
-### Markdownlint
-
-- Ignore .github directory (#5351)
-
-### Maverick
-
-- Reduce some duplication (#6052)
-- Reduce some duplication (#6052)
-
-### Mempool
-
-- Add GetState()
-- Remove bad txs from cacheMap
-- Don't remove committed txs from cache
-- Comments
-- Reactor test
-- Implement Mempool.CloseWAL
-- Return error on cached txs
-- Assert -> require in test
-- Remove Peer interface. use p2p.Peer
-- Cfg.CacheSize and expose InitWAL
-- Fix cache_size==0. closes #1761
-- Log hashes, not whole tx
-- Chan bool -> chan struct{}
-- Keep cache hashmap and linked list in sync (#2188)
-- Store txs by hash inside of cache (#2234)
-- Filter new txs if they have insufficient gas (#2385)
-- ErrPreCheck and more log info (#2724)
-- Print postCheck error (#2762)
-- Add txs from Update to cache
-- Add a comment and missing changelog entry (#2996)
-- NotifyTxsAvailable if there're txs left, but recheck=false (#2991)
-- Move tx to back, not front (#3036)
-- Move tx to back, not front (#3036)
-- Enforce maxMsgSize limit in CheckTx (#3168)
-- Correct args order in the log msg (#3221)
-- Fix broadcastTxRoutine leak (#3478)
-- Add a safety check, write tests for mempoolIDs (#3487)
-- Move interface into mempool package (#3524)
-- Remove only valid (Code==0) txs on Update (#3625)
-- Make max_msg_bytes configurable (#3826)
-- Make `max_tx_bytes` configurable instead of `max_msg_bytes` (#3877)
-- Fix memory loading error on 32-bit machines (#3969)
-- Moved TxInfo parameter into Mempool.CheckTx() (#4083)
-- Reserve IDs in InitPeer instead of AddPeer
-- Move mock into mempool directory
-- Allow ReapX and CheckTx functions to run in parallel
-- Do not launch broadcastTxRoutine if Broadcast is off
-- Make it clear overwriting of pre/postCheck filters is intent… (#5054)
-- Use oneof (#5063)
-- Add RemoveTxByKey function (#5066)
-- Return an error when WAL fails (#5292)
-- Batch txs per peer in broadcastTxRoutine (#5321)
-- Fix nil pointer dereference (#5412)
-- Fix nil pointer dereference (#5412)
-- Length prefix txs when getting them from mempool (#5483)
-- Introduce KeepInvalidTxsInCache config option (#5813)
-- Disable MaxBatchBytes (#5800)
-- Introduce KeepInvalidTxsInCache config option (#5813)
-- Disable MaxBatchBytes (#5800)
-- P2p refactor (#5919)
-- Fix reactor tests (#5967)
-- Fix TestReactorNoBroadcastToSender (#5984)
-- Fix mempool tests timeout (#5988)
-- Don't return an error on checktx with the same tx (#6199)
-- Remove vestigal mempool wal (#6396)
-- Benchmark improvements (#6418)
-- Add duplicate transaction and parallel checktx benchmarks (#6419)
-- V1 implementation (#6466)
-
-### Mempool/reactor
-
-- Fix reactor broadcast test (#5362)
-
-### Mempool/rpc
-
-- Log grooming (#6201)
-- Log grooming (bp #6201) (#6203)
-
-### Mergify
-
-- Remove unnecessary conditions (#4501)
-- Use strict merges (#4502)
-- Use PR title and body for squash merge commit (#4669)
-
-### Merkle
-
-- Go-common -> tmlibs
-- Remove go-wire dep by copying EncodeByteSlice
-- Remove unused funcs. unexport simplemap. improv docs
-- Use amino for byteslice encoding
-- Return hashes for empty merkle trees (#5193)
-
-### Metalinter
-
-- Add linter to Makefile like tendermint
-
-### Metrics
-
-- Add additional metrics to p2p and consensus (#2425)
-- Only increase last_signed_height if commitSig for block (#4283)
-- Switch from gauge to histogram (#5326)
-- Change blocksize to a histogram (#6549)
-
-### Mocks
-
-- Update with 2.2.1 (#5294)
-
-### Mod
-
-- Go mod tidy
-
-### Nano
-
-- Update comments
-
-### Networks
-
-- Update readmes
-
-### Networks/remote
-
-- Turn on GO111MODULE and use git clone instead of go get (#4203)
-
-### Node
-
-- ConfigFromViper
-- NewNode takes DBProvider and GenDocProvider
-- Clean makeNodeInfo
-- Remove dup code from rebase
-- Remove commented out trustMetric
-- Respond always to OS interrupts (#2479)
-- Refactor privValidator ext client code & tests (#2895)
-- Refactor node.NewNode (#3456)
-- Fix a bug where `nil` is recorded as node's address (#3740)
-- Run whole func in goroutine, not just logger.Error fn (#3743)
-- Allow registration of custom reactors while creating node (#3771)
-- Use GRPCMaxOpenConnections when creating the gRPC server (#4349)
-- Don't attempt fast sync when InitChain sets self as only validator (#5211)
-- Fix genesis state propagation to state sync (#5302)
-- Improve test coverage on proposal block (#5748)
-- Feature flag for legacy p2p support (#6056)
-- Implement tendermint modes (#6241)
-- Remove mode defaults. Make node mode explicit (#6282)
-- Use db provider instead of mem db (#6362)
-- Cleanup pex initialization (#6467)
-- Change package interface (#6540)
-
-### Node/state
-
-- Graceful shutdown in the consensus state (#6370)
-
-### Node/tests
-
-- Clean up use of genesis doc and surrounding tests (#6554)
-
-### Note
-
-- Add nondeterministic note to events (#6220)
-- Add nondeterministic note to events (#6220) (#6225)
-
-### Os
-
-- Simplify EnsureDir() (#5871)
-- Simplify EnsureDir() (#5871)
-
-### P2p
-
-- Push handshake containing chainId for early disconnect. Closes #12
-- Fix switch_test to account for handshake
-- Broadcast spawns goroutine to Send on each peer and times out after 10 seconds. Closes #7
-- Fix switch test for Broadcast returning success channel
-- Use cmn instead of .
-- Fix race by peer.Start() before peers.Add()
-- Fix test
-- Sw.peers.List() is empty in sw.OnStart
-- Put maxMsgPacketPayloadSize, recvRate, sendRate in config
-- Test fix
-- Fully test PeerSet, more docs, parallelize PeerSet tests
-- Minor comment fixes
-- Delete unused and untested *IPRangeCount functions
-- Sw.AddPeer -> sw.addPeer
-- Allow listener with no external connection
-- Update readme, some minor things
-- Some fixes re @odeke-em issues #813,#816,#817
-- Comment on the wg.Add before go saveRoutine()
-- Peer should respect errors from SetDeadline
-- Use fake net.Pipe since only >=Go1.10 implements SetDeadline
-- NetPipe for <Go1.10 in own file with own build tag
-- Fix non-routable addr in test
-- Fix comment on addPeer (thanks @odeke-em)
-- Make Switch.DialSeeds use a new PRNG per call
-- Disable trustmetric test while being fixed
-- Exponential backoff on reconnect. closes #939
-- PrivKey need not be Ed25519
-- Reorder some checks in addPeer; add comments to NodeInfo
-- Peer.Key -> peer.ID
-- Add ID to NetAddress and use for AddrBook
-- Support addr format ID@IP:PORT
-- Authenticate peer ID
-- Remove deprecated Dockerfile
-- Seed mode fixes from rebase and review
-- Seed disconnects after sending addrs
-- Add back lost func
-- Use sub dirs
-- Tmconn->conn and types->p2p
-- Use conn.Close when peer is nil
-- Notes about ListenAddr
-- AddrBook.Save() on DialPeersAsync
-- Add Channels to NodeInfo and don't send for unknown channels
-- Fix tests for required channels
-- Fix break in double loop
-- Introduce peerConn to simplify peer creation (#1226)
-- Keep reference to connections in test peer
-- Persistent - redial if first dial fails
-- Switch - reconnect only if persistent
-- Don't use dial funcn in peerconfig
-- NodeInfo.Channels is HexBytes
-- Dont require minor versions to match in handshake
-- Explicit netaddress errors
-- Some comments and a log line
-- MinNumOutboundPeers. Closes #1501
-- Change some logs from Error to Debug. #1476
-- Small lint
-- Prevent connections from same ip
-- External address
-- Reject addrs coming from private peers (#2032)
-- Fix conn leak. part of #2046
-- Connect to peers from a seed node immediately (#2115)
-- Add test vectors for deriving secrets (#2120)
-- Integrate new Transport
-- Add RPCAddress to NodeInfoOther.String() (#2442)
-- NodeInfo is an interface; General cleanup (#2556)
-- Restore OriginalAddr (#2668)
-- Peer-id -> peer_id (#2771)
-- AddressBook requires addresses to have IDs; Do not close conn immediately after sending pex addrs in seed mode (#2797)
-- Re-check after sleeps (#2664)
-- Log 'Send failed' on Debug (#2857)
-- NewMultiplexTransport takes an MConnConfig (#2869)
-- Panic on transport error (#2968)
-- Fix peer count mismatch #2332 (#2969)
-- Set MConnection#created during init (#2990)
-- File descriptor leaks (#3150)
-- Fix infinite loop in addrbook (#3232)
-- Check secret conn id matches dialed id (#3321)
-- Fix comment in secret connection (#3348)
-- Do not panic when filter times out (#3384)
-- Refactor GetSelectionWithBias for addressbook (#3475)
-- Seed mode refactoring (#3011)
-- Do not log err if peer is private (#3474)
-- (seed mode) limit the number of attempts to connect to a peer (#3573)
-- Session should terminate on nonce wrapping (#3531) (#3609)
-- Make persistent prop independent of conn direction (#3593)
-- PeerBehaviour implementation (#3539)  (#3552)
-- Peer state init too late and pex message too soon (#3634)
-- Per channel metrics (#3666) (#3677)
-- Remove NewNetAddressStringWithOptionalID (#3711)
-- Peerbehaviour follow up (#3653) (#3663)
-- Refactor Switch#OnStop (#3729)
-- Dial addrs which came from seed instead of calling ensurePeers (#3762)
-- Extract ID validation into a separate func (#3754)
-- Fix error logging for connection stop (#3824)
-- Do not write 'Couldn't connect to any seeds' if there are no seeds (#3834)
-- Only allow ed25519 pubkeys when connecting
-- Log as debug msg when address dialing is already connected (#4082)
-- Make SecretConnection non-malleable (#3668)
-- Add `unconditional_peer_ids` and `persistent_peers_max_dial_period` (#4176)
-- Extract maxBackoffDurationForPeer func and remove 1 test  (#4218)
-- Merlin based malleability fixes (#72)
-- Use curve25519.X25519() instead of ScalarMult() (#4449)
-- PEX message abuse should ban as well as disconnect (#4621)
-- Limit the number of incoming connections
-- Set RecvMessageCapacity to maxMsgSize in all reactors
-- Return err on `signChallenge` (#4795)
-- Return masked IP (not the actual IP) in addrbook#groupKey
-- TestTransportMultiplexAcceptNonBlocking and TestTransportMultiplexConnFilterTimeout (#4868)
-- Remove nil guard (#4901)
-- Expose SaveAs on NodeKey (#4981)
-- Proto leftover (#4995)
-- Remove data race bug in netaddr stringer (#5048)
-- Ensure peers can't change IP of known nodes (#5136)
-- Reduce log severity (#5338)
-- Remove p2p.FuzzedConnection and its config settings (#5598)
-- Remove unused MakePoWTarget() (#5684)
-- State sync reactor refactor (#5671)
-- Implement new Transport interface (#5791)
-- Remove `NodeInfo` interface and rename `DefaultNodeInfo` struct (#5799)
-- Do not format raw msg bytes
-- Update frame size (#235)
-- Fix data race in MakeSwitch test helper (#5810)
-- Add MemoryTransport, an in-memory transport for testing (#5827)
-- Rename ID to NodeID
-- Add NodeID.Validate(), replaces validateID()
-- Replace PeerID with NodeID
-- Rename NodeInfo.DefaultNodeID to NodeID
-- Rename PubKeyToID to NodeIDFromPubKey
-- Fix IPv6 address handling in new transport API (#5853)
-- Fix MConnection inbound traffic statistics and rate limiting (#5868)
-- Fix MConnection inbound traffic statistics and rate limiting (#5868) (#5870)
-- Add Router prototype (#5831)
-- Add prototype peer lifecycle manager (#5882)
-- Revise shim log levels (#5940)
-- Improve PeerManager prototype (#5936)
-- Make PeerManager.DialNext() and EvictNext() block (#5947)
-- Improve peerStore prototype (#5954)
-- Simplify PeerManager upgrade logic (#5962)
-- Add PeerManager.Advertise() (#5957)
-- Add prototype PEX reactor for new stack (#5971)
-- Resolve PEX addresses in PEX reactor (#5980)
-- Use stopCtx when dialing peers in Router (#5983)
-- Clean up new Transport infrastructure (#6017)
-- Tighten up and test Transport API (#6020)
-- Add tests and fix bugs for `NodeAddress` and `NodeID` (#6021)
-- Tighten up and test PeerManager (#6034)
-- Tighten up Router and add tests (#6044)
-- Enable scheme-less parsing of IPv6 strings (#6158)
-- Links (#268)
-- Revised router message scheduling (#6126)
-- Metrics (#6278)
-- Simple peer scoring (#6277)
-- Rate-limit incoming connections by IP (#6286)
-- Fix "Unknown Channel" bug on CustomReactors (#6297)
-- Connect max inbound peers configuration to new router (#6296)
-- Filter peers by IP address and ID (#6300)
-- Improve router test stability (#6310)
-- Extend e2e tests for new p2p framework (#6323)
-- Make peer scoring test more resilient (#6322)
-- Fix using custom channels (#6339)
-- Minor cleanup + update router options (#6353)
-- Fix network update test (#6361)
-- Update state sync messages for reverse sync (#285)
-- Improve PEX reactor (#6305)
-- Support private peer IDs in new p2p stack (#6409)
-- Wire pex v2 reactor to router (#6407)
-- Add channel descriptors to open channel (#6440)
-- Revert change to routePeer (#6475)
-- Limit rate of dialing new peers (#6485)
-- Renames for reactors and routing layer internal moves (#6547)
-
-### P2p/addrbook
-
-- Comments
-- AddrNew/Old -> bucketsNew/Old
-- Simplify PickAddress
-- AddAddress returns error. more defensive PickAddress
-- Add non-terminating test
-- Fix addToOldBucket
-- Some comments
-
-### P2p/conn
-
-- Better handling for some stop conditions
-- FlushStop. Use in pex. Closes #2092 (#2802)
-- Don't hold stopMtx while waiting (#3254)
-- Add Bufferpool (#3664)
-- Simplify secret connection handshake malleability fix with merlin (#4185)
-- Add a test for MakeSecretConnection (#4829)
-- Migrate to Protobuf (#4990)
-- Check for channel id overflow before processing receive msg (#6522)
-- Check for channel id overflow before processing receive msg (backport #6522) (#6528)
-
-### P2p/connetion
-
-- Remove panics, test error cases
-
-### P2p/pex
-
-- Simplify ensurePeers
-- Wait to connect to all peers in reactor test
-- Minor cleanup and comments
-- Some addrbook fixes
-- Allow configured seed nodes to not be resolvable over DNS (#2129)
-- Fix mismatch between dialseeds and checkseeds. (#2151)
-- Consult seeds in crawlPeersRoutine (#3647)
-- Fix DATA RACE
-- Migrate to Protobuf (#4973)
-- Fix flaky tests (#5733)
-- Cleanup to pex internals and peerManager interface (#6476)
-- Reuse hash.Hasher per addrbook for speed (#6509)
-
-### P2p/secret_connection
-
-- Switch salsa usage to hkdf + chacha
-
-### P2p/test
-
-- Wait for listener to get ready (#4881)
-- Fix Switch test race condition (#4893)
-
-### P2p/trust
-
-- Split into multiple files and improve function order
-- Lock on Copy()
-- Remove extra channels
-- Fix nil pointer error on TrustMetric Copy() (#1819)
-
-### P2p/trustmetric
-
-- Non-deterministic test
-
-### Params
-
-- Remove block timeiota (#248)
-- Remove blockTimeIota (#5987)
-
-### Pex
-
-- Dial seeds when address book needs more addresses (#3603)
-- Various follow-ups (#3605)
-- Use highwayhash for pex bucket
-- Fix send requests too often test (#6437)
-
-### Premerge2
-
-- Rpc -> rpc/tendermint
-
-### Priv-val
-
-- Fix timestamp for signing things that only differ by timestamp
-
-### PrivVal
-
-- Improve SocketClient network code (#1315)
-
-### Privval
-
-- Switch to amino encoding in SignBytes (#2459)
-- Set deadline in readMsg (#2548)
-- Add IPCPV and fix SocketPV (#2568)
-- Fixes from review (#3126)
-- Improve Remote Signer implementation (#3351)
-- Increase timeout to mitigate non-deterministic test failure (#3580)
-- Remove misplaced debug statement (#4103)
-- Add `SignerDialerEndpointRetryWaitInterval` option (#4115)
-- Return error on getpubkey (#4534)
-- Remove deprecated `OldFilePV`
-- Retry GetPubKey/SignVote/SignProposal N times before
-- Migrate to protobuf (#4985)
-- If remote signer errors, don't retry (#5140)
-- Add chainID to requests (#5239)
-- Allow passing options to NewSignerDialerEndpoint (#5434)
-- Allow passing options to NewSignerDialerEndpoint (#5434) (#5437)
-- Fix ping message encoding (#5441)
-- Fix ping message encoding (#5442)
-- Make response values non nullable (#5583)
-- Make response values non nullable (#5583)
-- Increase read/write timeout to 5s and calculate ping interval based on it (#5638)
-- Reset pingTimer to avoid sending unnecessary pings (#5642)
-- Increase read/write timeout to 5s and calculate ping interva… (#5666)
-- Reset pingTimer to avoid sending unnecessary pings (#5642) (#5668)
-- Duplicate SecretConnection from p2p package (#5672)
-- Add grpc (#5725)
-- Query validator key (#5876)
-- Return errors on loadFilePV (#6185)
-- Add ctx to privval interface (#6240)
-
-### Prometheus/metrics
-
-- Three new metrics for consensus (#4263)
-
-### Proto
-
-- Add buf and protogen script (#4369)
-- Minor linting to proto files (#4386)
-- Use docker to generate stubs (#4615)
-- Bring over proto types & msgs (#4718)
-- Regenerate proto (#4730)
-- Remove test files
-- Add proto files for ibc unblock (#4853)
-- Add more to/from (#4956)
-- Change to use gogofaster (#4957)
-- Remove amino proto tests (#4982)
-- Move keys to oneof (#4983)
-- Leftover amino (#4986)
-- Move all proto dirs to /proto (#5012)
-- Folder structure adhere to buf (#5025)
-- Increase lint level to basic and fix lint warnings (#5096)
-- Improve enums (#5099)
-- Reorganize Protobuf schemas (#5102)
-- Minor cleanups (#5105)
-- Change type + a cleanup (#5107)
-- Add a comment for Validator#Address (#5144)
-- Buf for everything (#5650)
-- Bump gogoproto (1.3.2) (#5886)
-- Bump gogoproto (1.3.2) (#5886)
-- Docker deployment (#5931)
-- Seperate native and proto types (#5994)
-- Add files (#246)
-- Docker deployment (#5931)
-- Modify height int64 to uint64 (#253)
-
-### Proto/p2p
-
-- Rename PEX messages and fields (#5974)
-
-### Proto/tendermint/abci
-
-- Fix Request oneof numbers (#5116)
-
-### Protoc
-
-- "//nolint: gas" directive after pb generation (#164)
-
-### Proxy
-
-- Typed app conns
-- NewAppConns takes a NewTMSPClient func
-- Wrap NewTMSPClient in ClientCreator
-- Nil -> nilapp
-- Remove Handshaker from proxy pkg (#2437)
-- Improve ABCI app connection handling (#5078)
-
-### Pubsub
-
-- Comments
-- Fixes after Ethan's review (#3212)
-
-### Reactors
-
-- Omit incoming message bytes from reactor logs (#5743)
-- Omit incoming message bytes from reactor logs (#5743)
-- Remove bcv1 (#241)
-
-### Reactors/pex
-
-- Specify hash function (#94)
-- Masked IP is used as group key (#96)
-
-### Readme
-
-- Js-tmsp -> js-abci
-- Update install instruction (#100)
-- Re-organize & update docs links
-- Fix link to original paper (#4391)
-- Add discord to readme (#4533)
-- Add badge for git tests (#4732)
-- Add source graph badge (#4980)
-- Remover circleci badge (#5729)
-- Add links to job post (#5785)
-- Update discord link (#5795)
-- Add security mailing list (#5916)
-- Add security mailing list (#5916)
-- Cleanup (#262)
-
-### Relase_notes
-
-- Add release notes for v0.34.0
-
-### Release
-
-- Minor release 0.33.1 (#4401)
-
-### Remotedb
-
-- A client package implementing the db.DB interface
-
-### Removal
-
-- Remove build folder (#4565)
-
-### Repeat_timer
-
-- Drain channel in Stop; done -> wg
-
-### Replay
-
-- Larger read buffer
-- More tests
-- Ensure cs.height and wal.height match
-
-### Rfc
-
-- Add end-to-end testing RFC (#5337)
-
-### Rpc
-
-- Add status and net info
-- Return tx hash, creates contract, contract addr in broadcast (required some helper functions). Closes #30
-- Give each call a dedicated Response struct, add basic test
-- Separate out golang API into rpc/core
-- Generalized rpc using reflection on funcs and params
-- Fixes for better type handlings, explicit error field in response, more tests
-- Cleanup, more tests, working http and jsonrpc
-- Fix tests to count mempool; copy responses to avoid data races
-- Return (*Response, error) for all functions
-- GetStorage and Call methods. Tests.
-- Decrement mempool count after block mined
-- GetStorage and Call methods. Tests.
-- Decrement mempool count after block mined
-- Auto generated client methods using rpc-gen
-- Myriad little fixes
-- Cleanup, use client for tests, rpc-gen fixes
-- Websockets
-- Tests cleanup, use client lib for JSONRPC testing too
-- Test CallCode and Call
-- Fix memcount error in tests
-- Use gorilla websockets
-- First successful websocket event subscription
-- Websocket events testing
-- Use NewBlock event in rpc tests
-- Cleanup tests and test contract calls
-- Genesis route
-- Remove unecessary response wrappers
-- Add app_hash to /status
-- TMResult and TMEventData
-- Test cleanup
-- Unsafe_set_config
-- Num_unconfirmed_txs (avoid sending txs back)
-- Start/stop cpu profiler
-- Unsafe_write_heap_profile
-- Broadcast tests. closes #219
-- Unsafe_flush_mempool. closes #190
-- Use interfaces for pipe
-- Remove restriction on DialSeeds
-- /commit
-- Fix SeenCommit condition
-- Dial_seeds msg. addresses #403
-- Better arg validation for /tx
-- /tx allows height+hash
-- Use HTTP error codes
-- Repsonse types use data.Bytes
-- Response types use Result instead of pb Response
-- Fix tests
-- Decode args without wire
-- Cleanup some comments [ci skip]
-- Fix tests
-- SetWriteDeadline for ws ping. fixes #553
-- Move grpc_test from test/ to grpc/
-- Typo fixes
-- Comments
-- Historical validators
-- Block and Commit take pointers; return latest on nil
-- Fix client websocket timeout (#687)
-- Subscribe on reconnection (#689)
-- Use /iavl repo in test (#713)
-- Wait for rpc servers to be available in tests
-- Fix tests
-- Make time human readable. closes #926
-- GetHeight helper function
-- Fix getHeight
-- Lower_case peer_round_states, use a list, add the node_address
-- Docs/comments
-- Add n_peers to /net_info
-- Add voting power totals to vote bitarrays
-- /consensus_state for simplified output
-- Break up long lines
-- Test Validator retrevial timeout
-- Fix /blockchain OOM #2049
-- Validate height in abci_query
-- Log error when we timeout getting validators from consensus (#2045)
-- Improve slate for Jenkins (#2070)
-- Transform /status result.node_info.other into map (#2417)
-- Add /consensus_params endpoint  (#2415)
-- Fix tx.height range queries (#2899)
-- Include peer's remote IP in `/net_info` (#3052)
-- Client disable compression (#3430)
-- Support tls rpc (#3469)
-- Fix response time grow over time (#3537)
-- Add support for batched requests/responses (#3534)
-- /dial_peers: only mark peers as persistent if flag is on (#3620)
-- Use Wrap instead of Errorf error (#3686)
-- Make max_body_bytes and max_header_bytes configurable (#3818)
-- /broadcast_evidence (#3481)
-- Return err if page is incorrect (less than 0 or greater than tot… (#3825)
-- Protect subscription access from race condition (#3910)
-- Allow using a custom http client in rpc client (#3779)
-- Remove godoc comments in favor of swagger docs (#4126)
-- /block_results fix docs + write test + restructure response (#3615)
-- Remove duplication of data in `ResultBlock ` (#3856)
-- Add pagination to /validators (#3993)
-- Update swagger docs to openapi 3.0 (#4223)
-- Added proposer in consensus_state (#4250)
-- Pass `outCapacity` to `eventBus#Subscribe` when subscribing using a l… (#4279)
-- Add method block_by_hash (#4257)
-- Modify New* functions to return error (#4274)
-- Check nil blockmeta (#4320)
-- PR#4320 follow up (#4323)
-- Add sort_order option to tx_search (#4342)
-- Fix issue with multiple subscriptions (#4406)
-- Fix tx_search pagination with ordered results (#4437)
-- Fix txsearch tests (#4438)
-- Fix TxSearch test nits (#4446)
-- Stop txSearch result processing if context is done (#4418)
-- Keep the original subscription "id" field when new RPCs come in (#4493)
-- Remove BlockStoreRPC in favor of BlockStore (#4510)
-- Create buffered subscriptions on /subscribe (#4521)
-- Fix panic when `Subscribe` is called (#4570)
-- Add codespace to ResultBroadcastTx (#4611)
-- Handle panics during panic handling
-- Use a struct to wrap all the global objects
-- Refactor lib folder (#4836)
-- Increase waitForEventTimeout to 8 seconds (#4917)
-- Add BlockByHash to Client (#4923)
-- Replace Amino with new JSON encoder (#4968)
-- Support EXISTS operator in /tx_search query (#4979)
-- Add /check_tx endpoint (#5017)
-- Move docs from doc.go to swagger.yaml (#5044)
-- /broadcast_evidence nil evidence check (#5109)
-- Make gasWanted/Used snake_case (#5137)
-- Add private & unconditional to /dial_peer (#5293)
-- Fix openapi spec syntax error (#5358)
-- Fix test data races (#5363)
-- Revert JSON-RPC/WebSocket response batching (#5378)
-- Fix content-type header (#5661)
-- Fix content-type header
-- Standardize error codes (#6019)
-- Change default sorting to desc for `/tx_search` results (#6168)
-- Index block events to support block event queries (#6226)
-- Index block events to support block event queries (bp #6226) (#6261)
-- Define spec for RPC (#276)
-- Remove global environment (#6426)
-- Clean up client global state in tests (#6438)
-- Add chunked rpc interface (#6445)
-- Clarify timestamps (#304)
-- Add chunked genesis endpoint (#299)
-- Decouple test fixtures from node implementation (#6533)
-
-### Rpc/client
-
-- Use compile time assertions instead of methods
-- Include NetworkClient interface into Client interface (#3473)
-- Add basic authentication (#4291)
-- Split out client packages (#4628)
-- Take context as first param (#5347)
-
-### Rpc/client/http
-
-- Log error (#5182)
-- Do not drop events even if the `out` channel is full (#6163)
-- Drop endpoint arg from New and add WSOptions (#6176)
-
-### Rpc/core
-
-- Ints are strings in responses, closes #1896
-- Do not lock ConsensusState mutex
-- Return an error if `page=0` (#4947)
-- More docs and a test for /blockchain endpoint (#5417)
-
-### Rpc/core/types
-
-- UintX -> int
-
-### Rpc/jsonrpc
-
-- Unmarshal RPCRequest correctly (#6191)
-- Unmarshal RPCRequest correctly (bp #6191) (#6193)
-
-### Rpc/jsonrpc/server
-
-- Merge WriteRPCResponseHTTP and WriteRPCResponseAr (#5141)
-- Ws server optimizations (#5312)
-- Return an error in WriteRPCResponseHTTP(Error) (#6204)
-- Return an error in WriteRPCResponseHTTP(Error) (bp #6204) (#6230)
-
-### Rpc/lib
-
-- No Result wrapper
-- Test tcp and unix
-- Set logger on ws conn
-- Remove dead files, closes #710
-- Write a test for TLS server (#3703)
-- Fix RPC client, which was previously resolving https protocol to http (#4131)
-
-### Rpc/lib/client
-
-- Add jitter for exponential backoff of WSClient
-- Jitter test updates and only to-be run on releases
-
-### Rpc/lib/server
-
-- Add handlers tests
-- Update with @melekes and @ebuchman feedback
-- Separate out Notifications test
-- Minor changes to test
-- Add test for int parsing
-
-### Rpc/lib/types
-
-- RPCResponse.Result is not a pointer
-
-### Rpc/libs/doc
-
-- Formatting for godoc, closes #2420
-
-### Rpc/net_info
-
-- Change RemoteIP type from net.IP to String (#3309)
-
-### Rpc/swagger
-
-- Add numtxs to blockmeta (#4139)
-
-### Rpc/test
-
-- /tx
-- Restore txindexer after setting null
-- Fix test race in TestAppCalls (#4894)
-- Wait for mempool CheckTx callback (#4908)
-- Wait for subscription in TestTxEventsSentWithBroadcastTxAsync (#4907)
-
-### Rpc/tests
-
-- Panic dont t.Fatal. use random txs for broadcast
-
-### Rpc/wsevents
-
-- Small cleanup
-
-### Rtd
-
-- Build fixes
-
-### Scripts
-
-- Quickest/easiest fresh install
-- Remove install scripts (#4242)
-- Move build.sh into scripts
-- Make linkifier default to 'pull' rather than 'issue' (#5689)
-
-### Scripts/txs
-
-- Add 0x and randomness
-
-### Secp256k1
-
-- Use compressed pubkey, bitcoin-style address
-- Change build tags (#3277)
-
-### Security
-
-- Update policy after latest security release (#6336)
-
-### Server
-
-- Allow multiple connections
-- Return result with error
-- Use cmn.ProtocolAndAddress
-- Minor refactor
-
-### Service
-
-- Start/stop logs are info, ignored are debug
-- Reset() for restarts
-
-### Shame
-
-- Forgot a file
-- Version bump 0.7.4
-- Forgot to add new code pkg
-
-### SocketClient
-
-- Fix and test for StopForError deadlock
-
-### Spec
-
-- Fixes from review
-- Convert to rst
-- Typos & other fixes
-- Remove notes, see #1152
-- More fixes
-- Minor fixes
-- Update encoding.md
-- Note on byte arrays, clean up bitarrays and more, add merkle proof, add crypto.go script
-- Add Address spec. notes about Query
-- Pex update
-- Abci notes. closes #1257
-- Move to final location (#1576)
-- Add missing field to NodeInfoOther (#2426)
-- Update spec with tendermint updates (#62)
-- Add ProofTrialPeriod to EvidenceParam (#99)
-- Modify Header.LastResultsHash (#97)
-- Link to abci server implementations (#100)
-- Update evidence in blockchain.md (#108)
-- Revert event hashing (#132)
-- Update abci events (#151)
-- Extract light-client to its own directory (#152)
-- Remove evidences (#153)
-- Light client attack detector (#164)
-- Protobuf changes (#156)
-- Update light client verification to match supervisor (#171)
-- Remove reactor section (#242)
-- Merge rust-spec (#252)
-
-### Spec/abci
-
-- Expand on Validator#Address (#118)
-
-### Spec/consensus
-
-- Canonical vs subjective commit
-
-### Spec/consensus/signing
-
-- Add more details about nil and amnesia (#54)
-
-### Spec/reactors/mempool
-
-- Batch txs per peer (#155)
-
-### State
-
-- ExecTx bug fixes for create contract
-- Fix debug logs
-- Fix CreateAddress to use Address not Word
-- Fixes for creating a contract and msging it in the same block
-- Fix GetStorage on blockcache with unknown account
-- FireEvents flag on ExecTx and fixes for GetAccount
-- ApplyBlock
-- AppHashIsStale -> IntermediateState
-- Remove StateIntermediate
-- ABCIResponses, s.Save() in ApplyBlock
-- Comments; use wire.BinaryBytes
-- Persist validators
-- Minor comment fixes
-- Return to-be-used function
-- TestValidateBlock
-- Move methods to funcs
-- BlockExecutor
-- Re-order funcs. fix tests
-- Send byzantine validators in BeginBlock
-- Builds
-- Fix txResult issue with UnmarshalBinary into ptr
-- S -> state
-- B -> block
-- Err if 0 power validator is added to the validator set
-- Format panics
-- Require block.Time of the fist block to be genesis time (#2594)
-- Use last height changed if validator set is empty (#3560)
-- Add more tests for block validation (#3674)
-- Txindex/kv: fsync data to disk immediately after receiving it  (#4104)
-- Txindex/kv: return an error if there's one (#4095)
-- Export InitStateVersion
-- Proto migration (#4951)
-- Proto migration (#4972)
-- Revert event hashing (#5159)
-- Don't save genesis state in database when loaded (#5231)
-- Define interface for state store (#5348)
-- More test cases for block validation (#5415)
-- Prune states using an iterator (#5864)
-- Save in batches within the state store (#6067)
-- Cleanup block indexing logs and null (#6263)
-- Fix block event indexing reserved key check (#6314)
-- Fix block event indexing reserved key check (#6314) (#6315)
-- Keep a cache of block verification results (#6402)
-
-### State/indexer
-
-- Reconstruct indexer, move txindex into the indexer package (#6382)
-
-### State/store
-
-- Remove extra `if` statement (#3774)
-
-### Statesync
-
-- Use Protobuf instead of Amino for p2p traffic (#4943)
-- Fix valset off-by-one causing consensus failures (#5311)
-- Broadcast snapshot request to all peers on startup (#5320)
-- Fix the validator set heights (again) (#5330)
-- Check all necessary heights when adding snapshot to pool (#5516)
-- Check all necessary heights when adding snapshot to pool (#5516) (#5518)
-- Do not recover panic on peer updates (#5869)
-- Improve e2e test outcomes (#6378)
-- Improve e2e test outcomes (backport #6378) (#6380)
-- Sort snapshots by commonness (#6385)
-- Fix unreliable test (#6390)
-- Ranking test fix (#6415)
-
-### Store
-
-- Register block amino, not just crypto (#3894)
-- Proto migration (#4974)
-- Order-preserving varint key encoding (#5771)
-- Use db iterators for pruning and range-based queries (#5848)
-- Fix deadlock in pruning (#6007)
-- Use a batch instead of individual writes in SaveBlock (#6018)
-
-### Swagger
-
-- Update swagger port (#4498)
-- Remove duplicate blockID 
-- Define version (#4952)
-- Update (#5257)
-
-### Sync
-
-- Move closer to separate file (#6015)
-
-### Template
-
-- Add labels to pr template
-
-### Throttle_timer
-
-- Fix race, use mtx instead of atomic
-
-### Tm-bench
-
-- Improve code shape
-- Update dependencies, add total metrics
-- Add deprecation warning (#3992)
-
-### Tm-monitor
-
-- Update health after we added / removed node (#2694)
-- Update build-docker Makefile target (#3790)
-- Add Context to RPC handlers (#3792)
-
-### Tmbench
-
-- Fix iterating through the blocks, update readme
-- Make tx size configurable
-- Update dependencies to use tendermint's master
-- Make sendloop act in one second segments (#110)
-- Make it more resilient to WSConn breaking (#111)
-
-### Tmhash
-
-- Add Sum function
-
-### Tmsp
-
-- ResponseInfo and ResponseEndBlock
-
-### Tmtime
-
-- Canonical, some comments (#2312)
-
-### Toml
-
-- Make sections standout (#4993)
-
-### Tool
-
-- Add Mergify (#4490)
-
-### Tooling
-
-- Remove tools/Makefile (#6102)
-- Remove tools/Makefile (bp #6102) (#6106)
-
-### Tools
-
-- Remove redundant grep -v vendors/ (#1996)
-- Clean up Makefile and remove LICENSE file (#2042)
-- Refactor tm-bench (#2570)
-- Remove need to install buf (#4605)
-- Update gogoproto get cmd (#5007)
-- Use os home dir to instead of the hardcoded PATH (#6498)
-
-### Tools.mk
-
-- Use tags instead of revisions where possible
-- Install protoc
-
-### Tools/build
-
-- Delete stale tools (#4558)
-
-### Tools/tm-bench
-
-- Don't count the first block if its empty
-- Remove testing flags from help (#1949)
-- Don't count the first block if its empty (#1948)
-- Bounds check for txSize and improving test cases (#2410)
-- Remove tm-bench in favor of tm-load-test (#4169)
-
-### Tools/tm-signer-harness
-
-- Fix listener leak in newTestHarnessListener() (#5850)
-- Fix listener leak in newTestHarnessListener() (#5850)
-
-### Tools/tmbench
-
-- Fix the end time being used for statistics calculation
-- Improve accuracy with large tx sizes.
-- Move statistics to a seperate file
-
-### Tx
-
-- Reduce function to one parameter (#5493)
-
-### Txindexer
-
-- Refactor Tx Search Aggregation (#3851)
-
-### Types
-
-- PrivVal.LastSignature. closes #247
-- Pretty print validators
-- Update LastBlockInfo and ConfigInfo
-- Copy vote set bit array
-- Copy commit bit array
-- Benchmark WriteSignBytes
-- Canonical_json.go
-- SignatureEd25519 -> Signature
-- Use mtx on PartSet.String()
-- ValSet LastProposer->Proposer and Proposer()->GetProposer()
-- []byte -> data.Bytes
-- Result and Validator use data.Bytes
-- Methods convert pb types to use data.Bytes
-- Block comments
-- Remove redundant version file
-- PrivVal.Sign returns an error
-- More . -> cmn
-- Comments
-- ConsensusParams test + document the ranges/limits
-- ConsensusParams: add feedback from @ebuchman and @melekes
-- Unexpose valset.To/FromBytes
-- Add gas and fee fields to CheckTx
-- Use data.Bytes directly in type.proto via gogo/protobuf. wow
-- Consolidate some file
-- Add note about ReadMessage having no cap
-- RequestBeginBlock includes absent and byzantine validators
-- Drop uint64 from protobuf.go
-- IsOK()
-- Int32 with gogo int
-- Fix for broken customtype int in gogo
-- Add MarshalJSON funcs for Response types with a Code
-- Add UnmarshalJSON funcs for Response types
-- Compile type assertions to avoid sneaky runtime surprises
-- Check ResponseCheckTx too
-- Update String() test to assert Prevote type
-- Rename exampleVote to examplePrecommit on vote_test
-- Add test for IsVoteTypeValid
-- Params.Update()
-- Comments; compiles; evidence test
-- Evidences for merkle hashing; Evidence.String()
-- Tx.go comments
-- Evidence cleanup
-- Better error messages for votes
-- Check bufio.Reader
-- TxEventBuffer.Flush now uses capacity preserving slice clearing idiom
-- RequestInitChain.AppStateBytes
-- Update for new go-wire. WriteSignBytes -> SignBytes
-- Remove dep on p2p
-- Tests build
-- Builds
-- Revert to old wire. builds
-- Working on tests...
-- P2pID -> P2PID
-- Fix validator_set_test issue with UnmarshalBinary into ptr
-- Bring back json.Marshal/Unmarshal for genesis/priv_val
-- TestValidatorSetVerifyCommit
-- Uncomment some tests
-- Hash invoked for nil Data and Header should not panic
-- Compile time assert to, and document sort.Interface
-- Revert CheckTx/DeliverTx changes. make them the same
-- Fix genesis.AppStateJSON
-- Lock block on MakePartSet
-- Fix formatting when printing signatures
-- Allow genesis file to have 0 validators (#2148)
-- Remove pubkey from validator hash (#2512)
-- Cap evidence in block validation (#2560)
-- Remove Version from CanonicalXxx (#2666)
-- Dont use SimpleHashFromMap for header. closes #1841 (#2670)
-- First field in Canonical structs is Type (#2675)
-- Emit tags from BeginBlock/EndBlock (#2747)
-- NewValidatorSet doesn't panic on empty valz list (#2938)
-- ValidatorSet.Update preserves Accum (#2941)
-- Comments on user vs internal events
-- Validator set update tests (#3284)
-- Followup after validator set changes (#3301)
-- Remove check for priority order of existing validators (#3407)
-- Refactor PB2TM.ConsensusParams to take BlockTimeIota as an arg (#3442)
-- CommitVotes struct as last step towards #1648 (#3298)
-- Do not ignore errors returned by PublishWithEvents (#3722)
-- Move MakeVote / MakeBlock functions (#3819)
-- Add test for block commits with votes for the wrong blockID (#3936)
-- Prevent temporary power overflows on validator updates  (#4165)
-- Change number_txs to num_txs json tag in BlockMeta
-- Remove dots from errors in SignedHeader#ValidateBasic
-- Change `Commit` to consist of just signatures (#4146)
-- Prevent spurious validator power overflow warnings when changing the validator set (#4183)
-- VerifyCommitX return when +2/3 sigs are verified (#4445)
-- Implement Header#ValidateBasic (#4638)
-- Return an error if voting power overflows
-- Sort validators by voting power
-- Simplify VerifyCommitTrusting
-- Remove extra validation in VerifyCommit
-- Assert specific error in TestValSetUpdateOverflowRelated
-- Remove unnecessary sort call (#4876)
-- Create ValidateBasic() funcs for validator and validator set (#4905)
-- Remove VerifyFutureCommit (#4961)
-- Migrate params to protobuf (#4962)
-- Remove duplicated validation in VerifyCommit (#4991)
-- Add tests for blockmeta (#5013)
-- Remove pubkey options (#5016)
-- More test cases for TestValidatorSet_VerifyCommit (#5018)
-- Rename partsheader to partsetheader (#5029)
-- Fix evidence timestamp calculation (#5032)
-- Add AppVersion to ConsensusParams (#5031)
-- Reject blocks w/ ConflictingHeadersEvidence (#5041)
-- Simplify safeMul (#5061)
-- Verify commit fully
-- Validatebasic on from proto (#5152)
-- Check if nil or empty valset (#5167)
-- Comment on need for length prefixing (#5283)
-- Rename json parts to part_set_header (#5523)
-- Move `MakeBlock` to block.go (#5573)
-- Cleanup protobuf.go (#6023)
-- Refactor EventAttribute (#6408)
-- Fix verify commit light / trusting bug (#6414)
-- Revert breaking change (#6538)
-
-### Types/heartbeat
-
-- Test all Heartbeat functions
-
-### Types/params
-
-- Introduce EvidenceParams
-
-### Types/priv_validator
-
-- Fixes for latest p2p and cmn
-
-### Types/test
-
-- Remove slow test cases in TestValSetUpdatePriorityOrderTests (#4903)
-
-### Types/time
-
-- Add note about stripping monotonic part
-
-### Types/validator_set_test
-
-- Move funcs around
-
-### Upgrading
-
-- Add note on rpc/client subpackages (#4636)
-- State store change (#5364)
-- Update 0.34 instructions with updates since RC4 (#5685)
-- Update 0.34 instructions with updates since RC4 (#5686)
-
-### Upnp
-
-- Keep a link
-
-### Ux
-
-- Use docker to format proto files (#5384)
-
-### Version
-
-- Bump 0.7.3
-- Add and bump abci version
-- Types
-- Bump version numbers (#5173)
-- Add abci version to handshake (#5706)
-- Revert version through ldflag only (#6494)
-
-### Vm
-
-- Check errors early to avoid infinite loop
-- Fix Pad functions, state: add debug log for create new account
-- Fix endianess by flipping on subslic
-- Flip sha3 result
-- Fix errors not being returned
-- Eventable and flip fix on CALL address
-- Catch stack underflow on Peek()
-
-### Wal
-
-- Gr.Close()
-
-### Wip
-
-- Tendermint specification
-- Priv val via sockets
-- Comment types
-- Fix code block in ADR
-- Fix nil pointer deference
-- Avoid underscore in var name
-- Check error of wire read
-
-### Wire
-
-- No codec yet
-
-### Ws
-
-- Small comment
-- Parse remote addrs with trailing dash (#6537)
-
-### WsConnection
-
-- Call onDisconnect
->>>>>>> 1c717ade
