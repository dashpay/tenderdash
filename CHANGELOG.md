--- conflicted
+++ resolved
@@ -1,17 +1,8 @@
 # Changelog
 
-<<<<<<< HEAD
-## v0.34.11
-
-*June 18, 2021*
-
-This release improves the robustness of statesync; tweaking channel priorities and timeouts and
-adding two new parameters to the state sync config.
-=======
 Friendly reminder: We have a [bug bounty program](https://hackerone.com/cosmos).
 
 ## v0.35.0
->>>>>>> 97a3e44e
 
 November 4, 2021
 
@@ -57,20 +48,6 @@
 
 ### BREAKING CHANGES
 
-<<<<<<< HEAD
-- Apps
-    - [Version] \#6494 `TMCoreSemVer` is not required to be set as a ldflag any longer.
-
-### IMPROVEMENTS
-
-- [statesync] \#6566 Allow state sync fetchers and request timeout to be configurable. (@alexanderbez)
-- [statesync] \#6378 Retry requests for snapshots and add a minimum discovery time (5s) for new snapshots. (@tychoish)
-- [statesync] \#6582 Increase chunk priority and add multiple retry chunk requests (@cmwaters)
-
-### BUG FIXES
-
-- [evidence] \#6375 Fix bug with inconsistent LightClientAttackEvidence hashing (@cmwaters)
-=======
 - Go API
 
   - [crypto/armor]: [\#6963](https://github.com/tendermint/tendermint/pull/6963) remove package which is unused, and based on
@@ -252,23 +229,14 @@
 ### BUG FIXES
 
 - [evidence] [\#6375](https://github.com/tendermint/tendermint/pull/6375) Fix bug with inconsistent LightClientAttackEvidence hashing (@cmwaters)
->>>>>>> 97a3e44e
 
 ## v0.34.10
 
 *April 14, 2021*
 
-<<<<<<< HEAD
-This release fixes a bug where peers would sometimes try to send messages 
-on incorrect channels. Special thanks to our friends at Oasis Labs for surfacing
-this issue! 
-
-Friendly reminder: We have a [bug bounty program](https://hackerone.com/tendermint).
-=======
 This release fixes a bug where peers would sometimes try to send messages
 on incorrect channels. Special thanks to our friends at Oasis Labs for surfacing
 this issue!
->>>>>>> 97a3e44e
 
 - [p2p/node] [\#6339](https://github.com/tendermint/tendermint/issues/6339) Fix bug with using custom channels (@cmwaters)
 - [light] [\#6346](https://github.com/tendermint/tendermint/issues/6346) Correctly handle too high errors to improve client robustness (@cmwaters)
@@ -285,11 +253,6 @@
 
 Special thanks to our external contributors on this release: @gchaincl
 
-<<<<<<< HEAD
-Friendly reminder: We have a [bug bounty program](https://hackerone.com/tendermint).
-
-=======
->>>>>>> 97a3e44e
 ### BREAKING CHANGES
 
 - Go API
@@ -311,11 +274,6 @@
 
 This release, in conjunction with [a fix in the Cosmos SDK](https://github.com/cosmos/cosmos-sdk/pull/8641),
 introduces changes that should mean the logs are much, much quieter. 🎉
-<<<<<<< HEAD
-
-Friendly reminder: We have a [bug bounty program](https://hackerone.com/tendermint).
-=======
->>>>>>> 97a3e44e
 
 ### IMPROVEMENTS
 
@@ -354,11 +312,6 @@
 Thank you to @joe-bowman for his assistance with this vulnerability and a particular
 shout-out to @marbar3778 for diagnosing it quickly.
 
-<<<<<<< HEAD
-Friendly reminder: We have a [bug bounty program](https://hackerone.com/tendermint).
-
-=======
->>>>>>> 97a3e44e
 ### BUG FIXES
 
 - [consensus] [\#6128](https://github.com/tendermint/tendermint/pull/6128) Remove privValidator from log call (@tessr)
@@ -367,11 +320,7 @@
 
 *February 18, 2021*
 
-<<<<<<< HEAD
-_Tendermint Core v0.34.5 and v0.34.6 have been recalled due to build tooling problems._
-=======
 _Tendermint Core v0.34.5 and v0.34.6 have been recalled due to release tooling problems._
->>>>>>> 97a3e44e
 
 ## v0.34.4
 
@@ -383,21 +332,12 @@
 
 Special thanks to other external contributors on this release: @yayajacky, @odidev, @laniehei, and @c29r3!
 
-<<<<<<< HEAD
-Friendly reminder: We have a [bug bounty program](https://hackerone.com/tendermint).
-
-=======
->>>>>>> 97a3e44e
 ### BUG FIXES
 
 - [light] [\#6022](https://github.com/tendermint/tendermint/pull/6022) Fix a bug when the number of validators equals 100 (@melekes)
 - [light] [\#6026](https://github.com/tendermint/tendermint/pull/6026) Fix a bug when height isn't provided for the rpc calls: `/commit` and `/validators` (@cmwaters)
 - [evidence] [\#6068](https://github.com/tendermint/tendermint/pull/6068) Terminate broadcastEvidenceRoutine when peer is stopped (@melekes)
 
-<<<<<<< HEAD
-
-=======
->>>>>>> 97a3e44e
 ## v0.34.3
 
 *January 19, 2021*
@@ -410,11 +350,6 @@
 Tendermint Core v0.34.3 also updates GoGo Protobuf to 1.3.2 in order to pick up the fix for
 https://nvd.nist.gov/vuln/detail/CVE-2021-3121.
 
-<<<<<<< HEAD
-Friendly reminder: We have a [bug bounty program](https://hackerone.com/tendermint).
-
-=======
->>>>>>> 97a3e44e
 ### BUG FIXES
 
 - [evidence] [[security fix]](https://github.com/tendermint/tendermint/security/advisories/GHSA-p658-8693-mhvg) Use correct source of evidence time (@cmwaters)
@@ -428,11 +363,6 @@
 sometimes be broadcast before the block containing that evidence was fully committed,
 resulting in some nodes panicking when trying to verify said evidence.
 
-<<<<<<< HEAD
-Friendly reminder, we have a [bug bounty program](https://hackerone.com/tendermint).
-
-=======
->>>>>>> 97a3e44e
 ### BREAKING CHANGES
 
 - Go API
@@ -455,9 +385,6 @@
 disconnecting from this node. As a temporary remedy (until the mempool package
 is refactored), the `max-batch-bytes` was disabled. Transactions will be sent
 one by one without batching.
-<<<<<<< HEAD
-
-Friendly reminder, we have a [bug bounty program](https://hackerone.com/tendermint).
 
 ### BREAKING CHANGES
 
@@ -487,39 +414,6 @@
 Special thanks to external contributors on this release: @james-ray, @fedekunze, @favadi, @alessio,
 @joe-bowman, @cuonglm, @SadPencil and @dongsam.
 
-And as always, friendly reminder, that we have a [bug bounty program](https://hackerone.com/tendermint).
-
-=======
-
-### BREAKING CHANGES
-
-- CLI/RPC/Config
-  - [cli] [\#5786](https://github.com/tendermint/tendermint/issues/5786) deprecate snake_case commands for hyphen-case (@cmwaters)
-
-- Go API
-  - [libs/protoio] [\#5868](https://github.com/tendermint/tendermint/issues/5868) Return number of bytes read in `Reader.ReadMsg()` (@erikgrinaker)
-
-### IMPROVEMENTS
-
-- [mempool] [\#5813](https://github.com/tendermint/tendermint/issues/5813) Add `keep-invalid-txs-in-cache` config option. When set to true, mempool will keep invalid transactions in the cache (@p4u)
-
-### BUG FIXES
-
-- [crypto] [\#5707](https://github.com/tendermint/tendermint/issues/5707) Fix infinite recursion in string formatting of Secp256k1 keys (@erikgrinaker)
-- [mempool] [\#5800](https://github.com/tendermint/tendermint/issues/5800) Disable `max-batch-bytes` (@melekes)
-- [p2p] [\#5868](https://github.com/tendermint/tendermint/issues/5868) Fix inbound traffic statistics and rate limiting in `MConnection` (@erikgrinaker)
-
-## v0.34.0
-
-*November 19, 2020*
-
-Holy smokes, this is a big one! For a more reader-friendly overview of the changes in 0.34.0
-(and of the changes you need to accommodate as a user), check out [UPGRADING.md](UPGRADING.md).
-
-Special thanks to external contributors on this release: @james-ray, @fedekunze, @favadi, @alessio,
-@joe-bowman, @cuonglm, @SadPencil and @dongsam.
-
->>>>>>> 97a3e44e
 ### BREAKING CHANGES
 
 - CLI/RPC/Config
@@ -665,18 +559,9 @@
 - [types] [\#4905](https://github.com/tendermint/tendermint/pull/4905) Add `ValidateBasic` to validator and validator set (@cmwaters)
 - [types] [\#5340](https://github.com/tendermint/tendermint/pull/5340) Add check in `Header.ValidateBasic()` for block protocol version (@marbar3778)
 - [types] [\#5490](https://github.com/tendermint/tendermint/pull/5490) Use `Commit` and `CommitSig` max sizes instead of vote max size to calculate the maximum block size. (@cmwaters)
-<<<<<<< HEAD
-=======
-
->>>>>>> 97a3e44e
 
 ### BUG FIXES
 
-<<<<<<< HEAD
-### BUG FIXES
-
-=======
->>>>>>> 97a3e44e
 - [abci/grpc] [\#5520](https://github.com/tendermint/tendermint/pull/5520) Return async responses in order, to avoid mempool panics. (@erikgrinaker)
 - [blockchain/v2] [\#4971](https://github.com/tendermint/tendermint/pull/4971) Correctly set block store base in status responses (@erikgrinaker)
 - [blockchain/v2] [\#5499](https://github.com/tendermint/tendermint/pull/5499) Fix "duplicate block enqueued by processor" panic (@melekes)
@@ -780,11 +665,6 @@
 ## v0.33.5
 
 *May 28, 2020*
-<<<<<<< HEAD
-
-Special thanks to external contributors on this release: @tau3,
-=======
->>>>>>> 97a3e44e
 
 Special thanks to external contributors on this release: @tau3,
 
