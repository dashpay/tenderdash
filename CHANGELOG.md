<<<<<<< HEAD
## [0.8.0-dev.1] - 2022-03-24

### Backport

- Backport of [Tendermint 0.35.0](https://github.com/tendermint/tendermint/releases/tag/v0.35.0)

### Bug Fixes

- Panic on precommits does not have any +2/3 votes
- Improved error handling  in DashCoreSignerClient
- Abci/example, cmd and test packages were fixed after the upstream backport
- Some fixes to be able to compile the add
- Some fixes made by PR feedback
- Use types.DefaultDashVotingPower rather than internal dashDefaultVotingPower
- Detect and fix data-race in MockPV (#262)
- Race condition when logging (#271)
- Decrease memory used by debug logs (#280)
- Tendermint stops when validator node id lookup fails (#279)
- Backport e2e tests (#248)

### Miscellaneous Tasks

- Eliminate compile errors after backport of tendermint 0.35 (#238)
- Update unit tests after backport fo tendermint v0.35 (#245)
- Backport Tenderdash 0.7 to 0.8 (#246)
- Fix e2e tests and protxhash population (#273)
- Improve logging for debug purposes
- Stabilize consensus algorithm (#284)

### Refactor

- Apply peer review feedback
- Change node's proTxHash on slice from pointer of slice (#263)
- Some minor changes in validate-conn-executor and routerDashDialer (#277)
- Populate proTxHash in address-book (#274)
- Replace several functions with an identical body (processStateCh,processDataCh,processVoteCh,processVoteSetBitsCh) on one function processMsgCh (#296)

### Testing

- Ensure commit stateid in wal is OK
- KeepInvalidTxsInCache test is invalid

### Build

- Bump github.com/lib/pq from 1.10.3 to 1.10.4
- Run e2e tests in parallel
- Bump technote-space/get-diff-action from 5.0.1 to 5.0.2
- Bump github.com/adlio/schema from 1.1.14 to 1.1.15
- Bump github.com/adlio/schema from 1.1.15 to 1.2.3
- Bump docker/build-push-action from 2.7.0 to 2.9.0
- Bump github.com/gorilla/websocket from 1.4.2 to 1.5.0
- Bump github.com/rs/zerolog from 1.26.0 to 1.26.1
- Bump actions/github-script from 5 to 6
- Bump docker/login-action from 1.10.0 to 1.12.0
- Bump docker/login-action from 1.12.0 to 1.13.0
- Bump docker/login-action from 1.13.0 to 1.14.1
- Bump golangci/golangci-lint-action from 2.5.2 to 3.1.0
=======
## [0.7.1] - 2022-04-13

### Build

- Implement full release workflow in the release script (#332) (#345)

### Bug Fixes

- Network stuck due to outdated proposal block (#327)
- Don't process WAL logs for old rounds (#331)

### Miscellaneous Tasks

- Update changelog generation config
>>>>>>> beae9589

## [0.7.0] - 2022-01-24

### Miscellaneous Tasks

- Create only 1 proof block by default
- Release script and initial changelog (#250)
- [**breaking**] Bump ABCI version and update release.sh to change TMVersionDefault automatically (#253)

### Build

- Bump github.com/prometheus/client_golang (#249)
- Bump github.com/BurntSushi/toml from 0.4.1 to 1.0.0

## [0.7.0-dev.6] - 2022-01-07

### Bug Fixes

- Change CI testnet config from ci.toml on dashcore.toml
- Update the title of pipeline task
- Ensure seed at least once connects to another seed (#200)
- Panic on precommits does not have any +2/3 votes
- Improved error handling  in DashCoreSignerClient
- Don't disconnect already disconnected validators

### Documentation

- Add description about how to keep validators public keys at full node
- Add information how to sue preset for network generation
- Change a type of code block

### Features

- Add two more CI pipeline tasks to run e2e rotate.toml
- Reset full-node pub-keys
- Manual backport the upstream commit b69ac23fd20bdc00dea00c7c8a69fa66f2e675a9
- Update CHANGELOG_PENDING.md
- Improve logging for better elasticsearch compatibility (#220)
- InitChain can set initial core lock height (#222)
- Add empty block on h-1 and h-2 apphash change (#241)
- Inter-validator set communication (#187)
- Add create_proof_block_range config option (#243)

### Refactor

- Minor formatting improvements
- Apply peer review feedback

### Testing

- Regenerate  remote_client mock
- Get rid of workarounds for issues fixed in 0.6.1
- Clean up databases in tests (#6304)
- Improve cleanup for data and disk use (#6311)
- Close db in randConsensusNetWithPeers, just as it is in randConsensusNet
- Ensure commit stateid in wal is OK

### Buf

- Modify buf.yml, add buf generate (#5653)

### Build

- Fix proto-lint step in Makefile
- Github workflows: fix dependabot and code coverage (#191)
- Bump github.com/adlio/schema from 1.1.13 to 1.1.14
- Bump github.com/lib/pq from 1.10.3 to 1.10.4
- Run e2e tests in parallel
- Bump technote-space/get-diff-action from 5.0.1 to 5.0.2
- Bump github.com/adlio/schema from 1.1.14 to 1.1.15
- Bump github.com/adlio/schema from 1.1.15 to 1.2.3
- Bump github.com/rs/cors from 1.8.0 to 1.8.2

### E2e

- Add option to dump and analyze core dumps

## [0.6.1-dev.1] - 2021-10-26

### Bug Fixes

- Accessing validator state safetly
- Safe state access in TestValidProposalChainLocks
- Safe state access in TestReactorInvalidBlockChainLock
- Safe state access in TestReactorInvalidBlockChainLock
- Seeds should not hang when disconnected from all nodes

### Buf

- Modify buf.yml, add buf generate (#5653)

### Build

- Bump rtCamp/action-slack-notify from 2.1.1 to 2.2.0
- Fix proto-lint step in Makefile

### Light

- Fix panic when empty commit is received from server

## [0.6.0] - 2021-10-14

### Bug Fixes

- Amd64 build and arm build ci
- State sync locks when trying to retrieve AppHash
- Set correct LastStateID when updating block
- StateID - update tests (WIP, some still red)
- Ractor should validate StateID correctly + other fixes
- StateID in light client implementation
- Tests sometimes fail on connection attempt
- App hash size validation + remove unused code
- Invalid generation of  tmproto.StateID request id
- State sync locks when trying to retrieve AppHash
- Correctly handle state ID of initial block
- Don't use state to verify blocks from mempool
- Incorrect state id for first block
- AppHashSize is inconsistent
- Support initial height != 1
- E2e: workaround for "chain stalled at unknown height"
- Update dashcore network config, add validator01 to validator_update.0 and add all available validators to 1010 height
- Cleanup e2e Readme.md
- Remove height 1008 from dashcore
- Race condition in p2p_switch and pex_reactor (#7015)
- Fix MD after the lint
- To avoid potential race conditions the validator-set-update is needed to copy rather than using the pointer to the field at PersistentKVStoreApplication, 'cause it leads to a race condition
- Update a comment block

### Documentation

- State ID
- State-id.md typos and grammar
- Remove invalid info about initial state id
- Add some code comments
- ADR: Inter Validator Set Messaging
- Adr-d001: apllied feedback, added additional info
- Adr-d001 clarified abci protocol changes
- Adr-d001 describe 3 scenarios and minor restructure
- Adr-d001: clarify terms based on peer  review
- Adr-d001 apply peer review comments
- StateID verification algorithm

### Features

- Add ProposedBlockGTimeWindow in a config
- Fix coping of PubKey pointer
- Use proto.Copy function to copy a message

### Fix

- Benchmark tests slow down light client tests

### Miscellaneous Tasks

- Bump version to 0.6.0 (#185)

### Refactor

- E2e docker: build bls in separate layer
- Golangci-lint + minor test improvements
- Minor formatting updates
- E2e docker: build bls in separate layer
- Add ErrInvalidVoteSignature
- S/GetStateID()/StateID()/
- Code style changes after peer review
- Move stateid to separate file
- Remove unused message CanonicalStateVote
- Use types instead of pb StateID in SignVote and Evidence
- Inverse behaviour of resetting fullnode pubkeys from FULLNODE_PUBKEY_RESET to FULLNODE_PUBKEY_KEEP env
- Add runner/rotate task to simplify running rotate network

### Testing

- Add StateID unit tests
- Check if wrong state ID fails VoteAdd()
- Fix: TestStateBadProposal didn't copy slices correctly
- TestHandshakePanicsIfAppReturnsWrongAppHash fixed
- Change apphash for every message
- Workaround for e2e tests starting too fast
- Consensus tests use random initial height
- Non-nil genesis apphash in genesis tests
- Add tests for initial height != 1 to consensus
- Fix: replay_test.go fails due to invalid height processing
- Add some StateID AppHash and Height assertions
- StateID verify with blocks N and N+1
- Install abci-cli when running make tests_integrations (#6834)

### Abci

- Change client to use multi-reader mutexes (backport #6306) (#6873)

### Add

- Update e2e doc

### Build

- E2e docker app can be run with dlv debugger
- Improve e2e docker container debugging
- Update all deps to most recent version
- Replace github.com/go-kit/kit/log with github.com/go-kit/log

### Cleanup

- Remove not needed binary test/app/grpc_client

### Config

- Add example on external_address (backport #6621) (#6624)

### E2e

- Disable app tests for light client (#6672)
- Avoid starting nodes from the future (#6835) (#6838)
- Cleanup node start function (#6842) (#6848)

### Internal/consensus

- Update error log (#6863) (#6867)

### Light

- Fix early erroring (#6905)

### Rpc

- Add chunked rpc interface (backport #6445) (#6717)

### Statesync

- Improve stateprovider handling in the syncer (backport) (#6881)

## [0.6.0-dev.2] - 2021-09-10

### Features

- Info field with arbitrary data to ResultBroadcastTx

### Abci

- Change client to use multi-reader mutexes (backport #6306) (#6873)

### E2e

- Cleanup node start function (#6842) (#6848)

### Internal/consensus

- Update error log (#6863) (#6867)

### Light

- Fix early erroring (#6905)

### Statesync

- Improve stateprovider handling in the syncer (backport) (#6881)

## [0.6.0-dev.1] - 2021-08-19

### Features

- [**breaking**] Proposed app version (#148)

### Miscellaneous Tasks

- Bump tenderdash version to 0.6.0-dev.1

### Testing

- Install abci-cli when running make tests_integrations (#6834)

### Changelog

- Prepare for v0.34.12 (#6831)

### Changelog_pending

- Add missing entry (#6830)

### E2e

- Avoid starting nodes from the future (#6835) (#6838)

### Rpc

- Log update (backport #6825) (#6826)

### Version

- Bump for 0.34.12 (#6832)

## [0.5.11-dev.4] - 2021-07-31

### State/privval

- Vote timestamp fix (backport #6748) (#6783)

## [0.5.10] - 2021-07-26

### Build

- Bump golangci/golangci-lint-action from 2.3.0 to 2.5.2

## [0.5.7] - 2021-07-16

### Bug Fixes

- Maverick compile issues (#104)
- Private validator key still automatically creating (#120)
- Getting pro tx hash from full node
- Incorrectly assume amd64 arch during docker build
- Image isn't pushed after build

### Documentation

- Rename tenderdash and update target repo
- Update github issue and pr templates (#131)

### Features

- Improve initialisation (#117)
- Add arm64 arch for builds

### Miscellaneous Tasks

- Target production dockerhub org
- Use official docker action

### Ci

- Make ci consistent and push to docker hub
- Trigger docker build on release
- Disable arm build
- Always push to dockerhub
- Test enabling cache
- Test arm build
- Manually trigger build
- Disable arm64 builds
- Set release to workflow dispatch (manual) trigger
- Enable arm64 in CI

### Config

- Add example on external_address (backport #6621) (#6624)

### E2e

- Disable app tests for light client (#6672)

### Light

- Correctly handle contexts (backport -> v0.34.x) (#6685)
- Add case to catch cancelled contexts within the detector (backport #6701) (#6720)

### Release

- Prepare changelog for v0.34.11 (#6597)

### Rpc

- Add chunked rpc interface (backport #6445) (#6717)

### Statesync

- Increase chunk priority and robustness (#6582)

## [0.4.1] - 2021-06-09

### .github

- Split the issue template into two seperate templates (#2073)
- Add markdown link checker (#4513)
- Move checklist from PR description into an auto-comment (#4745)
- Fix whitespace for autocomment (#4747)
- Fix whitespace for auto-comment (#4750)
- Rename crashers output (fuzz-nightly-test) (#5993)
- Archive crashers and fix set-crashers-count step (#5992)
- Fix fuzz-nightly job (#5965)
- Use job ID (not step ID) inside if condition (#6060)
- Remove erik as reviewer from dependapot (#6076)
- Make core team codeowners (#6384)

### .github/codeowners

- Add alexanderbez (#5913)

### .github/issue_template

- Update `/dump_consensus_state` request. (#5060)

### .github/workflows

- Try different e2e nightly test set (#6036)
- Separate e2e workflows for 0.34.x and master (#6041)
- Fix whitespace in e2e config file (#6043)
- Cleanup yaml for e2e nightlies (#6049)

### .golangci

- Disable new linters (#4024)

### .goreleaser

- Don't build linux/arm
- Build for windows
- Remove arm64 build instructions and bump changelog again (#6131)

### ADR

- Fix malleability problems in Secp256k1 signatures
- Add missing numbers as blank templates (#5154)

### ADR-016

- Add versions to Block and State (#2644)
- Add protocol Version to NodeInfo (#2654)
- Update ABCI Info method for versions (#2662)

### ADR-037

- DeliverBlock (#3420)

### ADR-053

- Update with implementation plan after prototype (#4427)
- Strengthen and simplify the state sync ABCI interface (#4610)

### ADR-057

- RPC (#4857)

### BROKEN

- Attempt to replace go-wire.JSON with json.Unmarshall in rpc

### Backport

- #6494 (#6506)

### Bech32

- Wrap error messages

### Bug Fixes

- Fix spelling of comment (#4566)
- Jsonrpc url parsing and dial function (#6264) (#6288)

### CHANGELOG

- Update release date
- Update release date
- Update release/v0.32.8 details (#4162)
- Update to reflect 0.33.5 (#4915)
- Add 0.32.12 changelog entry (#4918)
- Update for 0.34.0-rc4 (#5400)
- Prepare 0.34.1-rc1 (#5832)

### CHANGELOG_PENDING

- Fix the upcoming release number (#5103)

### CODEOWNERS

- Specify more precise codeowners (#5333)
- Remove erikgrinaker (#6057)

### CONTRIBUTING

- Include instructions for installing protobuf
- Update minor release process (#4909)

### CRandHex

- Fix up doc to mention length of digits

### Client

- DumpConsensusState, not DialSeeds. Cleanup

### Connect2Switches

- Panic on err

### Docs

- Update description of seeds and persistent peers

### Documentation

- Move FROM to golang:1.4 because 1.4.2 broke
- Go-events -> tmlibs/events
- Update for 0.10.0 [ci skip]"
- Add docs from website
- Tons of minor improvements
- Add conf.py
- Test
- Add sphinx Makefile & requirements
- Consolidate ADRs
- Convert markdown to rst
- Organize the specification
- Rpc docs to be slate, see #526, #629
- Use maxdepth 2 for spec
- Port website's intro for rtd
- Rst-ify the intro
- Fix image links
- Link fixes
- Clean a bunch of stuff up
- Logo, add readme, fixes
- Pretty-fy
- Give index a Tools section
- Update and clean up adr
- Use README.rst to be pulled from tendermint
- Re-add the images
- Add original README's from tools repo
- Convert from md to rst
- Update index.rst
- Move images in from tools repo
- Harmonize headers for tools docs
- Add kubes docs to mintnet doc, from tools
- Add original tm-bench/monitor files
- Organize tm-bench/monitor description
- Pull from tools on build
- Finish pull from tools
- Organize the directory, #656
- Add software.json from website (ecosystem)
- Rename file
- Add and re-format the ecosystem from website
- Pull from tools' master branch
- Using ABCI-CLI
- Remove last section from ecosystem
- Organize install a bit better
- Add ABCI implementations
- Added passchain to the ecosystem.rst in the applications section;
- Fix build warnings
- Add stratumn
- Add py-tendermint to abci-servers
- Remove mention of type byte
- Add info about tm-migrate
- Update abci example details [ci skip]
- Typo
- Smaller logo (200px)
- Comb through step by step
- Fixup abci guide
- Fix links, closes #860
- Add note about putting GOPATH/bin on PATH
- Correction, closes #910
- Update ecosystem.rst (#1037)
- Add abci spec
- Add counter/dummy code snippets
- Updates from review (#1076)
- Tx formats: closes #1083, #536
- Fix tx formats [ci skip]
- Update getting started [ci skip]
- Add document 'On Determinism'
- Wrong command-line flag
- The character for 1/3 fraction could not be rendered in PDF on readthedocs. (#1326)
- Update quick start guide (#1351)
- Build updates
- Add diagram, closes #1565 (#1577)
- Lil fixes
- Update install instructions, closes #1580
- Blockchain and consensus dirs
- Fix dead links, closes #1608
- Use absolute links (#1617)
- Update ABCI output (#1635)
- A link to quick install script
- Add BSD install script
- Start move back to md
- Cleanup/clarify build process
- Pretty fixes
- Some organizational cleanup
- DuplicateVoteEvidence
- Update abci links (#1796)
- Update js-abci example
- Minor fix for abci query peer filter
- Update address spec to sha2 for ed25519
- Remove node* files
- Update getting started and remove old script (now in scripts/install)
- Md fixes & latest tm-bench/monitor
- Modify blockchain spec to reflect validator set changes (#2107)
- Fix links & other imrpvoements
- Note max outbound peers excludes persistent
- Fix img links, closes #2214 (#2282)
- Deprecate RTD (#2280)
- Fix indentation for genesis.validators
- Remove json tags, dont use HexBytes
- Update vote, signature, time
- Fix encoding JSON
- Bring blockchain.md up-to-date
- Specify consensus params in state.md
- Fix note about ChainID size
- Remove tags from result for now
- Move app-dev/abci-spec.md to spec/abci/abci.md
- Update spec
- Refactor ABCI docs
- Fixes and more from #2249
- Add abci spec to config.js
- Improve docs on AppHash (#2363)
- Update link to rpc (#2361)
- Update README (#2393)
- Update secure-p2p doc to match the spec + current implementation
- Add missing changelog entry and comment (#2451)
- Add assets/instructions for local docs build (#2453)
- Consensus params and general merkle (#2524)
- Update config: ref #2800 & #2837
- Prepend cp to /usr/local with sudo (#2885)
- Small improvements (#2933)
- Fix js-abci example (#2935)
- Add client.Start() to RPC WS examples (#2936)
- Update ecosystem.json: add Rust ABCI (#2945)
- Add client#Start/Stop to examples in RPC docs (#2939)
- Relative links in docs/spec/readme.md, js-amino lib (#2977)
- Fixes from 'first time' review (#2999)
- Enable full-text search (#3004)
- Add edit on Github links (#3014)
- Update DOCS_README (#3019)
- Networks/docker-compose: small fixes (#3017)
- Add rpc link to docs navbar and re-org sidebar (#3041)
- Fix p2p readme links (#3109)
- Update link for rpc docs (#3129)
- Fix broken link (#3142)
- Fix RPC links (#3141)
- Explain how someone can run his/her own ABCI app on localnet (#3195)
- Update pubsub ADR (#3131)
- Fix lite client formatting (#3198)
- Fix links (#3220)
- Fix rpc Tx() method docs (#3331)
- Fix typo (#3373)
- Fix the reverse of meaning in spec (#3387)
- Fix broken links (#3482) (#3488)
- Fix broken links (#3482) (#3488)
- Fix block.Header.Time description (#3529)
- Abci#Commit: better explain the possible deadlock (#3536)
- Fix typo in clist readme (#3574)
- Update contributing.md (#3503)
- Fix minor typo (#3681)
- Update RPC docs for /subscribe & /unsubscribe (#3705)
- Update /block_results RPC docs (#3708)
- Missing 'b' in python command (#3728)
- Fix some language issues and deprecated link (#3733)
- (rpc/broadcast_tx_*) write expectations for a client (#3749)
- Update JS section of abci-cli.md (#3747)
- Update to contributing.md (#3760)
- Add readme image (#3763)
- Remove confusing statement from contributing.md (#3764)
- Quick link fixes throughout docs and repo (#3776)
- Replace priv_validator.json with priv_validator_key.json (#3786)
- Fix consensus spec formatting (#3804)
- "Writing a built-in Tendermint Core application in Go" guide (#3608)
- Add guides to docs (#3830)
- Add a footer to guides (#3835)
- "Writing a Tendermint Core application in Kotlin (gRPC)" guide (#3838)
- "Writing a Tendermint Core application in Java (gRPC)" guide (#3887)
- Fix some typos and changelog entries (#3915)
- Switch the data in `/unconfirmed_txs` and `num_unconfirmed_txs` (#3933)
- Add dev sessions from YouTube (#3929)
- Move dev sessions into docs (#3934)
- Specify a fix for badger err on Windows (#3974)
- Remove traces of develop branch (#4022)
- Any path can be absolute or relative (#4035)
- Add previous dev sessions (#4040)
- Add ABCI Overview (2/2) dev session (#4044)
- Update fork-accountability.md (#4068)
- Add assumption to getting started with abci-cli (#4098)
- Fix build instructions (#4123)
- Add GA for docs.tendermint.com (#4149)
- Replace dead original whitepaper link (#4155)
- Update wording (#4174)
- Mention that Evidence votes are now sorted
- Fix broken links (#4186)
- Fix broken links in consensus/readme.md (#4200)
- Update ADR 43 with links to PRs (#4207)
- Add flag documentation (#4219)
- Fix broken rpc link (#4221)
- Fix broken ecosystem link (#4222)
- Add notes on architecture intro (#4175)
- Remove "0 means latest" from swagger docs (#4236)
- Update app-architecture.md (#4259)
- Link fixes in readme (#4268)
- Add link for installing Tendermint (#4307)
- Update theme version (#4315)
- Minor doc fixes (#4335)
- Update links to rpc (#4348)
- Update npm dependencies (#4364)
- Update guides proto paths (#4365)
- Fix incorrect link (#4377)
- Fix spec links (#4384)
- Update Light Client Protocol page (#4405)
- Adr-046 add bisection algorithm details (#4496)
- `tendermint node --help` dumps all supported flags (#4511)
- Write about debug kill and dump (#4516)
- Fix links (#4531)
- Validator setup & Key info (#4604)
- Add adr-55 for proto repo design (#4623)
- Amend adr-54 with changes in the sdk (#4684)
- Create adr 56: prove amnesia attack
- Mention unbonding period in MaxAgeNumBlocks/MaxAgeDuration
- State we don't support non constant time crypto
- Move tcp-window.png to imgs/
- Document open file limit in production guide (#4945)
- Update amnesia adr (#4994)
- Update .vuepress/config.js (#5043)
- Add warning for chainid (#5072)
- Added further documentation to the subscribing to events page (#5110)
- Tweak light client documentation (#5121)
- Modify needed proto files for guides (#5123)
- EventAttribute#Index is not deterministic (#5132)
- Event hashing ADR 058 (#5134)
- Simplify choosing an ADR number (#5156)
- Add more details on Vote struct from /consensus_state (#5164)
- Document ConsensusParams (#5165)
- Document canonical field (#5166)
- Cleanup (#5252)
- Dont display duplicate  (#5271)
- Rename swagger to openapi (#5263)
- Fix go tutorials (#5267)
- Versioned (#5241)
- Remove duplicate secure p2p (#5279)
- Remove interview transcript (#5282)
- Add block retention to upgrading.md (#5284)
- Updates to various sections (#5285)
- Add algolia docsearch configs (#5309)
- Add doc on state sync configuration (#5304)
- Move subscription to tendermint-core (#5323)
- Add missing metrics (#5325)
- Add more description to initial_height (#5350)
- Make rfc section disppear (#5353)
- Document max entries for `/blockchain` RPC (#5356)
- Fix incorrect time_iota_ms configuration (#5385)
- Specify 0.34 (#5823)
- Package-lock.json fix (#5948)
- Bump package-lock.json of v0.34.x (#5952)
- Change v0.33 version (#5950)
- Release Linux/ARM64 image (#5925)
- Dont login when in PR (#5961)
- Fix typo in state sync example (#5989)
- Fix sample code #6186

### Fix

- Ansible playbook to deploy tendermint

### GroupReader#Read

- Return io.EOF if file is empty

### Makefile

- Go test --race
- Add gmt and lint
- Add 'build' target
- Add megacheck & some additional fixes
- Remove redundant lint
- Fix linter
- Parse TENDERMINT_BUILD_OPTIONS (#4738)
- Always pull image in proto-gen-docker. (#5953)

### Optimize

- Using parameters in func (#2845)

### Proposal

- New Makefile standard template (#168)

### PubKeyFromBytes

- Return zero value PubKey on error

### Query

- Height -> LastHeight
- LastHeight -> Height :)

### R4R

- Add timeouts to http servers (#2780)
- Swap start/end in ReverseIterator (#2913)
- Split immutable and mutable parts of priv_validator.json (#2870)
- Config TestRoot modification for LCD test (#3177)

### README

- Add godoc instead of tedious MD regeneration
- Document the minimum Go version
- Specify supported versions (#4660)
- Update chat link with Discord instead of Riot (#5071)
- Clean up README (#5391)

### ResponseEndBlock

- Ensure Address matches PubKey if provided

### Security

- Use bytes.Equal for key comparison
- Compile time assert to, and document sort.Interface
- Remove RipeMd160.
- Implement PeerTransport
- Refactor Remote signers (#3370)
- Cross-check new header with all witnesses (#4373)
- Bump google.golang.org/grpc from 1.28.1 to 1.29.0
- Bump vuepress-theme-cosmos from 1.0.165 to 1.0.166 in /docs (#4920)
- [Security] Bump websocket-extensions from 0.1.3 to 0.1.4 in /docs (#4976)
- Bump github.com/prometheus/client_golang from 1.6.0 to 1.7.0 (#5027)
- [Security] Bump lodash from 4.17.15 to 4.17.19 in /docs
- [Security] Bump prismjs from 1.20.0 to 1.21.0 in /docs
- Bump vuepress-theme-cosmos from 1.0.169 to 1.0.172 in /docs (#5286)
- Bump google.golang.org/grpc from 1.31.0 to 1.31.1 (#5290)
- Bump github.com/golang/protobuf from 1.4.2 to 1.4.3 (#5506)
- Bump github.com/spf13/cobra from 1.0.0 to 1.1.0 (#5505)
- Bump github.com/prometheus/client_golang from 1.7.1 to 1.8.0 (#5515)
- Bump github.com/spf13/cobra from 1.1.0 to 1.1.1 (#5526)
- Bump google.golang.org/grpc from 1.33.1 to 1.33.2 (#5635)
- Bump github.com/stretchr/testify from 1.6.1 to 1.7.0 (#5897)
- Bump google.golang.org/grpc from 1.34.0 to 1.35.0 (#5902)
- Bump vuepress-theme-cosmos from 1.0.179 to 1.0.180 in /docs (#5915)
- Add security mailing list (#5916)
- Bump github.com/tendermint/tm-db from 0.6.3 to 0.6.4 (#6073)
- Bump watchpack from 2.1.0 to 2.1.1 in /docs (#6063)
- Update 0.34.3 changelog with details on security vuln (bp #6108) (#6110)

### Testing

- Broadcast_tx with tmsp; p2p
- Add throughput benchmark using mintnet and netmon
- Install mintnet, netmon
- Use MACH_PREFIX
- Cleanup
- Dont run cloud test on push to master
- README.md
- Refactor bash; test fastsync (failing)
- Name client conts so we dont need to rm them because circle
- Test dummy using rpc query
- Add xxd dep to dockerfile
- More verbosity
- Add killall to dockerfile. cleanup
- Codecov
- Use glide with mintnet/netmon
- Install glide for network test
- App persistence
- Tmsp query result is json
- Increase proposal timeout
- Cleanup and fix scripts
- Crank it to eleventy
- More cleanup on p2p
- RandConsensusNet takes more args
- Crank circle timeouts
- Automate building consensus/test_data
- Circle artifacts
- Dont start cs until all peers connected
- Shorten timeouts
- Remove codecov patch threshold
- Kill and restart all nodes
- Use PROXY_APP=persistent_dummy
- Use fail-test failure indices
- More unique container names
- Set log_level=info
- Always rebuild grpc_client
- Split up test/net/test.sh
- Unexport internal function.
- Update docker to 1.7.4
- Dont use log files on circle
- Shellcheck
- Forward CIRCLECI var through docker
- Only use syslog on circle
- More logging
- Wait for tendermint proc
- Add extra kill after fail index triggered
- Wait for ports to be freed
- Use --pex on restart
- Install abci apps first
- Fix docker and apps
- Dial_seeds
- Docker exec doesnt work on circle
- Bump sleep to 5 for bound ports release
- Better client naming
- Use unix socket for rpc
- Shellcheck
- Check err on cmd.Wait
- Test_libs all use Makefile
- Jq .result[1] -> jq .result
- P2p.seeds and p2p.pex
- Add simple client/server test with no addr prefix
- Update for abci-cli consolidation. shell formatting
- Sunset tmlibs/process.Process
- Wait for node heights before checking app hash
- Fix ensureABCIIsUp
- Fix test/app/counter_test.sh
- Longer timeout
- Add some timeouts
- Use shasum to avoid rarer dependency
- Less bash
- More smoothness
- Test itr.Value in checkValuePanics (#2580)
- Add consensus_params to testnet config generation (#3781)
- Branch for fix of ci (#4266)
- Bind test servers to 127.0.0.1 (#4322)
- Simplified txsearch cancellation test (#4500)
- Fix p2p test build breakage caused by Debian testing
- Revert Go 1.13→1.14 bump
- Use random socket names to avoid collisions (#4885)
- Mitigate test data race (#4886)
- Use github.sha in binary cache key (#5062)
- Deflake TestAddAndRemoveListenerConcurrency and TestSyncer_SyncAny (#5101)
- Protobuf vectors for reactors (#5221)
- Add end-to-end testing framework (#5435)
- Add basic end-to-end test cases (#5450)
- Add GitHub action for end-to-end tests (#5452)
- Remove P2P tests (#5453)
- Add E2E test for node peering (#5465)
- Add random testnet generator (#5479)
- Clean up E2E test volumes using a container (#5509)
- Tweak E2E tests for nightly runs (#5512)
- Enable ABCI gRPC client in E2E testnets (#5521)
- Enable blockchain v2 in E2E testnet generator (#5533)
- Enable restart/kill perturbations in E2E tests (#5537)
- Run remaining E2E testnets on run-multiple.sh failure (#5557)
- Tag E2E Docker resources and autoremove them (#5558)
- Add evidence e2e tests (#5488)
- Fix handling of start height in generated E2E testnets (#5563)
- Disable E2E misbehaviors due to bugs (#5569)
- Fix various E2E test issues (#5576)
- Fix secp failures (#5649)
- Switched node keys back to edwards (#4)
- Fix TestByzantinePrevoteEquivocation flake (#5710)
- Fix integration tests and rename binary
- Improve WaitGroup handling in Byzantine tests (#5861)
- Disable abci/grpc and blockchain/v2 due to flake (#5854)
- Don't use foo-bar.net in TestHTTPClientMakeHTTPDialer (#5997) (#6047)
- Enable pprof server to help debugging failures (#6003)
- Increase sign/propose tolerances (#6033)
- Increase validator tolerances (#6037)
- Move fuzz tests into this repo (#5918)
- Fix `make test` (#5966)

### UPGRADING

- Polish upgrading instructions for 0.34 (#5398)

### UPGRADING.md

- Write about the LastResultsHash change (#5000)

### Update

- JTMSP -> jABCI

### Vagrantfile

- Update Go version

### ValidatorSet#GetByAddress

- Return -1 if no validator was found

### WAL

- Better errors and new fail point (#3246)

### WIP

- Begin parallel refactoring with go-wire Write methods and MConnection
- Fix rpc/core
- More empty struct examples
- Add implementation of mock/fake http-server
- Rename package name from fakeserver to mockcoreserver
- Change the method names of call structure, Fix adding headers
- Add mock of JRPCServer implementation on top of HTTServer mock

### [Docs]

- Minor doc touchups (#4171)

### [docs

- Typo fix] remove misplaced "the"
- Typo fix] add missing "have"

### Abci

- Remove old repo docs
- Remove nested .gitignore
- Remove LICENSE
- Add comment for doc update
- Remove fee (#2043)
- Change validators to last_commit_info in RequestBeginBlock (#2074)
- Update readme for building protoc (#2124)
- Add next_validators_hash to header
- VoteInfo, ValidatorUpdate. See ADR-018
- Move round back from votes to commit
- Codespace (#2557)
- LocalClient improvements & bugfixes & pubsub Unsubscribe issues (#2748)
- Refactor tagging events using list of lists (#3643)
- Refactor ABCI CheckTx and DeliverTx signatures (#3735)
- Refactor CheckTx to notify of recheck (#3744)
- Minor cleanups in the socket client (#3758)
- Fix documentation regarding CheckTx type update (#3789)
- Remove TotalTxs and NumTxs from Header (#3783)
- Fix broken spec link (#4366)
- Fix protobuf lint issues
- Regenerate proto files
- Remove protoreplace script
- Remove python examples
- Proto files follow same path  (#5039)
- Fix abci evidence types (#5174)
- Add ResponseInitChain.app_hash, check and record it (#5227)
- Update evidence (#5324)
- Fix socket client error for state sync responses (#5395)
- Fix ReCheckTx for Socket Client (bp #6124) (#6125)

### Abci-cli

- Print OK if code is 0
- Prefix flag variables with flag

### Abci/client

- Fix DATA RACE in gRPC client (#3798)

### Abci/example/kvstore

- Decrease val power by 1 upon equivocation (#5056)

### Abci/examples

- Switch from hex to base64 pubkey in kvstore (#3641)

### Abci/grpc

- Return async responses in order (#5520) (#5531)
- Fix ordering of sync/async callback combinations (#5556)
- Fix invalid mutex handling in StopForError() (#5849)

### Abci/kvstore

- Return `LastBlockHeight` and `LastBlockAppHash` in `Info` (#4233)

### Abci/server

- Recover from app panics in socket server (#3809)
- Print panic & stack trace to STDERR if logger is not set

### Abci/types

- Update comment (#3612)
- Add comment for TotalVotingPower (#5081)

### Absent_validators

- Repeated int -> repeated bytes

### Addrbook

- Toggle strict routability

### Addrbook_test

- Preallocate memory for bookSizes (#3268)

### Adr

- Add 005 consensus params
- Update 007 trust metric usage
- Amend decisions for PrivValidator
- Update readme
- PeerTransport (#2069)
- Encoding for cryptography at launch (#2121)
- Protocol versioning
- Chain-versions
- Style fixes (#3206)
- Peer Behaviour (#3539)
- PeerBehaviour updates (#3558)
- [43] blockchain riri-org (#3753)
- ADR-052: Tendermint Mode (#4302)
- ADR-051: Double Signing Risk Reduction (#4262)
- Light client implementation (#4397)
- Crypto encoding for proto (#4481)
- Add API stability ADR (#5341)

### Adr#50

- Improve trusted peering (#4072)

### Adr-009

- No pubkeys in beginblock
- Add references

### Adr-016

- Update int64->uint64; add version to ConsensusParams (#2667)

### Adr-018

- Abci validators

### Adr-021

- Note about tag spacers (#2362)

### Adr-029

- Update CheckBlock

### Adr-047

- Evidence handling (#4429)

### Adr-053

- Update after state sync merge (#4768)

### All

- No more anonymous imports
- Fix vet issues with build tags, formatting
- Gofmt (#1743)
- Name reactors when they are initialized (#4608)

### Ansible

- Update tendermint and basecoin versions
- Added option to provide accounts for genesis generation, terraform: added option to secure DigitalOcean servers, devops: added DNS name creation to tendermint terraform

### Appveyor

- Use make

### Arm

- Add install script, fix Makefile (#2824)

### Autofile

- Ensure file is open in Sync
- Resolve relative paths (#4390)

### Batch

- Progress

### Behaviour

- Return correct reason in MessageOutOfOrder (#3772)
- Add simple doc.go (#5055)

### Binary

- Prevent runaway alloc

### Bit_array

- Simplify subtraction

### Block

- Fix max commit sig size (#5567)

### Block/state

- Add CallTx type
- Gas price for block and tx

### Blockchain

- Use ApplyBlock
- Thread safe store.Height()
- Explain isCaughtUp logic
- Fixing reactor tests
- Add comment in AddPeer. closes #666
- Add tests and more docs for BlockStore
- Update store comments
- Updated store docs/comments from review
- Deduplicate store header value tests
- Less fragile and involved tests for blockstore
- Block creator helper for compressing tests as per @ebuchman
- Note about store tests needing simplification ...
- Test fixes
- Update for new state
- Test wip for hard to test functionality [ci skip]
- Fix register concrete name. (#2213)
- Update the maxHeight when a peer is removed (#3350)
- Comment out logger in test code that causes a race condition (#3500)
- Dismiss request channel delay (#3459)
- Reorg reactor (#3561)
- Add v2 reactor (#4361)
- Enable v2 to be set (#4597)
- Proto migration  (#4969)
- Test vectors for proto encoding (#5073)
- Fix fast sync halt with initial height > 1 (#5249)
- Verify +2/3 (#5278)

### Blockchain/pool

- Some comments and small changes

### Blockchain/reactor

- RespondWithNoResponseMessage for missing height

### Blockchain/store

- Comment about panics

### Blockchain/v0

- Stop tickers on poolRoutine exit (#5860)

### Blockchain/v1

- Add noBlockResponse handling  (#5401)
- Omit incoming message bytes from log

### Blockchain/v2

- Allow setting nil switch, for CustomReactors()
- Don't broadcast base if height is 0
- Fix excessive CPU usage due to spinning on closed channels (#4761)
- Respect fast_sync option (#4772)
- Integrate with state sync
- Correctly set block store base in status responses (#4971)
- Fix "panic: duplicate block enqueued by processor" (#5499)
- Fix panic: processed height X+1 but expected height X (#5530)
- Make the removal of an already removed peer a noop (#5553)
- Remove peers from the processor  (#5607)
- Fix missing mutex unlock (#5862)

### Blockchain[v1]

- Increased timeout times for peer tests (#4871)

### Blockpool

- Fix removePeer bug

### Blockstore

- Allow initial SaveBlock() at any height
- Fix race conditions when loading data (#5382)

### Build

- Bump github.com/tendermint/tm-db from 0.1.1 to 0.2.0 (#4001)
- Bump github.com/gogo/protobuf from 1.3.0 to 1.3.1 (#4055)
- Bump github.com/spf13/viper from 1.4.0 to 1.5.0 (#4102)
- Bump github.com/spf13/viper from 1.5.0 to 1.6.1 (#4224)
- Bump github.com/pkg/errors from 0.9.0 to 0.9.1 (#4310)
- Bump google.golang.org/grpc from 1.26.0 to 1.27.0 (#4355)
- Bump github.com/stretchr/testify from 1.5.0 to 1.5.1 (#4441)
- Bump github.com/spf13/cobra from 0.0.3 to 0.0.6 (#4440)
- Bump github.com/golang/protobuf from 1.3.3 to 1.3.4 (#4485)
- Bump github.com/prometheus/client_golang (#4525)
- Bump github.com/Workiva/go-datastructures (#4545)
- Bump google.golang.org/grpc from 1.27.1 to 1.28.0 (#4551)
- Bump github.com/tendermint/tm-db from 0.4.1 to 0.5.0 (#4554)
- Bump github.com/golang/protobuf from 1.3.4 to 1.3.5 (#4563)
- Bump github.com/prometheus/client_golang (#4574)
- Bump github.com/gorilla/websocket from 1.4.1 to 1.4.2 (#4584)
- Bump github.com/spf13/cobra from 0.0.6 to 0.0.7 (#4612)
- Bump github.com/tendermint/tm-db from 0.5.0 to 0.5.1 (#4613)
- Bump google.golang.org/grpc from 1.28.0 to 1.28.1 (#4653)
- Bump github.com/spf13/viper from 1.6.2 to 1.6.3 (#4664)
- Bump @vuepress/plugin-google-analytics in /docs (#4692)
- Bump google.golang.org/grpc from 1.29.0 to 1.29.1 (#4735)
- Manually bump github.com/prometheus/client_golang from 1.5.1 to 1.6.0 (#4758)
- Bump github.com/golang/protobuf from 1.4.0 to 1.4.1 (#4794)
- Bump vuepress-theme-cosmos from 1.0.163 to 1.0.164 in /docs (#4815)
- Bump github.com/spf13/viper from 1.6.3 to 1.7.0 (#4814)
- Bump github.com/golang/protobuf from 1.4.1 to 1.4.2 (#4849)
- Bump vuepress-theme-cosmos from 1.0.164 to 1.0.165 in /docs
- Bump github.com/stretchr/testify from 1.5.1 to 1.6.0
- Bump github.com/stretchr/testify from 1.6.0 to 1.6.1
- Bump google.golang.org/grpc from 1.29.1 to 1.30.0
- Bump github.com/prometheus/client_golang
- Bump vuepress-theme-cosmos from 1.0.168 to 1.0.169 in /docs
- Bump google.golang.org/grpc from 1.30.0 to 1.31.0
- Bump github.com/spf13/viper from 1.7.0 to 1.7.1
- Bump golangci/golangci-lint-action from v2.1.0 to v2.2.0 (#5245)
- Bump actions/cache from v1 to v2.1.0 (#5244)
- Bump codecov/codecov-action from v1.0.7 to v1.0.12 (#5247)
- Bump technote-space/get-diff-action from v1 to v3 (#5246)
- Bump gaurav-nelson/github-action-markdown-link-check from 0.6.0 to 1.0.5 (#5248)
- Bump codecov/codecov-action from v1.0.12 to v1.0.13 (#5258)
- Bump gaurav-nelson/github-action-markdown-link-check from 1.0.5 to 1.0.6 (#5265)
- Bump gaurav-nelson/github-action-markdown-link-check from 1.0.6 to 1.0.7 (#5269)
- Bump actions/cache from v2.1.0 to v2.1.1 (#5268)
- Bump github.com/tendermint/tm-db from 0.6.1 to 0.6.2 (#5296)
- Bump google.golang.org/grpc from 1.31.1 to 1.32.0 (#5346)
- Bump github.com/minio/highwayhash from 1.0.0 to 1.0.1 (#5370)
- Bump vuepress-theme-cosmos from 1.0.172 to 1.0.173 in /docs (#5390)
- Bump actions/cache from v2.1.1 to v2.1.2 (#5487)
- Bump golangci/golangci-lint-action from v2.2.0 to v2.2.1 (#5486)
- Bump technote-space/get-diff-action from v3 to v4 (#5485)
- Bump google.golang.org/grpc from 1.32.0 to 1.33.1 (#5544)
- Bump github.com/tendermint/tm-db from 0.6.2 to 0.6.3
- Refactor BLS library/bindings integration  (#9)
- BLS scripts - Improve build.sh, Fix install.sh (#10)
- Dashify some files (#11)
- Fix docker image and docker.yml workflow (#12)
- Fix coverage.yml, bump go version, install BLS, drop an invalid character (#19)
- Fix test.yml, bump go version, install BLS, fix job names (#18)
- Bump gaurav-nelson/github-action-markdown-link-check (#22)
- Bump codecov/codecov-action from v1.0.13 to v1.0.15 (#23)
- Bump golangci/golangci-lint-action from v2.2.1 to v2.3.0 (#24)
- Bump rtCamp/action-slack-notify from e9db0ef to 2.1.1 (#25)
- Bump google.golang.org/grpc from 1.33.2 to 1.34.0 (#26)
- Bump vuepress-theme-cosmos from 1.0.173 to 1.0.177 in /docs (#27)
- Bump actions/cache from v2.1.3 to v2.1.4 (#6055)
- Bump google.golang.org/grpc from 1.36.1 to 1.37.0 (bp #6330) (#6335)

### Certifiers

- Test uses WaitForHeight

### Changelog

- Add prehistory
- Add genesis amount->power
- More review fixes/release/v0.31.0 (#3427)
- Add summary & fix link & add external contributor (#3490)
- Add v0.31.9 and v0.31.8 updates (#4034)
- Fix typo (#4106)
- Explain breaking changes better
- GotVoteFromUnwantedRoundError -> ErrGotVoteFromUnwantedRound
- Add 0.32.9 changelog to master (#4305)
- Add entries from secruity releases
- Update 0.33.6 (#5075)
- Note breaking change in the 0.33.6 release (#5077)
- Reorgranize (#5065)
- Move entries from pending  (#5172)
- Bump to 0.34.0-rc2 (#5176)
- Add v0.33.7 release (#5203)
- Add v0.32.13 release (#5204)
- Update for 0.34.0-rc3 (#5240)
- Add v0.33.8 from release (#5242)
- Minor tweaks (#5389)
- Add missing date to v0.33.5 release, fix indentation (#5454) (#5455)
- Prepare changelog for RC5 (#5494)
- Squash changelog from 0.34 RCs into one (#5687)
- Update changelog for v0.34.1 (#5872)
- Prepare 0.34.2 release (#5894)
- Update for 0.34.3 (#5926)
- Update for v0.34.4 (#6096)
- Improve with suggestions from @melekes (#6097)
- Update for 0.34.5 (#6129)
- Bump to v0.34.6
- Fix changelog pending version numbering (#6149)
- Update for 0.34.8 (#6181)
- Prepare changelog for 0.34.9 release (#6333)
- Update for 0.34.10 (#6357)

### Ci

- Setup abci in dependency step
- Move over abci-cli tests
- Reduce log output in test_cover (#2105)
- Transition some ci to github actions
- Only run when applicable (#4752)
- Check git diff on each job (#4770)
- Checkout code before git diff check (#4779)
- Add paths 
- Bump the timeout for test_coverage (#4864)
- Migrate localnet to github actions (#4878)
- Add timeouts (#4912)
- Migrate test_cover (#4869)
- Fix spacing of if statement (#5015)
- Try to fix codecov (#5095)
- Only run tests when go files are touched (#5097)
- Version linter fix  (#5128)
- Freeze golangci action version (#5196)
- Fix net pipeline (#5272)
- Delay codecov notification  (#5275)
- Fix net run (#5343)
- Docker remove circleci and add github action (#5551)
- Add goreleaser (#5527)
- Tests (#5577)
- Remove `add-path` (#5674)
- Build for 32 bit, libs: fix overflow (#5700)
- Install BLS library in lint.yml and bump its go version (#15)
- E2e fixes - docker image, e2e.yml BLS library, default KeyType (#21)

### Ci/e2e

- Avoid running job when no go files are touched (#5471)

### Circle

- Docker 1.10.0
- Add metalinter to test
- Fix config.yml
- Add GOCACHE=off and -v to tests
- Save p2p logs as artifacts (#2566)

### Circleci

- Add a job to automatically update docs (#3005)
- Update go version (#3051)
- Removed complexity from docs deployment job  (#3396)
- Run P2P IPv4 and IPv6 tests in parallel (#4459)
- Fix reproducible builds test (#4497)
- Remove Gitian reproducible_builds job (#5462)

### Cleanup

- Replace common.Exit with log.Crit or log.Fatal

### Cli

- Testnet cmd inits files for testnet
- ResetAll doesnt depend on cobra
- Support --root and --home
- More descriptive naming
- Viper.Set(HomeFlag, rootDir)
- Clean up error handling
- Use cobra's new ExactArgs() feature
- WriteDemoConfig -> WriteConfigVals
- Add option to not clear address book with unsafe reset (#3606)
- Add `--cs.create_empty_blocks_interval` flag (#4205)
- Add `--db_backend` and `--db_dir` flags to tendermint node cmd (#4235)
- Add optional `--genesis_hash` flag to check genesis hash upon startup (#4238)
- Debug sub-command (#4227)
- Add command to generate shell completion scripts (#4665)
- Light home dir should default to where the full node default is (#5392)

### Client

- ResultsCh chan json.RawMessage, ErrorsCh
- Wsc.String()
- Safe error handling
- Use vars for retry intervals

### Clist

- Reduce numTimes in test
- Speedup functions (#2208)
- Speedup Next by removing defers (#2511)

### Cmap

- Remove defers (#2210)

### Cmd

- Fixes for new config
- Query params are flags
- --consensus.no_empty_blocks
- Don't load config for version command. closes #620
- Dont wait for genesis. closes #562
- Make sure to have 'testnet' create the data directory for nonvals (#3409)
- Show useful error when tm not initialised (#4512)
- Fix debug kill and change debug dump archive filename format (#4517)
- Hyphen-case cli  v0.34.1 (#5786)

### Cmd/abci-cli

- Use a single connection per session
- Implement batch

### Cmd/debug

- Execute p.Signal only when p is not nil (#4271)

### Cmd/lite

- Switch to new lite2 package (#4300)

### Cmd/tendermint

- Fix initialization file creation checks (#991)

### Cmd/tendermint/commands

- Update ParseConfig doc

### Cmd/tendermint/commands/lite

- Add tcp scheme to address URLs (#1297)

### Cmn

- Kill
- Fix race condition in prng
- Fix repeate timer test with manual ticker
- Fix race
- Fix HexBytes.MarshalJSON
- GetFreePort (#3255)

### Commands

- Run -> RunE

### Common

- ProtocolAndAddress
- Fingerprint comment
- WriteFileAtomic use tempfile in current dir
- Comments for Service
- No more relying on math/rand.DefaultSource
- Use names prng and mrand
- Use genius simplification of tests from @ebuchman
- Rand* warnings about cryptographic unsafety
- Fix BitArray.Update to avoid nil dereference
- BitArray: feedback from @adrianbrink to simplify tests
- IsHex should be able to handle 0X prefixed strings
- NewBitArray never crashes on negatives (#170)
- Remove {Left, Right}PadString (#168)
- NewBitArray never crashes on negatives (#170)
- Delete unused functions (#2452)
- CMap: slight optimization in Keys() and Values(). (#3567)

### Common/BitArray

- Reduce fragility with methods

### Common/IsDirEmpty

- Do not mask non-existance errors

### Common/rand

- Remove exponential distribution functions (#1979)

### Config

- Hardcode default genesis.json
- Block size, consensus timeouts, recheck tx
- Cswal_light, mempool_broadcast, mempool_reap
- Toggle authenticated encryption
- Disable_data_hash (for testing)
- All urls use tcp:// or unix:// prefix
- Filter_peers defaults to false
- Reduce timeouts during test
- Pex_reactor -> pex
- Write all default options to config file
- Lil fixes
- Unexpose chainID
- Fix addrbook path to go in config
- Fix private_peer_ids
- Rename skip_upnp to upnp (#1827)
- 10x default send/recv rate (#1978)
- Reduce default mempool size (#2300)
- Add ValidateBasic (#2485)
- Refactor ValidateBasic (#2503)
- Make possible to set absolute paths for TLS cert and key (#3765)
- Move max_msg_bytes into mempool section (#3869)
- Add rocksdb as a db backend option (#4239)
- Allow fastsync.version = v2 (#4639)
- Trust period consistency (#5297)
- Rename prof_laddr to pprof_laddr and move it to rpc (#5315)
- Set time_iota_ms to timeout_commit in test genesis (#5386)
- Add state sync discovery_time setting (#5399)
- Set statesync.rpc_servers when generating config file (#5433) (#5438)
- Fix mispellings (#5914)

### Consensus

- Broadcast evidence tx on ErrVoteConflictingSignature
- Check both vote orderings for dupeout txs
- Fix negative timeout; log levels
- Msg saving and replay
- Replay console
- Use replay log to avoid sign regression
- Don't wait for wal if conS not running
- Dont allow peer round states to decrease
- Cswal doesnt write any consensus msgs in light mode
- Fix more races in tests
- Fix race from OnStop accessing cs.Height
- T.Fatal -> panic
- Hvs.Reset(height, valSet)
- Increase mempool_test timeout
- Don't print shared vars in cs.String()
- Add note about replay test
- No sign err in replay; fix a race
- Hvs.StringIndented needed a lock. addresses #284
- Test reactor
- Fix panic on POLRound=-1
- Ensure dir for cswal on reactor tests
- Lock before loading commit
- Track index of privVal
- Test validator set change
- Wal.Flush() and cleanup replay tests
- TimeoutTicker, skip TimeoutCommit on HasAll
- Mv timeoutRoutine into TimeoutTicker
- No internal vars in reactor.String()
- Sync wal.writeHeight
- Remove crankTimeoutPropose from tests
- Be more explicit when we need to write height after handshake
- Let time.Timer handle non-positive durations
- Check HasAll when TwoThirdsMajority
- Nice error msg if ApplyBlock fails
- Handshake replay test using wal
- More handshake replay tests
- Some more informative logging
- Timeout on replayLastBlock
- Comment about test_data [ci skip]
- Fix tests
- Improve logging for conflicting votes
- Better logging
- More comments
- IsProposer func
- Remove rs from handleMsg
- Log ProposalHeartbeat msg
- Test proposal heartbeat
- Recover panics in receive routine
- Remove support for replay by #HEIGHT. closes #567
- Use filepath for windows compatibility, closes #595
- Kill process on app error
- Ensure prs.ProposalBlockParts is initialized. fixes #810
- Fix for initializing block parts during catchup
- Make mempool_test deterministic
- Fix LastCommit log
- Crank timeout in timeoutWaitGroup
- Fix typo on ticker.go documentation
- Fix makeBlockchainFromWAL
- Remove log stmt. closes #987
- Note about duplicate evidence
- Rename test funcs
- Minor cosmetic
- Fix SetLogger in tests
- Print go routines in failed test
- Return from go-routine in test
- Return from errors sooner in addVote
- Close pubsub channels. fixes #1372
- Only fsync wal after internal msgs
- Link to spec from readme (#1609)
- Fixes #1754
- Fix addProposalBlockPart
- Stop wal
- Wait on stop if not fastsync
- Include evidence in proposed block parts. fixes #2050
- Fix test for blocks with evidence
- Failing test for ProposerAddress
- Wait timeout precommit before starting new round (#2493)
- Add ADR for first stage consensus refactor (#2462)
- Wait for proposal or timeout before prevote (#2540)
- Flush wal on stop (#3297)
- Reduce "Error attempting to add vote" message severity (Er… (#3871)
- Reduce log severity for ErrVoteNonDeterministicSignature (#4431)
- Add comment as to why use mocks during replay (#4785)
- Fix TestSimulateValidatorsChange
- Fix and rename TestStateLockPOLRelock (#4796)
- Bring back log.Error statement (#4899)
- Increase ensureTimeout (#4891)
- Fix startnextheightcorrectly test (#4938)
- Attempt to repair the WAL file on data corruption (#4682)
- Change logging and handling of height mismatch (#4954)
- Stricter on LastCommitRound check (#4970)
- Proto migration (#4984)
- Do not allow signatures for a wrong block in commits
- Msg testvectors (#5076)
- Added byzantine test, modified previous test (#5150)
- Only call privValidator.GetPubKey once per block (#5143)
- Don't check InitChain app hash vs genesis app hash, replace it (#5237)
- Double-sign risk reduction (ADR-51) (#5147)
- Fix wrong proposer schedule for `InitChain` validators (#5329)
- Check block parts don't exceed maximum block bytes (#5436)
- Open target WAL as read/write during autorepair (#5536) (#5547)
- Groom Logs (#5917)
- Remove privValidator from log call (#6128)
- More log grooming (bp #6140) (#6143)

### Consensus/WAL

- Benchmark WALDecode across data sizes

### Consensus/replay

- Remove timeout

### Consensus/types

- Fix BenchmarkRoundStateDeepCopy panics (#4244)

### Consensus/wal

- #HEIGHT -> #ENDHEIGHT

### Console

- Fix output, closes #93
- Fix tests

### Contributing

- Use full version from site
- Add steps for adding and removing rc branches (#5223)

### Core

- Apply megacheck vet tool (unused, gosimple, staticcheck)

### Counter

- Fix tx buffer overflow

### Cov

- Ignore autogen file (#5033)

### Crypto

- Rename last traces of go-crypto (#1786)
- Abstract pubkey / signature size when known to constants (#1808)
- Refactor to move files out of the top level directory
- Remove Ed25519 and Secp256k1 suffix on GenPrivKey
- Fix package imports from the refactor
- Add benchmarking code for signature schemes (#2061)
- Switch hkdfchacha back to xchacha (#2058)
- Add compact bit array for intended usage in the multisig
- Remove interface from crypto.Signature
- Add compact bit array for intended usage in the multisig
- Threshold multisig implementation
- Add compact bit array for intended usage in the multisig (#2140)
- Remove unnecessary prefixes from amino route variable names (#2205)
- Add a way to go from pubkey to route (#2574)
- Use stdlib crypto/rand. ref #2099 (#2669)
- Revert to mainline Go crypto lib (#3027)
- Delete unused code (#3426)
- Proof of Concept for iterative version of SimpleHashFromByteSlices (#2611) (#3530)
- Add sr25519 signature scheme (#4190)
- Fix sr25519 from raw import (#4272)
- Remove SimpleHashFromMap() and SimpleProofsFromMap()
- Remove key suffixes (#4941)
- Removal of multisig (#4988)
- Consistent api across keys (#5214)
- API modifications (#5236)
- Remove secp256k1 (#5280)
- Remove proto privatekey (#5301)
- Reword readme (#5349)
- Add in secp256k1 support (#5500)
- Fix infinite recursion in Secp256k1 string formatting (#5707) (#5709)

### Crypto/amino

- Address anton's comment on PubkeyAminoRoute (#2592)
- Add function to modify key codec (#4112)

### Crypto/ed25519

- Update the godocs (#2002)
- Remove privkey.Generate method (#2022)

### Crypto/hkdfchachapoly

- Add testing seal to the test vector

### Crypto/merkle

- Remove byter in favor of plain byte slices (#2595)
- Remove simple prefix (#4989)

### Crypto/random

- Use chacha20, add forward secrecy (#2562)

### Crypto/secp256k1

- Add godocs, remove indirection in privkeys (#2017)
- Fix signature malleability, adopt more efficient en… (#2239)

### Crypto|p2p|state|types

- Rename Pub/PrivKey's TypeIdentifier() and Type()

### Cs

- Prettify logging of ignored votes (#3086)
- Reset triggered timeout precommit (#3310)
- Sync WAL more frequently (#3300)
- Update wal comments (#3334)
- Comment out log.Error to avoid TestReactorValidatorSetChanges timing out (#3401)
- Fix nondeterministic tests (#3582)
- Exit if SwitchToConsensus fails (#3706)
- Check for SkipTimeoutCommit or wait timeout in handleTxsAvailable (#3928)
- Don't panic when block is not found in store (#4163)
- Clarify where 24 comes from in maxMsgSizeBytes (wal.go)
- Set missing_validators(_power) metrics to 0 for 1st block (#4194)
- Check if cs.privValidator is nil (#4295)

### Cs/replay

- Check appHash for each block (#3579)
- ExecCommitBlock should not read from state.lastValidators (#3067)

### Cs/wal

- Refuse to encode msg that is bigger than maxMsgSizeBytes (#3303)

### Cswal

- Write #HEIGHT:1 for empty wal

### Daemon

- Refactor out of cmd into own package

### Db

- Add Close() to db interface. closes #31
- Fix memdb iterator
- Fix MemDB.Close
- Sort keys for memdb iterator
- Some comments in types.go
- Test panic on nil key
- Some test cleanup
- Fixes to fsdb and clevledb
- Memdb iterator
- Goleveldb iterator
- Cleveldb iterator
- Fsdb iterator
- Fix c and go iterators
- Simplify exists check, fix IsKeyInDomain signature, Iterator Close
- Add support for badgerdb (#5233)

### Dep

- Pin all deps to version or commit
- Revert updates
- Update tm-db to 0.4.0 (#4289)
- Bump gokit dep (#4424)
- Maunally bump dep (#4436)
- Bump protobuf, cobra, btcutil & std lib deps (#4676)

### Deps

- Update gogo/protobuf from 1.1.1 to 1.2.1 and golang/protobuf from 1.1.0 to 1.3.0 (#3357)
- Update gogo/protobuf version from v1.2.1 to v1.3.0 (#3947)
- Bump github.com/magiconair/properties from 1.8.0 to 1.8.1 (#3937)
- Bump github.com/rs/cors from 1.6.0 to 1.7.0 (#3939)
- Bump github.com/fortytw2/leaktest from 1.2.0 to 1.3.0 (#3943)
- Bump github.com/libp2p/go-buffer-pool from 0.0.1 to 0.0.2 (#3948)
- Bump google.golang.org/grpc from 1.22.0 to 1.23.0 (#3942)
- Bump github.com/gorilla/websocket from 1.2.0 to 1.4.1 (#3945)
- Bump viper to 1.4.0 and logfmt to 0.4.0 (#3950)
- Bump github.com/stretchr/testify from 1.3.0 to 1.4.0 (#3951)
- Bump github.com/go-kit/kit from 0.6.0 to 0.9.0 (#3952)
- Bump google.golang.org/grpc from 1.23.0 to 1.23.1 (#3982)
- Bump google.golang.org/grpc from 1.23.1 to 1.24.0 (#4021)
- Bump google.golang.org/grpc from 1.25.0 to 1.25.1 (#4127)
- Bump google.golang.org/grpc from 1.25.1 to 1.26.0 (#4264)
- Bump github.com/go-logfmt/logfmt from 0.4.0 to 0.5.0 (#4282)
- Bump github.com/pkg/errors from 0.8.1 to 0.9.0 (#4301)
- Bump github.com/spf13/viper from 1.6.1 to 1.6.2 (#4318)
- Bump github.com/golang/protobuf from 1.3.2 to 1.3.3 (#4359)
- Bump google.golang.org/grpc from 1.27.0 to 1.27.1 (#4372)
- Bump github.com/stretchr/testify from 1.4.0 to 1.5.0 (#4435)
- Bump github.com/tendermint/tm-db from 0.4.0 to 0.4.1 (#4476)
- Bump github.com/Workiva/go-datastructures (#4519)
- Bump deps that bot cant (#4555)
- Run go mod tidy (#4587)
- Bump tm-db to 0.6.0 (#5058)

### Dist

- Dont mkdir in container
- Dont mkdir in container

### Distribution

- Lock binary dependencies to specific commits (#2550)

### Dummy

- Valset changes and tests
- Verify pubkey is go-crypto encoded in DeliverTx. closes #51
- Include app.key tag

### E2e

- Use ed25519 for secretConn (remote signer) (#5678)
- Releases nightly (#5906)
- Add benchmarking functionality (bp #6210) (#6216)
- Integrate light clients (bp #6196)
- Tx load to use broadcast sync instead of commit (backport #6347) (#6352)
- Relax timeouts (#6356)

### Ebuchman

- Added some demos on how to parse unknown types

### Ed25519

- Use golang/x/crypto fork (#2558)

### Encoding

- Remove codecs (#4996)

### Errcheck

- PR comment fixes

### Events

- Integrate event switch into services via Eventable interface

### Evidence

- More funcs in store.go
- Store tests and fixes
- Pool test
- Reactor test
- Reactor test
- Dont send evidence to unsynced peers
- Check peerstate exists; dont send old evidence
- Give each peer a go-routine
- Enforce ordering in DuplicateVoteEvidence (#4151)
- Introduce time.Duration to evidence params (#4254)
- Both MaxAgeDuration and MaxAgeNumBlocks need to be surpassed (#4667)
- Handling evidence from light client(s) (#4532)
- Remove unused param (#4726)
- Remove pubkey from duplicate vote evidence
- Add doc.go
- Protect valToLastHeight w/ mtx
- Check evidence is pending before validating evidence
- Refactor evidence mocks throughout packages (#4787)
- Cap evidence to an absolute number (#4780)
- Create proof of lock change and implement it in evidence store (#4746)
- Prevent proposer from proposing duplicate pieces of evidence (#4839)
- Remove header from phantom evidence (#4892)
- Retrieve header at height of evidence for validation (#4870)
- Json tags for DuplicateVoteEvidence (#4959)
- Migrate reactor to proto (#4949)
- Adr56 form amnesia evidence (#4821)
- Improve amnesia evidence handling (#5003)
- Replace mock evidence with mocked duplicate vote evidence (#5036)
- Fix data race in Pool.updateValToLastHeight() (#5100)
- Check lunatic vote matches header (#5093)
- New evidence event subscription (#5108)
- Minor correction to potential amnesia ev validate basic (#5151)
- Remove phantom validator evidence (#5181)
- Don't stop evidence verification if an evidence fails (#5189)
- Fix usage of time field in abci evidence (#5201)
- Change evidence time to block time (#5219)
- Remove validator index verification (#5225)
- Modularise evidence by moving verification function into evidence package (#5234)
- Remove ConflictingHeaders type (#5317)
- Remove lunatic  (#5318)
- Remove amnesia & POLC (#5319)
- Introduction of LightClientAttackEvidence and refactor of evidence lifecycle (#5361)
- Use bytes instead of quantity to limit size (#5449)(#5476)
- Don't gossip consensus evidence too soon (#5528)
- Don't send committed evidence and ignore inbound evidence that is already committed (#5574)
- Structs can independently form abci evidence (#5610)
- Omit bytes field (#5745)
- Buffer evidence from consensus (#5890)
- Terminate broadcastEvidenceRoutine when peer is stopped (#6068)
- Fix bug with hashes (backport #6375) (#6381)

### Example

- Fix func suffix

### Example/dummy

- Remove iavl dep - just use raw db

### Example/kvstore

- Return ABCI query height (#4509)

### Fmt

- Run 'make fmt'

### Format

- Add format cmd & goimport repo (#4586)

### Genesis

- Add support for arbitrary initial height (#5191)

### Github

- Update PR template to indicate changing pending changelog. (#2059)
- Edit templates for use in issues and pull requests (#4483)
- Add nightly E2E testnet action (#5480)
- Rename e2e jobs (#5502)
- Only notify nightly E2E failures once (#5559)

### Gitian

- Update reproducible builds to build with Go 1.12.8 (#3902)

### Gitignore

- Add .vendor-new (#3566)

### Glide

- Update go-common
- Update lock and add util scripts
- Update go-common
- Update go-wire
- Use versions where applicable
- Update for autofile fix
- More external deps locked to versions
- Update grpc version

### Go.mod

- Upgrade iavl and deps (#5657)

### Goreleaser

- Downcase archive and binary names (#6029)
- Reintroduce arm64 build instructions

### Grpcdb

- Better readability for docs and constructor names
- Close Iterator/ReverseIterator after use (#3424)

### Hd

- Optimize ReverseBytes + add tests
- Comments and some cleanup

### Header

- Check block protocol (#5340)

### Http

- Http-utils added after extraction

### Https

- //github.com/tendermint/tendermint/pull/1128#discussion_r162799294

### Indexer

- Allow indexing an event at runtime (#4466)
- Remove index filtering (#5006)
- Remove info log (#6194)

### Ints

- Stricter numbers (#4939)

### Json

- Add Amino-compatible encoder/decoder (#4955)

### Json2wal

- Increase reader's buffer size (#3147)

### Jsonrpc

- Change log to debug (#5131)

### Keys

- Transactions.go -> types.go
- Change to []bytes  (#4950)

### Keys/keybase.go

- Comments and fixes

### Libs

- Update BitArray go docs (#2079)
- Make bitarray functions lock parameters that aren't the caller (#2081)
- Remove usage of custom Fmt, in favor of fmt.Sprintf (#2199)
- Handle SIGHUP explicitly inside autofile (#2480)
- Call Flush()  before rename #2428 (#2439)
- Fix event concurrency flaw (#2519)
- Refactor & document events code (#2576)
- Let prefixIterator implements Iterator correctly (#2581)
- Test deadlock from listener removal inside callback (#2588)
- Remove useless code in group (#3504)
- Remove commented and unneeded code (#3757)
- Minor cleanup (#3794)
- Remove db from tendermint in favor of tendermint/tm-cmn (#3811)
- Remove bech32
- Remove kv (#4874)
- Wrap mutexes for build flag with godeadlock (#5126)

### Libs/autofile

- Bring back loops (#2261)

### Libs/autofile/group_test

- Remove unnecessary logging (#2100)

### Libs/bits

- Inline defer and change order of mutexes (#5187)

### Libs/cmn

- Remove Tempfile, Tempdir, switch to ioutil variants (#2114)

### Libs/cmn/writefileatomic

- Handle file already exists gracefully (#2113)

### Libs/common

- Refactor tempfile code into its own file
- Remove deprecated PanicXXX functions (#3595)
- Remove heap.go (#3780)
- Remove unused functions (#3784)
- Refactor libs/common 01 (#4230)
- Refactor libs/common 2 (#4231)
- Refactor libs common 3 (#4232)
- Refactor libs/common 4 (#4237)
- Refactor libs/common 5 (#4240)

### Libs/common/rand

- Update godocs

### Libs/db

- Add cleveldb.Stats() (#3379)
- Close batch (#3397)
- Close batch (#3397)
- Bbolt (etcd's fork of bolt) (#3610)
- Close boltDBIterator (#3627)
- Fix boltdb batching
- Conditional compilation (#3628)
- Boltdb: use slice instead of sync.Map (#3633)
- Remove deprecated `LevelDBBackend` const (#3632)
- Fix the BoltDB Batch.Delete
- Fix the BoltDB Get and Iterator

### Libs/fail

- Clean up `fail.go` (#3785)

### Libs/kv

- Remove unused type KI64Pair (#4542)

### Libs/log

- Format []byte as hexidecimal string (uppercased) (#5960)
- [JSON format] include timestamp (bp #6174) (#6179)

### Libs/os

- EnsureDir now returns IO errors and checks file type (#5852)
- Avoid CopyFile truncating destination before checking if regular file (backport: #6428) (#6436)

### Libs/pubsub

- Relax tx querying (#4070)

### Libs/pubsub/query

- Add EXISTS operator (#4077)

### Libs/rand

- Fix "out-of-memory" error on unexpected argument (#5215)

### Light

- Rename lite2 to light & remove lite (#4946)
- Implement validate basic (#4916)
- Migrate to proto (#4964)
- Added more tests for pruning, initialization and bisection (#4978)
- Fix rpc calls: /block_results & /validators (#5104)
- Use bisection (not VerifyCommitTrusting) when verifying a head… (#5119)
- Return if target header is invalid (#5124)
- Update ADR 47 with light traces (#5250)
- Implement light block (#5298)
- Move dropout handling and invalid data to the provider (#5308)
- Cross-check the very first header (#5429)
- Run detector for sequentially validating light client (#5538) (#5601)
- Make fraction parts uint64, ensuring that it is always positive (#5655)
- Fix panic with RPC calls to commit and validator when height is nil (#6040)
- Remove witnesses in order of decreasing index (#6065)
- Handle too high errors correctly (backport #6346) (#6351)

### Light/evidence

- Handle FLA backport (#6331)

### Light/provider/http

- Fix Validators (#6024)

### Light/rpc

- Fix ABCIQuery (#5375)

### Lint

- Remove dot import (go-common)
- S/common.Fmt/fmt.Sprintf
- S/+=1/++, remove else clauses
- Couple more fixes
- Apply deadcode/unused
- Golint issue fixes (#4258)
- Add review dog (#4652)
- Enable nolintlinter, disable on tests
- Various fixes
- Errcheck  (#5091)
- Add markdown linter (#5254)
- Add errchecks (#5316)
- Enable errcheck (#5336)
- Run gofmt and goimports  (#13)

### Linter

- Couple fixes
- Add metalinter to Makefile & apply some fixes
- Last fixes & add to circle
- Address deadcode, implement incremental lint testing
- Sort through each kind and address small fixes
- Enable in CI & make deterministic
- (1/2) enable errcheck (#5064)
- Fix some bls-related linter issues (#14)

### Linters

- Enable scopelint (#3963)
- Modify code to pass maligned and interfacer (#3959)
- Enable stylecheck (#4153)

### Linting

- Cover the basics
- Catch some errors
- Add to Makefile & do some fixes
- Next round  of fixes
- Fixup some stuffs
- Little more fixes
- A few fixes
- Replace megacheck with metalinter
- Apply 'gofmt -s -w' throughout
- Apply misspell
- Apply errcheck part1
- Apply errcheck part2
- Moar fixes
- Few more fixes
- Remove unused variable

### Lite

- MemStoreProvider GetHeightBinarySearch method + fix ValKeys.signHeaders
- < len(v) in for loop check, as per @melekes' recommendation
- TestCacheGetsBestHeight with GetByHeight and GetByHeightBinarySearch
- Comment out iavl code - TODO #1183
- Add synchronization in lite verify (#2396)
- Follow up from #3989 (#4209)
- Modified bisection to loop (#4400)
- Add helper functions for initiating the light client (#4486)
- Fix HTTP provider error handling

### Lite/proxy

- Validation* tests and hardening for nil dereferences
- Consolidate some common test headers into a variable

### Lite2

- Light client with weak subjectivity (#3989)
- Move AutoClient into Client (#4326)
- Improve auto update (#4334)
- Add Start, TrustedValidatorSet funcs (#4337)
- Rename alternative providers to witnesses (#4344)
- Refactor cleanup() (#4343)
- Batch save & delete operations in DB store (#4345)
- Panic if witness is on another chain (#4356)
- Make witnesses mandatory (#4358)
- Replace primary provider with alternative when unavailable (#4354)
- Fetch missing headers (#4362)
- Validate TrustOptions, add NewClientFromTrustedStore (#4374)
- Return if there are no headers in RemoveNoLongerTrustedHeaders (#4378)
- Manage witness dropout (#4380)
- Improve string output of all existing providers (#4387)
- Modified sequence method to match bisection (#4403)
- Disconnect from bad nodes (#4388)
- Divide verify functions (#4412)
- Return already verified headers and verify earlier headers (#4428)
- Don't save intermediate headers (#4452)
- Store current validator set (#4472)
- Cross-check first header and update tests (#4471)
- Remove expiration checks on functions that don't require them (#4477)
- Prune-headers (#4478)
- Return height as 2nd return param in TrustedValidatorSet (#4479)
- Actually run example tests + clock drift (#4487)
- Fix tendermint lite sub command (#4505)
- Remove auto update (#4535)
- Indicate success/failure of Update (#4536)
- Replace primary when providing invalid header (#4523)
- Add benchmarking tests (#4514)
- Cache headers in bisection (#4562)
- Use bisection for some of backward verification (#4575)
- Make maxClockDrift an option (#4616)
- Prevent falsely returned double voting error (#4620)
- Default to http scheme in provider.New (#4649)
- Verify ConsensusHash in rpc client
- Fix pivot height during bisection (#4850)
- Correctly return the results of the "latest" block (#4931)
- Allow bigger requests to LC proxy (#4930)
- Check header w/ witnesses only when doing bisection (#4929)
- Compare header with witnesses in parallel (#4935)

### Lite2/http

- Fix provider test by increasing the block retention value (#4890)

### Lite2/rpc

- Verify block results and validators (#4703)

### Localnet

- Fix $LOG variable (#3423)

### Log

- Move some Info to Debug
- Tm -> TM

### Logging

- Print string instead of callback (#6178)
- Shorten precommit log message (#6270) (#6274)

### Logs

- Cleanup (#6198)

### Make

- Dont use -v on go test
- Update protoc_abci use of awk
- Add back tools cmd (#4281)
- Remove sentry setup cmds (#4383)

### Makefile

- Remove megacheck
- Fix protoc_libs
- Add `make check_dep` and remove `make ensure_deps` (#2055)
- Lint flags
- Fix build-docker-localnode target (#3122)
- Minor cleanup (#3994)
- Place phony markers after targets (#4408)
- Add options for other DBs (#5357)
- Remove call to tools (#6104)

### Markdownlint

- Ignore .github directory (#5351)

### Maverick

- Reduce some duplication (#6052)

### Mempool

- Add GetState()
- Remove bad txs from cacheMap
- Don't remove committed txs from cache
- Comments
- Reactor test
- Implement Mempool.CloseWAL
- Return error on cached txs
- Assert -> require in test
- Remove Peer interface. use p2p.Peer
- Cfg.CacheSize and expose InitWAL
- Fix cache_size==0. closes #1761
- Log hashes, not whole tx
- Chan bool -> chan struct{}
- Keep cache hashmap and linked list in sync (#2188)
- Store txs by hash inside of cache (#2234)
- Filter new txs if they have insufficient gas (#2385)
- ErrPreCheck and more log info (#2724)
- Print postCheck error (#2762)
- Add txs from Update to cache
- Add a comment and missing changelog entry (#2996)
- NotifyTxsAvailable if there're txs left, but recheck=false (#2991)
- Move tx to back, not front (#3036)
- Move tx to back, not front (#3036)
- Enforce maxMsgSize limit in CheckTx (#3168)
- Correct args order in the log msg (#3221)
- Fix broadcastTxRoutine leak (#3478)
- Add a safety check, write tests for mempoolIDs (#3487)
- Move interface into mempool package (#3524)
- Remove only valid (Code==0) txs on Update (#3625)
- Make max_msg_bytes configurable (#3826)
- Make `max_tx_bytes` configurable instead of `max_msg_bytes` (#3877)
- Fix memory loading error on 32-bit machines (#3969)
- Moved TxInfo parameter into Mempool.CheckTx() (#4083)
- Reserve IDs in InitPeer instead of AddPeer
- Move mock into mempool directory
- Allow ReapX and CheckTx functions to run in parallel
- Do not launch broadcastTxRoutine if Broadcast is off
- Make it clear overwriting of pre/postCheck filters is intent… (#5054)
- Use oneof (#5063)
- Add RemoveTxByKey function (#5066)
- Return an error when WAL fails (#5292)
- Batch txs per peer in broadcastTxRoutine (#5321)
- Fix nil pointer dereference (#5412)
- Introduce KeepInvalidTxsInCache config option (#5813)
- Disable MaxBatchBytes (#5800)

### Mempool/reactor

- Fix reactor broadcast test (#5362)

### Mempool/rpc

- Log grooming (bp #6201) (#6203)

### Mergify

- Remove unnecessary conditions (#4501)
- Use strict merges (#4502)
- Use PR title and body for squash merge commit (#4669)

### Merkle

- Go-common -> tmlibs
- Remove go-wire dep by copying EncodeByteSlice
- Remove unused funcs. unexport simplemap. improv docs
- Use amino for byteslice encoding
- Return hashes for empty merkle trees (#5193)

### Metalinter

- Add linter to Makefile like tendermint

### Metrics

- Add additional metrics to p2p and consensus (#2425)
- Only increase last_signed_height if commitSig for block (#4283)
- Switch from gauge to histogram (#5326)

### Mocks

- Update with 2.2.1 (#5294)

### Mod

- Go mod tidy

### Nano

- Update comments

### Networks

- Update readmes

### Networks/remote

- Turn on GO111MODULE and use git clone instead of go get (#4203)

### Node

- ConfigFromViper
- NewNode takes DBProvider and GenDocProvider
- Clean makeNodeInfo
- Remove dup code from rebase
- Remove commented out trustMetric
- Respond always to OS interrupts (#2479)
- Refactor privValidator ext client code & tests (#2895)
- Refactor node.NewNode (#3456)
- Fix a bug where `nil` is recorded as node's address (#3740)
- Run whole func in goroutine, not just logger.Error fn (#3743)
- Allow registration of custom reactors while creating node (#3771)
- Use GRPCMaxOpenConnections when creating the gRPC server (#4349)
- Don't attempt fast sync when InitChain sets self as only validator (#5211)
- Fix genesis state propagation to state sync (#5302)

### Note

- Add nondeterministic note to events (#6220) (#6225)

### Os

- Simplify EnsureDir() (#5871)

### P2p

- Push handshake containing chainId for early disconnect. Closes #12
- Fix switch_test to account for handshake
- Broadcast spawns goroutine to Send on each peer and times out after 10 seconds. Closes #7
- Fix switch test for Broadcast returning success channel
- Use cmn instead of .
- Fix race by peer.Start() before peers.Add()
- Fix test
- Sw.peers.List() is empty in sw.OnStart
- Put maxMsgPacketPayloadSize, recvRate, sendRate in config
- Test fix
- Fully test PeerSet, more docs, parallelize PeerSet tests
- Minor comment fixes
- Delete unused and untested *IPRangeCount functions
- Sw.AddPeer -> sw.addPeer
- Allow listener with no external connection
- Update readme, some minor things
- Some fixes re @odeke-em issues #813,#816,#817
- Comment on the wg.Add before go saveRoutine()
- Peer should respect errors from SetDeadline
- Use fake net.Pipe since only >=Go1.10 implements SetDeadline
- NetPipe for <Go1.10 in own file with own build tag
- Fix non-routable addr in test
- Fix comment on addPeer (thanks @odeke-em)
- Make Switch.DialSeeds use a new PRNG per call
- Disable trustmetric test while being fixed
- Exponential backoff on reconnect. closes #939
- PrivKey need not be Ed25519
- Reorder some checks in addPeer; add comments to NodeInfo
- Peer.Key -> peer.ID
- Add ID to NetAddress and use for AddrBook
- Support addr format ID@IP:PORT
- Authenticate peer ID
- Remove deprecated Dockerfile
- Seed mode fixes from rebase and review
- Seed disconnects after sending addrs
- Add back lost func
- Use sub dirs
- Tmconn->conn and types->p2p
- Use conn.Close when peer is nil
- Notes about ListenAddr
- AddrBook.Save() on DialPeersAsync
- Add Channels to NodeInfo and don't send for unknown channels
- Fix tests for required channels
- Fix break in double loop
- Introduce peerConn to simplify peer creation (#1226)
- Keep reference to connections in test peer
- Persistent - redial if first dial fails
- Switch - reconnect only if persistent
- Don't use dial funcn in peerconfig
- NodeInfo.Channels is HexBytes
- Dont require minor versions to match in handshake
- Explicit netaddress errors
- Some comments and a log line
- MinNumOutboundPeers. Closes #1501
- Change some logs from Error to Debug. #1476
- Small lint
- Prevent connections from same ip
- External address
- Reject addrs coming from private peers (#2032)
- Fix conn leak. part of #2046
- Connect to peers from a seed node immediately (#2115)
- Add test vectors for deriving secrets (#2120)
- Integrate new Transport
- Add RPCAddress to NodeInfoOther.String() (#2442)
- NodeInfo is an interface; General cleanup (#2556)
- Restore OriginalAddr (#2668)
- Peer-id -> peer_id (#2771)
- AddressBook requires addresses to have IDs; Do not close conn immediately after sending pex addrs in seed mode (#2797)
- Re-check after sleeps (#2664)
- Log 'Send failed' on Debug (#2857)
- NewMultiplexTransport takes an MConnConfig (#2869)
- Panic on transport error (#2968)
- Fix peer count mismatch #2332 (#2969)
- Set MConnection#created during init (#2990)
- File descriptor leaks (#3150)
- Fix infinite loop in addrbook (#3232)
- Check secret conn id matches dialed id (#3321)
- Fix comment in secret connection (#3348)
- Do not panic when filter times out (#3384)
- Refactor GetSelectionWithBias for addressbook (#3475)
- Seed mode refactoring (#3011)
- Do not log err if peer is private (#3474)
- (seed mode) limit the number of attempts to connect to a peer (#3573)
- Session should terminate on nonce wrapping (#3531) (#3609)
- Make persistent prop independent of conn direction (#3593)
- PeerBehaviour implementation (#3539)  (#3552)
- Peer state init too late and pex message too soon (#3634)
- Per channel metrics (#3666) (#3677)
- Remove NewNetAddressStringWithOptionalID (#3711)
- Peerbehaviour follow up (#3653) (#3663)
- Refactor Switch#OnStop (#3729)
- Dial addrs which came from seed instead of calling ensurePeers (#3762)
- Extract ID validation into a separate func (#3754)
- Fix error logging for connection stop (#3824)
- Do not write 'Couldn't connect to any seeds' if there are no seeds (#3834)
- Only allow ed25519 pubkeys when connecting
- Log as debug msg when address dialing is already connected (#4082)
- Make SecretConnection non-malleable (#3668)
- Add `unconditional_peer_ids` and `persistent_peers_max_dial_period` (#4176)
- Extract maxBackoffDurationForPeer func and remove 1 test  (#4218)
- Use curve25519.X25519() instead of ScalarMult() (#4449)
- PEX message abuse should ban as well as disconnect (#4621)
- Limit the number of incoming connections
- Set RecvMessageCapacity to maxMsgSize in all reactors
- Return err on `signChallenge` (#4795)
- Return masked IP (not the actual IP) in addrbook#groupKey
- TestTransportMultiplexAcceptNonBlocking and TestTransportMultiplexConnFilterTimeout (#4868)
- Remove nil guard (#4901)
- Expose SaveAs on NodeKey (#4981)
- Proto leftover (#4995)
- Remove data race bug in netaddr stringer (#5048)
- Ensure peers can't change IP of known nodes (#5136)
- Reduce log severity (#5338)
- Fix MConnection inbound traffic statistics and rate limiting (#5868) (#5870)
- Fix "Unknown Channel" bug on CustomReactors (#6297)
- Fix using custom channels (#6339)

### P2p/addrbook

- Comments
- AddrNew/Old -> bucketsNew/Old
- Simplify PickAddress
- AddAddress returns error. more defensive PickAddress
- Add non-terminating test
- Fix addToOldBucket
- Some comments

### P2p/conn

- Better handling for some stop conditions
- FlushStop. Use in pex. Closes #2092 (#2802)
- Don't hold stopMtx while waiting (#3254)
- Add Bufferpool (#3664)
- Simplify secret connection handshake malleability fix with merlin (#4185)
- Add a test for MakeSecretConnection (#4829)
- Migrate to Protobuf (#4990)
- Check for channel id overflow before processing receive msg (backport #6522) (#6528)

### P2p/connetion

- Remove panics, test error cases

### P2p/pex

- Simplify ensurePeers
- Wait to connect to all peers in reactor test
- Minor cleanup and comments
- Some addrbook fixes
- Allow configured seed nodes to not be resolvable over DNS (#2129)
- Fix mismatch between dialseeds and checkseeds. (#2151)
- Consult seeds in crawlPeersRoutine (#3647)
- Fix DATA RACE
- Migrate to Protobuf (#4973)

### P2p/secret_connection

- Switch salsa usage to hkdf + chacha

### P2p/test

- Wait for listener to get ready (#4881)
- Fix Switch test race condition (#4893)

### P2p/trust

- Split into multiple files and improve function order
- Lock on Copy()
- Remove extra channels
- Fix nil pointer error on TrustMetric Copy() (#1819)

### P2p/trustmetric

- Non-deterministic test

### Pex

- Dial seeds when address book needs more addresses (#3603)
- Various follow-ups (#3605)
- Use highwayhash for pex bucket

### Premerge2

- Rpc -> rpc/tendermint

### Priv-val

- Fix timestamp for signing things that only differ by timestamp

### PrivVal

- Improve SocketClient network code (#1315)

### Privval

- Switch to amino encoding in SignBytes (#2459)
- Set deadline in readMsg (#2548)
- Add IPCPV and fix SocketPV (#2568)
- Fixes from review (#3126)
- Improve Remote Signer implementation (#3351)
- Increase timeout to mitigate non-deterministic test failure (#3580)
- Remove misplaced debug statement (#4103)
- Add `SignerDialerEndpointRetryWaitInterval` option (#4115)
- Return error on getpubkey (#4534)
- Remove deprecated `OldFilePV`
- Retry GetPubKey/SignVote/SignProposal N times before
- Migrate to protobuf (#4985)
- If remote signer errors, don't retry (#5140)
- Add chainID to requests (#5239)
- Allow passing options to NewSignerDialerEndpoint (#5434) (#5437)
- Fix ping message encoding (#5442)
- Make response values non nullable (#5583)
- Increase read/write timeout to 5s and calculate ping interva… (#5666)
- Reset pingTimer to avoid sending unnecessary pings (#5642) (#5668)

### Prometheus/metrics

- Three new metrics for consensus (#4263)

### Proto

- Add buf and protogen script (#4369)
- Minor linting to proto files (#4386)
- Use docker to generate stubs (#4615)
- Bring over proto types & msgs (#4718)
- Regenerate proto (#4730)
- Remove test files
- Add proto files for ibc unblock (#4853)
- Add more to/from (#4956)
- Change to use gogofaster (#4957)
- Remove amino proto tests (#4982)
- Move keys to oneof (#4983)
- Leftover amino (#4986)
- Move all proto dirs to /proto (#5012)
- Folder structure adhere to buf (#5025)
- Increase lint level to basic and fix lint warnings (#5096)
- Improve enums (#5099)
- Reorganize Protobuf schemas (#5102)
- Minor cleanups (#5105)
- Change type + a cleanup (#5107)
- Add a comment for Validator#Address (#5144)
- Bump gogoproto (1.3.2) (#5886)
- Docker deployment (#5931)

### Proto/tendermint/abci

- Fix Request oneof numbers (#5116)

### Protoc

- "//nolint: gas" directive after pb generation (#164)

### Proxy

- Typed app conns
- NewAppConns takes a NewTMSPClient func
- Wrap NewTMSPClient in ClientCreator
- Nil -> nilapp
- Remove Handshaker from proxy pkg (#2437)
- Improve ABCI app connection handling (#5078)

### Pubsub

- Comments
- Fixes after Ethan's review (#3212)

### Reactors

- Omit incoming message bytes from reactor logs (#5743)

### Readme

- Js-tmsp -> js-abci
- Update install instruction (#100)
- Re-organize & update docs links
- Fix link to original paper (#4391)
- Add discord to readme (#4533)
- Add badge for git tests (#4732)
- Add source graph badge (#4980)

### Relase_notes

- Add release notes for v0.34.0

### Release

- Minor release 0.33.1 (#4401)

### Remotedb

- A client package implementing the db.DB interface

### Removal

- Remove build folder (#4565)

### Repeat_timer

- Drain channel in Stop; done -> wg

### Replay

- Larger read buffer
- More tests
- Ensure cs.height and wal.height match

### Rfc

- Add end-to-end testing RFC (#5337)

### Rpc

- Add status and net info
- Return tx hash, creates contract, contract addr in broadcast (required some helper functions). Closes #30
- Give each call a dedicated Response struct, add basic test
- Separate out golang API into rpc/core
- Generalized rpc using reflection on funcs and params
- Fixes for better type handlings, explicit error field in response, more tests
- Cleanup, more tests, working http and jsonrpc
- Fix tests to count mempool; copy responses to avoid data races
- Return (*Response, error) for all functions
- GetStorage and Call methods. Tests.
- Decrement mempool count after block mined
- GetStorage and Call methods. Tests.
- Decrement mempool count after block mined
- Auto generated client methods using rpc-gen
- Myriad little fixes
- Cleanup, use client for tests, rpc-gen fixes
- Websockets
- Tests cleanup, use client lib for JSONRPC testing too
- Test CallCode and Call
- Fix memcount error in tests
- Use gorilla websockets
- First successful websocket event subscription
- Websocket events testing
- Use NewBlock event in rpc tests
- Cleanup tests and test contract calls
- Genesis route
- Remove unecessary response wrappers
- Add app_hash to /status
- TMResult and TMEventData
- Test cleanup
- Unsafe_set_config
- Num_unconfirmed_txs (avoid sending txs back)
- Start/stop cpu profiler
- Unsafe_write_heap_profile
- Broadcast tests. closes #219
- Unsafe_flush_mempool. closes #190
- Use interfaces for pipe
- Remove restriction on DialSeeds
- /commit
- Fix SeenCommit condition
- Dial_seeds msg. addresses #403
- Better arg validation for /tx
- /tx allows height+hash
- Use HTTP error codes
- Repsonse types use data.Bytes
- Response types use Result instead of pb Response
- Fix tests
- Decode args without wire
- Cleanup some comments [ci skip]
- Fix tests
- SetWriteDeadline for ws ping. fixes #553
- Move grpc_test from test/ to grpc/
- Typo fixes
- Comments
- Historical validators
- Block and Commit take pointers; return latest on nil
- Fix client websocket timeout (#687)
- Subscribe on reconnection (#689)
- Use /iavl repo in test (#713)
- Wait for rpc servers to be available in tests
- Fix tests
- Make time human readable. closes #926
- GetHeight helper function
- Fix getHeight
- Lower_case peer_round_states, use a list, add the node_address
- Docs/comments
- Add n_peers to /net_info
- Add voting power totals to vote bitarrays
- /consensus_state for simplified output
- Break up long lines
- Test Validator retrevial timeout
- Fix /blockchain OOM #2049
- Validate height in abci_query
- Log error when we timeout getting validators from consensus (#2045)
- Improve slate for Jenkins (#2070)
- Transform /status result.node_info.other into map (#2417)
- Add /consensus_params endpoint  (#2415)
- Fix tx.height range queries (#2899)
- Include peer's remote IP in `/net_info` (#3052)
- Client disable compression (#3430)
- Support tls rpc (#3469)
- Fix response time grow over time (#3537)
- Add support for batched requests/responses (#3534)
- /dial_peers: only mark peers as persistent if flag is on (#3620)
- Use Wrap instead of Errorf error (#3686)
- Make max_body_bytes and max_header_bytes configurable (#3818)
- /broadcast_evidence (#3481)
- Return err if page is incorrect (less than 0 or greater than tot… (#3825)
- Protect subscription access from race condition (#3910)
- Allow using a custom http client in rpc client (#3779)
- Remove godoc comments in favor of swagger docs (#4126)
- /block_results fix docs + write test + restructure response (#3615)
- Remove duplication of data in `ResultBlock ` (#3856)
- Add pagination to /validators (#3993)
- Update swagger docs to openapi 3.0 (#4223)
- Added proposer in consensus_state (#4250)
- Pass `outCapacity` to `eventBus#Subscribe` when subscribing using a l… (#4279)
- Add method block_by_hash (#4257)
- Modify New* functions to return error (#4274)
- Check nil blockmeta (#4320)
- PR#4320 follow up (#4323)
- Add sort_order option to tx_search (#4342)
- Fix issue with multiple subscriptions (#4406)
- Fix tx_search pagination with ordered results (#4437)
- Fix txsearch tests (#4438)
- Fix TxSearch test nits (#4446)
- Stop txSearch result processing if context is done (#4418)
- Keep the original subscription "id" field when new RPCs come in (#4493)
- Remove BlockStoreRPC in favor of BlockStore (#4510)
- Create buffered subscriptions on /subscribe (#4521)
- Fix panic when `Subscribe` is called (#4570)
- Add codespace to ResultBroadcastTx (#4611)
- Handle panics during panic handling
- Use a struct to wrap all the global objects
- Refactor lib folder (#4836)
- Increase waitForEventTimeout to 8 seconds (#4917)
- Add BlockByHash to Client (#4923)
- Replace Amino with new JSON encoder (#4968)
- Support EXISTS operator in /tx_search query (#4979)
- Add /check_tx endpoint (#5017)
- Move docs from doc.go to swagger.yaml (#5044)
- /broadcast_evidence nil evidence check (#5109)
- Make gasWanted/Used snake_case (#5137)
- Add private & unconditional to /dial_peer (#5293)
- Fix openapi spec syntax error (#5358)
- Fix test data races (#5363)
- Revert JSON-RPC/WebSocket response batching (#5378)
- Fix content-type header
- Index block events to support block event queries (bp #6226) (#6261)

### Rpc/client

- Use compile time assertions instead of methods
- Include NetworkClient interface into Client interface (#3473)
- Add basic authentication (#4291)
- Split out client packages (#4628)
- Take context as first param (#5347)

### Rpc/client/http

- Log error (#5182)

### Rpc/core

- Ints are strings in responses, closes #1896
- Do not lock ConsensusState mutex
- Return an error if `page=0` (#4947)

### Rpc/core/types

- UintX -> int

### Rpc/jsonrpc

- Unmarshal RPCRequest correctly (bp #6191) (#6193)

### Rpc/jsonrpc/server

- Merge WriteRPCResponseHTTP and WriteRPCResponseAr (#5141)
- Ws server optimizations (#5312)
- Return an error in WriteRPCResponseHTTP(Error) (bp #6204) (#6230)

### Rpc/lib

- No Result wrapper
- Test tcp and unix
- Set logger on ws conn
- Remove dead files, closes #710
- Write a test for TLS server (#3703)
- Fix RPC client, which was previously resolving https protocol to http (#4131)

### Rpc/lib/client

- Add jitter for exponential backoff of WSClient
- Jitter test updates and only to-be run on releases

### Rpc/lib/server

- Add handlers tests
- Update with @melekes and @ebuchman feedback
- Separate out Notifications test
- Minor changes to test
- Add test for int parsing

### Rpc/lib/types

- RPCResponse.Result is not a pointer

### Rpc/libs/doc

- Formatting for godoc, closes #2420

### Rpc/net_info

- Change RemoteIP type from net.IP to String (#3309)

### Rpc/swagger

- Add numtxs to blockmeta (#4139)

### Rpc/test

- /tx
- Restore txindexer after setting null
- Fix test race in TestAppCalls (#4894)
- Wait for mempool CheckTx callback (#4908)
- Wait for subscription in TestTxEventsSentWithBroadcastTxAsync (#4907)

### Rpc/tests

- Panic dont t.Fatal. use random txs for broadcast

### Rpc/wsevents

- Small cleanup

### Rtd

- Build fixes

### Scripts

- Quickest/easiest fresh install
- Remove install scripts (#4242)

### Scripts/txs

- Add 0x and randomness

### Secp256k1

- Use compressed pubkey, bitcoin-style address
- Change build tags (#3277)

### Server

- Allow multiple connections
- Return result with error
- Use cmn.ProtocolAndAddress
- Minor refactor

### Service

- Start/stop logs are info, ignored are debug
- Reset() for restarts

### Shame

- Forgot a file
- Version bump 0.7.4
- Forgot to add new code pkg

### SocketClient

- Fix and test for StopForError deadlock

### Spec

- Fixes from review
- Convert to rst
- Typos & other fixes
- Remove notes, see #1152
- More fixes
- Minor fixes
- Update encoding.md
- Note on byte arrays, clean up bitarrays and more, add merkle proof, add crypto.go script
- Add Address spec. notes about Query
- Pex update
- Abci notes. closes #1257
- Move to final location (#1576)
- Add missing field to NodeInfoOther (#2426)

### State

- ExecTx bug fixes for create contract
- Fix debug logs
- Fix CreateAddress to use Address not Word
- Fixes for creating a contract and msging it in the same block
- Fix GetStorage on blockcache with unknown account
- FireEvents flag on ExecTx and fixes for GetAccount
- ApplyBlock
- AppHashIsStale -> IntermediateState
- Remove StateIntermediate
- ABCIResponses, s.Save() in ApplyBlock
- Comments; use wire.BinaryBytes
- Persist validators
- Minor comment fixes
- Return to-be-used function
- TestValidateBlock
- Move methods to funcs
- BlockExecutor
- Re-order funcs. fix tests
- Send byzantine validators in BeginBlock
- Builds
- Fix txResult issue with UnmarshalBinary into ptr
- S -> state
- B -> block
- Err if 0 power validator is added to the validator set
- Format panics
- Require block.Time of the fist block to be genesis time (#2594)
- Use last height changed if validator set is empty (#3560)
- Add more tests for block validation (#3674)
- Txindex/kv: fsync data to disk immediately after receiving it  (#4104)
- Txindex/kv: return an error if there's one (#4095)
- Export InitStateVersion
- Proto migration (#4951)
- Proto migration (#4972)
- Revert event hashing (#5159)
- Don't save genesis state in database when loaded (#5231)
- Define interface for state store (#5348)
- Fix block event indexing reserved key check (#6314) (#6315)

### State/store

- Remove extra `if` statement (#3774)

### Statesync

- Use Protobuf instead of Amino for p2p traffic (#4943)
- Fix valset off-by-one causing consensus failures (#5311)
- Broadcast snapshot request to all peers on startup (#5320)
- Fix the validator set heights (again) (#5330)
- Check all necessary heights when adding snapshot to pool (#5516) (#5518)
- Improve e2e test outcomes (backport #6378) (#6380)

### Store

- Register block amino, not just crypto (#3894)
- Proto migration (#4974)

### Swagger

- Update swagger port (#4498)
- Remove duplicate blockID 
- Define version (#4952)
- Update (#5257)

### Template

- Add labels to pr template

### Throttle_timer

- Fix race, use mtx instead of atomic

### Tm-bench

- Improve code shape
- Update dependencies, add total metrics
- Add deprecation warning (#3992)

### Tm-monitor

- Update health after we added / removed node (#2694)
- Update build-docker Makefile target (#3790)
- Add Context to RPC handlers (#3792)

### Tmbench

- Fix iterating through the blocks, update readme
- Make tx size configurable
- Update dependencies to use tendermint's master
- Make sendloop act in one second segments (#110)
- Make it more resilient to WSConn breaking (#111)

### Tmhash

- Add Sum function

### Tmsp

- ResponseInfo and ResponseEndBlock

### Tmtime

- Canonical, some comments (#2312)

### Toml

- Make sections standout (#4993)

### Tool

- Add Mergify (#4490)

### Tooling

- Remove tools/Makefile (bp #6102) (#6106)

### Tools

- Remove redundant grep -v vendors/ (#1996)
- Clean up Makefile and remove LICENSE file (#2042)
- Refactor tm-bench (#2570)
- Remove need to install buf (#4605)
- Update gogoproto get cmd (#5007)

### Tools.mk

- Use tags instead of revisions where possible
- Install protoc

### Tools/build

- Delete stale tools (#4558)

### Tools/tm-bench

- Don't count the first block if its empty
- Remove testing flags from help (#1949)
- Don't count the first block if its empty (#1948)
- Bounds check for txSize and improving test cases (#2410)
- Remove tm-bench in favor of tm-load-test (#4169)

### Tools/tm-signer-harness

- Fix listener leak in newTestHarnessListener() (#5850)

### Tools/tmbench

- Fix the end time being used for statistics calculation
- Improve accuracy with large tx sizes.
- Move statistics to a seperate file

### Txindexer

- Refactor Tx Search Aggregation (#3851)

### Types

- PrivVal.LastSignature. closes #247
- Pretty print validators
- Update LastBlockInfo and ConfigInfo
- Copy vote set bit array
- Copy commit bit array
- Benchmark WriteSignBytes
- Canonical_json.go
- SignatureEd25519 -> Signature
- Use mtx on PartSet.String()
- ValSet LastProposer->Proposer and Proposer()->GetProposer()
- []byte -> data.Bytes
- Result and Validator use data.Bytes
- Methods convert pb types to use data.Bytes
- Block comments
- Remove redundant version file
- PrivVal.Sign returns an error
- More . -> cmn
- Comments
- ConsensusParams test + document the ranges/limits
- ConsensusParams: add feedback from @ebuchman and @melekes
- Unexpose valset.To/FromBytes
- Add gas and fee fields to CheckTx
- Use data.Bytes directly in type.proto via gogo/protobuf. wow
- Consolidate some file
- Add note about ReadMessage having no cap
- RequestBeginBlock includes absent and byzantine validators
- Drop uint64 from protobuf.go
- IsOK()
- Int32 with gogo int
- Fix for broken customtype int in gogo
- Add MarshalJSON funcs for Response types with a Code
- Add UnmarshalJSON funcs for Response types
- Compile type assertions to avoid sneaky runtime surprises
- Check ResponseCheckTx too
- Update String() test to assert Prevote type
- Rename exampleVote to examplePrecommit on vote_test
- Add test for IsVoteTypeValid
- Params.Update()
- Comments; compiles; evidence test
- Evidences for merkle hashing; Evidence.String()
- Tx.go comments
- Evidence cleanup
- Better error messages for votes
- Check bufio.Reader
- TxEventBuffer.Flush now uses capacity preserving slice clearing idiom
- RequestInitChain.AppStateBytes
- Update for new go-wire. WriteSignBytes -> SignBytes
- Remove dep on p2p
- Tests build
- Builds
- Revert to old wire. builds
- Working on tests...
- P2pID -> P2PID
- Fix validator_set_test issue with UnmarshalBinary into ptr
- Bring back json.Marshal/Unmarshal for genesis/priv_val
- TestValidatorSetVerifyCommit
- Uncomment some tests
- Hash invoked for nil Data and Header should not panic
- Revert CheckTx/DeliverTx changes. make them the same
- Fix genesis.AppStateJSON
- Lock block on MakePartSet
- Fix formatting when printing signatures
- Allow genesis file to have 0 validators (#2148)
- Remove pubkey from validator hash (#2512)
- Cap evidence in block validation (#2560)
- Remove Version from CanonicalXxx (#2666)
- Dont use SimpleHashFromMap for header. closes #1841 (#2670)
- First field in Canonical structs is Type (#2675)
- Emit tags from BeginBlock/EndBlock (#2747)
- NewValidatorSet doesn't panic on empty valz list (#2938)
- ValidatorSet.Update preserves Accum (#2941)
- Comments on user vs internal events
- Validator set update tests (#3284)
- Followup after validator set changes (#3301)
- Remove check for priority order of existing validators (#3407)
- Refactor PB2TM.ConsensusParams to take BlockTimeIota as an arg (#3442)
- CommitVotes struct as last step towards #1648 (#3298)
- Do not ignore errors returned by PublishWithEvents (#3722)
- Move MakeVote / MakeBlock functions (#3819)
- Add test for block commits with votes for the wrong blockID (#3936)
- Prevent temporary power overflows on validator updates  (#4165)
- Change number_txs to num_txs json tag in BlockMeta
- Remove dots from errors in SignedHeader#ValidateBasic
- Change `Commit` to consist of just signatures (#4146)
- Prevent spurious validator power overflow warnings when changing the validator set (#4183)
- VerifyCommitX return when +2/3 sigs are verified (#4445)
- Implement Header#ValidateBasic (#4638)
- Return an error if voting power overflows
- Sort validators by voting power
- Simplify VerifyCommitTrusting
- Remove extra validation in VerifyCommit
- Assert specific error in TestValSetUpdateOverflowRelated
- Remove unnecessary sort call (#4876)
- Create ValidateBasic() funcs for validator and validator set (#4905)
- Remove VerifyFutureCommit (#4961)
- Migrate params to protobuf (#4962)
- Remove duplicated validation in VerifyCommit (#4991)
- Add tests for blockmeta (#5013)
- Remove pubkey options (#5016)
- More test cases for TestValidatorSet_VerifyCommit (#5018)
- Rename partsheader to partsetheader (#5029)
- Fix evidence timestamp calculation (#5032)
- Add AppVersion to ConsensusParams (#5031)
- Reject blocks w/ ConflictingHeadersEvidence (#5041)
- Simplify safeMul (#5061)
- Verify commit fully
- Validatebasic on from proto (#5152)
- Check if nil or empty valset (#5167)
- Comment on need for length prefixing (#5283)

### Types/heartbeat

- Test all Heartbeat functions

### Types/params

- Introduce EvidenceParams

### Types/priv_validator

- Fixes for latest p2p and cmn

### Types/test

- Remove slow test cases in TestValSetUpdatePriorityOrderTests (#4903)

### Types/time

- Add note about stripping monotonic part

### Types/validator_set_test

- Move funcs around

### Upgrading

- Add note on rpc/client subpackages (#4636)
- State store change (#5364)
- Update 0.34 instructions with updates since RC4 (#5686)

### Upnp

- Keep a link

### Ux

- Use docker to format proto files (#5384)

### Version

- Bump 0.7.3
- Add and bump abci version
- Types
- Bump version numbers (#5173)

### Vm

- Check errors early to avoid infinite loop
- Fix Pad functions, state: add debug log for create new account
- Fix endianess by flipping on subslic
- Flip sha3 result
- Fix errors not being returned
- Eventable and flip fix on CALL address
- Catch stack underflow on Peek()

### Wal

- Gr.Close()

### Wip

- Tendermint specification
- Priv val via sockets
- Comment types
- Fix code block in ADR
- Fix nil pointer deference
- Avoid underscore in var name
- Check error of wire read

### Wire

- No codec yet

### Ws

- Small comment

### WsConnection

- Call onDisconnect

<!-- generated by git-cliff --><|MERGE_RESOLUTION|>--- conflicted
+++ resolved
@@ -1,4 +1,3 @@
-<<<<<<< HEAD
 ## [0.8.0-dev.1] - 2022-03-24
 
 ### Backport
@@ -56,7 +55,7 @@
 - Bump docker/login-action from 1.12.0 to 1.13.0
 - Bump docker/login-action from 1.13.0 to 1.14.1
 - Bump golangci/golangci-lint-action from 2.5.2 to 3.1.0
-=======
+
 ## [0.7.1] - 2022-04-13
 
 ### Build
@@ -71,7 +70,6 @@
 ### Miscellaneous Tasks
 
 - Update changelog generation config
->>>>>>> beae9589
 
 ## [0.7.0] - 2022-01-24
 
@@ -1435,7 +1433,7 @@
 - Only run when applicable (#4752)
 - Check git diff on each job (#4770)
 - Checkout code before git diff check (#4779)
-- Add paths 
+- Add paths
 - Bump the timeout for test_coverage (#4864)
 - Migrate localnet to github actions (#4878)
 - Add timeouts (#4912)
@@ -3205,7 +3203,7 @@
 ### Swagger
 
 - Update swagger port (#4498)
-- Remove duplicate blockID 
+- Remove duplicate blockID
 - Define version (#4952)
 - Update (#5257)
 
