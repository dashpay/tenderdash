--- conflicted
+++ resolved
@@ -4,39 +4,7 @@
     directory: "/"
     schedule:
       interval: weekly
-    target-branch: "master"
     open-pull-requests-limit: 10
-    labels:
-      - T:dependencies
-      - S:automerge
-
-  - package-ecosystem: github-actions
-    directory: "/"
-    schedule:
-      interval: weekly
-    target-branch: "v0.34.x"
-    open-pull-requests-limit: 10
-    labels:
-      - T:dependencies
-      - S:automerge
-
-  - package-ecosystem: github-actions
-    directory: "/"
-    schedule:
-      interval: weekly
-    target-branch: "v0.35.x"
-    open-pull-requests-limit: 10
-    labels:
-      - T:dependencies
-      - S:automerge
-
-  - package-ecosystem: github-actions
-    directory: "/"
-    schedule:
-      interval: weekly
-    target-branch: "v0.36.x"
-    open-pull-requests-limit: 10
-<<<<<<< HEAD
 #  - package-ecosystem: npm
 #    directory: "/docs"
 #    schedule:
@@ -45,42 +13,6 @@
 #    open-pull-requests-limit: 10
 #    reviewers:
 #      - fadeev
-=======
-    labels:
-      - T:dependencies
-      - S:automerge
-
-  - package-ecosystem: npm
-    directory: "/docs"
-    schedule:
-      interval: weekly
-    open-pull-requests-limit: 10
-
-  ###################################
-  ##
-  ## Update All Go Dependencies
-
-  - package-ecosystem: gomod
-    directory: "/"
-    schedule:
-      interval: weekly
-    target-branch: "master"
-    open-pull-requests-limit: 10
-    labels:
-      - T:dependencies
-      - S:automerge
-
-  - package-ecosystem: gomod
-    directory: "/"
-    schedule:
-      interval: weekly
-    target-branch: "v0.34.x"
-    open-pull-requests-limit: 10
-    labels:
-      - T:dependencies
-      - S:automerge
-
->>>>>>> d433ebe6
   - package-ecosystem: gomod
     directory: "/"
     schedule:
@@ -92,19 +24,4 @@
       - lklimek
       - iammadab
     labels:
-<<<<<<< HEAD
-      - dependencies
-=======
-      - T:dependencies
-      - S:automerge
-
-  - package-ecosystem: gomod
-    directory: "/"
-    schedule:
-      interval: weekly
-    target-branch: "v0.36.x"
-    open-pull-requests-limit: 10
-    labels:
-      - T:dependencies
-      - S:automerge
->>>>>>> d433ebe6
+      - dependencies