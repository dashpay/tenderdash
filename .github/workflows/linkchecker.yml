name: Check Markdown links
on: 
  schedule:
    - cron: '* */24 * * *'
jobs:
  markdown-link-check:
    runs-on: ubuntu-latest
    steps:
<<<<<<< HEAD
      - uses: actions/checkout@master
=======
      - uses: actions/checkout@v2.3.4
>>>>>>> 97a3e44e
      - uses: gaurav-nelson/github-action-markdown-link-check@1.0.13
        with:
          folder-path: "docs"<|MERGE_RESOLUTION|>--- conflicted
+++ resolved
@@ -1,16 +1,12 @@
 name: Check Markdown links
-on: 
+on:
   schedule:
     - cron: '* */24 * * *'
 jobs:
   markdown-link-check:
     runs-on: ubuntu-latest
     steps:
-<<<<<<< HEAD
-      - uses: actions/checkout@master
-=======
       - uses: actions/checkout@v2.3.4
->>>>>>> 97a3e44e
       - uses: gaurav-nelson/github-action-markdown-link-check@1.0.13
         with:
           folder-path: "docs"