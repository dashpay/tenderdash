--- conflicted
+++ resolved
@@ -19,11 +19,7 @@
     runs-on: ubuntu-latest
     steps:
       - name: Checkout Code
-<<<<<<< HEAD
-        uses: actions/checkout@v2.4.0
-=======
         uses: actions/checkout@v3
->>>>>>> 6c40ad39
       - name: Lint Code Base
         uses: docker://github/super-linter:v4
         env:
