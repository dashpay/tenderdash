--- conflicted
+++ resolved
@@ -12,52 +12,11 @@
 jobs:
   e2e-test:
     runs-on: ubuntu-latest
-<<<<<<< HEAD
-    timeout-minutes: 5
-    steps:
-      - uses: actions/setup-go@v2
-        with:
-          go-version: "1.17"
-      - uses: actions/checkout@v2
-        with:
-          submodules: true
-      - name: Get BLS library revision
-        id: bls-revision
-        run: |
-          echo "::set-output name=hash::$(git --git-dir=third_party/bls-signatures/src/.git rev-parse HEAD)"
-        shell: bash
-      - uses: actions/cache@v2
-        id: bls-cache
-        with:
-          path: ~/bls-cache
-          key: ${{ runner.os }}-bls-${{ steps.bls-revision.outputs.hash }}
-      - name: Build BLS library
-        run: make install-bls
-        if: steps.bls-cache.outputs.cache-hit != 'true'
-      - name: Save BLS library
-        run: |
-          mkdir -p ~/bls-cache/include
-          cp -vr /usr/local/include/chiabls ~/bls-cache/include
-          cp -vr /usr/local/include/relic* ~/bls-cache/include
-          cp -v /usr/local/lib/libchiabls.a ~/bls-cache/
-        if: steps.bls-cache.outputs.cache-hit != 'true'
-      - uses: actions/cache@v2.1.2
-        with:
-          path: ~/bls-cache
-          key: ${{ runner.os }}-bls-${{ steps.bls-revision.outputs.hash }}
-        if: steps.bls-cache.outputs.cache-hit != 'true'
-
-  e2e-test:
-    runs-on: ubuntu-latest
-    needs: bls-signatures
-    timeout-minutes: 30
-=======
     strategy:
       fail-fast: true
       matrix:
         testnet: [ "dashcore", "rotate" ]
     timeout-minutes: 25
->>>>>>> 99a29b9b
     env:
       FULLNODE_PUBKEY_KEEP: false
     strategy:
@@ -77,22 +36,6 @@
             go.mod
             go.sum
 
-<<<<<<< HEAD
-      - name: Run e2e test
-        working-directory: test/e2e
-        run: ./build/runner -f networks/${{matrix.manifest}}.toml
-        if: "env.GIT_DIFF != ''"
-
-      - name: Emit logs on failure
-        if: ${{ failure() }}
-        working-directory: test/e2e
-        run: ./build/runner -f networks/${{matrix.manifest}}.toml logs
-
-      - name: Cleanup e2e network configuration
-        working-directory: test/e2e
-        run: ./build/runner -f networks/${{matrix.manifest}}.toml cleanup
-        if: "env.GIT_DIFF != ''"
-=======
       - uses: ./.github/actions/bls
         name: Install BLS library
         if: "env.GIT_DIFF != ''"
@@ -105,11 +48,15 @@
 
       - name: Run CI ${{ matrix.testnet }} testnet
         working-directory: test/e2e
-        run: ./run-multiple.sh networks/${{ matrix.testnet }}.toml
+        run: ./build/runner -f networks/${{ matrix.testnet }}.toml
         if: "env.GIT_DIFF != ''"
 
       - name: Emit ${{ matrix.testnet }} logs on failure
         if: ${{ failure() }}
         working-directory: test/e2e
         run: ./build/runner -f networks/${{ matrix.testnet }}.toml logs
->>>>>>> 99a29b9b
+
+      - name: Cleanup ${{ matrix.testnet }} configuration
+        working-directory: test/e2e
+        run: ./build/runner -f networks/${{ matrix.testnet }}.toml cleanup
+        if: "env.GIT_DIFF != ''"