name: e2e
# Runs the CI end-to-end test network on all pushes to master or release branches
# and every pull request, but only if any Go files have been changed.
on:
  workflow_dispatch:  # allow running workflow manually
  pull_request:
  push:
    branches:
      - master
      - release/**

jobs:
  e2e-test:
    runs-on: ubuntu-latest
    strategy:
      fail-fast: true
      matrix:
        testnet: [ "dashcore", "rotate" ]
    timeout-minutes: 25
    env:
      FULLNODE_PUBKEY_KEEP: false
    steps:
<<<<<<< HEAD
      - uses: actions/setup-go@v3
        with:
          go-version: '1.17'
      - uses: actions/checkout@v3
=======
      - uses: actions/setup-go@v3.2.0
        with:
          go-version: '1.18'
      - uses: actions/checkout@v2.3.4
>>>>>>> 33e0249d
        with:
          submodules: true
      - uses: technote-space/get-diff-action@v6
        with:
          PATTERNS: |
            **/**.go
            go.mod
            go.sum

      - uses: ./.github/actions/bls
        name: Install BLS library
        if: "env.GIT_DIFF != ''"

      - name: Build
        working-directory: test/e2e
        # Run two make jobs in parallel, since we can't run steps in parallel.
        run: make -j2 docker runner tests
        if: "env.GIT_DIFF != ''"

      - name: Run CI ${{ matrix.testnet }} testnet
        working-directory: test/e2e
        run: ./build/runner -f networks/${{ matrix.testnet }}.toml
        if: "env.GIT_DIFF != ''"

      - name: Emit ${{ matrix.testnet }} logs on failure
        if: ${{ failure() }}
        working-directory: test/e2e
        run: ./build/runner -f networks/${{ matrix.testnet }}.toml logs

      - name: Cleanup ${{ matrix.testnet }} configuration
        working-directory: test/e2e
        run: ./build/runner -f networks/${{ matrix.testnet }}.toml cleanup
        if: "env.GIT_DIFF != ''"<|MERGE_RESOLUTION|>--- conflicted
+++ resolved
@@ -20,17 +20,10 @@
     env:
       FULLNODE_PUBKEY_KEEP: false
     steps:
-<<<<<<< HEAD
-      - uses: actions/setup-go@v3
-        with:
-          go-version: '1.17'
-      - uses: actions/checkout@v3
-=======
       - uses: actions/setup-go@v3.2.0
         with:
           go-version: '1.18'
-      - uses: actions/checkout@v2.3.4
->>>>>>> 33e0249d
+      - uses: actions/checkout@v3
         with:
           submodules: true
       - uses: technote-space/get-diff-action@v6
