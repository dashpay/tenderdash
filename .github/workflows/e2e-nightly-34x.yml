# Runs randomly generated E2E testnets nightly
# on the 0.34.x release branch

# !! If you change something in this file, you probably want
# to update the e2e-nightly-master workflow as well!

name: e2e-nightly-34x
on:
<<<<<<< HEAD
  workflow_dispatch:  # allow running workflow manually, in theory
=======
>>>>>>> 6c40ad39
  schedule:
    - cron: '0 2 * * *'

jobs:
  e2e-nightly-test:
    # Run parallel jobs for the listed testnet groups (must match the
    # ./build/generator -g flag)
    strategy:
      fail-fast: false
      matrix:
        group: ['00', '01', '02', '03']
    runs-on: ubuntu-latest
    timeout-minutes: 60
    steps:
      - uses: actions/setup-go@v3
        with:
          go-version: '1.17'

      - uses: actions/checkout@v3
        with:
          ref: 'v0.34.x'

      - name: Build
        working-directory: test/e2e
        # Run make jobs in parallel, since we can't run steps in parallel.
        run: make -j2 docker generator runner

      - name: Generate testnets
        working-directory: test/e2e
        # When changing -g, also change the matrix groups above
        run: ./build/generator -g 4 -d networks/nightly

      - name: Run testnets in group ${{ matrix.group }}
        working-directory: test/e2e
        run: ./run-multiple.sh networks/nightly/*-group${{ matrix.group }}-*.toml

  e2e-nightly-fail:
    needs: e2e-nightly-test
    if: ${{ failure() }}
    runs-on: ubuntu-latest
    steps:
      - name: Notify Slack on failure
        uses: rtCamp/action-slack-notify@12e36fc18b0689399306c2e0b3e0f2978b7f1ee7
        env:
          SLACK_WEBHOOK: ${{ secrets.SLACK_WEBHOOK }}
          SLACK_CHANNEL: tendermint-internal
          SLACK_USERNAME: Nightly E2E Tests
          SLACK_ICON_EMOJI: ':skull:'
          SLACK_COLOR: danger
          SLACK_MESSAGE: Nightly E2E tests failed on v0.34.x
<<<<<<< HEAD
          SLACK_FOOTER: ''

  e2e-nightly-success:  # may turn this off once they seem to pass consistently
    needs: e2e-nightly-test
    if: ${{ success() }}
    runs-on: ubuntu-latest
    steps:
      - name: Notify Slack on success
        uses: rtCamp/action-slack-notify@12e36fc18b0689399306c2e0b3e0f2978b7f1ee7
        env:
          SLACK_WEBHOOK: ${{ secrets.SLACK_WEBHOOK }}
          SLACK_CHANNEL: tendermint-internal
          SLACK_USERNAME: Nightly E2E Tests
          SLACK_ICON_EMOJI: ':white_check_mark:'
          SLACK_COLOR: good
          SLACK_MESSAGE: Nightly E2E tests passed on v0.34.x
=======
>>>>>>> 6c40ad39
          SLACK_FOOTER: ''<|MERGE_RESOLUTION|>--- conflicted
+++ resolved
@@ -6,10 +6,7 @@
 
 name: e2e-nightly-34x
 on:
-<<<<<<< HEAD
-  workflow_dispatch:  # allow running workflow manually, in theory
-=======
->>>>>>> 6c40ad39
+  workflow_dispatch: # allow running workflow manually, in theory
   schedule:
     - cron: '0 2 * * *'
 
@@ -60,10 +57,9 @@
           SLACK_ICON_EMOJI: ':skull:'
           SLACK_COLOR: danger
           SLACK_MESSAGE: Nightly E2E tests failed on v0.34.x
-<<<<<<< HEAD
           SLACK_FOOTER: ''
 
-  e2e-nightly-success:  # may turn this off once they seem to pass consistently
+  e2e-nightly-success: # may turn this off once they seem to pass consistently
     needs: e2e-nightly-test
     if: ${{ success() }}
     runs-on: ubuntu-latest
@@ -77,6 +73,4 @@
           SLACK_ICON_EMOJI: ':white_check_mark:'
           SLACK_COLOR: good
           SLACK_MESSAGE: Nightly E2E tests passed on v0.34.x
-=======
->>>>>>> 6c40ad39
           SLACK_FOOTER: ''