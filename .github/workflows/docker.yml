--- conflicted
+++ resolved
@@ -50,11 +50,7 @@
             suffix=${{ steps.suffix.outputs.result }}
 
       - name: Publish to Docker Hub
-<<<<<<< HEAD
-        uses: docker/build-push-action@v3.0.0
-=======
         uses: docker/build-push-action@v3.1.0
->>>>>>> d433ebe6
         with:
           context: .
           file: ./DOCKER/Dockerfile
