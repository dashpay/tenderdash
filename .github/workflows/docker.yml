--- conflicted
+++ resolved
@@ -1,5 +1,4 @@
 name: Docker
-<<<<<<< HEAD
 # Build & Push rebuilds the Tenderdash docker image every time a release is published
 # and pushes the image to https://hub.docker.com/r/dashpay/tenderdash/tags
 on:
@@ -7,45 +6,12 @@
   release:
     types:
     - published
-=======
-# Build & Push rebuilds the tendermint docker image on every push to master and creation of tags
-# and pushes the image to https://hub.docker.com/r/interchainio/simapp/tags
-on:
-  push:
-    branches:
-      - master
-    tags:
-      - "v[0-9]+.[0-9]+.[0-9]+"  # Push events to matching v*, i.e. v1.0, v20.15.10
-      - "v[0-9]+.[0-9]+.[0-9]+-rc*"  # Push events to matching v*, i.e. v1.0-rc1, v20.15.10-rc5
->>>>>>> 6c40ad39
 
 jobs:
   build:
     runs-on: ubuntu-20.04
     steps:
-<<<<<<< HEAD
       - uses: actions/checkout@v2.3.4
-=======
-      - uses: actions/checkout@v3
-      - name: Prepare
-        id: prep
-        run: |
-          DOCKER_IMAGE=tendermint/tendermint
-          VERSION=noop
-          if [[ $GITHUB_REF == refs/tags/* ]]; then
-            VERSION=${GITHUB_REF#refs/tags/}
-          elif [[ $GITHUB_REF == refs/heads/* ]]; then
-            VERSION=$(echo ${GITHUB_REF#refs/heads/} | sed -r 's#/+#-#g')
-            if [ "${{ github.event.repository.default_branch }}" = "$VERSION" ]; then
-              VERSION=latest
-            fi
-          fi
-          TAGS="${DOCKER_IMAGE}:${VERSION}"
-          if [[ $VERSION =~ ^v[0-9]{1,3}\.[0-9]{1,3}\.[0-9]{1,3}$ ]]; then
-            TAGS="$TAGS,${DOCKER_IMAGE}:${VERSION}"
-          fi
-          echo ::set-output name=tags::${TAGS}
->>>>>>> 6c40ad39
 
       - name: Set up QEMU
         uses: docker/setup-qemu-action@master
@@ -53,11 +19,7 @@
           platforms: all
 
       - name: Set up Docker Build
-<<<<<<< HEAD
-        uses: docker/setup-buildx-action@v1.6.0
-=======
         uses: docker/setup-buildx-action@v1.7.0
->>>>>>> 6c40ad39
 
       - name: Login to DockerHub
         if: ${{ github.event_name != 'pull_request' }}
@@ -88,11 +50,7 @@
             suffix=${{ steps.suffix.outputs.result }}
 
       - name: Publish to Docker Hub
-<<<<<<< HEAD
-        uses: docker/build-push-action@v2.9.0
-=======
         uses: docker/build-push-action@v2.10.0
->>>>>>> 6c40ad39
         with:
           context: .
           file: ./DOCKER/Dockerfile
