name: Docker
# Build & Push rebuilds the Tenderdash docker image every time a release is published
# and pushes the image to https://hub.docker.com/r/dashpay/tenderdash/tags
on:
  workflow_dispatch:
  release:
    types:
    - published

jobs:
  build:
    runs-on: ubuntu-20.04
    steps:
      - uses: actions/checkout@v2.3.4

      - name: Set up QEMU
        uses: docker/setup-qemu-action@master
        with:
          platforms: all

      - name: Set up Docker Build
<<<<<<< HEAD
        uses: docker/setup-buildx-action@v1.7.0
=======
        uses: docker/setup-buildx-action@v2.0.0
>>>>>>> 33e0249d

      - name: Login to DockerHub
        if: ${{ github.event_name != 'pull_request' }}
        uses: docker/login-action@v2.0.0
        with:
          username: ${{ secrets.DOCKERHUB_USERNAME }}
          password: ${{ secrets.DOCKERHUB_TOKEN }}

      - name: Set suffix to Docker tags
        uses: actions/github-script@v6
        id: suffix
        with:
          result-encoding: string
          script: "return (context.payload.release.tag_name.includes('-dev') ? '-dev' : '');"

      - name: Set Docker tags and labels
        id: docker_meta
        uses: docker/metadata-action@v3
        with:
          images: dashpay/tenderdash
          tags: |
            type=match,pattern=v(\d+),group=1
            type=match,pattern=v(\d+.\d+),group=1
            type=match,pattern=v(\d+.\d+.\d+),group=1
            type=match,pattern=v(.*),group=1,suffix=,enable=${{ contains(github.event.release.tag_name, '-dev') }}
          flavor: |
            latest=${{ !contains(github.event.release.tag_name, '-dev') }}
            suffix=${{ steps.suffix.outputs.result }}

      - name: Publish to Docker Hub
<<<<<<< HEAD
        uses: docker/build-push-action@v2.10.0
=======
        uses: docker/build-push-action@v3.0.0
>>>>>>> 33e0249d
        with:
          context: .
          file: ./DOCKER/Dockerfile
          platforms: linux/amd64,linux/arm64
          push: ${{ github.event_name != 'pull_request' }}
          tags: ${{ steps.docker_meta.outputs.tags }}
          labels: ${{ steps.docker_meta.outputs.labels }}
          cache-from: type=gha
          cache-to: type=gha,mode=max

      - name: Show Docker image digest
        run: echo ${{ steps.docker_build.outputs.digest }}<|MERGE_RESOLUTION|>--- conflicted
+++ resolved
@@ -19,11 +19,7 @@
           platforms: all
 
       - name: Set up Docker Build
-<<<<<<< HEAD
-        uses: docker/setup-buildx-action@v1.7.0
-=======
         uses: docker/setup-buildx-action@v2.0.0
->>>>>>> 33e0249d
 
       - name: Login to DockerHub
         if: ${{ github.event_name != 'pull_request' }}
@@ -54,11 +50,7 @@
             suffix=${{ steps.suffix.outputs.result }}
 
       - name: Publish to Docker Hub
-<<<<<<< HEAD
-        uses: docker/build-push-action@v2.10.0
-=======
         uses: docker/build-push-action@v3.0.0
->>>>>>> 33e0249d
         with:
           context: .
           file: ./DOCKER/Dockerfile
