---
name: Test Coverage
on:
  pull_request:
  push:
    paths:
      - "**.go"
    branches:
      - master
      - release/**
      - v0.*-dev

jobs:
  bls-signatures:
    runs-on: ubuntu-latest
    timeout-minutes: 5
    steps:
      - uses: actions/setup-go@v2
        with:
          go-version: "^1.17"
      - uses: actions/checkout@v2
        with:
          submodules: true
      - name: Get BLS library revision
        id: bls-revision
        run: |
          echo "::set-output name=hash::$(git --git-dir=third_party/bls-signatures/src/.git rev-parse HEAD)"
        shell: bash
      - uses: actions/cache@v2
        id: bls-cache
        with:
          path: ~/bls-cache
          key: ${{ runner.os }}-bls-${{ steps.bls-revision.outputs.hash }}
      - name: Build BLS library
        run: make install-bls
        if: steps.bls-cache.outputs.cache-hit != 'true'
      - name: Save BLS library
        run: |
          mkdir -p ~/bls-cache/include
          cp -vr /usr/local/include/chiabls ~/bls-cache/include
          cp -vr /usr/local/include/relic* ~/bls-cache/include
          cp -v /usr/local/lib/libchiabls.a ~/bls-cache/
        if: steps.bls-cache.outputs.cache-hit != 'true'
      - uses: actions/cache@v2.1.2
        with:
          path: ~/bls-cache
          key: ${{ runner.os }}-bls-${{ steps.bls-revision.outputs.hash }}
        if: steps.bls-cache.outputs.cache-hit != 'true'

  split-test-files:
    runs-on: ubuntu-latest
    steps:
      - uses: actions/checkout@v2.3.4
        with:
          submodules: true
      - name: Create a file with all the pkgs
        run: go list ./... > pkgs.txt
      - name: Split pkgs into 4 files
        run: split -d -n l/4 pkgs.txt pkgs.txt.part.
      # cache multiple
      - uses: actions/upload-artifact@v2
        with:
          name: "${{ github.sha }}-00"
          path: ./pkgs.txt.part.00
      - uses: actions/upload-artifact@v2
        with:
          name: "${{ github.sha }}-01"
          path: ./pkgs.txt.part.01
      - uses: actions/upload-artifact@v2
        with:
          name: "${{ github.sha }}-02"
          path: ./pkgs.txt.part.02
      - uses: actions/upload-artifact@v2
        with:
          name: "${{ github.sha }}-03"
          path: ./pkgs.txt.part.03

  build-linux:
    name: Build
    runs-on: ubuntu-latest
    strategy:
      fail-fast: false
      matrix:
        goarch: ["arm", "amd64"]
    timeout-minutes: 5
    steps:
      - uses: actions/setup-go@v2
        with:
          go-version: "1.17"
      - uses: actions/checkout@v2.3.4
      - uses: technote-space/get-diff-action@v5
        with:
          PATTERNS: |
            **/**.go
            go.mod
            go.sum
<<<<<<< HEAD
=======
      - name: post-setup go 1.17
        run: |
          sudo mv /bin/go /bin/go-old
          sudo ln -s "$GOROOT/bin/go" /bin/go
      - name: install
        run: sudo make install
        if: env.GIT_DIFF != ''
>>>>>>> 1dd7819e
      - name: build
        run: GOOS=linux GOARCH=${{ matrix.goarch }} make build
        if: matrix.goarch == 'amd64' && env.GIT_DIFF != ''
      - name: build
        run: |
          sudo apt-get install gcc-arm-linux-gnueabihf g++-8-arm-linux-gnueabihf
          export CC=arm-linux-gnueabihf-gcc
          export CXX=arm-linux-gnueabihf-g++-8
          GOOS=linux GOARCH=${{ matrix.goarch }} sudo make build
        if: matrix.goarch == 'arm' && env.GIT_DIFF != ''

  tests:
    runs-on: ubuntu-latest
    needs: [bls-signatures, split-test-files]
    strategy:
      fail-fast: false
      matrix:
        part: ["00", "01", "02", "03"]
    steps:
      - uses: actions/setup-go@v2
        with:
          go-version: "1.17"
      - uses: actions/checkout@v2.3.4
      - uses: technote-space/get-diff-action@v5
        with:
          PATTERNS: |
            **/**.go
            go.mod
            go.sum
      - uses: actions/cache@v2
        with:
          path: ~/bls-cache
          key: ${{ runner.os }}-bls-${{ steps.bls-revision.outputs.hash }}
      - name: Install BLS library
        run: |
          sudo cp -vr ~/bls-cache/include/* /usr/local/include/
          sudo cp -vr ~/bls-cache/libchiabls.a /usr/local/lib/
      - uses: actions/download-artifact@v2
        with:
          name: "${{ github.sha }}-${{ matrix.part }}"
        if: env.GIT_DIFF
      - name: test & coverage report creation
        run: |
          cat pkgs.txt.part.${{ matrix.part }} | xargs go test -mod=readonly -timeout 8m -race -coverprofile=${{ matrix.part }}profile.out
        if: env.GIT_DIFF
      - uses: actions/upload-artifact@v2
        with:
          name: "${{ github.sha }}-${{ matrix.part }}-coverage"
          path: ./${{ matrix.part }}profile.out

  upload-coverage-report:
    runs-on: ubuntu-latest
    needs: tests
    steps:
      - uses: actions/checkout@v2.3.4
        with:
          submodules: true
      - name: Get BLS library revision
        id: bls-revision
        run: |
          echo "::set-output name=hash::$(git --git-dir=third_party/bls-signatures/src/.git rev-parse HEAD)"
        shell: bash
      - uses: technote-space/get-diff-action@v5.0.2
        with:
          PATTERNS: |
            **/**.go
            go.mod
            go.sum
      - uses: actions/download-artifact@v2
        with:
          name: "${{ github.sha }}-00-coverage"
        if: env.GIT_DIFF
      - uses: actions/download-artifact@v2
        with:
          name: "${{ github.sha }}-01-coverage"
        if: env.GIT_DIFF
      - uses: actions/download-artifact@v2
        with:
          name: "${{ github.sha }}-02-coverage"
        if: env.GIT_DIFF
      - uses: actions/download-artifact@v2
        with:
          name: "${{ github.sha }}-03-coverage"
        if: env.GIT_DIFF
      - run: |
          cat ./*profile.out | grep -v "mode: set" >> coverage.txt
        if: env.GIT_DIFF
      - uses: codecov/codecov-action@v2.1.0
        with:
          file: ./coverage.txt
        if: env.GIT_DIFF<|MERGE_RESOLUTION|>--- conflicted
+++ resolved
@@ -94,8 +94,6 @@
             **/**.go
             go.mod
             go.sum
-<<<<<<< HEAD
-=======
       - name: post-setup go 1.17
         run: |
           sudo mv /bin/go /bin/go-old
@@ -103,7 +101,6 @@
       - name: install
         run: sudo make install
         if: env.GIT_DIFF != ''
->>>>>>> 1dd7819e
       - name: build
         run: GOOS=linux GOARCH=${{ matrix.goarch }} make build
         if: matrix.goarch == 'amd64' && env.GIT_DIFF != ''
