# Runs fuzzing nightly.
name: Fuzz Tests
on:
  workflow_dispatch:  # allow running workflow manually
  schedule:
    - cron: '0 3 * * *'
  pull_request:
    branches: [master]
    paths:
      - "test/fuzz/**/*.go"

jobs:
  fuzz-nightly-test:
    runs-on: ubuntu-latest
    steps:
<<<<<<< HEAD
      - uses: actions/setup-go@v3
=======
      - uses: actions/setup-go@v3.2.0
>>>>>>> 33e0249d
        with:
          go-version: '1.18'

      - uses: actions/checkout@v3

      - name: Install go-fuzz
        working-directory: test/fuzz
        run: go install github.com/dvyukov/go-fuzz/go-fuzz@latest github.com/dvyukov/go-fuzz/go-fuzz-build@latest

      - name: Fuzz mempool
        working-directory: test/fuzz
        run: timeout -s SIGINT --preserve-status 10m make fuzz-mempool
        continue-on-error: true

      - name: Fuzz p2p-sc
        working-directory: test/fuzz
        run: timeout -s SIGINT --preserve-status 10m make fuzz-p2p-sc
        continue-on-error: true

      - name: Fuzz p2p-rpc-server
        working-directory: test/fuzz
        run: timeout -s SIGINT --preserve-status 10m make fuzz-rpc-server
        continue-on-error: true

      - name: Archive crashers
        uses: actions/upload-artifact@v3
        with:
          name: crashers
          path: test/fuzz/**/crashers
          retention-days: 3

      - name: Archive suppressions
        uses: actions/upload-artifact@v3
        with:
          name: suppressions
          path: test/fuzz/**/suppressions
          retention-days: 3

      - name: Set crashers count
        working-directory: test/fuzz
        run: echo "::set-output name=count::$(find . -type d -name 'crashers' | xargs -I % sh -c 'ls % | wc -l' | awk '{total += $1} END {print total}')"
        id: set-crashers-count

    outputs:
      crashers-count: ${{ steps.set-crashers-count.outputs.count }}

  fuzz-nightly-fail:
    needs: fuzz-nightly-test
    if: ${{ needs.fuzz-nightly-test.outputs.crashers-count != 0 }}
    runs-on: ubuntu-latest
    steps:
      - name: Notify Slack if any crashers
        uses: rtCamp/action-slack-notify@12e36fc18b0689399306c2e0b3e0f2978b7f1ee7
        env:
          SLACK_WEBHOOK: ${{ secrets.SLACK_WEBHOOK }}
          SLACK_CHANNEL: tendermint-internal
          SLACK_USERNAME: Nightly Fuzz Tests
          SLACK_ICON_EMOJI: ':firecracker:'
          SLACK_COLOR: danger
          SLACK_MESSAGE: Crashers found in Nightly Fuzz tests
          SLACK_FOOTER: ''<|MERGE_RESOLUTION|>--- conflicted
+++ resolved
@@ -13,11 +13,7 @@
   fuzz-nightly-test:
     runs-on: ubuntu-latest
     steps:
-<<<<<<< HEAD
-      - uses: actions/setup-go@v3
-=======
       - uses: actions/setup-go@v3.2.0
->>>>>>> 33e0249d
         with:
           go-version: '1.18'
 
