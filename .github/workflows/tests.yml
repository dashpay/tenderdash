name: Tests
# Tests runs different tests (test_abci_apps, test_abci_cli, test_apps)
# This workflow runs on every push to master or release branch and  every pull requests
# All jobs will pass without running if no *{.go, .mod, .sum} files have been modified
on:
  pull_request:
  push:
    branches:
      - master
      - release/**

jobs:
<<<<<<< HEAD
  cleanup-runs:
    runs-on: ubuntu-latest
    steps:
      - uses: rokroskar/workflow-run-cleanup-action@master
        env:
          GITHUB_TOKEN: "${{ secrets.GITHUB_TOKEN }}"
    if: "!startsWith(github.ref, 'refs/tags/') && github.ref != 'refs/heads/master'"

  bls-signatures:
    runs-on: ubuntu-latest
    timeout-minutes: 5
    steps:
      - uses: actions/setup-go@v2
        with:
          go-version: "^1.15.5"
      - uses: actions/checkout@v2
        with:
          submodules: true
      - name: Get BLS library revision
        id: bls-revision
        run: |
          echo "::set-output name=hash::$(git --git-dir=third_party/bls-signatures/src/.git rev-parse HEAD)"
        shell: bash
      - uses: actions/cache@v2
        id: bls-cache
        with:
          path: ~/bls-cache
          key: ${{ runner.os }}-bls-${{ steps.bls-revision.outputs.hash }}
      - name: Build BLS library
        run: make install-bls
        if: steps.bls-cache.outputs.cache-hit != 'true'
      - name: Save BLS library
        run: |
          mkdir -p ~/bls-cache/include
          cp -vr /usr/local/include/chiabls ~/bls-cache/include
          cp -vr /usr/local/include/relic* ~/bls-cache/include
          cp -v /usr/local/lib/libchiabls.a ~/bls-cache/
        if: steps.bls-cache.outputs.cache-hit != 'true'
      - uses: actions/cache@v2.1.2
        with:
          path: ~/bls-cache
          key: ${{ runner.os }}-bls-${{ steps.bls-revision.outputs.hash }}
        if: steps.bls-cache.outputs.cache-hit != 'true'
        
=======
>>>>>>> 97a3e44e
  build:
    name: Build
    runs-on: ubuntu-latest
    timeout-minutes: 5
    steps:
      - uses: actions/setup-go@v2
        with:
<<<<<<< HEAD
          go-version: "^1.15.5"
      - uses: actions/checkout@v2
      - uses: technote-space/get-diff-action@v5.0.2
=======
          go-version: "1.17"
      - uses: actions/checkout@v2.3.4
      - uses: technote-space/get-diff-action@v5
>>>>>>> 97a3e44e
        with:
          PATTERNS: |
            **/**.go
            go.mod
            go.sum
      - name: install
        run: make install install_abci
        if: "env.GIT_DIFF != ''"
<<<<<<< HEAD
      - uses: actions/cache@v2.1.4
=======
      - uses: actions/cache@v2.1.6
>>>>>>> 97a3e44e
        with:
          path: ~/go/pkg/mod
          key: ${{ runner.os }}-go-${{ hashFiles('**/go.sum') }}
          restore-keys: |
            ${{ runner.os }}-go-
        if: env.GIT_DIFF
      # Cache binaries for use by other jobs
<<<<<<< HEAD
      - uses: actions/cache@v2.1.4
        with:
          path: ~/go/bin
          key: ${{ runner.os }}-${{ github.sha }}-tm-binary
        if: env.GIT_DIFF

  test_abci_apps:
    runs-on: ubuntu-latest
    needs: build
    timeout-minutes: 5
    steps:
      - uses: actions/setup-go@v2
        with:
          go-version: "^1.15.5"
      - uses: actions/checkout@v2
      - uses: technote-space/get-diff-action@v5.0.2
        with:
          PATTERNS: |
            **/**.go
            go.mod
            go.sum
      - uses: actions/cache@v2.1.4
        with:
          path: ~/go/pkg/mod
          key: ${{ runner.os }}-go-${{ hashFiles('**/go.sum') }}
          restore-keys: |
            ${{ runner.os }}-go-
        if: env.GIT_DIFF
      - uses: actions/cache@v2.1.4
=======
      - uses: actions/cache@v2.1.6
>>>>>>> 97a3e44e
        with:
          path: ~/go/bin
          key: ${{ runner.os }}-${{ github.sha }}-tm-binary
        if: env.GIT_DIFF
<<<<<<< HEAD
      - uses: actions/cache@v2
        with:
          path: ~/bls-cache
          key: ${{ runner.os }}-bls-${{ steps.bls-revision.outputs.hash }}
      - name: Install BLS library
        run: |
          sudo cp -vr ~/bls-cache/include/* /usr/local/include/
          sudo cp -vr ~/bls-cache/libchiabls.a /usr/local/lib/
      - name: test_abci_apps
        run: abci/tests/test_app/test.sh
        shell: bash
        if: env.GIT_DIFF
=======
>>>>>>> 97a3e44e

  test_abci_cli:
    runs-on: ubuntu-latest
    needs: build
    timeout-minutes: 5
    steps:
      - uses: actions/setup-go@v2
        with:
<<<<<<< HEAD
          go-version: "^1.15.5"
      - uses: actions/checkout@v2
      - uses: technote-space/get-diff-action@v5.0.2
=======
          go-version: "1.17"
      - uses: actions/checkout@v2.3.4
      - uses: technote-space/get-diff-action@v5
>>>>>>> 97a3e44e
        with:
          PATTERNS: |
            **/**.go
            go.mod
            go.sum
<<<<<<< HEAD
      - uses: actions/cache@v2.1.4
=======
      - uses: actions/cache@v2.1.6
>>>>>>> 97a3e44e
        with:
          path: ~/go/pkg/mod
          key: ${{ runner.os }}-go-${{ hashFiles('**/go.sum') }}
          restore-keys: |
            ${{ runner.os }}-go-
        if: env.GIT_DIFF
<<<<<<< HEAD
      - uses: actions/cache@v2.1.4
=======
      - uses: actions/cache@v2.1.6
>>>>>>> 97a3e44e
        with:
          path: ~/go/bin
          key: ${{ runner.os }}-${{ github.sha }}-tm-binary
        if: env.GIT_DIFF
      - run: abci/tests/test_cli/test.sh
        shell: bash
        if: env.GIT_DIFF

  test_apps:
    runs-on: ubuntu-latest
    needs: build
    timeout-minutes: 5
    steps:
      - uses: actions/setup-go@v2
        with:
<<<<<<< HEAD
          go-version: "^1.15.5"
      - uses: actions/checkout@v2
      - uses: technote-space/get-diff-action@v5.0.2
=======
          go-version: "1.17"
      - uses: actions/checkout@v2.3.4
      - uses: technote-space/get-diff-action@v5
>>>>>>> 97a3e44e
        with:
          PATTERNS: |
            **/**.go
            go.mod
            go.sum
<<<<<<< HEAD
      - uses: actions/cache@v2.1.4
=======
      - uses: actions/cache@v2.1.6
>>>>>>> 97a3e44e
        with:
          path: ~/go/pkg/mod
          key: ${{ runner.os }}-go-${{ hashFiles('**/go.sum') }}
          restore-keys: |
            ${{ runner.os }}-go-
        if: env.GIT_DIFF
<<<<<<< HEAD
      - uses: actions/cache@v2.1.4
=======
      - uses: actions/cache@v2.1.6
>>>>>>> 97a3e44e
        with:
          path: ~/go/bin
          key: ${{ runner.os }}-${{ github.sha }}-tm-binary
        if: env.GIT_DIFF
<<<<<<< HEAD
      - uses: actions/cache@v2
        with:
          path: ~/bls-cache
          key: ${{ runner.os }}-bls-${{ steps.bls-revision.outputs.hash }}
      - name: Install BLS library
        run: |
          sudo cp -vr ~/bls-cache/include/* /usr/local/include/
          sudo cp -vr ~/bls-cache/libchiabls.a /usr/local/lib/
=======
>>>>>>> 97a3e44e
      - name: test_apps
        run: test/app/test.sh
        shell: bash
        if: env.GIT_DIFF<|MERGE_RESOLUTION|>--- conflicted
+++ resolved
@@ -10,22 +10,13 @@
       - release/**
 
 jobs:
-<<<<<<< HEAD
-  cleanup-runs:
-    runs-on: ubuntu-latest
-    steps:
-      - uses: rokroskar/workflow-run-cleanup-action@master
-        env:
-          GITHUB_TOKEN: "${{ secrets.GITHUB_TOKEN }}"
-    if: "!startsWith(github.ref, 'refs/tags/') && github.ref != 'refs/heads/master'"
-
   bls-signatures:
     runs-on: ubuntu-latest
     timeout-minutes: 5
     steps:
       - uses: actions/setup-go@v2
         with:
-          go-version: "^1.15.5"
+          go-version: "1.17"
       - uses: actions/checkout@v2
         with:
           submodules: true
@@ -54,9 +45,7 @@
           path: ~/bls-cache
           key: ${{ runner.os }}-bls-${{ steps.bls-revision.outputs.hash }}
         if: steps.bls-cache.outputs.cache-hit != 'true'
-        
-=======
->>>>>>> 97a3e44e
+
   build:
     name: Build
     runs-on: ubuntu-latest
@@ -64,15 +53,9 @@
     steps:
       - uses: actions/setup-go@v2
         with:
-<<<<<<< HEAD
-          go-version: "^1.15.5"
-      - uses: actions/checkout@v2
-      - uses: technote-space/get-diff-action@v5.0.2
-=======
           go-version: "1.17"
       - uses: actions/checkout@v2.3.4
       - uses: technote-space/get-diff-action@v5
->>>>>>> 97a3e44e
         with:
           PATTERNS: |
             **/**.go
@@ -81,11 +64,7 @@
       - name: install
         run: make install install_abci
         if: "env.GIT_DIFF != ''"
-<<<<<<< HEAD
-      - uses: actions/cache@v2.1.4
-=======
       - uses: actions/cache@v2.1.6
->>>>>>> 97a3e44e
         with:
           path: ~/go/pkg/mod
           key: ${{ runner.os }}-go-${{ hashFiles('**/go.sum') }}
@@ -93,58 +72,11 @@
             ${{ runner.os }}-go-
         if: env.GIT_DIFF
       # Cache binaries for use by other jobs
-<<<<<<< HEAD
-      - uses: actions/cache@v2.1.4
+      - uses: actions/cache@v2.1.6
         with:
           path: ~/go/bin
           key: ${{ runner.os }}-${{ github.sha }}-tm-binary
         if: env.GIT_DIFF
-
-  test_abci_apps:
-    runs-on: ubuntu-latest
-    needs: build
-    timeout-minutes: 5
-    steps:
-      - uses: actions/setup-go@v2
-        with:
-          go-version: "^1.15.5"
-      - uses: actions/checkout@v2
-      - uses: technote-space/get-diff-action@v5.0.2
-        with:
-          PATTERNS: |
-            **/**.go
-            go.mod
-            go.sum
-      - uses: actions/cache@v2.1.4
-        with:
-          path: ~/go/pkg/mod
-          key: ${{ runner.os }}-go-${{ hashFiles('**/go.sum') }}
-          restore-keys: |
-            ${{ runner.os }}-go-
-        if: env.GIT_DIFF
-      - uses: actions/cache@v2.1.4
-=======
-      - uses: actions/cache@v2.1.6
->>>>>>> 97a3e44e
-        with:
-          path: ~/go/bin
-          key: ${{ runner.os }}-${{ github.sha }}-tm-binary
-        if: env.GIT_DIFF
-<<<<<<< HEAD
-      - uses: actions/cache@v2
-        with:
-          path: ~/bls-cache
-          key: ${{ runner.os }}-bls-${{ steps.bls-revision.outputs.hash }}
-      - name: Install BLS library
-        run: |
-          sudo cp -vr ~/bls-cache/include/* /usr/local/include/
-          sudo cp -vr ~/bls-cache/libchiabls.a /usr/local/lib/
-      - name: test_abci_apps
-        run: abci/tests/test_app/test.sh
-        shell: bash
-        if: env.GIT_DIFF
-=======
->>>>>>> 97a3e44e
 
   test_abci_cli:
     runs-on: ubuntu-latest
@@ -153,36 +85,22 @@
     steps:
       - uses: actions/setup-go@v2
         with:
-<<<<<<< HEAD
-          go-version: "^1.15.5"
-      - uses: actions/checkout@v2
-      - uses: technote-space/get-diff-action@v5.0.2
-=======
           go-version: "1.17"
       - uses: actions/checkout@v2.3.4
       - uses: technote-space/get-diff-action@v5
->>>>>>> 97a3e44e
         with:
           PATTERNS: |
             **/**.go
             go.mod
             go.sum
-<<<<<<< HEAD
-      - uses: actions/cache@v2.1.4
-=======
       - uses: actions/cache@v2.1.6
->>>>>>> 97a3e44e
         with:
           path: ~/go/pkg/mod
           key: ${{ runner.os }}-go-${{ hashFiles('**/go.sum') }}
           restore-keys: |
             ${{ runner.os }}-go-
         if: env.GIT_DIFF
-<<<<<<< HEAD
-      - uses: actions/cache@v2.1.4
-=======
       - uses: actions/cache@v2.1.6
->>>>>>> 97a3e44e
         with:
           path: ~/go/bin
           key: ${{ runner.os }}-${{ github.sha }}-tm-binary
@@ -198,41 +116,26 @@
     steps:
       - uses: actions/setup-go@v2
         with:
-<<<<<<< HEAD
-          go-version: "^1.15.5"
-      - uses: actions/checkout@v2
-      - uses: technote-space/get-diff-action@v5.0.2
-=======
           go-version: "1.17"
       - uses: actions/checkout@v2.3.4
       - uses: technote-space/get-diff-action@v5
->>>>>>> 97a3e44e
         with:
           PATTERNS: |
             **/**.go
             go.mod
             go.sum
-<<<<<<< HEAD
-      - uses: actions/cache@v2.1.4
-=======
       - uses: actions/cache@v2.1.6
->>>>>>> 97a3e44e
         with:
           path: ~/go/pkg/mod
           key: ${{ runner.os }}-go-${{ hashFiles('**/go.sum') }}
           restore-keys: |
             ${{ runner.os }}-go-
         if: env.GIT_DIFF
-<<<<<<< HEAD
-      - uses: actions/cache@v2.1.4
-=======
       - uses: actions/cache@v2.1.6
->>>>>>> 97a3e44e
         with:
           path: ~/go/bin
           key: ${{ runner.os }}-${{ github.sha }}-tm-binary
         if: env.GIT_DIFF
-<<<<<<< HEAD
       - uses: actions/cache@v2
         with:
           path: ~/bls-cache
@@ -241,8 +144,6 @@
         run: |
           sudo cp -vr ~/bls-cache/include/* /usr/local/include/
           sudo cp -vr ~/bls-cache/libchiabls.a /usr/local/lib/
-=======
->>>>>>> 97a3e44e
       - name: test_apps
         run: test/app/test.sh
         shell: bash
