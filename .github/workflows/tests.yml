<<<<<<< HEAD
=======
---
>>>>>>> 0c3d42b4
name: Test
on:
  pull_request:
  push:
    paths:
      - "**.go"
    branches:
      - master
      - release/**
<<<<<<< HEAD
       - v0.*-dev
=======
        - v0.*-dev
>>>>>>> 0c3d42b4
jobs:
  tests:
    runs-on: ubuntu-latest
    strategy:
      fail-fast: false
      matrix:
        part: ["00", "01", "02", "03", "04", "05"]
    steps:
<<<<<<< HEAD
      - uses: actions/setup-go@v3.3.1
        with:
          go-version: "1.19"
      - uses: actions/checkout@v3
      - uses: technote-space/get-diff-action@v6
=======
      - uses: actions/setup-go@v2
        with:
          go-version: "1.17"
      - uses: actions/checkout@v2.3.4
      - uses: technote-space/get-diff-action@v5
>>>>>>> 0c3d42b4
        with:
          PATTERNS: |
            **/**.go
            "!test/"
            go.mod
            go.sum
            Makefile
<<<<<<< HEAD
      - uses: ./.github/actions/bls
        name: Install BLS library
        if: "env.GIT_DIFF != ''"
      - name: Install dependencies
        run: sudo apt-get update && sudo apt-get install -y libpcap-dev
      - name: Run Go Tests
        run: |
          make test-group-${{ matrix.part }} NUM_SPLIT=6
=======
      - name: Install libpcap
        run: sudo apt-get install --yes libpcap-dev
      - uses: ./.github/actions/bls
        name: Install BLS library
        if: "env.GIT_DIFF != ''"
      - name: Run Go Tests
        run: |
          make test-group-${{ matrix.part }} NUM_SPLIT=6
        if: env.GIT_DIFF
      - uses: actions/upload-artifact@v2
        with:
          name: "${{ github.sha }}-${{ matrix.part }}-coverage"
          path: ./build/${{ matrix.part }}.profile.out

  upload-coverage-report:
    runs-on: ubuntu-latest
    needs: tests
    steps:
      - uses: actions/checkout@v2.4.0
      - uses: technote-space/get-diff-action@v5
        with:
          PATTERNS: |
            **/**.go
            "!test/"
            go.mod
            go.sum
            Makefile
      - uses: actions/download-artifact@v2
        with:
          name: "${{ github.sha }}-00-coverage"
        if: env.GIT_DIFF
      - uses: actions/download-artifact@v2
        with:
          name: "${{ github.sha }}-01-coverage"
        if: env.GIT_DIFF
      - uses: actions/download-artifact@v2
        with:
          name: "${{ github.sha }}-02-coverage"
        if: env.GIT_DIFF
      - uses: actions/download-artifact@v2
        with:
          name: "${{ github.sha }}-03-coverage"
        if: env.GIT_DIFF
      - run: |
          cat ./*profile.out | grep -v "mode: set" >> coverage.txt
        if: env.GIT_DIFF
      - uses: codecov/codecov-action@v2.1.0
        with:
          file: ./coverage.txt
>>>>>>> 0c3d42b4
        if: env.GIT_DIFF<|MERGE_RESOLUTION|>--- conflicted
+++ resolved
@@ -1,7 +1,4 @@
-<<<<<<< HEAD
-=======
 ---
->>>>>>> 0c3d42b4
 name: Test
 on:
   pull_request:
@@ -11,11 +8,7 @@
     branches:
       - master
       - release/**
-<<<<<<< HEAD
-       - v0.*-dev
-=======
-        - v0.*-dev
->>>>>>> 0c3d42b4
+      - v0.*-dev
 jobs:
   tests:
     runs-on: ubuntu-latest
@@ -24,19 +17,11 @@
       matrix:
         part: ["00", "01", "02", "03", "04", "05"]
     steps:
-<<<<<<< HEAD
       - uses: actions/setup-go@v3.3.1
         with:
           go-version: "1.19"
       - uses: actions/checkout@v3
       - uses: technote-space/get-diff-action@v6
-=======
-      - uses: actions/setup-go@v2
-        with:
-          go-version: "1.17"
-      - uses: actions/checkout@v2.3.4
-      - uses: technote-space/get-diff-action@v5
->>>>>>> 0c3d42b4
         with:
           PATTERNS: |
             **/**.go
@@ -44,7 +29,8 @@
             go.mod
             go.sum
             Makefile
-<<<<<<< HEAD
+      - name: Install libpcap
+        run: sudo apt-get install --yes libpcap-dev
       - uses: ./.github/actions/bls
         name: Install BLS library
         if: "env.GIT_DIFF != ''"
@@ -53,55 +39,4 @@
       - name: Run Go Tests
         run: |
           make test-group-${{ matrix.part }} NUM_SPLIT=6
-=======
-      - name: Install libpcap
-        run: sudo apt-get install --yes libpcap-dev
-      - uses: ./.github/actions/bls
-        name: Install BLS library
-        if: "env.GIT_DIFF != ''"
-      - name: Run Go Tests
-        run: |
-          make test-group-${{ matrix.part }} NUM_SPLIT=6
-        if: env.GIT_DIFF
-      - uses: actions/upload-artifact@v2
-        with:
-          name: "${{ github.sha }}-${{ matrix.part }}-coverage"
-          path: ./build/${{ matrix.part }}.profile.out
-
-  upload-coverage-report:
-    runs-on: ubuntu-latest
-    needs: tests
-    steps:
-      - uses: actions/checkout@v2.4.0
-      - uses: technote-space/get-diff-action@v5
-        with:
-          PATTERNS: |
-            **/**.go
-            "!test/"
-            go.mod
-            go.sum
-            Makefile
-      - uses: actions/download-artifact@v2
-        with:
-          name: "${{ github.sha }}-00-coverage"
-        if: env.GIT_DIFF
-      - uses: actions/download-artifact@v2
-        with:
-          name: "${{ github.sha }}-01-coverage"
-        if: env.GIT_DIFF
-      - uses: actions/download-artifact@v2
-        with:
-          name: "${{ github.sha }}-02-coverage"
-        if: env.GIT_DIFF
-      - uses: actions/download-artifact@v2
-        with:
-          name: "${{ github.sha }}-03-coverage"
-        if: env.GIT_DIFF
-      - run: |
-          cat ./*profile.out | grep -v "mode: set" >> coverage.txt
-        if: env.GIT_DIFF
-      - uses: codecov/codecov-action@v2.1.0
-        with:
-          file: ./coverage.txt
->>>>>>> 0c3d42b4
         if: env.GIT_DIFF