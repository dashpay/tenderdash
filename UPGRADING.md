--- conflicted
+++ resolved
@@ -280,13 +280,6 @@
 the node service as in the following:
 
 ```go
-<<<<<<< HEAD
-    node := node.NewDefault() //construct the node object
-    // start and set up the node service
-
-    client := local.New(node.(local.NodeService))
-    // use client object to interact with the node
-=======
 logger := log.NewNopLogger()
 
 // Construct and start up a node with default settings.
@@ -294,7 +287,6 @@
 
 // Construct a local (in-memory) RPC client to the node.
 client := local.New(logger, node.(local.NodeService))
->>>>>>> 6c40ad39
 ```
 
 ### gRPC Support
