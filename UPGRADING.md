# Upgrading Tendermint Core

This guide provides instructions for upgrading to specific versions of Tendermint Core.

## v0.35

### ABCI Changes

* Added `AbciVersion` to `RequestInfo`. Applications should check that the ABCI version they expect is being used in order to avoid unimplemented changes errors.
* The method `SetOption` has been removed from the ABCI.Client interface. This feature was used in the early ABCI implementation's.
* Messages are written to a byte stream using uin64 length delimiters instead of int64.
* When mempool `v1` is enabled, transactions broadcasted via `sync` mode may return a successful
  response with a transaction hash indicating that the transaction was successfully inserted into
  the mempool. While this is true for `v0`, the `v1` mempool reactor may at a later point in time
  evict or even drop this transaction after a hash has been returned. Thus, the user or client must
  query for that transaction to check if it is still in the mempool.

### Config Changes

* The configuration file field `[fastsync]` has been renamed to `[blocksync]`.

* The top level configuration file field `fast-sync` has moved under the new `[blocksync]`
  field as `blocksync.enable`.

* `blocksync.version = "v1"` and `blocksync.version = "v2"` (previously `fastsync`)
  are no longer supported. Please use `v0` instead. During the v0.35 release cycle, `v0` was
  determined to suit the existing needs and the cost of maintaining the `v1` and `v2` modules
  was determined to be greater than necessary.


* All config parameters are now hyphen-case (also known as kebab-case) instead of snake_case. Before restarting the node make sure
  you have updated all the variables in your `config.toml` file.

* Added `--mode` flag and `mode` config variable on `config.toml` for setting Mode of the Node: `full` | `validator` | `seed` (default: `full`)
  [ADR-52](https://github.com/tendermint/tendermint/blob/master/docs/architecture/adr-052-tendermint-mode.md)

* `BootstrapPeers` has been added as part of the new p2p stack. This will eventually replace
  `Seeds`. Bootstrap peers are connected with on startup if needed for peer discovery. Unlike
  persistent peers, there's no gaurantee that the node will remain connected with these peers.

* configuration values starting with `priv-validator-` have moved to the new
  `priv-validator` section, without the `priv-validator-` prefix.

* The fast sync process as well as the blockchain package and service has all
  been renamed to block sync

### Database Key Format Changes

The format of all tendermint on-disk database keys changes in
0.35. Upgrading nodes must either re-sync all data or run a migration
script provided in this release. The script located in
`github.com/tendermint/tendermint/scripts/keymigrate/migrate.go`
provides the function `Migrate(context.Context, db.DB)` which you can
operationalize as makes sense for your deployment.

For ease of use the `tendermint` command includes a CLI version of the
migration script, which you can invoke, as in:

	tendermint key-migrate

This reads the configuration file as normal and allows the
`--db-backend` and `--db-dir` flags to change database operations as
needed.

The migration operation is idempotent and can be run more than once,
if needed.

### CLI Changes

* You must now specify the node mode (validator|full|seed) in `tendermint init [mode]`

* The `--fast-sync` command line option has been renamed to `--blocksync.enable`

* If you had previously used `tendermint gen_node_key` to generate a new node
  key, keep in mind that it no longer saves the output to a file. You can use
  `tendermint init validator` or pipe the output of `tendermint gen_node_key` to
  `$TMHOME/config/node_key.json`:

  ```
  $ tendermint gen_node_key > $TMHOME/config/node_key.json
  ```

* CLI commands and flags are all now hyphen-case instead of snake_case.
  Make sure to adjust any scripts that calls a cli command with snake_casing

### API Changes

The p2p layer was reimplemented as part of the 0.35 release cycle and
all reactors were refactored to accomodate the change. As part of that work these
implementations moved into the `internal` package and are no longer
considered part of the public Go API of tendermint. These packages
are:

- `p2p`
- `mempool`
- `consensus`
- `statesync`
- `blockchain`
- `evidence`

Accordingly, the `node` package changed to reduce access to
tendermint internals: applications that use tendermint as a library
will need to change to accommodate these changes. Most notably:

- The `Node` type has become internal, and all constructors return a
  `service.Service` implementation.

- The `node.DefaultNewNode` and `node.NewNode` constructors are no
  longer exported and have been replaced with `node.New` and
  `node.NewDefault` which provide more functional interfaces.

To access any of the functionality previously available via the
`node.Node` type, use the `*local.Local` "RPC" client, that exposes
the full RPC interface provided as direct function calls. Import the
`github.com/tendermint/tendermint/rpc/client/local` package and pass
the node service as in the following: 

```go
    node := node.NewDefault() //construct the node object
    // start and set up the node service 

    client := local.New(node.(local.NodeService))
    // use client object to interact with the node
```

### gRPC Support

Mark gRPC in the RPC layer as deprecated and to be removed in 0.36.

### Peer Management Interface

When running with the new P2P Layer, the methods `UnsafeDialSeeds` and
`UnsafeDialPeers` RPC methods will always return an error. They are
deprecated and will be removed in 0.36 when the legacy peer stack is
removed.

Additionally the format of the Peer list returned in the `NetInfo`
method changes in this release to accommodate the different way that
the new stack tracks data about peers. This change affects users of
both stacks.

### Using the updated p2p library

The P2P library was reimplemented in this release. The new implementation is
enabled by default in this version of Tendermint. The legacy implementation is still
included in this version of Tendermint as a backstop to work around unforeseen
production issues. The new and legacy version are interoperable. If necessary, 
you can enable the legacy implementation in the server configuration file.

To make use of the legacy P2P implemementation add or update the following field of 
your server's configuration file under the `[p2p]` section:

```toml
[p2p]
...
use-legacy = true
...
```

If you need to do this, please consider filing an issue in the Tendermint repository
to let us know why. We plan to remove the legacy P2P code in the next (v0.36) release.

#### New p2p queue types

The new p2p implementation enables selection of the queue type to be used for
passing messages between peers.

The following values may be used when selecting which queue type to use:

* `fifo`: (**default**) An unbuffered and lossless queue that passes messages through
in the order in which they were received.

* `priority`: A priority queue of messages.

* `wdrr`: A queue implementing the Weighted Deficit Round Robin algorithm. A 
weighted deficit round robin queue is created per peer. Each queue contains a 
separate 'flow' for each of the channels of communication that exist between any two
peers. Tendermint maintains a channel per message type between peers. Each WDRR
queue maintains a shared buffered with a fixed capacity through which messages on different
flows are passed.
For more information on WDRR scheduling, see: https://en.wikipedia.org/wiki/Deficit_round_robin

To select a queue type, add or update the following field under the `[p2p]`
section of your server's configuration file.

```toml
[p2p]
...
queue-type = wdrr
...
```


### Support for Custom Reactor and Mempool Implementations

The changes to p2p layer removed existing support for custom
reactors. Based on our understanding of how this functionality was
used, the introduction of the prioritized mempool covers nearly all of
the use cases for custom reactors. If you are currently running custom
reactors and mempools and are having trouble seeing the migration path
for your project please feel free to reach out to the Tendermint Core
development team directly.

## v0.34.0

**Upgrading to Tendermint 0.34 requires a blockchain restart.**
This release is not compatible with previous blockchains due to changes to
the encoding format (see "Protocol Buffers," below) and the block header (see "Blockchain Protocol").

<<<<<<< HEAD
Note also that Tendermint 0.34 also requires Go 1.15 or higher. 
=======
Note also that Tendermint 0.34 also requires Go 1.16 or higher.
>>>>>>> 97a3e44e

### ABCI Changes

* The `ABCIVersion` is now `0.17.0`.
<<<<<<< HEAD

* New ABCI methods (`ListSnapshots`, `LoadSnapshotChunk`, `OfferSnapshot`, and `ApplySnapshotChunk`)
  were added to support the new State Sync feature.
  Previously, syncing a new node to a preexisting network could take days; but with State Sync,
  new nodes are able to join a network in a matter of seconds.
  Read [the spec](https://docs.tendermint.com/master/spec/abci/apps.html#state-sync)
  if you want to learn more about State Sync, or if you'd like your application to use it.
  (If you don't want to support State Sync in your application, you can just implement these new
  ABCI methods as no-ops, leaving them empty.)

=======

* New ABCI methods (`ListSnapshots`, `LoadSnapshotChunk`, `OfferSnapshot`, and `ApplySnapshotChunk`)
  were added to support the new State Sync feature.
  Previously, syncing a new node to a preexisting network could take days; but with State Sync,
  new nodes are able to join a network in a matter of seconds.
  Read [the spec](https://docs.tendermint.com/master/spec/abci/apps.html#state-sync)
  if you want to learn more about State Sync, or if you'd like your application to use it.
  (If you don't want to support State Sync in your application, you can just implement these new
  ABCI methods as no-ops, leaving them empty.)

>>>>>>> 97a3e44e
* `KV.Pair` has been replaced with `abci.EventAttribute`. The `EventAttribute.Index` field
  allows ABCI applications to dictate which events should be indexed.

* The blockchain can now start from an arbitrary initial height,
  provided to the application via `RequestInitChain.InitialHeight`.

* ABCI evidence type is now an enum with two recognized types of evidence:
  `DUPLICATE_VOTE` and `LIGHT_CLIENT_ATTACK`.
  Applications should be able to handle these evidence types
  (i.e., through slashing or other accountability measures).

* The [`PublicKey` type](https://github.com/tendermint/tendermint/blob/master/proto/tendermint/crypto/keys.proto#L13-L15)
  (used in ABCI as part of `ValidatorUpdate`) now uses a `oneof` protobuf type.
  Note that since Tendermint only supports ed25519 validator keys, there's only one
  option in the `oneof`.  For more, see "Protocol Buffers," below.

* The field `Proof`, on the ABCI type `ResponseQuery`, is now named `ProofOps`.
  For more, see "Crypto," below.
<<<<<<< HEAD
=======

* The method `SetOption` has been removed from the ABCI.Client interface. This feature was used in the early ABCI implementation's.
>>>>>>> 97a3e44e

### P2P Protocol

The default codec is now proto3, not amino. The schema files can be found in the `/proto`
directory. For more, see "Protobuf," below.

### Blockchain Protocol

<<<<<<< HEAD
* `Header#LastResultsHash` previously was the root hash of a Merkle tree built from `ResponseDeliverTx(Code, Data)` responses.
  As of 0.34,`Header#LastResultsHash` is now the root hash of a Merkle tree built from:
    * `BeginBlock#Events`
    * Root hash of a Merkle tree built from `ResponseDeliverTx(Code, Data,
      GasWanted, GasUsed, Events)` responses
    * `BeginBlock#Events`
=======
* `Header#LastResultsHash`, which is the root hash of a Merkle tree built from
`ResponseDeliverTx(Code, Data)` as of v0.34 also includes `GasWanted` and `GasUsed`
fields.
>>>>>>> 97a3e44e

* Merkle hashes of empty trees previously returned nothing, but now return the hash of an empty input,
  to conform with [RFC-6962](https://tools.ietf.org/html/rfc6962).
  This mainly affects `Header#DataHash`, `Header#LastResultsHash`, and
  `Header#EvidenceHash`, which are often empty. Non-empty hashes can also be affected, e.g. if their
  inputs depend on other (empty) Merkle hashes, giving different results.

### Transaction Indexing

Tendermint now relies on the application to tell it which transactions to index. This means that
in the `config.toml`, generated by Tendermint, there is no longer a way to specify which
transactions to index. `tx.height` and `tx.hash` will always be indexed when using the `kv` indexer.

Applications must now choose to either a) enable indexing for all transactions, or
b) allow node operators to decide which transactions to index.
Applications can notify Tendermint to index a specific transaction by setting
`Index: bool` to `true` in the Event Attribute:

```go
[]types.Event{
	{
		Type: "app",
		Attributes: []types.EventAttribute{
			{Key: []byte("creator"), Value: []byte("Cosmoshi Netowoko"), Index: true},
		},
	},
}
```

### Protocol Buffers

Tendermint 0.34 replaces Amino with Protocol Buffers for encoding.
This migration is extensive and results in a number of changes, however,
Tendermint only uses the types generated from Protocol Buffers for disk and
wire serialization.
**This means that these changes should not affect you as a Tendermint user.**

However, Tendermint users and contributors may note the following changes:

* Directory layout changes: All proto files have been moved under one directory, `/proto`.
  This is in line with the recommended file layout by [Buf](https://buf.build).
  For more, see the [Buf documentation](https://buf.build/docs/lint-checkers#file_layout).
* ABCI Changes: As noted in the "ABCI Changes" section above, the `PublicKey` type now uses
  a `oneof` type.

For more on the Protobuf changes, please see our [blog post on this migration](https://medium.com/tendermint/tendermint-0-34-protocol-buffers-and-you-8c40558939ae).

### Consensus Parameters

Tendermint 0.34 includes new and updated consensus parameters.

#### Version Parameters (New)

* `AppVersion`, which is the version of the ABCI application.

#### Evidence Parameters

<<<<<<< HEAD
* `MaxBytes`, which caps the total amount of evidence. The default is 1048576 (1 MB). 
=======
* `MaxBytes`, which caps the total amount of evidence. The default is 1048576 (1 MB).
>>>>>>> 97a3e44e

### Crypto

#### Keys

* Keys no longer include a type prefix. For example, ed25519 pubkeys have been renamed from
  `PubKeyEd25519` to `PubKey`. This reduces stutter (e.g., `ed25519.PubKey`).
* Keys are now byte slices (`[]byte`) instead of byte arrays (`[<size>]byte`).
* The multisig functionality that was previously in Tendermint now has
  a new home within the Cosmos SDK:
  [`cosmos/cosmos-sdk/types/multisig`](https://github.com/cosmos/cosmos-sdk/blob/master/crypto/types/multisig/multisignature.go).

#### `merkle` Package

* `SimpleHashFromMap()` and `SimpleProofsFromMap()` were removed.
* The prefix `Simple` has been removed. (For example, `SimpleProof` is now called `Proof`.)
* All protobuf messages have been moved to the `/proto` directory.
* The protobuf message `Proof` that contained multiple ProofOp's has been renamed to `ProofOps`.
  As noted above, this affects the ABCI type `ResponseQuery`:
  The field that was named Proof is now named `ProofOps`.
* `HashFromByteSlices` and `ProofsFromByteSlices` now return a hash for empty inputs, to conform with
  [RFC-6962](https://tools.ietf.org/html/rfc6962).

### `libs` Package

The `bech32` package has moved to the Cosmos SDK:
[`cosmos/cosmos-sdk/types/bech32`](https://github.com/cosmos/cosmos-sdk/tree/4173ea5ebad906dd9b45325bed69b9c655504867/types/bech32).

### CLI

The `tendermint lite` command has been renamed to `tendermint light` and has a slightly different API.
See [the docs](https://docs.tendermint.com/master/tendermint-core/light-client-protocol.html#http-proxy) for details.

### Light Client

We have a new, rewritten light client! You can
[read more](https://medium.com/tendermint/everything-you-need-to-know-about-the-tendermint-light-client-f80d03856f98)
about the justifications and details behind this change.

Other user-relevant changes include:

* The old `lite` package was removed; the new light client uses the `light` package.
* The `Verifier` was broken up into two pieces:
<<<<<<< HEAD
    * Core verification logic (pure `VerifyX` functions)
    * `Client` object, which represents the complete light client
=======
	* Core verification logic (pure `VerifyX` functions)
	* `Client` object, which represents the complete light client
* The new light clients stores headers & validator sets as `LightBlock`s
>>>>>>> 97a3e44e
* The RPC client can be found in the `/rpc` directory.
* The HTTP(S) proxy is located in the `/proxy` directory.

### `state` Package

* A new field `State.InitialHeight` has been added to record the initial chain height, which must be `1`
  (not `0`) if starting from height `1`. This can be configured via the genesis field `initial_height`.
* The `state` package now has a `Store` interface. All functions in
  [state/store.go](https://github.com/tendermint/tendermint/blob/56911ee35298191c95ef1c7d3d5ec508237aaff4/state/store.go#L42-L42)
  are now part of the interface. The interface returns errors on all methods and can be used by calling `state.NewStore(dbm.DB)`.

### `privval` Package

All requests are now accompanied by the chain ID from the network.
This is a optional field and can be ignored by key management systems;
however, if you are using the same key management system for multiple different
blockchains, we recommend that you check the chain ID.


### RPC

* `/unsafe_start_cpu_profiler`, `/unsafe_stop_cpu_profiler` and
  `/unsafe_write_heap_profile` were removed.
   For profiling, please use the pprof server, which can
  be enabled through `--rpc.pprof_laddr=X` flag or `pprof_laddr=X` config setting
  in the rpc section.
* The `Content-Type` header returned on RPC calls is now (correctly) set as `application/json`.

### Version

<<<<<<< HEAD
Version is now set through Go linker flags `ld_flags`. Applications that are using tendermint as a library should set this at compile time. 
=======
Version is now set through Go linker flags `ld_flags`. Applications that are using tendermint as a library should set this at compile time.
>>>>>>> 97a3e44e

Example:

```sh
go install -mod=readonly -ldflags "-X github.com/tendermint/tendermint/version.TMCoreSemVer=$(go list -m github.com/tendermint/tendermint | sed  's/ /\@/g') -s -w " -trimpath ./cmd
```

<<<<<<< HEAD
Additionally, the exported constant `version.Version` is now `version.TMCoreSemVer`. 
=======
Additionally, the exported constant `version.Version` is now `version.TMCoreSemVer`.
>>>>>>> 97a3e44e

## v0.33.4

### Go API

* `rpc/client` HTTP and local clients have been moved into `http` and `local`
  subpackages, and their constructors have been renamed to `New()`.

### Protobuf Changes

When upgrading to version 0.33.4 you will have to fetch the `third_party`
directory along with the updated proto files.

### Block Retention

ResponseCommit added a field for block retention. The application can provide information to Tendermint on how to prune blocks.
If an application would like to not prune any blocks pass a `0` in this field.

```proto
message ResponseCommit {
  // reserve 1
  bytes  data          = 2; // the Merkle root hash
  ++ uint64 retain_height = 3; // the oldest block height to retain ++
}
```

## v0.33.0

This release is not compatible with previous blockchains due to commit becoming
signatures only and fields in the header have been removed.

### Blockchain Protocol

`TotalTxs` and `NumTxs` were removed from the header. `Commit` now consists
mostly of just signatures.

```go
type Commit struct {
	Height     int64
	Round      int
	BlockID    BlockID
	Signatures []CommitSig
}
```

```go
type BlockIDFlag byte

const (
	// BlockIDFlagAbsent - no vote was received from a validator.
	BlockIDFlagAbsent BlockIDFlag = 0x01
	// BlockIDFlagCommit - voted for the Commit.BlockID.
	BlockIDFlagCommit = 0x02
	// BlockIDFlagNil - voted for nil.
	BlockIDFlagNil = 0x03
)

type CommitSig struct {
	BlockIDFlag      BlockIDFlag
	ValidatorAddress Address
	Timestamp        time.Time
	Signature        []byte
}
```

See [\#63](https://github.com/tendermint/spec/pull/63) for the complete spec
change.

### P2P Protocol

The secret connection now includes a transcript hashing. If you want to
implement a handshake (or otherwise have an existing implementation), you'll
need to make the same changes that were made
[here](https://github.com/tendermint/tendermint/pull/3668).

### Config Changes

You will need to generate a new config if you have used a prior version of tendermint.

Tags have been entirely renamed throughout the codebase to events and there
keys are called
[compositeKeys](https://github.com/tendermint/tendermint/blob/6d05c531f7efef6f0619155cf10ae8557dd7832f/docs/app-dev/indexing-transactions.md).

Evidence Params has been changed to include duration.

* `consensus_params.evidence.max_age_duration`.
* Renamed `consensus_params.evidence.max_age` to `max_age_num_blocks`.

### Go API

* `libs/common` has been removed in favor of specific pkgs.
	* `async`
	* `service`
	* `rand`
	* `net`
	* `strings`
	* `cmap`
* removal of `errors` pkg

### RPC Changes

* `/validators` is now paginated (default: 30 vals per page)
* `/block_results` response format updated [see RPC docs for details](https://docs.tendermint.com/master/rpc/#/Info/block_results)
* Event suffix has been removed from the ID in event responses
* IDs are now integers not `json-client-XYZ`

## v0.32.0

This release is compatible with previous blockchains,
however the new ABCI Events mechanism may create some complexity
for nodes wishing to continue operation with v0.32 from a previous version.
There are some minor breaking changes to the RPC.

### Config Changes

If you have `db_backend` set to `leveldb` in your config file, please change it
to `goleveldb` or `cleveldb`.

### RPC Changes

The default listen address for the RPC is now `127.0.0.1`. If you want to expose
it publicly, you have to explicitly configure it. Note exposing the RPC to the
public internet may not be safe - endpoints which return a lot of data may
enable resource exhaustion attacks on your node, causing the process to crash.

Any consumers of `/block_results` need to be mindful of the change in all field
names from CamelCase to Snake case, eg. `results.DeliverTx` is now `results.deliver_tx`.
This is a fix, but it's breaking.

### ABCI Changes

ABCI responses which previously had a `Tags` field now have an `Events` field
instead. The original `Tags` field was simply a list of key-value pairs, where
each key effectively represented some attribute of an event occuring in the
blockchain, like `sender`, `receiver`, or `amount`. However, it was difficult to
represent the occurence of multiple events (for instance, multiple transfers) in a single list.
The new `Events` field contains a list of `Event`, where each `Event` is itself a list
of key-value pairs, allowing for more natural expression of multiple events in
eg. a single DeliverTx or EndBlock. Note each `Event` also includes a `Type`, which is meant to categorize the
event.

For transaction indexing, the index key is
prefixed with the event type: `{eventType}.{attributeKey}`.
If the same event type and attribute key appear multiple times, the values are
appended in a list.

To make queries, include the event type as a prefix. For instance if you
previously queried for `recipient = 'XYZ'`, and after the upgrade you name your event `transfer`,
the new query would be for `transfer.recipient = 'XYZ'`.

Note that transactions indexed on a node before upgrading to v0.32 will still be indexed
using the old scheme. For instance, if a node upgraded at height 100,
transactions before 100 would be queried with `recipient = 'XYZ'` and
transactions after 100 would be queried with `transfer.recipient = 'XYZ'`.
While this presents additional complexity to clients, it avoids the need to
reindex. Of course, you can reset the node and sync from scratch to re-index
entirely using the new scheme.

We illustrate further with a more complete example.

Prior to the update, suppose your `ResponseDeliverTx` look like:

```go
abci.ResponseDeliverTx{
  Tags: []kv.Pair{
	{Key: []byte("sender"), Value: []byte("foo")},
	{Key: []byte("recipient"), Value: []byte("bar")},
	{Key: []byte("amount"), Value: []byte("35")},
  }
}
```

The following queries would match this transaction:

```go
query.MustParse("tm.event = 'Tx' AND sender = 'foo'")
query.MustParse("tm.event = 'Tx' AND recipient = 'bar'")
query.MustParse("tm.event = 'Tx' AND sender = 'foo' AND recipient = 'bar'")
```

Following the upgrade, your `ResponseDeliverTx` would look something like:
the following `Events`:

```go
abci.ResponseDeliverTx{
  Events: []abci.Event{
	{
	  Type: "transfer",
	  Attributes: kv.Pairs{
		{Key: []byte("sender"), Value: []byte("foo")},
		{Key: []byte("recipient"), Value: []byte("bar")},
		{Key: []byte("amount"), Value: []byte("35")},
	  },
	}
}
```

Now the following queries would match this transaction:

```go
query.MustParse("tm.event = 'Tx' AND transfer.sender = 'foo'")
query.MustParse("tm.event = 'Tx' AND transfer.recipient = 'bar'")
query.MustParse("tm.event = 'Tx' AND transfer.sender = 'foo' AND transfer.recipient = 'bar'")
```

For further documentation on `Events`, see the [docs](https://github.com/tendermint/tendermint/blob/60827f75623b92eff132dc0eff5b49d2025c591e/docs/spec/abci/abci.md#events).

### Go Applications

The ABCI Application interface changed slightly so the CheckTx and DeliverTx
methods now take Request structs. The contents of these structs are just the raw
tx bytes, which were previously passed in as the argument.

## v0.31.6

There are no breaking changes in this release except Go API of p2p and
mempool packages. Hovewer, if you're using cleveldb, you'll need to change
the compilation tag:

Use `cleveldb` tag instead of `gcc` to compile Tendermint with CLevelDB or
use `make build_c` / `make install_c` (full instructions can be found at
<https://tendermint.com/docs/introduction/install.html#compile-with-cleveldb-support>)

## v0.31.0

This release contains a breaking change to the behaviour of the pubsub system.
It also contains some minor breaking changes in the Go API and ABCI.
There are no changes to the block or p2p protocols, so v0.31.0 should work fine
with blockchains created from the v0.30 series.

### RPC

The pubsub no longer blocks on publishing. This may cause some WebSocket (WS) clients to stop working as expected.
If your WS client is not consuming events fast enough, Tendermint can terminate the subscription.
In this case, the WS client will receive an error with description:

```json
{
  "jsonrpc": "2.0",
  "id": "{ID}#event",
  "error": {
	"code": -32000,
	"msg": "Server error",
	"data": "subscription was canceled (reason: client is not pulling messages fast enough)" // or "subscription was canceled (reason: Tendermint exited)"
  }
}

Additionally, there are now limits on the number of subscribers and
subscriptions that can be active at once. See the new
`rpc.max_subscription_clients` and `rpc.max_subscriptions_per_client` values to
configure this.
```

### Applications

Simple rename of `ConsensusParams.BlockSize` to `ConsensusParams.Block`.

The `ConsensusParams.Block.TimeIotaMS` field was also removed. It's configured
in the ConsensusParsm in genesis.

### Go API

See the [CHANGELOG](CHANGELOG.md). These are relatively straight forward.

## v0.30.0

This release contains a breaking change to both the block and p2p protocols,
however it may be compatible with blockchains created with v0.29.0 depending on
the chain history. If your blockchain has not included any pieces of evidence,
or no piece of evidence has been included in more than one block,
and if your application has never returned multiple updates
for the same validator in a single block, then v0.30.0 will work fine with
blockchains created with v0.29.0.

The p2p protocol change is to fix the proposer selection algorithm again.
Note that proposer selection is purely a p2p concern right
now since the algorithm is only relevant during real time consensus.
This change is thus compatible with v0.29.0, but
all nodes must be upgraded to avoid disagreements on the proposer.

### Applications

Applications must ensure they do not return duplicates in
`ResponseEndBlock.ValidatorUpdates`. A pubkey must only appear once per set of
updates. Duplicates will cause irrecoverable failure. If you have a very good
reason why we shouldn't do this, please open an issue.

## v0.29.0

This release contains some breaking changes to the block and p2p protocols,
and will not be compatible with any previous versions of the software, primarily
due to changes in how various data structures are hashed.

Any implementations of Tendermint blockchain verification, including lite clients,
will need to be updated. For specific details:

* [Merkle tree](https://github.com/tendermint/spec/blob/master/spec/blockchain/encoding.md#merkle-trees)
* [ConsensusParams](https://github.com/tendermint/spec/blob/master/spec/blockchain/state.md#consensusparams)

There was also a small change to field ordering in the vote struct. Any
implementations of an out-of-process validator (like a Key-Management Server)
will need to be updated. For specific details:

* [Vote](https://github.com/tendermint/spec/blob/master/spec/consensus/signing.md#votes)

Finally, the proposer selection algorithm continues to evolve. See the
[work-in-progress
specification](https://github.com/tendermint/tendermint/pull/3140).

For everything else, please see the [CHANGELOG](./CHANGELOG.md#v0.29.0).

## v0.28.0

This release breaks the format for the `priv_validator.json` file
and the protocol used for the external validator process.
It is compatible with v0.27.0 blockchains (neither the BlockProtocol nor the
P2PProtocol have changed).

Please read carefully for details about upgrading.

**Note:** Backup your `config/priv_validator.json`
before proceeding.

### `priv_validator.json`

The `config/priv_validator.json` is now two files:
`config/priv_validator_key.json` and `data/priv_validator_state.json`.
The former contains the key material, the later contains the details on the last
message signed.

When running v0.28.0 for the first time, it will back up any pre-existing
`priv_validator.json` file and proceed to split it into the two new files.
Upgrading should happen automatically without problem.

To upgrade manually, use the provided `privValUpgrade.go` script, with exact paths for the old
`priv_validator.json` and the locations for the two new files. It's recomended
to use the default paths, of `config/priv_validator_key.json` and
`data/priv_validator_state.json`, respectively:

```sh
go run scripts/privValUpgrade.go <old-path> <new-key-path> <new-state-path>
```

### External validator signers

The Unix and TCP implementations of the remote signing validator
have been consolidated into a single implementation.
Thus in both cases, the external process is expected to dial
Tendermint. This is different from how Unix sockets used to work, where
Tendermint dialed the external process.

The `PubKeyMsg` was also split into separate `Request` and `Response` types
for consistency with other messages.

Note that the TCP sockets don't yet use a persistent key,
so while they're encrypted, they can't yet be properly authenticated.
See [#3105](https://github.com/tendermint/tendermint/issues/3105).
Note the Unix socket has neither encryption nor authentication, but will
add a shared-secret in [#3099](https://github.com/tendermint/tendermint/issues/3099).

## v0.27.0

This release contains some breaking changes to the block and p2p protocols,
but does not change any core data structures, so it should be compatible with
existing blockchains from the v0.26 series that only used Ed25519 validator keys.
Blockchains using Secp256k1 for validators will not be compatible. This is due
to the fact that we now enforce which key types validators can use as a
consensus param. The default is Ed25519, and Secp256k1 must be activated
explicitly.

It is recommended to upgrade all nodes at once to avoid incompatibilities at the
peer layer - namely, the heartbeat consensus message has been removed (only
relevant if `create_empty_blocks=false` or `create_empty_blocks_interval > 0`),
and the proposer selection algorithm has changed. Since proposer information is
never included in the blockchain, this change only affects the peer layer.

### Go API Changes

#### libs/db

The ReverseIterator API has changed the meaning of `start` and `end`.
Before, iteration was from `start` to `end`, where
`start > end`. Now, iteration is from `end` to `start`, where `start < end`.
The iterator also excludes `end`. This change allows a simplified and more
intuitive logic, aligning the semantic meaning of `start` and `end` in the
`Iterator` and `ReverseIterator`.

### Applications

This release enforces a new consensus parameter, the
ValidatorParams.PubKeyTypes. Applications must ensure that they only return
validator updates with the allowed PubKeyTypes. If a validator update includes a
pubkey type that is not included in the ConsensusParams.Validator.PubKeyTypes,
block execution will fail and the consensus will halt.

By default, only Ed25519 pubkeys may be used for validators. Enabling
Secp256k1 requires explicit modification of the ConsensusParams.
Please update your application accordingly (ie. restrict validators to only be
able to use Ed25519 keys, or explicitly add additional key types to the genesis
file).

## v0.26.0

This release contains a lot of changes to core data types and protocols. It is not
compatible to the old versions and there is no straight forward way to update
old data to be compatible with the new version.

To reset the state do:

```sh
tendermint unsafe_reset_all
```

Here we summarize some other notable changes to be mindful of.

### Config Changes

All timeouts must be changed from integers to strings with their duration, for
instance `flush_throttle_timeout = 100` would be changed to
`flush_throttle_timeout = "100ms"` and `timeout_propose = 3000` would be changed
to `timeout_propose = "3s"`.

### RPC Changes

The default behaviour of `/abci_query` has been changed to not return a proof,
and the name of the parameter that controls this has been changed from `trusted`
to `prove`. To get proofs with your queries, ensure you set `prove=true`.

Various version fields like `amino_version`, `p2p_version`, `consensus_version`,
and `rpc_version` have been removed from the `node_info.other` and are
consolidated under the tendermint semantic version (ie. `node_info.version`) and
the new `block` and `p2p` protocol versions under `node_info.protocol_version`.

### ABCI Changes

Field numbers were bumped in the `Header` and `ResponseInfo` messages to make
room for new `version` fields. It should be straight forward to recompile the
protobuf file for these changes.

#### Proofs

The `ResponseQuery.Proof` field is now structured as a `[]ProofOp` to support
generalized Merkle tree constructions where the leaves of one Merkle tree are
the root of another. If you don't need this functionality, and you used to
return `<proof bytes>` here, you should instead return a single `ProofOp` with
just the `Data` field set:

```go
[]ProofOp{
	ProofOp{
		Data: <proof bytes>,
	}
}
```

For more information, see:

* [ADR-026](https://github.com/tendermint/tendermint/blob/30519e8361c19f4bf320ef4d26288ebc621ad725/docs/architecture/adr-026-general-merkle-proof.md)
* [Relevant ABCI
  documentation](https://github.com/tendermint/tendermint/blob/30519e8361c19f4bf320ef4d26288ebc621ad725/docs/spec/abci/apps.md#query-proofs)
* [Description of
  keys](https://github.com/tendermint/tendermint/blob/30519e8361c19f4bf320ef4d26288ebc621ad725/crypto/merkle/proof_key_path.go#L14)

### Go API Changes

#### crypto/merkle

The `merkle.Hasher` interface was removed. Functions which used to take `Hasher`
now simply take `[]byte`. This means that any objects being Merklized should be
serialized before they are passed in.

#### node

The `node.RunForever` function was removed. Signal handling and running forever
should instead be explicitly configured by the caller. See how we do it
[here](https://github.com/tendermint/tendermint/blob/30519e8361c19f4bf320ef4d26288ebc621ad725/cmd/tendermint/commands/run_node.go#L60).

### Other

All hashes, except for public key addresses, are now 32-bytes.

## v0.25.0

This release has minimal impact.

If you use GasWanted in ABCI and want to enforce it, set the MaxGas in the genesis file (default is no max).

## v0.24.0

New 0.24.0 release contains a lot of changes to the state and types. It's not
compatible to the old versions and there is no straight forward way to update
old data to be compatible with the new version.

To reset the state do:

```sh
tendermint unsafe_reset_all
```

Here we summarize some other notable changes to be mindful of.

### Config changes

`p2p.max_num_peers` was removed in favor of `p2p.max_num_inbound_peers` and
`p2p.max_num_outbound_peers`.

```toml
# Maximum number of inbound peers
max_num_inbound_peers = 40

# Maximum number of outbound peers to connect to, excluding persistent peers
max_num_outbound_peers = 10
```

As you can see, the default ratio of inbound/outbound peers is 4/1. The reason
is we want it to be easier for new nodes to connect to the network. You can
tweak these parameters to alter the network topology.

### RPC Changes

The result of `/commit` used to contain `header` and `commit` fields at the top level. These are now contained under the `signed_header` field.

### ABCI Changes

The header has been upgraded and contains new fields, but none of the existing
fields were changed, except their order.

The `Validator` type was split into two, one containing an `Address` and one
containing a `PubKey`. When processing `RequestBeginBlock`, use the `Validator`
type, which contains just the `Address`. When returning `ResponseEndBlock`, use
the `ValidatorUpdate` type, which contains just the `PubKey`.

### Validator Set Updates

Validator set updates returned in ResponseEndBlock for height `H` used to take
effect immediately at height `H+1`. Now they will be delayed one block, to take
effect at height `H+2`. Note this means that the change will be seen by the ABCI
app in the `RequestBeginBlock.LastCommitInfo` at block `H+3`. Apps were already
required to maintain a map from validator addresses to pubkeys since v0.23 (when
pubkeys were removed from RequestBeginBlock), but now they may need to track
multiple validator sets at once to accomodate this delay.

### Block Size

The `ConsensusParams.BlockSize.MaxTxs` was removed in favour of
`ConsensusParams.BlockSize.MaxBytes`, which is now enforced. This means blocks
are limitted only by byte-size, not by number of transactions.<|MERGE_RESOLUTION|>--- conflicted
+++ resolved
@@ -113,11 +113,11 @@
 `node.Node` type, use the `*local.Local` "RPC" client, that exposes
 the full RPC interface provided as direct function calls. Import the
 `github.com/tendermint/tendermint/rpc/client/local` package and pass
-the node service as in the following: 
+the node service as in the following:
 
 ```go
     node := node.NewDefault() //construct the node object
-    // start and set up the node service 
+    // start and set up the node service
 
     client := local.New(node.(local.NodeService))
     // use client object to interact with the node
@@ -144,10 +144,10 @@
 The P2P library was reimplemented in this release. The new implementation is
 enabled by default in this version of Tendermint. The legacy implementation is still
 included in this version of Tendermint as a backstop to work around unforeseen
-production issues. The new and legacy version are interoperable. If necessary, 
+production issues. The new and legacy version are interoperable. If necessary,
 you can enable the legacy implementation in the server configuration file.
 
-To make use of the legacy P2P implemementation add or update the following field of 
+To make use of the legacy P2P implemementation add or update the following field of
 your server's configuration file under the `[p2p]` section:
 
 ```toml
@@ -172,8 +172,8 @@
 
 * `priority`: A priority queue of messages.
 
-* `wdrr`: A queue implementing the Weighted Deficit Round Robin algorithm. A 
-weighted deficit round robin queue is created per peer. Each queue contains a 
+* `wdrr`: A queue implementing the Weighted Deficit Round Robin algorithm. A
+weighted deficit round robin queue is created per peer. Each queue contains a
 separate 'flow' for each of the channels of communication that exist between any two
 peers. Tendermint maintains a channel per message type between peers. Each WDRR
 queue maintains a shared buffered with a fixed capacity through which messages on different
@@ -207,16 +207,11 @@
 This release is not compatible with previous blockchains due to changes to
 the encoding format (see "Protocol Buffers," below) and the block header (see "Blockchain Protocol").
 
-<<<<<<< HEAD
-Note also that Tendermint 0.34 also requires Go 1.15 or higher. 
-=======
 Note also that Tendermint 0.34 also requires Go 1.16 or higher.
->>>>>>> 97a3e44e
 
 ### ABCI Changes
 
 * The `ABCIVersion` is now `0.17.0`.
-<<<<<<< HEAD
 
 * New ABCI methods (`ListSnapshots`, `LoadSnapshotChunk`, `OfferSnapshot`, and `ApplySnapshotChunk`)
   were added to support the new State Sync feature.
@@ -227,18 +222,6 @@
   (If you don't want to support State Sync in your application, you can just implement these new
   ABCI methods as no-ops, leaving them empty.)
 
-=======
-
-* New ABCI methods (`ListSnapshots`, `LoadSnapshotChunk`, `OfferSnapshot`, and `ApplySnapshotChunk`)
-  were added to support the new State Sync feature.
-  Previously, syncing a new node to a preexisting network could take days; but with State Sync,
-  new nodes are able to join a network in a matter of seconds.
-  Read [the spec](https://docs.tendermint.com/master/spec/abci/apps.html#state-sync)
-  if you want to learn more about State Sync, or if you'd like your application to use it.
-  (If you don't want to support State Sync in your application, you can just implement these new
-  ABCI methods as no-ops, leaving them empty.)
-
->>>>>>> 97a3e44e
 * `KV.Pair` has been replaced with `abci.EventAttribute`. The `EventAttribute.Index` field
   allows ABCI applications to dictate which events should be indexed.
 
@@ -257,11 +240,8 @@
 
 * The field `Proof`, on the ABCI type `ResponseQuery`, is now named `ProofOps`.
   For more, see "Crypto," below.
-<<<<<<< HEAD
-=======
 
 * The method `SetOption` has been removed from the ABCI.Client interface. This feature was used in the early ABCI implementation's.
->>>>>>> 97a3e44e
 
 ### P2P Protocol
 
@@ -270,18 +250,9 @@
 
 ### Blockchain Protocol
 
-<<<<<<< HEAD
-* `Header#LastResultsHash` previously was the root hash of a Merkle tree built from `ResponseDeliverTx(Code, Data)` responses.
-  As of 0.34,`Header#LastResultsHash` is now the root hash of a Merkle tree built from:
-    * `BeginBlock#Events`
-    * Root hash of a Merkle tree built from `ResponseDeliverTx(Code, Data,
-      GasWanted, GasUsed, Events)` responses
-    * `BeginBlock#Events`
-=======
 * `Header#LastResultsHash`, which is the root hash of a Merkle tree built from
 `ResponseDeliverTx(Code, Data)` as of v0.34 also includes `GasWanted` and `GasUsed`
 fields.
->>>>>>> 97a3e44e
 
 * Merkle hashes of empty trees previously returned nothing, but now return the hash of an empty input,
   to conform with [RFC-6962](https://tools.ietf.org/html/rfc6962).
@@ -339,11 +310,7 @@
 
 #### Evidence Parameters
 
-<<<<<<< HEAD
-* `MaxBytes`, which caps the total amount of evidence. The default is 1048576 (1 MB). 
-=======
 * `MaxBytes`, which caps the total amount of evidence. The default is 1048576 (1 MB).
->>>>>>> 97a3e44e
 
 ### Crypto
 
@@ -387,14 +354,9 @@
 
 * The old `lite` package was removed; the new light client uses the `light` package.
 * The `Verifier` was broken up into two pieces:
-<<<<<<< HEAD
-    * Core verification logic (pure `VerifyX` functions)
-    * `Client` object, which represents the complete light client
-=======
 	* Core verification logic (pure `VerifyX` functions)
 	* `Client` object, which represents the complete light client
 * The new light clients stores headers & validator sets as `LightBlock`s
->>>>>>> 97a3e44e
 * The RPC client can be found in the `/rpc` directory.
 * The HTTP(S) proxy is located in the `/proxy` directory.
 
@@ -425,11 +387,7 @@
 
 ### Version
 
-<<<<<<< HEAD
-Version is now set through Go linker flags `ld_flags`. Applications that are using tendermint as a library should set this at compile time. 
-=======
 Version is now set through Go linker flags `ld_flags`. Applications that are using tendermint as a library should set this at compile time.
->>>>>>> 97a3e44e
 
 Example:
 
@@ -437,11 +395,7 @@
 go install -mod=readonly -ldflags "-X github.com/tendermint/tendermint/version.TMCoreSemVer=$(go list -m github.com/tendermint/tendermint | sed  's/ /\@/g') -s -w " -trimpath ./cmd
 ```
 
-<<<<<<< HEAD
-Additionally, the exported constant `version.Version` is now `version.TMCoreSemVer`. 
-=======
 Additionally, the exported constant `version.Version` is now `version.TMCoreSemVer`.
->>>>>>> 97a3e44e
 
 ## v0.33.4
 
