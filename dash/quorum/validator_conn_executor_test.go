--- conflicted
+++ resolved
@@ -352,12 +352,8 @@
 	// setup ValidatorConnExecutor
 	sw := mock.NewMockSwitch()
 	proTxHash := newVals.Validators[0].ProTxHash
-<<<<<<< HEAD
-	vc := NewValidatorConnExecutor(proTxHash, eventBus, sw, log.TestingLogger())
-=======
 	vc, err := NewValidatorConnExecutor(proTxHash, eventBus, sw)
 	require.NoError(t, err)
->>>>>>> 2fb5152c
 	err = vc.Start()
 	require.NoError(t, err)
 	defer func() { err := vc.Stop(); require.NoError(t, err) }()
@@ -511,12 +507,8 @@
 	sw = mock.NewMockSwitch()
 
 	proTxHash := me.ProTxHash
-<<<<<<< HEAD
-	vc = NewValidatorConnExecutor(proTxHash, eventBus, sw, log.TestingLogger())
-=======
 	vc, err = NewValidatorConnExecutor(proTxHash, eventBus, sw)
 	require.NoError(t, err)
->>>>>>> 2fb5152c
 	err = vc.Start()
 	require.NoError(t, err)
 
