package quorum

import (
	"context"
	"errors"
	"fmt"
	"time"

	"github.com/hashicorp/go-multierror"

	"github.com/tendermint/tendermint/crypto"
	"github.com/tendermint/tendermint/dash/quorum/selectpeers"
	"github.com/tendermint/tendermint/internal/libs/sync"
	"github.com/tendermint/tendermint/internal/p2p"
	tmbytes "github.com/tendermint/tendermint/libs/bytes"
	"github.com/tendermint/tendermint/libs/log"
	"github.com/tendermint/tendermint/libs/service"
	"github.com/tendermint/tendermint/types"
)

const (
	// validatorConnExecutorName contains name that is used to represent the ValidatorConnExecutor in BaseService and logs
	validatorConnExecutorName = "ValidatorConnExecutor"
	// defaultTimeout is timeout that is applied to setup / cleanup code
	defaultTimeout = 1 * time.Second
	// defaultEventBusCapacity determines how many events can wait in the event bus for processing. 10 looks very safe.
	defaultEventBusCapacity = 10

	resolverAddressBook = "DashDialer"
	resolverTCP         = "TCPNodeIDResolver"
)

type optionFunc func(vc *ValidatorConnExecutor) error

// ValidatorConnExecutor retrieves validator update events and establishes new validator connections
// within the ValidatorSet.
// If it's already connected to a member of current validator set, it will keep that connection.
// Otherwise, it will randomly select some members of the active validator set and connect to them, to ensure
// it has connectivity with at least `NumConnections` members of the active validator set.
//
// Note that we mark peers that are members of active validator set as Persistent, so p2p subsystem
// will retry the connection if it fails.
type ValidatorConnExecutor struct {
	service.BaseService
	proTxHash    types.ProTxHash
	eventBus     *types.EventBus
	dialer       p2p.DashDialer
	subscription types.Subscription

	// validatorSetMembers contains validators active in the current Validator Set, indexed by node ID
	validatorSetMembers validatorMap
	// connectedValidators contains validators we should be connected to, indexed by node ID
	connectedValidators validatorMap
	// quorumHash contains current quorum hash
	quorumHash tmbytes.HexBytes
	// nodeIDResolvers can be used to determine a node ID for a validator
	nodeIDResolvers map[string]p2p.NodeIDResolver
	// mux is a mutex to ensure only one goroutine is processing connections
	mux sync.Mutex

	// *** configuration *** //

	// EventBusCapacity sets event bus buffer capacity, defaults to 10
	EventBusCapacity int
}

var (
	errPeerNotFound = fmt.Errorf("cannot stop peer: not found")
)

// NewValidatorConnExecutor creates a Service that connects to other validators within the same Validator Set.
// Don't forget to Start() and Stop() the service.
func NewValidatorConnExecutor(
	proTxHash types.ProTxHash,
	eventBus *types.EventBus,
	connMgr p2p.DashDialer,
	opts ...optionFunc,
) (*ValidatorConnExecutor, error) {
	vc := &ValidatorConnExecutor{
		proTxHash:           proTxHash,
		eventBus:            eventBus,
		dialer:              connMgr,
		EventBusCapacity:    defaultEventBusCapacity,
		validatorSetMembers: validatorMap{},
		connectedValidators: validatorMap{},
		quorumHash:          make(tmbytes.HexBytes, crypto.QuorumHashSize),
	}
	vc.nodeIDResolvers = map[string]p2p.NodeIDResolver{
		resolverAddressBook: vc.dialer,
		resolverTCP:         NewTCPNodeIDResolver(),
	}
	baseService := service.NewBaseService(log.NewNopLogger(), validatorConnExecutorName, vc)
	vc.BaseService = *baseService

	for _, opt := range opts {
		err := opt(vc)
		if err != nil {
			return nil, err
		}
	}
	return vc, nil
}

// WithValidatorsSet sets the validators and quorum-hash as default values
func WithValidatorsSet(valSet *types.ValidatorSet) func(vc *ValidatorConnExecutor) error {
	return func(vc *ValidatorConnExecutor) error {
		if len(valSet.Validators) == 0 {
			return nil
		}
		err := vc.setQuorumHash(valSet.QuorumHash)
		if err != nil {
			return err
		}
		vc.validatorSetMembers = newValidatorMap(valSet.Validators)
		return nil
	}
}

// WithLogger sets a logger
func WithLogger(logger log.Logger) func(vc *ValidatorConnExecutor) error {
	return func(vc *ValidatorConnExecutor) error {
		vc.Logger = logger
		return nil
	}
}

// OnStart implements Service to subscribe to Validator Update events
func (vc *ValidatorConnExecutor) OnStart() error {
	if err := vc.subscribe(); err != nil {
		return err
	}
	err := vc.updateConnections()
	if err != nil {
		return err
	}
	go func() {
		var err error
		for err == nil {
			err = vc.receiveEvents()
		}
		vc.Logger.Error("ValidatorConnExecutor goroutine finished", "reason", err)
	}()
	return nil
}

// OnStop implements Service to clean up (unsubscribe from all events, stop timers, etc.)
func (vc *ValidatorConnExecutor) OnStop() {
	if vc.eventBus != nil {
		ctx, cancel := context.WithTimeout(context.Background(), defaultTimeout)
		defer cancel()
		err := vc.eventBus.UnsubscribeAll(ctx, validatorConnExecutorName)
		if err != nil {
			vc.Logger.Error("cannot unsubscribe from channels", "error", err)
		}
		vc.eventBus = nil
	}
}

// subscribe subscribes to event bus to receive validator update messages
func (vc *ValidatorConnExecutor) subscribe() error {
	ctx, cancel := context.WithTimeout(context.Background(), defaultTimeout)
	defer cancel()
	updatesSub, err := vc.eventBus.Subscribe(
		ctx,
		validatorConnExecutorName,
		types.EventQueryValidatorSetUpdates,
		vc.EventBusCapacity,
	)
	if err != nil {
		return err
	}

	vc.subscription = updatesSub
	return nil
}

// receiveEvents processes received events and executes all the logic.
// Returns non-nil error only if fatal error occurred and the main goroutine should be terminated.
func (vc *ValidatorConnExecutor) receiveEvents() error {
	vc.Logger.Debug("ValidatorConnExecutor: waiting for an event")
	select {
	case msg := <-vc.subscription.Out():
		event, ok := msg.Data().(types.EventDataValidatorSetUpdate)
		if !ok {
			return fmt.Errorf("invalid type of validator set update message: %T", event)
		}
		if err := vc.handleValidatorUpdateEvent(event); err != nil {
			vc.Logger.Error("cannot handle validator update", "error", err)
			return nil // non-fatal, so no error returned to continue the loop
		}
		vc.Logger.Debug("validator updates processed successfully", "event", event)
	case <-vc.subscription.Canceled():
		return fmt.Errorf("subscription canceled due to error: %w", vc.subscription.Err())
	case <-vc.BaseService.Quit():
		return fmt.Errorf("quit signal received")
	}

	return nil
}

// handleValidatorUpdateEvent checks and executes event of type EventDataValidatorSetUpdates, received from event bus.
func (vc *ValidatorConnExecutor) handleValidatorUpdateEvent(event types.EventDataValidatorSetUpdate) error {
	vc.mux.Lock()
	defer vc.mux.Unlock()

	if len(event.ValidatorSetUpdates) < 1 {
		vc.Logger.Debug("no validators in ValidatorUpdates")
		return nil // not really an error
	}
	vc.validatorSetMembers = newValidatorMap(event.ValidatorSetUpdates)
	if len(event.QuorumHash) > 0 {
		if err := vc.setQuorumHash(event.QuorumHash); err != nil {
			vc.Logger.Error("received invalid quorum hash", "error", err)
			return fmt.Errorf("received invalid quorum hash: %w", err)
		}
	} else {
		vc.Logger.Debug("received empty quorum hash")
	}
	if err := vc.updateConnections(); err != nil {
		return fmt.Errorf("inter-validator set connections error: %w", err)
	}
	return nil
}

// setQuorumHash sets quorum hash to provided bytes
func (vc *ValidatorConnExecutor) setQuorumHash(newQuorumHash tmbytes.HexBytes) error {
	// New quorum hash must be exactly `crypto.QuorumHashSize` bytes long
	if len(newQuorumHash) != crypto.QuorumHashSize {
		return fmt.Errorf("invalid quorum hash size: got %d, expected %d; quorum hash: %x",
			len(newQuorumHash), crypto.QuorumHashSize, newQuorumHash)
	}
	copy(vc.quorumHash, newQuorumHash)
	return nil
}

// me returns current node's validator object, if any.
// `ok` is false when current node is not a validator.
func (vc *ValidatorConnExecutor) me() (validator *types.Validator, ok bool) {
	v, ok := vc.validatorSetMembers[validatorMapIndexType(vc.proTxHash.String())]
	return &v, ok
}

// resolveNodeID adds node ID to the validator address if it's not set
func (vc *ValidatorConnExecutor) resolveNodeID(va *types.ValidatorAddress) error {
	if va.NodeID != "" {
		return nil
	}
<<<<<<< HEAD
	var allErrors string
	for _, resolver := range vc.nodeIDResolvers {
=======
	var allErrors error
	for _, method := range []string{resolverAddressBook, resolverTCP} {
		resolver, ok := vc.nodeIDResolvers[method]
		if !ok {
			return errors.New("invalid node ID resolver: " + method)
		}
>>>>>>> 6a4c02c3
		address, err := resolver.Resolve(*va)
		if err == nil && address.NodeID != "" {
			va.NodeID = address.NodeID
			return nil // success
		}

		method := reflect.TypeOf(resolver).String()
		vc.Logger.Debug(
			"warning: validator node id lookup method failed",
			"url", va.String(),
			"method", method,
			"error", err,
		)
<<<<<<< HEAD

		allErrors += method + " error: " + err.Error() + "; "
	}

	return types.ErrNoNodeID(errors.New(allErrors))
=======
		allErrors = multierror.Append(allErrors, fmt.Errorf(method+" error: %w", err))
	}

	return allErrors
>>>>>>> 6a4c02c3
}

// selectValidators selects `count` validators from current ValidatorSet.
// It uses algorithm described in DIP-6.
// Returns map indexed by validator address.
func (vc *ValidatorConnExecutor) selectValidators() (validatorMap, error) {
	activeValidators := vc.validatorSetMembers
	me, ok := vc.me()
	if !ok {
		return validatorMap{}, fmt.Errorf("current node is not member of active validator set")
	}

	selector := selectpeers.NewDIP6ValidatorSelector(vc.quorumHash)
	selectedValidators, err := selector.SelectValidators(activeValidators.values(), me)
	if err != nil {
		return validatorMap{}, err
	}

	// fetch node IDs
	selectedValidators = vc.ensureValidatorsHaveNodeIDs(selectedValidators)
	return newValidatorMap(selectedValidators), nil
}

<<<<<<< HEAD
// ensureValidatorsHaveNodeIDs will determine Node IDs for `validators`.
// Note that it modifies members of `validators` slice.
// Returns subset of `validators` slice containing only validators with valid node
=======
// ensureValidatorsHaveNodeIDs iterates through all `validators` and determines their Node IDs where validtes.
// Returns a slice that contains only validators with valid node ID.
// Validators where node ID lookup failed are skipped (no error reported).
// Note that this function modifies validators which are in the input slice.
>>>>>>> 6a4c02c3
func (vc *ValidatorConnExecutor) ensureValidatorsHaveNodeIDs(validators []*types.Validator) (results []*types.Validator) {
	results = make([]*types.Validator, 0, len(validators))
	for _, validator := range validators {
		err := vc.resolveNodeID(&validator.NodeAddress)
		if err != nil {
			vc.Logger.Error("cannot determine node id for validator, skipping", "url", validator.String(), "error", err)
			continue
		}
		results = append(results, validator)
	}
	return results
}

func (vc *ValidatorConnExecutor) disconnectValidator(validator types.Validator) error {
	if err := vc.resolveNodeID(&validator.NodeAddress); err != nil {
		return err
	}
	id := validator.NodeAddress.NodeID
	vc.Logger.Debug("disconnecting Validator", "validator", validator, "id", id, "address", validator.NodeAddress.String())
	if err := vc.dialer.DisconnectAsync(id); err != nil {
		return err
	}
	return nil
}

// disconnectValidators disconnects connected validators which are not a part of the exceptions map
func (vc *ValidatorConnExecutor) disconnectValidators(exceptions validatorMap) error {
	for currentKey, validator := range vc.connectedValidators {
		if exceptions.contains(validator) {
			continue
		}
		if err := vc.disconnectValidator(validator); err != nil {
			if !errors.Is(err, errPeerNotFound) {
				// no return, as we see it as non-fatal
				vc.Logger.Error("cannot disconnect Validator", "error", err)
				continue
			}
			vc.Logger.Debug("Validator already disconnected", "error", err)
			// We still delete the validator from vc.connectedValidators
		}
		delete(vc.connectedValidators, currentKey)
	}

	return nil
}

// isValidator returns true when current node is a validator
func (vc *ValidatorConnExecutor) isValidator() bool {
	_, ok := vc.me()
	return ok
}

// updateConnections processes current validator set, selects a few validators and schedules connections
// to be established. It will also disconnect previous validators.
func (vc *ValidatorConnExecutor) updateConnections() error {
	// We only do something if we are part of new ValidatorSet
	if !vc.isValidator() {
		vc.Logger.Debug("not a member of active ValidatorSet")
		// We need to disconnect connected validators. It needs to be done explicitly
		// because they are marked as persistent and will never disconnect themselves.
		return vc.disconnectValidators(validatorMap{})
	}

	// Find new newValidators
	newValidators, err := vc.selectValidators()
	if err != nil {
		vc.Logger.Error("cannot determine list of validators to connect", "error", err)
		// no return, as we still need to disconnect unused validators
	}
	// Disconnect existing validators unless they are selected to be connected again
	if err := vc.disconnectValidators(newValidators); err != nil {
		return fmt.Errorf("cannot disconnect unused validators: %w", err)
	}
	vc.Logger.Debug("filtering validators", "validators", newValidators.String())
	// ensure that we can connect to all validators
	newValidators = vc.filterAddresses(newValidators)
	// Connect to new validators
	vc.Logger.Debug("dialing validators", "validators", newValidators.String())
	if err := vc.dial(newValidators); err != nil {
		return fmt.Errorf("cannot dial validators: %w", err)
	}
	vc.Logger.Debug("connected to Validators", "validators", newValidators.String())
	return nil
}

// filterValidators returns new validatorMap that contains only validators to which we can connect
func (vc *ValidatorConnExecutor) filterAddresses(validators validatorMap) validatorMap {
	filtered := make(validatorMap, len(validators))
	for id, validator := range validators {
		if err := validator.ValidateBasic(); err != nil {
			vc.Logger.Debug("validator address is invalid", "id", id, "address", validator.NodeAddress.String())
			continue
		}
		if vc.connectedValidators.contains(validator) {
			vc.Logger.Debug("validator already connected", "id", id)
			continue
		}
		if vc.dialer.IsDialingOrConnected(validator.NodeAddress.NodeID) {
			vc.Logger.Debug("already dialing this validator", "id", id, "address", validator.NodeAddress.String())
			continue
		}

		filtered[id] = validator
	}
	return filtered
}

// dial dials the validators and ensures they will be persistent
func (vc *ValidatorConnExecutor) dial(vals validatorMap) error {
	if len(vals) < 1 {
		return nil
	}

	// we mark all validators as connected, to disconnect it in future validator rotation even if sth went wrong
	for id, validator := range vals {
		vc.connectedValidators[id] = validator
		address := nodeAddress(validator.NodeAddress)
		if err := vc.dialer.ConnectAsync(address); err != nil {
			vc.Logger.Error("cannot dial validator", "address", address.String(), "err", err)
			return fmt.Errorf("cannot dial validator %s: %w", address.String(), err)
		}
	}

	return nil
}<|MERGE_RESOLUTION|>--- conflicted
+++ resolved
@@ -245,42 +245,26 @@
 	if va.NodeID != "" {
 		return nil
 	}
-<<<<<<< HEAD
-	var allErrors string
-	for _, resolver := range vc.nodeIDResolvers {
-=======
 	var allErrors error
 	for _, method := range []string{resolverAddressBook, resolverTCP} {
 		resolver, ok := vc.nodeIDResolvers[method]
 		if !ok {
 			return errors.New("invalid node ID resolver: " + method)
 		}
->>>>>>> 6a4c02c3
 		address, err := resolver.Resolve(*va)
 		if err == nil && address.NodeID != "" {
 			va.NodeID = address.NodeID
 			return nil // success
 		}
-
-		method := reflect.TypeOf(resolver).String()
 		vc.Logger.Debug(
 			"warning: validator node id lookup method failed",
 			"url", va.String(),
 			"method", method,
 			"error", err,
 		)
-<<<<<<< HEAD
-
-		allErrors += method + " error: " + err.Error() + "; "
-	}
-
-	return types.ErrNoNodeID(errors.New(allErrors))
-=======
 		allErrors = multierror.Append(allErrors, fmt.Errorf(method+" error: %w", err))
 	}
-
 	return allErrors
->>>>>>> 6a4c02c3
 }
 
 // selectValidators selects `count` validators from current ValidatorSet.
@@ -304,16 +288,10 @@
 	return newValidatorMap(selectedValidators), nil
 }
 
-<<<<<<< HEAD
-// ensureValidatorsHaveNodeIDs will determine Node IDs for `validators`.
-// Note that it modifies members of `validators` slice.
-// Returns subset of `validators` slice containing only validators with valid node
-=======
 // ensureValidatorsHaveNodeIDs iterates through all `validators` and determines their Node IDs where validtes.
 // Returns a slice that contains only validators with valid node ID.
 // Validators where node ID lookup failed are skipped (no error reported).
 // Note that this function modifies validators which are in the input slice.
->>>>>>> 6a4c02c3
 func (vc *ValidatorConnExecutor) ensureValidatorsHaveNodeIDs(validators []*types.Validator) (results []*types.Validator) {
 	results = make([]*types.Validator, 0, len(validators))
 	for _, validator := range validators {
